resources:
- repo: self
  clean: true

parameters:
- name: IbcDrop
  type: string
  default: default

- name: SignType
  default: real
  type: string
  values:
  - real
  - test

- name: SkipApplyOptimizationData
  type: boolean
  default: false

- name: SkipTests
  type: boolean
  default: true

# The variables `_DotNetArtifactsCategory` and `_DotNetValidationArtifactsCategory` are required for proper publishing of build artifacts. See https://github.com/dotnet/roslyn/pull/38259
variables:
  - name: _DotNetArtifactsCategory
    value: .NETCore
  - name: _DotNetValidationArtifactsCategory
    value: .NETCoreValidation
  - group: DotNet-Roslyn-SDLValidation-Params

  # To retrieve OptProf data we need to authenticate to the VS drop storage.
  # Get access token with $dn-bot-devdiv-drop-rw-code-rw and dn-bot-dnceng-build-rw-code-rw from DotNet-VSTS-Infra-Access
  # Get $dotnetfeed-storage-access-key-1 from DotNet-Blob-Feed
  # Get $microsoft-symbol-server-pat and $symweb-symbol-server-pat from DotNet-Symbol-Server-Pats
  # Get $AccessToken-dotnet-build-bot-public-repo from DotNet-Versions-Publish
  - group: DotNet-Blob-Feed
  - group: DotNet-Symbol-Server-Pats
  - group: DotNet-Versions-Publish
  - group: DotNet-VSTS-Infra-Access
  - group: DotNet-DevDiv-Insertion-Workflow-Variables
  - name: _DevDivDropAccessToken
    value: $(dn-bot-devdiv-drop-rw-code-rw)
  - group: ManagedLanguageSecrets

  - name: BuildConfiguration
    value: release
  - name: Roslyn.GitHubEmail
    value: dotnet-build-bot@microsoft.com
  - name: Roslyn.GitHubToken
    value: $(AccessToken-dotnet-build-bot-public-repo)
  - name: Roslyn.GitHubUserName
    value: dotnet-build-bot

  - name: Insertion.InsertToolset
    value: true
  - name: Insertion.CreateDraftPR
    value: true
  - name: Insertion.TitlePrefix
    value: '[Auto Insertion]'
  - name: Insertion.TitleSuffix
    value: '[Skip-SymbolCheck]'

stages:

- stage: build
  displayName: Build and Test
  pool:
    name: NetCore1ESPool-Svc-Internal
    demands: ImageOverride -equals Build.Server.Amd64.VS2019

  jobs:
<<<<<<< HEAD
  - ${{ if eq(variables['Build.SourceBranch'], 'refs/heads/release/dev17.0-vs-deps') }}:
    - template: /eng/common/templates/job/onelocbuild.yml
      parameters:
        MirrorRepo: roslyn
        MirrorBranch: release/dev17.0-vs-deps
=======
  - ${{ if eq(variables['Build.SourceBranch'], 'refs/heads/release/dev17.1-vs-deps') }}:
    - template: /eng/common/templates/job/onelocbuild.yml
      parameters:
        MirrorRepo: roslyn
        MirrorBranch: release/dev17.1-vs-deps
>>>>>>> 67d940c4
        LclSource: lclFilesfromPackage
        LclPackageId: 'LCL-JUNO-PROD-ROSLYN'

  - template: eng/common/templates/jobs/source-build.yml

  - job: OfficialBuild
    displayName: Official Build
    timeoutInMinutes: 360

    steps:
    - powershell: Write-Host "##vso[task.setvariable variable=SourceBranchName]$('$(Build.SourceBranch)'.Substring('refs/heads/'.Length))"
      displayName: Setting SourceBranchName variable
      condition: succeeded()

    - task: tagBuildOrRelease@0
      displayName: Tag official build
      inputs:
        type: 'Build'
        tags: 'OfficialBuild'
      condition: and(succeeded(), endsWith(variables['SourceBranchName'], '-vs-deps'))

    - task: tagBuildOrRelease@0
      displayName: Tag main validation build
      inputs:
        type: 'Build'
        tags: |
          MainValidationBuild
      condition: and(succeeded(), eq(variables['SourceBranchName'], 'main'))

    - task: PowerShell@2
      displayName: Merge main-vs-deps into source branch
      inputs:
        filePath: 'scripts\merge-vs-deps.ps1'
        arguments: '-accessToken $(dn-bot-dnceng-build-rw-code-rw)'
      condition: and(succeeded(), eq(variables['SourceBranchName'], 'main'))

    - powershell: Write-Host "##vso[task.setvariable variable=VisualStudio.DropName]Products/$(System.TeamProject)/$(Build.Repository.Name)/$(SourceBranchName)/$(Build.BuildNumber)"
      displayName: Setting VisualStudio.DropName variable

    - task: NuGetToolInstaller@0
      inputs:
        versionSpec: '4.9.2'

    # Authenticate with service connections to be able to publish packages to external nuget feeds.
    - task: NuGetAuthenticate@0
      inputs:
        nuGetServiceConnections: azure-public/vs-impl, azure-public/vssdk, devdiv/engineering

    # Needed because the build fails the NuGet Tools restore without it
    - task: UseDotNet@2
      displayName: 'Use .NET Core sdk'
      inputs:
        packageType: sdk
        useGlobalJson: true
        workingDirectory: '$(Build.SourcesDirectory)'

    # Needed to restore the Microsoft.DevDiv.Optimization.Data.PowerShell package
    - task: NuGetCommand@2
      displayName: Restore internal tools
      inputs:
        command: restore
        feedsToUse: config
        restoreSolution: 'eng\common\internal\Tools.csproj'
        nugetConfigPath: 'NuGet.config'
        restoreDirectory: '$(Build.SourcesDirectory)\.packages'

    - task: MicroBuildSigningPlugin@2
      inputs:
        signType: $(SignType)
        zipSources: false
        feedSource: https://dnceng.pkgs.visualstudio.com/_packaging/MicroBuildToolset/nuget/v3/index.json
      condition: and(succeeded(), in(variables['SignType'], 'test', 'real'))

    - task: PowerShell@2
      displayName: Build
      inputs:
        filePath: eng/build.ps1
        arguments: -ci
                   -restore
                   -build
                   -pack
                   -sign
                   -publish
                   -binaryLog
                   -configuration $(BuildConfiguration)
                   -officialBuildId $(Build.BuildNumber)
                   -officialSkipTests $(SkipTests)
                   -officialSkipApplyOptimizationData $(SkipApplyOptimizationData)
                   -officialSourceBranchName $(SourceBranchName)
                   -officialIbcDrop $(IbcDrop)
                   -officialVisualStudioDropAccessToken $(_DevDivDropAccessToken)
                   /p:RepositoryName=$(Build.Repository.Name)
                   /p:VisualStudioDropName=$(VisualStudio.DropName)
                   /p:DotNetSignType=$(SignType)
                   /p:DotNetPublishToBlobFeed=true
                   /p:DotNetPublishBlobFeedKey=$(dotnetfeed-storage-access-key-1)
                   /p:DotNetPublishBlobFeedUrl=https://dotnetfeed.blob.core.windows.net/dotnet-core/index.json
                   /p:PublishToSymbolServer=true
                   /p:DotNetSymbolServerTokenMsdl=$(microsoft-symbol-server-pat)
                   /p:DotNetSymbolServerTokenSymWeb=$(symweb-symbol-server-pat)
                   /p:DotNetArtifactsCategory=$(_DotNetArtifactsCategory)
                   /p:DotnetPublishUsingPipelines=true
                   /p:IgnoreIbcMergeErrors=true
      condition: succeeded()

    - task: PowerShell@2
      displayName: Publish Assets
      inputs:
        filePath: 'eng\publish-assets.ps1'
        arguments: '-configuration $(BuildConfiguration) -branchName "$(SourceBranchName)"'
      condition: succeeded()

    # Publish OptProf configuration files
    # The env variable is required to enable cross account access using PAT (dnceng -> devdiv)
    - task: ms-vscs-artifact.build-tasks.artifactDropTask-1.artifactDropTask@0
      env:
        ARTIFACTSERVICES_DROP_PAT: $(_DevDivDropAccessToken)
      inputs:
        dropServiceURI: 'https://devdiv.artifacts.visualstudio.com'
        buildNumber: 'ProfilingInputs/$(System.TeamProject)/$(Build.Repository.Name)/$(SourceBranchName)/$(Build.BuildNumber)'
        sourcePath: '$(Build.SourcesDirectory)\artifacts\OptProf\$(BuildConfiguration)\Data'
        toLowerCase: false
        usePat: false
        retentionDays: 90
      displayName: 'OptProf - Publish to Artifact Services - ProfilingInputs'
      condition: succeeded()

    # Publish OptProf generated JSON files as a build artifact. This allows for easy inspection from
    # a build execution.
    - task: PublishBuildArtifacts@1
      displayName: Publish OptProf Data Files
      inputs:
        PathtoPublish: '$(Build.SourcesDirectory)\artifacts\OptProf\$(BuildConfiguration)\Data'
        ArtifactName: 'OptProf Data Files'
      condition: succeeded()

    - task: PublishBuildArtifacts@1
      displayName: Publish Logs
      inputs:
        PathtoPublish: '$(Build.SourcesDirectory)\artifacts\log\$(BuildConfiguration)'
        ArtifactName: 'Build Diagnostic Files'
        publishLocation: Container
      continueOnError: true
      condition: succeededOrFailed()

    - task: PublishBuildArtifacts@1
      displayName: Publish Ngen Logs
      inputs:
        PathtoPublish: '$(Build.SourcesDirectory)\artifacts\log\$(BuildConfiguration)\ngen'
        ArtifactName: 'NGen Logs'
        publishLocation: Container
      continueOnError: true
      condition: succeeded()

    - task: PublishTestResults@2
      displayName: Publish xUnit Test Results
      inputs:
        testRunner: XUnit
        testResultsFiles: '$(Build.SourcesDirectory)\artifacts\TestResults\$(BuildConfiguration)\*.xml'
        mergeTestResults: true
        testRunTitle: 'Unit Tests'
      condition: and(succeededOrFailed(), ne(variables['SkipTests'], 'true'))

    # Publishes setup VSIXes to a drop.
    # Note: The insertion tool looks for the display name of this task in the logs.
    - task: ms-vseng.MicroBuildTasks.4305a8de-ba66-4d8b-b2d1-0dc4ecbbf5e8.MicroBuildUploadVstsDropFolder@1
      displayName: Upload VSTS Drop
      inputs:
        DropName: $(VisualStudio.DropName)
        DropFolder: 'artifacts\VSSetup\$(BuildConfiguration)\Insertion'
        AccessToken: $(_DevDivDropAccessToken)
      condition: succeeded()

    # Publish insertion packages to CoreXT store.
    - task: NuGetCommand@2
      displayName: Publish CoreXT Packages
      inputs:
        command: push
        packagesToPush: '$(Build.SourcesDirectory)\artifacts\VSSetup\$(BuildConfiguration)\DevDivPackages\**\*.nupkg'
        allowPackageConflicts: true
        nuGetFeedType: external
        publishFeedCredentials: 'DevDiv - VS package feed'
      condition: succeeded()

    # Publish an artifact that the RoslynInsertionTool is able to find by its name.
    - task: PublishBuildArtifacts@1
      displayName: Publish Artifact VSSetup
      inputs:
        PathtoPublish: 'artifacts\VSSetup\$(BuildConfiguration)'
        ArtifactName: 'VSSetup'
      condition: succeeded()

    # Publish our NuPkgs as an artifact. The name of this artifact must be PackageArtifacts as the
    # arcade templates depend on the name.
    - task: PublishBuildArtifacts@1
      displayName: Publish Artifact Packages
      inputs:
        PathtoPublish: 'artifacts\packages\$(BuildConfiguration)'
        ArtifactName: 'PackageArtifacts'
      condition: succeeded()

    # Publish Asset Manifests for Build Asset Registry job
    - task: PublishBuildArtifacts@1
      displayName: Publish Asset Manifests
      inputs:
        PathtoPublish: '$(Build.SourcesDirectory)/artifacts/log/$(BuildConfiguration)/AssetManifest'
        ArtifactName: AssetManifests
      condition: succeeded()

    - task: ms-vseng.MicroBuildTasks.521a94ea-9e68-468a-8167-6dcf361ea776.MicroBuildCleanup@1
      displayName: Perform Cleanup Tasks
      condition: succeededOrFailed()

  # Publish to Build Asset Registry
  - template: /eng/common/templates/job/publish-build-assets.yml
    parameters:
      publishUsingPipelines: true
      dependsOn:
        - OfficialBuild
      pool:
        vmImage: windows-2019

- stage: insert
  dependsOn:
  - build
  displayName: Insert to VS

  jobs:
  - job: insert
    displayName: Insert to VS
    pool:
      vmImage: windows-2019
    steps:
    - powershell: |
        $branchName = "$(Build.SourceBranch)".Substring("refs/heads/".Length)
        Write-Host "##vso[task.setvariable variable=ComponentBranchName]$branchName"
      displayName: Get Branch Name

    - template: eng/pipelines/insert.yml
      parameters:
        clientId: $(ClientId)
        clientSecret: $(ClientSecret)
        componentBuildProjectName: internal
        sourceBranch: "$(ComponentBranchName)"
        publishDataURI: "https://dev.azure.com/dnceng/internal/_apis/git/repositories/dotnet-roslyn/items?path=eng/config/PublishData.json&api-version=6.0"
        publishDataAccessToken: "$(System.AccessToken)"

- ${{ if and(ne(variables['System.TeamProject'], 'public'), notin(variables['Build.Reason'], 'PullRequest')) }}:
  - template: eng\common\templates\post-build\post-build.yml
    parameters:
      publishingInfraVersion: 3
      # Symbol validation is not entirely reliable as of yet, so should be turned off until
      # https://github.com/dotnet/arcade/issues/2871 is resolved.
      enableSymbolValidation: false
      enableSourceLinkValidation: false
      # Enable SDL validation, passing through values from the 'DotNet-Roslyn-SDLValidation-Params' group.
      SDLValidationParameters:
        enable: true
        params: >-
          -SourceToolsList @("policheck","credscan")
          -TsaInstanceURL $(_TsaInstanceURL)
          -TsaProjectName $(_TsaProjectName)
          -TsaNotificationEmail $(_TsaNotificationEmail)
          -TsaCodebaseAdmin $(_TsaCodebaseAdmin)
          -TsaBugAreaPath $(_TsaBugAreaPath)
          -TsaIterationPath $(_TsaIterationPath)
          -TsaRepositoryName $(_TsaRepositoryName)
          -TsaCodebaseName $(_TsaCodebaseName)
          -TsaPublish $True<|MERGE_RESOLUTION|>--- conflicted
+++ resolved
@@ -71,19 +71,11 @@
     demands: ImageOverride -equals Build.Server.Amd64.VS2019
 
   jobs:
-<<<<<<< HEAD
-  - ${{ if eq(variables['Build.SourceBranch'], 'refs/heads/release/dev17.0-vs-deps') }}:
-    - template: /eng/common/templates/job/onelocbuild.yml
-      parameters:
-        MirrorRepo: roslyn
-        MirrorBranch: release/dev17.0-vs-deps
-=======
   - ${{ if eq(variables['Build.SourceBranch'], 'refs/heads/release/dev17.1-vs-deps') }}:
     - template: /eng/common/templates/job/onelocbuild.yml
       parameters:
         MirrorRepo: roslyn
         MirrorBranch: release/dev17.1-vs-deps
->>>>>>> 67d940c4
         LclSource: lclFilesfromPackage
         LclPackageId: 'LCL-JUNO-PROD-ROSLYN'
 
