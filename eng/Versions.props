<?xml version="1.0" encoding="utf-8"?>
<!-- Licensed to the .NET Foundation under one or more agreements. The .NET Foundation licenses this file to you under the MIT license. See the LICENSE file in the project root for more information. -->
<Project>
  <!--
    Roslyn version
  -->
  <PropertyGroup>
    <MajorVersion>3</MajorVersion>
    <MinorVersion>6</MinorVersion>
    <PatchVersion>0</PatchVersion>
<<<<<<< HEAD
    <PreReleaseVersionLabel>beta4</PreReleaseVersionLabel>
=======
    <PreReleaseVersionLabel>1</PreReleaseVersionLabel>
>>>>>>> 572f5f48
    <VersionPrefix>$(MajorVersion).$(MinorVersion).$(PatchVersion)</VersionPrefix>
    <!-- 
      By default the assembly version in official builds is "$(MajorVersion).$(MinorVersion).0.0".
      Keep the setting conditional. The toolset sets the assembly version to 42.42.42.42 if not set explicitly.
    -->
    <AssemblyVersion Condition="'$(OfficialBuild)' == 'true' or '$(DotNetUseShippingVersions)' == 'true'">$(MajorVersion).$(MinorVersion).0.0</AssemblyVersion>
    <!--
      Arcade overrides our VersionPrefix when MajorVersion and MinorVersion are specified. Clear them so that
      we can keep the PatchVersion until we are using an SDK that includes https://github.com/dotnet/arcade/pull/3601
    -->
    <MajorVersion>
    </MajorVersion>
    <MinorVersion>
    </MinorVersion>
  </PropertyGroup>
  <PropertyGroup>
    <!-- Versions used by several individual references below -->
    <RoslynDiagnosticsNugetPackageVersion>3.0.0-beta2.20059.3+77df2220</RoslynDiagnosticsNugetPackageVersion>
    <CodeStyleLayerCodeAnalysisVersion>3.3.1</CodeStyleLayerCodeAnalysisVersion>
    <MicrosoftCodeAnalysisTestingVersion>1.0.1-beta1.20118.1</MicrosoftCodeAnalysisTestingVersion>
    <CodeStyleAnalyzerVersion>3.5.0-beta3-20078-04</CodeStyleAnalyzerVersion>
    <VisualStudioEditorPackagesVersion>16.4.248</VisualStudioEditorPackagesVersion>
    <ILToolsPackageVersion>5.0.0-alpha1.19409.1</ILToolsPackageVersion>
    <MicrosoftVisualStudioLanguageServerPackagesVersion>16.3.27-develop-gdd55e997</MicrosoftVisualStudioLanguageServerPackagesVersion>
    <MicrosoftNetCompilersToolsetVersion>3.5.0-beta2-20074-05</MicrosoftNetCompilersToolsetVersion>
  </PropertyGroup>
  <!-- 
    Dependency versions
  -->
  <PropertyGroup>
    <BasicUndoVersion>0.9.3</BasicUndoVersion>
    <BenchmarkDotNetVersion>0.11.4</BenchmarkDotNetVersion>
    <CommandLineParserVersion>2.0.273-beta</CommandLineParserVersion>
    <DiffPlexVersion>1.4.4</DiffPlexVersion>
    <DropAppVersion>17.144.28413-buildid7983345</DropAppVersion>
    <EnvDTEVersion>8.0.2</EnvDTEVersion>
    <EnvDTE80Version>8.0.0</EnvDTE80Version>
    <FakeSignVersion>0.9.2</FakeSignVersion>
    <HumanizerCoreVersion>2.2.0</HumanizerCoreVersion>
    <ICSharpCodeDecompilerVersion>5.0.2.5153</ICSharpCodeDecompilerVersion>
    <MicrosoftBuildVersion>15.1.548</MicrosoftBuildVersion>
    <MicrosoftBuildFrameworkVersion>15.1.548</MicrosoftBuildFrameworkVersion>
    <MicrosoftBuildLocatorVersion>1.2.2</MicrosoftBuildLocatorVersion>
    <MicrosoftBuildRuntimeVersion>15.1.548</MicrosoftBuildRuntimeVersion>
    <MicrosoftBuildTasksCoreVersion>15.1.548</MicrosoftBuildTasksCoreVersion>
    <MicrosoftCodeAnalysisAnalyzersVersion>$(RoslynDiagnosticsNugetPackageVersion)</MicrosoftCodeAnalysisAnalyzersVersion>
    <MicrosoftCodeAnalysisBuildTasksVersion>2.0.0-rc2-61102-09</MicrosoftCodeAnalysisBuildTasksVersion>
    <MicrosoftCodeAnalysisCSharpCodeFixTestingXUnitVersion>$(MicrosoftCodeAnalysisTestingVersion)</MicrosoftCodeAnalysisCSharpCodeFixTestingXUnitVersion>
    <MicrosoftCodeAnalysisCSharpCodeStyleVersion>$(CodeStyleAnalyzerVersion)</MicrosoftCodeAnalysisCSharpCodeStyleVersion>
    <MicrosoftCodeAnalysisElfieVersion>0.10.6</MicrosoftCodeAnalysisElfieVersion>
    <MicrosoftCodeAnalysisTestResourcesProprietaryVersion>2.0.19</MicrosoftCodeAnalysisTestResourcesProprietaryVersion>
    <MicrosoftCodeAnalysisVisualBasicCodeFixTestingXUnitVersion>$(MicrosoftCodeAnalysisTestingVersion)</MicrosoftCodeAnalysisVisualBasicCodeFixTestingXUnitVersion>
    <MicrosoftCodeAnalysisVisualBasicCodeStyleVersion>$(CodeStyleAnalyzerVersion)</MicrosoftCodeAnalysisVisualBasicCodeStyleVersion>
    <MicrosoftCodeAnalysisAnalyzerUtilitiesVersion>3.0.0</MicrosoftCodeAnalysisAnalyzerUtilitiesVersion>
    <MicrosoftCodeQualityAnalyzersVersion>$(RoslynDiagnosticsNugetPackageVersion)</MicrosoftCodeQualityAnalyzersVersion>
    <MicrosoftCodeAnalysisPerformanceSensitiveAnalyzersVersion>$(RoslynDiagnosticsNugetPackageVersion)</MicrosoftCodeAnalysisPerformanceSensitiveAnalyzersVersion>
    <SystemCompositionVersion>1.0.31</SystemCompositionVersion>
    <MicrosoftCSharpVersion>4.3.0</MicrosoftCSharpVersion>
    <MicrosoftDiagnosticsRuntimeVersion>0.8.31-beta</MicrosoftDiagnosticsRuntimeVersion>
    <MicrosoftDiagnosticsTracingTraceEventVersion>1.0.35</MicrosoftDiagnosticsTracingTraceEventVersion>
    <MicrosoftDiaSymReaderVersion>1.3.0</MicrosoftDiaSymReaderVersion>
    <MicrosoftDiaSymReaderConverterVersion>1.1.0-beta2-19409-01</MicrosoftDiaSymReaderConverterVersion>
    <MicrosoftDiaSymReaderConverterXmlVersion>1.1.0-beta2-19409-01</MicrosoftDiaSymReaderConverterXmlVersion>
    <MicrosoftDiaSymReaderNativeVersion>1.7.0</MicrosoftDiaSymReaderNativeVersion>
    <MicrosoftDiaSymReaderPortablePdbVersion>1.5.0</MicrosoftDiaSymReaderPortablePdbVersion>
    <MicrosoftDotNetVersionToolsVersion>3.0.0-preview1-03617-02</MicrosoftDotNetVersionToolsVersion>
    <MicrosoftExtensionsDependencyInjectionVersion>2.1.1</MicrosoftExtensionsDependencyInjectionVersion>
    <MicrosoftExtensionsLoggingVersion>2.1.1</MicrosoftExtensionsLoggingVersion>
    <MicrosoftIdentityModelClientsActiveDirectoryVersion>3.13.8</MicrosoftIdentityModelClientsActiveDirectoryVersion>
    <MicrosoftInternalPerformanceCodeMarkersDesignTimeVersion>15.8.27812-alpha</MicrosoftInternalPerformanceCodeMarkersDesignTimeVersion>
    <MicrosoftInternalVisualStudioShellInterop140DesignTimeVersion>14.3.25407-alpha</MicrosoftInternalVisualStudioShellInterop140DesignTimeVersion>
    <MicrosoftMetadataVisualizerVersion>1.0.0-beta1-63011-01</MicrosoftMetadataVisualizerVersion>
    <MicrosoftMSXMLVersion>8.0.0.0-alpha</MicrosoftMSXMLVersion>
    <MicrosoftNetCoreAnalyzersVersion>$(RoslynDiagnosticsNugetPackageVersion)</MicrosoftNetCoreAnalyzersVersion>
    <MicrosoftNETCorePlatformsVersion>2.1.2</MicrosoftNETCorePlatformsVersion>
    <MicrosoftNETTestSdkVersion>16.0.1</MicrosoftNETTestSdkVersion>
    <MicrosoftNETCoreTestHostVersion>1.1.0</MicrosoftNETCoreTestHostVersion>
    <MicrosoftNetFX20Version>1.0.3</MicrosoftNetFX20Version>
    <MicrosoftNetFrameworkReferenceAssembliesVersion>1.0.0-alpha-004</MicrosoftNetFrameworkReferenceAssembliesVersion>
    <MicrosoftNetSdkVersion>2.0.0-alpha-20170405-2</MicrosoftNetSdkVersion>
    <MicrosoftNuGetBuildTasksVersion>0.1.0</MicrosoftNuGetBuildTasksVersion>
    <MicrosoftPortableTargetsVersion>0.1.2-dev</MicrosoftPortableTargetsVersion>
    <MicrosoftServiceHubClientVersion>2.0.48</MicrosoftServiceHubClientVersion>
    <MicrosoftVisualBasicVersion>10.1.0</MicrosoftVisualBasicVersion>
    <MicrosoftVisualStudioCallHierarchyPackageDefinitionsVersion>15.8.27812-alpha</MicrosoftVisualStudioCallHierarchyPackageDefinitionsVersion>
    <MicrosoftVisualStudioCodeAnalysisSdkUIVersion>15.8.27812-alpha</MicrosoftVisualStudioCodeAnalysisSdkUIVersion>
    <MicrosoftVisualStudioCodingConventionsVersion>1.1.20180503.2</MicrosoftVisualStudioCodingConventionsVersion>
    <MicrosoftVisualStudioComponentModelHostVersion>16.0.198-g52de9c2988</MicrosoftVisualStudioComponentModelHostVersion>
    <MicrosoftVisualStudioCompositionVersion>15.6.36</MicrosoftVisualStudioCompositionVersion>
    <MicrosoftVisualStudioCoreUtilityVersion>$(VisualStudioEditorPackagesVersion)</MicrosoftVisualStudioCoreUtilityVersion>
    <MicrosoftVisualStudioDebuggerUIInterfacesVersion>16.0.29431.108</MicrosoftVisualStudioDebuggerUIInterfacesVersion>
    <MicrosoftVisualStudioDebuggerEngineimplementationVersion>16.5.1122001-preview</MicrosoftVisualStudioDebuggerEngineimplementationVersion>
    <MicrosoftVisualStudioDebuggerMetadataimplementationVersion>16.5.1122001-preview</MicrosoftVisualStudioDebuggerMetadataimplementationVersion>
    <MicrosoftVisualStudioDesignerInterfacesVersion>1.1.4322</MicrosoftVisualStudioDesignerInterfacesVersion>
    <MicrosoftVisualStudioDiagnosticsPerformanceProviderVersion>16.0.28226-alpha</MicrosoftVisualStudioDiagnosticsPerformanceProviderVersion>
    <MicrosoftVisualStudioSDKEmbedInteropTypesVersion>15.0.27</MicrosoftVisualStudioSDKEmbedInteropTypesVersion>
    <MicrosoftVisualStudioEditorVersion>$(VisualStudioEditorPackagesVersion)</MicrosoftVisualStudioEditorVersion>
    <MicrosoftVisualStudioGraphModelVersion>16.0.28226-alpha</MicrosoftVisualStudioGraphModelVersion>
    <MicrosoftVisualStudioImageCatalogVersion>16.4.29315.20-pre</MicrosoftVisualStudioImageCatalogVersion>
    <MicrosoftVisualStudioImagingVersion>16.4.29315.20-pre</MicrosoftVisualStudioImagingVersion>
    <MicrosoftVisualStudioInteractiveWindowVersion>2.8.0</MicrosoftVisualStudioInteractiveWindowVersion>
    <MicrosoftVisualStudioLanguageVersion>$(VisualStudioEditorPackagesVersion)</MicrosoftVisualStudioLanguageVersion>
    <MicrosoftVisualStudioLanguageCallHierarchyVersion>15.8.27812-alpha</MicrosoftVisualStudioLanguageCallHierarchyVersion>
    <MicrosoftVisualStudioLanguageIntellisenseVersion>$(VisualStudioEditorPackagesVersion)</MicrosoftVisualStudioLanguageIntellisenseVersion>
    <MicrosoftVisualStudioLanguageNavigateToInterfacesVersion>16.0.467</MicrosoftVisualStudioLanguageNavigateToInterfacesVersion>
    <MicrosoftVisualStudioLanguageServerProtocolVersion>$(MicrosoftVisualStudioLanguageServerPackagesVersion)</MicrosoftVisualStudioLanguageServerProtocolVersion>
    <MicrosoftVisualStudioLanguageServerProtocolExtensionsVersion>$(MicrosoftVisualStudioLanguageServerPackagesVersion)</MicrosoftVisualStudioLanguageServerProtocolExtensionsVersion>
    <MicrosoftVisualStudioLanguageServerClientVersion>$(MicrosoftVisualStudioLanguageServerPackagesVersion)</MicrosoftVisualStudioLanguageServerClientVersion>
    <MicrosoftVisualStudioLanguageStandardClassificationVersion>$(VisualStudioEditorPackagesVersion)</MicrosoftVisualStudioLanguageStandardClassificationVersion>
    <MicrosoftVisualStudioLiveShareLanguageServicesGuestVersion>2.0.1</MicrosoftVisualStudioLiveShareLanguageServicesGuestVersion>
    <MicrosoftVisualStudioLiveShareWebEditorsVersion>2.2.0-preview1-t001</MicrosoftVisualStudioLiveShareWebEditorsVersion>
    <MicrosoftVisualStudioOLEInteropVersion>7.10.6071</MicrosoftVisualStudioOLEInteropVersion>
    <MicrosoftVisualStudioPlatformVSEditorVersion>$(VisualStudioEditorPackagesVersion)</MicrosoftVisualStudioPlatformVSEditorVersion>
    <MicrosoftVisualStudioProgressionCodeSchemaVersion>15.8.27812-alpha</MicrosoftVisualStudioProgressionCodeSchemaVersion>
    <MicrosoftVisualStudioProgressionCommonVersion>15.8.27812-alpha</MicrosoftVisualStudioProgressionCommonVersion>
    <MicrosoftVisualStudioProgressionInterfacesVersion>15.8.27812-alpha</MicrosoftVisualStudioProgressionInterfacesVersion>
    <MicrosoftVisualStudioProjectSystemVersion>16.2.133-pre</MicrosoftVisualStudioProjectSystemVersion>
    <MicrosoftVisualStudioProjectSystemManagedVersion>2.3.6152103</MicrosoftVisualStudioProjectSystemManagedVersion>
    <MicrosoftVisualStudioRemoteControlVersion>14.1.10</MicrosoftVisualStudioRemoteControlVersion>
    <MicrosoftVisualStudioSDKAnalyzersVersion>16.3.2</MicrosoftVisualStudioSDKAnalyzersVersion>
    <MicrosoftVisualStudioSetupConfigurationInteropVersion>1.16.30</MicrosoftVisualStudioSetupConfigurationInteropVersion>
    <MicrosoftVisualStudioShell150Version>16.0.28226-pre</MicrosoftVisualStudioShell150Version>
    <MicrosoftVisualStudioShellFrameworkVersion>16.3.29316.78</MicrosoftVisualStudioShellFrameworkVersion>
    <MicrosoftVisualStudioShellDesignVersion>15.7.27703</MicrosoftVisualStudioShellDesignVersion>
    <MicrosoftVisualStudioShellImmutable100Version>15.0.25415</MicrosoftVisualStudioShellImmutable100Version>
    <MicrosoftVisualStudioShellImmutable110Version>15.0.25415</MicrosoftVisualStudioShellImmutable110Version>
    <MicrosoftVisualStudioShellInteropVersion>7.10.6072</MicrosoftVisualStudioShellInteropVersion>
    <MicrosoftVisualStudioShellInterop100Version>10.0.30320</MicrosoftVisualStudioShellInterop100Version>
    <MicrosoftVisualStudioShellInterop110Version>11.0.61031</MicrosoftVisualStudioShellInterop110Version>
    <MicrosoftVisualStudioShellInterop121DesignTimeVersion>12.1.30328</MicrosoftVisualStudioShellInterop121DesignTimeVersion>
    <MicrosoftVisualStudioShellInterop157DesignTimeVersion>15.7.1</MicrosoftVisualStudioShellInterop157DesignTimeVersion>
    <MicrosoftVisualStudioShellInterop80Version>8.0.50728</MicrosoftVisualStudioShellInterop80Version>
    <MicrosoftVisualStudioShellInterop90Version>9.0.30730</MicrosoftVisualStudioShellInterop90Version>
    <MicrosoftVisualStudioTelemetryVersion>16.0.233</MicrosoftVisualStudioTelemetryVersion>
    <MicrosoftVisualStudioTemplateWizardInterfaceVersion>8.0.0.0-alpha</MicrosoftVisualStudioTemplateWizardInterfaceVersion>
    <MicrosoftVisualStudioTextDataVersion>$(VisualStudioEditorPackagesVersion)</MicrosoftVisualStudioTextDataVersion>
    <MicrosoftVisualStudioTextInternalVersion>$(VisualStudioEditorPackagesVersion)</MicrosoftVisualStudioTextInternalVersion>
    <MicrosoftVisualStudioTextLogicVersion>$(VisualStudioEditorPackagesVersion)</MicrosoftVisualStudioTextLogicVersion>
    <MicrosoftVisualStudioTextUIVersion>$(VisualStudioEditorPackagesVersion)</MicrosoftVisualStudioTextUIVersion>
    <MicrosoftVisualStudioTextUIWpfVersion>$(VisualStudioEditorPackagesVersion)</MicrosoftVisualStudioTextUIWpfVersion>
    <MicrosoftVisualStudioTextManagerInteropVersion>7.10.6071</MicrosoftVisualStudioTextManagerInteropVersion>
    <MicrosoftVisualStudioTextManagerInterop100Version>10.0.30320</MicrosoftVisualStudioTextManagerInterop100Version>
    <MicrosoftVisualStudioTextManagerInterop120Version>12.0.30110</MicrosoftVisualStudioTextManagerInterop120Version>
    <MicrosoftVisualStudioTextManagerInterop121DesignTimeVersion>12.1.30328</MicrosoftVisualStudioTextManagerInterop121DesignTimeVersion>
    <MicrosoftVisualStudioTextManagerInterop160DesignTimeVersion>16.0.0</MicrosoftVisualStudioTextManagerInterop160DesignTimeVersion>
    <MicrosoftVisualStudioThreadingAnalyzersVersion>16.4.16</MicrosoftVisualStudioThreadingAnalyzersVersion>
    <MicrosoftVisualStudioThreadingVersion>16.4.16</MicrosoftVisualStudioThreadingVersion>
    <MicrosoftVisualStudioUtilitiesVersion>16.4.29417.175</MicrosoftVisualStudioUtilitiesVersion>
    <MicrosoftVisualStudioValidationVersion>15.5.31</MicrosoftVisualStudioValidationVersion>
    <MicrosoftVisualStudioVsInteractiveWindowVersion>2.0.0-rc3-61304-01</MicrosoftVisualStudioVsInteractiveWindowVersion>
    <MicrosoftVisualStudioWorkspaceVSIntegrationVersion>16.3.43</MicrosoftVisualStudioWorkspaceVSIntegrationVersion>
    <MicrosoftWin32PrimitivesVersion>4.3.0</MicrosoftWin32PrimitivesVersion>
    <MicrosoftWin32RegistryVersion>4.7.0</MicrosoftWin32RegistryVersion>
    <MSBuildStructuredLoggerVersion>2.0.61</MSBuildStructuredLoggerVersion>
    <MDbgVersion>0.1.0</MDbgVersion>
    <MonoOptionsVersion>4.4.0</MonoOptionsVersion>
    <MoqVersion>4.10.1</MoqVersion>
    <NerdbankFullDuplexStreamVersion>1.0.1</NerdbankFullDuplexStreamVersion>
    <NuGetPackagingVersion>4.9.2</NuGetPackagingVersion>
    <NuGetVisualStudioVersion>4.0.0-rc-2048</NuGetVisualStudioVersion>
    <NuGetSolutionRestoreManagerInteropVersion>4.8.0</NuGetSolutionRestoreManagerInteropVersion>
    <MicrosoftDiaSymReaderPdb2PdbVersion>1.1.0-beta1-62506-02</MicrosoftDiaSymReaderPdb2PdbVersion>
    <RestSharpVersion>105.2.3</RestSharpVersion>
    <RoslynBuildUtilVersion>0.9.8-beta</RoslynBuildUtilVersion>
    <RoslynDependenciesOptimizationDataVersion>3.0.0-beta2-19053-01</RoslynDependenciesOptimizationDataVersion>
    <RoslynDiagnosticsAnalyzersVersion>$(RoslynDiagnosticsNugetPackageVersion)</RoslynDiagnosticsAnalyzersVersion>
    <RoslynToolsVSIXExpInstallerVersion>1.0.0-beta2-63222-01</RoslynToolsVSIXExpInstallerVersion>
    <RoslynToolsOptProfVersion>1.0.0-beta3.19057.1</RoslynToolsOptProfVersion>
    <RoslynOptProfRunSettingsGeneratorVersion>1.0.0-beta3.19057.1</RoslynOptProfRunSettingsGeneratorVersion>
    <RoslynMicrosoftVisualStudioExtensionManagerVersion>0.0.4</RoslynMicrosoftVisualStudioExtensionManagerVersion>
    <SourceBrowserVersion>1.0.21</SourceBrowserVersion>
    <SystemBuffersVersion>4.5.0</SystemBuffersVersion>
    <SystemCommandLineExperimentalVersion>0.1.0-alpha-63729-01</SystemCommandLineExperimentalVersion>
    <SystemCommandLineRenderingVersion>0.1.0-alpha-63729-01</SystemCommandLineRenderingVersion>
    <SystemComponentModelCompositionVersion>4.5.0</SystemComponentModelCompositionVersion>
    <SystemDrawingCommonVersion>4.5.0</SystemDrawingCommonVersion>
    <SystemIOFileSystemVersion>4.3.0</SystemIOFileSystemVersion>
    <SystemIOFileSystemPrimitivesVersion>4.3.0</SystemIOFileSystemPrimitivesVersion>
    <SystemIOPipesAccessControlVersion>4.5.1</SystemIOPipesAccessControlVersion>
    <SystemMemoryVersion>4.5.3</SystemMemoryVersion>
    <SystemRuntimeCompilerServicesUnsafeVersion>4.7.0</SystemRuntimeCompilerServicesUnsafeVersion>
    <SystemRuntimeLoaderVersion>4.3.0</SystemRuntimeLoaderVersion>
    <SystemTextEncodingCodePagesVersion>4.5.1</SystemTextEncodingCodePagesVersion>
    <SystemTextEncodingExtensionsVersion>4.3.0</SystemTextEncodingExtensionsVersion>
    <SystemThreadingTasksDataflowVersion>4.9.0</SystemThreadingTasksDataflowVersion>
    <!-- We need System.ValueTuple assembly version at least 4.0.3.0 on net47 to make F5 work against Dev15 - see https://github.com/dotnet/roslyn/issues/29705 -->
    <SystemValueTupleVersion>4.5.0</SystemValueTupleVersion>
    <SystemThreadingTasksExtensionsVersion>4.5.3</SystemThreadingTasksExtensionsVersion>
    <SQLitePCLRawbundle_greenVersion>1.1.2</SQLitePCLRawbundle_greenVersion>
    <UIAComWrapperVersion>1.1.0.14</UIAComWrapperVersion>
    <MicrosoftVSSDKBuildToolsVersion>16.3.2099</MicrosoftVSSDKBuildToolsVersion>
    <MicrosoftVSSDKVSDConfigToolVersion>16.0.2032702</MicrosoftVSSDKVSDConfigToolVersion>
    <VSLangProjVersion>7.0.3301</VSLangProjVersion>
    <VSLangProj140Version>14.0.25030</VSLangProj140Version>
    <VSLangProj2Version>7.0.5001</VSLangProj2Version>
    <VSLangProj80Version>8.0.50728</VSLangProj80Version>
    <VsWebsiteInteropVersion>8.0.50727</VsWebsiteInteropVersion>
    <vswhereVersion>2.4.1</vswhereVersion>
    <xunitVersion>2.4.1-pre.build.4059</xunitVersion>
    <xunitanalyzersVersion>0.10.0</xunitanalyzersVersion>
    <xunitassertVersion>$(xunitVersion)</xunitassertVersion>
    <XunitCombinatorialVersion>1.2.7</XunitCombinatorialVersion>
    <xunitextensibilitycoreVersion>$(xunitVersion)</xunitextensibilitycoreVersion>
    <xunitrunnerconsoleVersion>2.4.1-pre.build.4059</xunitrunnerconsoleVersion>
    <xunitrunnerwpfVersion>1.0.51</xunitrunnerwpfVersion>
    <xunitrunnervisualstudioVersion>$(xunitVersion)</xunitrunnervisualstudioVersion>
    <xunitextensibilityexecutionVersion>$(xunitVersion)</xunitextensibilityexecutionVersion>
    <!--
      The CodeStyle layer depends on a prior stable release of the CodeAnalysis assemblies so the NuGet packages
      produced by the build can be installed in projects building with those older releases.
    -->
    <MicrosoftCodeAnalysisCommonFixedVersion>$(CodeStyleLayerCodeAnalysisVersion)</MicrosoftCodeAnalysisCommonFixedVersion>
    <MicrosoftCodeAnalysisWorkspacesCommonFixedVersion>$(CodeStyleLayerCodeAnalysisVersion)</MicrosoftCodeAnalysisWorkspacesCommonFixedVersion>
    <MicrosoftCodeAnalysisCSharpFixedVersion>$(CodeStyleLayerCodeAnalysisVersion)</MicrosoftCodeAnalysisCSharpFixedVersion>
    <MicrosoftCodeAnalysisCSharpWorkspacesFixedVersion>$(CodeStyleLayerCodeAnalysisVersion)</MicrosoftCodeAnalysisCSharpWorkspacesFixedVersion>
    <MicrosoftCodeAnalysisVisualBasicFixedVersion>$(CodeStyleLayerCodeAnalysisVersion)</MicrosoftCodeAnalysisVisualBasicFixedVersion>
    <MicrosoftCodeAnalysisVisualBasicWorkspacesFixedVersion>$(CodeStyleLayerCodeAnalysisVersion)</MicrosoftCodeAnalysisVisualBasicWorkspacesFixedVersion>
    <runtimeWinX64MicrosoftNETCoreILAsmPackageVersion>$(ILToolsPackageVersion)</runtimeWinX64MicrosoftNETCoreILAsmPackageVersion>
    <runtimeLinuxX64MicrosoftNETCoreILAsmPackageVersion>$(ILToolsPackageVersion)</runtimeLinuxX64MicrosoftNETCoreILAsmPackageVersion>
    <runtimeOSXX64MicrosoftNETCoreILAsmPackageVersion>$(ILToolsPackageVersion)</runtimeOSXX64MicrosoftNETCoreILAsmPackageVersion>
    <!--
      NOTE: The following dependencies have been identified as particularly problematic to update.
      If you bump their versions, you must push your changes to a dev branch in dotnet/roslyn and
      create a test insertion in Visual Studio to validate.
    -->
    <NewtonsoftJsonVersion>12.0.2</NewtonsoftJsonVersion>
    <StreamJsonRpcVersion>2.2.34</StreamJsonRpcVersion>
    <SystemCollectionsImmutableVersion>1.5.0</SystemCollectionsImmutableVersion>
    <SystemReflectionMetadataVersion>1.6.0</SystemReflectionMetadataVersion>
  </PropertyGroup>
  <!-- 
    The following packages are considered implementation details and will not be included 
    in the list of dependencies of Roslyn packages. They won't flow as package references 
    to the projects that reference Roslyn packages.
  -->
  <ItemGroup>
    <PrivateVisualStudioPackage Include="EnvDTE" />
    <PrivateVisualStudioPackage Include="EnvDTE80" />
    <PrivateVisualStudioPackage Include="Microsoft.Internal.Performance.CodeMarkers.DesignTime" />
    <PrivateVisualStudioPackage Include="Microsoft.Internal.VisualStudio.Shell.Interop.14.0.DesignTime" />
    <PrivateVisualStudioPackage Include="Microsoft.MSXML" />
    <PrivateVisualStudioPackage Include="Microsoft.ServiceHub.Client" />
    <PrivateVisualStudioPackage Include="Microsoft.VisualStudio.CallHierarchy.Package.Definitions" />
    <PrivateVisualStudioPackage Include="Microsoft.VisualStudio.ComponentModelHost" />
    <PrivateVisualStudioPackage Include="Microsoft.VisualStudio.CodingConventions" />
    <PrivateVisualStudioPackage Include="Microsoft.VisualStudio.CoreUtility" />
    <PrivateVisualStudioPackage Include="Microsoft.VisualStudio.Debugger.Engine-implementation" />
    <PrivateVisualStudioPackage Include="Microsoft.VisualStudio.Debugger.Metadata-implementation" />
    <PrivateVisualStudioPackage Include="Microsoft.VisualStudio.Debugger.UI.Interfaces" />
    <PrivateVisualStudioPackage Include="Microsoft.VisualStudio.Designer.Interfaces" />
    <PrivateVisualStudioPackage Include="Microsoft.VisualStudio.Editor" />
    <PrivateVisualStudioPackage Include="Microsoft.VisualStudio.GraphModel" />
    <PrivateVisualStudioPackage Include="Microsoft.VisualStudio.ImageCatalog" />
    <PrivateVisualStudioPackage Include="Microsoft.VisualStudio.Imaging" />
    <PrivateVisualStudioPackage Include="Microsoft.VisualStudio.Language.CallHierarchy" />
    <PrivateVisualStudioPackage Include="Microsoft.VisualStudio.Language.Intellisense" />
    <PrivateVisualStudioPackage Include="Microsoft.VisualStudio.Language.NavigateTo.Interfaces" />
    <PrivateVisualStudioPackage Include="Microsoft.VisualStudio.Language.StandardClassification" />
    <PrivateVisualStudioPackage Include="Microsoft.VisualStudio.LanguageServer.Client" />
    <PrivateVisualStudioPackage Include="Microsoft.VisualStudio.LiveShare.LanguageServices.Guest" />
    <PrivateVisualStudioPackage Include="Microsoft.VisualStudio.LiveShare.WebEditors" />
    <PrivateVisualStudioPackage Include="Microsoft.VisualStudio.OLE.Interop" />
    <PrivateVisualStudioPackage Include="Microsoft.VisualStudio.Progression.CodeSchema" />
    <PrivateVisualStudioPackage Include="Microsoft.VisualStudio.Progression.Common" />
    <PrivateVisualStudioPackage Include="Microsoft.VisualStudio.Progression.Interfaces" />
    <PrivateVisualStudioPackage Include="Microsoft.VisualStudio.RemoteControl" />
    <PrivateVisualStudioPackage Include="Microsoft.VisualStudio.SDK.EmbedInteropTypes" />
    <PrivateVisualStudioPackage Include="Microsoft.VisualStudio.Shell.15.0" />
    <PrivateVisualStudioPackage Include="Microsoft.VisualStudio.Shell.Design" />
    <PrivateVisualStudioPackage Include="Microsoft.VisualStudio.Shell.Framework" />
    <PrivateVisualStudioPackage Include="Microsoft.VisualStudio.Shell.Immutable.10.0" />
    <PrivateVisualStudioPackage Include="Microsoft.VisualStudio.Shell.Interop.9.0" />
    <PrivateVisualStudioPackage Include="Microsoft.VisualStudio.Shell.Interop.10.0" />
    <PrivateVisualStudioPackage Include="Microsoft.VisualStudio.Shell.Interop.11.0" />
    <PrivateVisualStudioPackage Include="Microsoft.VisualStudio.Shell.Interop.12.1.DesignTime" />
    <PrivateVisualStudioPackage Include="Microsoft.VisualStudio.Shell.Interop.14.0.DesignTime" />
    <PrivateVisualStudioPackage Include="Microsoft.VisualStudio.Shell.Interop.15.0.DesignTime" />
    <PrivateVisualStudioPackage Include="Microsoft.VisualStudio.Shell.Interop.15.3.DesignTime" />
    <PrivateVisualStudioPackage Include="Microsoft.VisualStudio.Shell.Interop.15.7.DesignTime" />
    <PrivateVisualStudioPackage Include="Microsoft.VisualStudio.Telemetry" />
    <PrivateVisualStudioPackage Include="Microsoft.VisualStudio.Text.Data" />
    <PrivateVisualStudioPackage Include="Microsoft.VisualStudio.Text.Logic" />
    <PrivateVisualStudioPackage Include="Microsoft.VisualStudio.Text.UI" />
    <PrivateVisualStudioPackage Include="Microsoft.VisualStudio.Text.UI.Wpf" />
    <PrivateVisualStudioPackage Include="Microsoft.VisualStudio.TextManager.Interop.10.0" />
    <PrivateVisualStudioPackage Include="Microsoft.VisualStudio.TextManager.Interop.12.0" />
    <PrivateVisualStudioPackage Include="Microsoft.VisualStudio.TextManager.Interop.12.1.DesignTime" />
    <PrivateVisualStudioPackage Include="Microsoft.VisualStudio.TextManager.Interop.16.0.DesignTime" />
    <PrivateVisualStudioPackage Include="Microsoft.VisualStudio.Utilities" />
    <PrivateVisualStudioPackage Include="Microsoft.VSSDK.BuildTools" />
    <PrivateVisualStudioPackage Include="Newtonsoft.Json" />
    <PrivateVisualStudioPackage Include="NuGet.VisualStudio" />
    <PrivateVisualStudioPackage Include="StreamJsonRpc" />
    <PrivateVisualStudioPackage Include="VSLangProj" />
    <PrivateVisualStudioPackage Include="VSLangProj2" />
    <PrivateVisualStudioPackage Include="VSLangProj80" />
    <PrivateVisualStudioPackage Include="VSLangProj140" />
    <PrivateVisualStudioPackage Include="VsWebsite.Interop" />
  </ItemGroup>
  <PropertyGroup>
    <UsingToolPdbConverter>true</UsingToolPdbConverter>
    <UsingToolSymbolUploader>true</UsingToolSymbolUploader>
    <UsingToolNuGetRepack>true</UsingToolNuGetRepack>
    <UsingToolVSSDK>true</UsingToolVSSDK>
    <UsingToolNetFrameworkReferenceAssemblies>true</UsingToolNetFrameworkReferenceAssemblies>
    <UsingToolIbcOptimization>true</UsingToolIbcOptimization>
    <UsingToolVisualStudioIbcTraining>true</UsingToolVisualStudioIbcTraining>
    <UsingToolXliff>true</UsingToolXliff>
    <UsingToolXUnit>true</UsingToolXUnit>
    <DiscoverEditorConfigFiles>true</DiscoverEditorConfigFiles>
    <!-- 
      When using a bootstrap builder we don't want to use the Microsoft.Net.Compilers.Toolset package but
      rather explicitly override it. 
    -->
    <UsingToolMicrosoftNetCompilers Condition="'$(BootstrapBuildPath)' == ''">true</UsingToolMicrosoftNetCompilers>
  </PropertyGroup>
</Project><|MERGE_RESOLUTION|>--- conflicted
+++ resolved
@@ -8,11 +8,7 @@
     <MajorVersion>3</MajorVersion>
     <MinorVersion>6</MinorVersion>
     <PatchVersion>0</PatchVersion>
-<<<<<<< HEAD
-    <PreReleaseVersionLabel>beta4</PreReleaseVersionLabel>
-=======
     <PreReleaseVersionLabel>1</PreReleaseVersionLabel>
->>>>>>> 572f5f48
     <VersionPrefix>$(MajorVersion).$(MinorVersion).$(PatchVersion)</VersionPrefix>
     <!-- 
       By default the assembly version in official builds is "$(MajorVersion).$(MinorVersion).0.0".
