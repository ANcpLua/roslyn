<?xml version="1.0" encoding="utf-8"?>
<!-- Licensed to the .NET Foundation under one or more agreements. The .NET Foundation licenses this file to you under the MIT license. See the LICENSE file in the project root for more information. -->
<Project>
  <!--
    Roslyn version
  -->
  <PropertyGroup>
<<<<<<< HEAD
    <MajorVersion>4</MajorVersion>
    <MinorVersion>15</MinorVersion>
=======
    <MajorVersion>5</MajorVersion>
    <MinorVersion>0</MinorVersion>
>>>>>>> e76382ad
    <PatchVersion>0</PatchVersion>
    <PreReleaseVersionLabel>1</PreReleaseVersionLabel>
    <VersionPrefix>$(MajorVersion).$(MinorVersion).$(PatchVersion)</VersionPrefix>
    <!--
      By default the assembly version in official builds is "$(MajorVersion).$(MinorVersion).0.0".
      Keep the setting conditional. The toolset sets the assembly version to 42.42.42.42 if not set explicitly.
    -->
    <AssemblyVersion Condition="'$(OfficialBuild)' == 'true' or '$(DotNetUseShippingVersions)' == 'true'">$(MajorVersion).$(MinorVersion).0.0</AssemblyVersion>
  </PropertyGroup>
  <!--
    The maintenance-packages dependency versions need to be conditionally selected:
    https://github.com/dotnet/sdk/issues/45155
  -->
  <PropertyGroup Condition="'$(DotNetBuildSourceOnly)' == 'true'">
    <MicrosoftIORedistVersion>6.1.2</MicrosoftIORedistVersion>
    <SystemBuffersVersion>4.6.1</SystemBuffersVersion>
    <SystemDataSqlClientVersion>4.9.0</SystemDataSqlClientVersion>
    <SystemMemoryVersion>4.6.2</SystemMemoryVersion>
    <SystemNumericsVectorsVersion>4.6.1</SystemNumericsVectorsVersion>
    <SystemRuntimeCompilerServicesUnsafeVersion>6.1.1</SystemRuntimeCompilerServicesUnsafeVersion>
    <SystemThreadingTasksExtensionsVersion>4.6.2</SystemThreadingTasksExtensionsVersion>
  </PropertyGroup>
  <PropertyGroup Condition="'$(DotNetBuildSourceOnly)' != 'true'">
    <MicrosoftIORedistVersion>6.0.1</MicrosoftIORedistVersion>
    <SystemBuffersVersion>4.5.1</SystemBuffersVersion>
    <!--
    Microsoft.TeamFoundationServer.Client is referencing System.Data.SqlClient causing CG alert
    When it updates its referenced System.Data.SqlClient version this should be removed
    -->
    <SystemDataSqlClientVersion>4.8.6</SystemDataSqlClientVersion>
    <SystemMemoryVersion>4.5.5</SystemMemoryVersion>
    <SystemNumericsVectorsVersion>4.5.0</SystemNumericsVectorsVersion>
    <SystemRuntimeCompilerServicesUnsafeVersion>6.0.0</SystemRuntimeCompilerServicesUnsafeVersion>
    <SystemThreadingTasksExtensionsVersion>4.5.4</SystemThreadingTasksExtensionsVersion>
  </PropertyGroup>
  <!--
    Versions managed by Arcade (see Versions.Details.xml)
  -->
  <PropertyGroup>
    <SystemCommandLineVersion>2.0.0-beta4.24528.1</SystemCommandLineVersion>
    <SystemCompositionVersion>9.0.0</SystemCompositionVersion>
    <SystemConfigurationConfigurationManagerVersion>9.0.0</SystemConfigurationConfigurationManagerVersion>
    <SystemDiagnosticsEventLogVersion>9.0.0</SystemDiagnosticsEventLogVersion>
    <SystemCollectionsImmutableVersion>9.0.0</SystemCollectionsImmutableVersion>
    <SystemComponentModelCompositionVersion>9.0.0</SystemComponentModelCompositionVersion>
    <SystemDiagnosticsDiagnosticSourceVersion>9.0.0</SystemDiagnosticsDiagnosticSourceVersion>
    <SystemIOHashingVersion>9.0.0</SystemIOHashingVersion>
    <SystemIOPipelinesVersion>9.0.0</SystemIOPipelinesVersion>
    <SystemReflectionMetadataVersion>9.0.0</SystemReflectionMetadataVersion>
    <SystemResourcesExtensionsVersion>9.0.0</SystemResourcesExtensionsVersion>
    <SystemSecurityCryptographyProtectedDataVersion>9.0.0</SystemSecurityCryptographyProtectedDataVersion>
    <SystemSecurityPermissionsVersion>9.0.0</SystemSecurityPermissionsVersion>
    <SystemTextEncodingsWebVersion>9.0.0</SystemTextEncodingsWebVersion>
    <!-- Note: When updating SystemTextJsonVersion ensure that the version is no higher than what is used by MSBuild in VS (would lead to NGEN failures on insertion). -->
    <SystemTextJsonVersion>9.0.0</SystemTextJsonVersion>
    <SystemThreadingTasksDataflowVersion>9.0.0</SystemThreadingTasksDataflowVersion>
    <SystemWindowsExtensionsVersion>9.0.0</SystemWindowsExtensionsVersion>
    <MicrosoftBclAsyncInterfacesVersion>9.0.0</MicrosoftBclAsyncInterfacesVersion>
    <MicrosoftCodeAnalysisAnalyzersVersion>3.11.0</MicrosoftCodeAnalysisAnalyzersVersion>
    <MicrosoftCodeAnalysisAnalyzerUtilitiesVersion>3.3.0</MicrosoftCodeAnalysisAnalyzerUtilitiesVersion>
    <MicrosoftCodeAnalysisNetAnalyzersVersion>8.0.0-preview.23468.1</MicrosoftCodeAnalysisNetAnalyzersVersion>
    <MicrosoftDiaSymReaderVersion>2.0.0</MicrosoftDiaSymReaderVersion>
    <MicrosoftExtensionsConfigurationVersion>9.0.0</MicrosoftExtensionsConfigurationVersion>
    <MicrosoftExtensionsDependencyInjectionVersion>9.0.0</MicrosoftExtensionsDependencyInjectionVersion>
    <MicrosoftExtensionsFileSystemGlobbingVersion>8.0.0</MicrosoftExtensionsFileSystemGlobbingVersion>
    <MicrosoftExtensionsLoggingVersion>9.0.0</MicrosoftExtensionsLoggingVersion>
    <MicrosoftExtensionsLoggingAbstractionsVersion>9.0.0</MicrosoftExtensionsLoggingAbstractionsVersion>
    <MicrosoftExtensionsLoggingConsoleVersion>9.0.0</MicrosoftExtensionsLoggingConsoleVersion>
    <MicrosoftExtensionsOptionsConfigurationExtensionVersion>8.0.0</MicrosoftExtensionsOptionsConfigurationExtensionVersion>
    <MicrosoftExtensionsOptionsVersion>9.0.0</MicrosoftExtensionsOptionsVersion>
    <MicrosoftExtensionsPrimitivesVersion>9.0.0</MicrosoftExtensionsPrimitivesVersion>
    <MicrosoftVSSDKBuildToolsVersion>17.14.1043-preview2</MicrosoftVSSDKBuildToolsVersion>
    <vswhereVersion>2.4.1</vswhereVersion>
    <!--
      MicrosoftDevDivOptimizationDataPowerShellVersion and NewtonsoftJsonVersion are used in eng/InternalTools.props. The file is an extensibility port from eng/common/internal/Tools.csproj (managed by Arcade)
      So it's not affected by our central package management
    -->
    <MicrosoftIdentityClientVersion>4.61.3</MicrosoftIdentityClientVersion>
    <MicrosoftDevDivOptimizationDataPowerShellVersion>1.0.865</MicrosoftDevDivOptimizationDataPowerShellVersion>
    <MicrosoftIdentityModelJsonWebTokensVersion>6.34.0</MicrosoftIdentityModelJsonWebTokensVersion>
    <NewtonsoftJsonVersion>13.0.3</NewtonsoftJsonVersion>
    <SystemIdentityModelTokensJwtVersion>6.34.0</SystemIdentityModelTokensJwtVersion>
    <MicrosoftIdentityClientVersion>4.61.3</MicrosoftIdentityClientVersion>
    <SystemIdentityModelTokensJwtVersion>6.34.0</SystemIdentityModelTokensJwtVersion>
  </PropertyGroup>
  <!--
    Microsoft.CodeAnalysis.* versions used by the RoslynAnalyzers.
  -->
  <PropertyGroup>
    <!-- Microsoft.CodeAnalysis.* versions. Read this!
        This repo uses a wide variety of M.CA.* package versions. This is an atypical pattern in
        .NET's repositories but a necessary one for roslyn-analyzers.

        Some facts:
        - These versions are chosen on purpose.
        - They often represent the base required surface area of Microsoft.CA to support for a given feature or analyzer.
          This means that the analyzer would be supported in the widest array of C# compilation scenarios.
        - Most of these dependencies only represent target surface area. In some cases, the M.CA libraries are
          redistributed (tools) or used within the build.
        - Some of these versions are used for testing to ensure that analyzers built against older surface area
          still work against new implementations.
        - Linux source-build only builds a single implementation of M.CA.*.
        - Linux source-build does have some ability to provide surface area packages via the source-build-reference-packages repo.
          However, because these reference packages do not provide implementations, they cannot be used in any case
          where the package contents would be redisted or executed. An SBRP may not be created for a version that is used both
          as a reference assembly and redisted.

          In this repo, the MicrosoftCodeAnalysis property should **not** be set globally in this file. Instead, it should
          be set for each project, based on the properties below. When the project is executable, it should be
          set only for non-source build or repo-source build. Product source build will set an incoming MicrosoftCodeAnalysis property
          that will denote the available implementation version.

          Example of surface area usage:

          <MicrosoftCodeAnalysisVersion Condition="'$(MicrosoftCodeAnalysisVersion)' == ''">$(MicrosoftCodeAnalysisVersionForPerfSensitiveAnalyzers)</MicrosoftCodeAnalysisVersion>

          Example of executable usage:

          <MicrosoftCodeAnalysisVersion Condition="'$(MicrosoftCodeAnalysisVersion)' == ''">$(MicrosoftCodeAnalysisVersionForExecution)</MicrosoftCodeAnalysisVersion>
    -->
    <!-- Microsoft.CodeAnalysis versions for different purposes. -->
    <!-- Surface area that various projects compile against. These should have source-build reference packages -->
    <MicrosoftCodeAnalysisForRoslynDiagnosticsAnalyzersVersion>3.11.0</MicrosoftCodeAnalysisForRoslynDiagnosticsAnalyzersVersion>
    <MicrosoftCodeAnalysisVersionForPublicApiAnalyzers>1.2.1</MicrosoftCodeAnalysisVersionForPublicApiAnalyzers>
    <MicrosoftCodeAnalysisVersionForBannedApiAnalyzers>3.11.0</MicrosoftCodeAnalysisVersionForBannedApiAnalyzers>
    <MicrosoftCodeAnalysisVersionForPerfSensitiveAnalyzers>3.11.0</MicrosoftCodeAnalysisVersionForPerfSensitiveAnalyzers>
    <MicrosoftCodeAnalysisVersionForResxSourceGenerators>4.0.1</MicrosoftCodeAnalysisVersionForResxSourceGenerators>
    <MicrosoftCodeAnalysisVersionForNetAnalyzers>3.11.0</MicrosoftCodeAnalysisVersionForNetAnalyzers>
    <MicrosoftCodeAnalysisVersionForTextAnalyzers>3.11.0</MicrosoftCodeAnalysisVersionForTextAnalyzers>
    <MicrosoftCodeAnalysisVersionForCodeAnalysisAnalyzers>3.11.0</MicrosoftCodeAnalysisVersionForCodeAnalysisAnalyzers>
    <MicrosoftCodeAnalysisVersionForToolsAndUtilities>3.11.0</MicrosoftCodeAnalysisVersionForToolsAndUtilities>
    <MicrosoftCodeAnalysisVersionForMetrics>4.0.1</MicrosoftCodeAnalysisVersionForMetrics>
    <!-- Versions for tests and general utility execution. -->
    <!-- This version is for utility and executable assemblies. The version here should not overlap with any of the surface
         area versions. -->
    <MicrosoftCodeAnalysisVersionForTests>4.9.0-3.final</MicrosoftCodeAnalysisVersionForTests>
    <MicrosoftCodeAnalysisVersionForExecution>4.6.0-1.final</MicrosoftCodeAnalysisVersionForExecution>
  </PropertyGroup>
  <PropertyGroup>
    <UsingToolVSSDK Condition="$([MSBuild]::IsOSPlatform('Windows'))">true</UsingToolVSSDK>
    <UsingToolPdbConverter>false</UsingToolPdbConverter>
    <UsingToolSymbolUploader>true</UsingToolSymbolUploader>
    <UsingToolNuGetRepack>true</UsingToolNuGetRepack>
    <!-- Avoid attempting IBC on platforms where ngen won't work, or the IBC tooling won't work -->
    <UsingToolIbcOptimization Condition="$([MSBuild]::IsOSPlatform('Windows'))">true</UsingToolIbcOptimization>
    <UsingToolVisualStudioIbcTraining Condition="$([MSBuild]::IsOSPlatform('Windows'))">true</UsingToolVisualStudioIbcTraining>
    <UsingToolXliff>true</UsingToolXliff>
    <UsingToolXUnit>false</UsingToolXUnit>
    <UseVSTestRunner>true</UseVSTestRunner>
    <!-- Prohibit the usage of .NET Standard 1.x dependencies. -->
    <FlagNetStandard1XDependencies Condition="'$(DotNetBuildSourceOnly)' == 'true' and '$(DotNetBuildOrchestrator)' == 'true'">true</FlagNetStandard1XDependencies>
  </PropertyGroup>
  <PropertyGroup>
    <!--
      Test SDK should match the version of TestPlatform packages required by this repo and defined
      in Directory.Packages.props - Microsoft.TestPlatform.TranslationLayer and Microsoft.TestPlatform.ObjectModel.
      This version needs to match the Test SDK version consumed by Arcade.
    -->
    <MicrosoftNETTestSdkVersion>17.5.0</MicrosoftNETTestSdkVersion>
  </PropertyGroup>
</Project><|MERGE_RESOLUTION|>--- conflicted
+++ resolved
@@ -5,13 +5,8 @@
     Roslyn version
   -->
   <PropertyGroup>
-<<<<<<< HEAD
-    <MajorVersion>4</MajorVersion>
-    <MinorVersion>15</MinorVersion>
-=======
     <MajorVersion>5</MajorVersion>
     <MinorVersion>0</MinorVersion>
->>>>>>> e76382ad
     <PatchVersion>0</PatchVersion>
     <PreReleaseVersionLabel>1</PreReleaseVersionLabel>
     <VersionPrefix>$(MajorVersion).$(MinorVersion).$(PatchVersion)</VersionPrefix>
