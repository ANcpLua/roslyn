--- conflicted
+++ resolved
@@ -143,19 +143,4 @@
   </Target>
 
   <Import Project="GeneratePkgDef.targets" Condition="'$(MSBuildRuntimeType)' != 'Core' and '$(GeneratePkgDefFile)' == 'true' and '$(DesignTimeBuild)' != 'true' and '$(BuildingForLiveUnitTesting)' != 'true'" />
-<<<<<<< HEAD
-
-  <!--
-    TODO: Workaround for a bug in Microsoft.VisualStudio.Extensibility.JsonGenerators.Sdk
-    Remove once we can update to a version that includes the fix.
-
-    Replaces ExtensionJsonOutputGroup target defined in Microsoft.VisualStudio.Extensibility.JsonGenerators.Sdk.props
-  -->
-  <Target Name="ExtensionJsonOutputGroup" Returns="@(ExtensionJsonOutputGroupOutput)" DependsOnTargets="IncludeGeneratedExtensionManifests">
-    <ItemGroup>
-      <ExtensionJsonOutputGroupOutput Include="$(OutDir)\.vsextension\extension.json" Condition="Exists('$(OutDir)\.vsextension\extension.json')" TargetPath=".vsextension\extension.json" />
-    </ItemGroup>
-  </Target>
-=======
->>>>>>> 2ab34d51
 </Project>