is_global = true

dotnet_diagnostic.CA1067.severity = warning
dotnet_diagnostic.CA1068.severity = warning
dotnet_diagnostic.CA1200.severity = warning
dotnet_diagnostic.CA1821.severity = warning
dotnet_diagnostic.CA1868.severity = warning
dotnet_diagnostic.CA2009.severity = warning

# CA2012: Use ValueTasks correctly
dotnet_diagnostic.CA2012.severity = warning

<<<<<<< HEAD
# IDE0055: Fix formatting
dotnet_diagnostic.IDE0055.severity = none

=======
>>>>>>> fa5e62e2
# IDE0073: File header
dotnet_diagnostic.IDE0073.severity = warning

# IDE0035: Remove unreachable code
dotnet_diagnostic.IDE0035.severity = warning

# IDE0036: Order modifiers
dotnet_diagnostic.IDE0036.severity = warning

# IDE0043: Format string contains invalid placeholder
dotnet_diagnostic.IDE0043.severity = warning

# IDE0044: Make field readonly
dotnet_diagnostic.IDE0044.severity = warning

# CONSIDER: Are IDE0051 and IDE0052 too noisy to be warnings for IDE editing scenarios? Should they be made build-only warnings?
# IDE0051: Remove unused private member
dotnet_diagnostic.IDE0051.severity = warning

# IDE0170: Prefer extended property pattern
dotnet_diagnostic.IDE0170.severity = warning

# dotnet_style_allow_multiple_blank_lines_experimental
dotnet_diagnostic.IDE2000.severity = warning

# dotnet_style_allow_statement_immediately_after_block_experimental
dotnet_diagnostic.IDE2003.severity = warning

dotnet_diagnostic.RS1001.severity = none
dotnet_diagnostic.RS1002.severity = none
dotnet_diagnostic.RS1003.severity = none
dotnet_diagnostic.RS1004.severity = none
dotnet_diagnostic.RS1005.severity = none
dotnet_diagnostic.RS1006.severity = none
dotnet_diagnostic.RS1008.severity = none
dotnet_diagnostic.RS1009.severity = none
dotnet_diagnostic.RS1010.severity = none
dotnet_diagnostic.RS1011.severity = none
dotnet_diagnostic.RS1012.severity = none
dotnet_diagnostic.RS1013.severity = none
dotnet_diagnostic.RS1014.severity = warning
# https://github.com/dotnet/roslyn/issues/26420: Enable rule RS1022 for Roslyn.sln
dotnet_diagnostic.RS1022.severity = none
# RS1024: Compare symbols correctly
dotnet_diagnostic.RS1024.severity = refactoring

# RS1034: Prefer 'IsKind' for checking syntax kinds
# Hold on https://github.com/dotnet/roslyn/pull/51823#pullrequestreview-612747491
dotnet_diagnostic.RS1034.severity = none

# error RS2008: Enable analyzer release tracking for the analyzer project containing rule '{0}'
dotnet_diagnostic.RS2008.severity = none

dotnet_diagnostic.AD0001.severity = error

dotnet_diagnostic.RS0001.severity = warning
dotnet_diagnostic.RS0002.severity = warning
dotnet_diagnostic.RS0006.severity = error
dotnet_diagnostic.RS0012.severity = warning
dotnet_diagnostic.RS0014.severity = warning
dotnet_diagnostic.RS0015.severity = warning
dotnet_diagnostic.RS0016.severity = error
dotnet_diagnostic.RS0017.severity = error
dotnet_diagnostic.RS0018.severity = warning
dotnet_diagnostic.RS0022.severity = error
dotnet_diagnostic.RS0023.severity = error
dotnet_diagnostic.RS0024.severity = error
dotnet_diagnostic.RS0025.severity = error
dotnet_diagnostic.RS0026.severity = error
dotnet_diagnostic.RS0027.severity = error
# RS0037: PublicAPI.txt is missing '#nullable enable'
dotnet_diagnostic.RS0037.severity = none
# RS0040: Defaultable types should have defaultable fields
dotnet_diagnostic.RS0040.severity = none
# RS0046: Avoid the 'Opt' suffix in nullable-enabled code (too noisy right now)
dotnet_diagnostic.RS0046.severity = suggestion
# RS0047: (Suppressor) The 'Type.FullName' property is never null when using the syntax 'typeof(T).FullName'
dotnet_diagnostic.RS0047.severity = none

# RS1014 - Re-enable when we have a fix from https://github.com/dotnet/roslyn-analyzers/pull/6442
dotnet_diagnostic.RS1014.severity = none

# allow skipped tests, with a code fix to unskip them
dotnet_diagnostic.xUnit1004.severity = refactoring
# xUnit2006: "do not use generic Assert.Equal to test string equality" is a valid assert, but very noisy right now
dotnet_diagnostic.xUnit2006.severity = none
# xUnit2009: "do not use Assert.True to check for substrings" is a valid assert, but very noisy right now
dotnet_diagnostic.xUnit2009.severity = none
# xUnit2012: "do not use Enumerable.Any() to check if a value exists in a collection" is a valid assert, but very noisy right now
dotnet_diagnostic.xUnit2012.severity = none
# xUnit2013: "do not use Assert.Equal() to check for collection size" is a valid assert, but very noisy right now
dotnet_diagnostic.xUnit2013.severity = none
# xUnit2017: "do not use Contains() to check if a value exists in a collection" is a valid assert, but very noisy right now
dotnet_diagnostic.xUnit2017.severity = none

# https://github.com/Microsoft/VSSDK-Analyzers/blob/main/doc/index.md
# VSSDK001: Derive from AsyncPackage
dotnet_diagnostic.VSSDK001.severity = warning
# VSSDK003: Support async tool windows
dotnet_diagnostic.VSSDK003.severity = warning
# VSSDK006: Remove suppression. https://github.com/dotnet/roslyn/issues/38471
dotnet_diagnostic.VSSDK006.severity = none

# VSTHRD002: Avoid problematic synchronous waits
dotnet_diagnostic.VSTHRD002.severity = none
# VSTHRD003: Avoid awaiting foreign Tasks https://github.com/dotnet/roslyn/issues/34331
dotnet_diagnostic.VSTHRD003.severity = none
# VSTHRD103: Call async methods when in an async method
dotnet_diagnostic.VSTHRD103.severity = none
# VSTHRD010: Invoke single-threaded types on Main thread https://github.com/dotnet/roslyn/issues/29275
dotnet_diagnostic.VSTHRD010.severity = none
# VSTHRD110: Observe result of async calls
dotnet_diagnostic.VSTHRD110.severity = none

dotnet_diagnostic.HAA0101.severity = none
dotnet_diagnostic.HAA0102.severity = none
dotnet_diagnostic.HAA0201.severity = none
dotnet_diagnostic.HAA0202.severity = none
dotnet_diagnostic.HAA0301.severity = none
dotnet_diagnostic.HAA0302.severity = none
dotnet_diagnostic.HAA0303.severity = none
dotnet_diagnostic.HAA0401.severity = none
dotnet_diagnostic.HAA0501.severity = none
dotnet_diagnostic.HAA0502.severity = none
dotnet_diagnostic.HAA0503.severity = none
dotnet_diagnostic.HAA0506.severity = none
dotnet_diagnostic.HAA0601.severity = none
dotnet_diagnostic.HAA0602.severity = none
dotnet_diagnostic.HAA0603.severity = none
dotnet_diagnostic.HeapAnalyzerReadonlyMethodGroupAllocationRule.severity = none<|MERGE_RESOLUTION|>--- conflicted
+++ resolved
@@ -10,12 +10,6 @@
 # CA2012: Use ValueTasks correctly
 dotnet_diagnostic.CA2012.severity = warning
 
-<<<<<<< HEAD
-# IDE0055: Fix formatting
-dotnet_diagnostic.IDE0055.severity = none
-
-=======
->>>>>>> fa5e62e2
 # IDE0073: File header
 dotnet_diagnostic.IDE0073.severity = warning
 
