--- conflicted
+++ resolved
@@ -504,102 +504,6 @@
   'UsePreviews=True' | Set-Content $sdkFile
 }
 
-<<<<<<< HEAD
-=======
-# Deploy our core VSIX libraries to Visual Studio via the Roslyn VSIX tool.  This is an alternative to
-# deploying at build time.
-function Deploy-VsixViaTool() {
-
-  $vsixExe = Join-Path $ArtifactsDir "bin\RunTests\$configuration\net8.0\VSIXExpInstaller\VSIXExpInstaller.exe"
-  Write-Host "VSIX EXE path: " $vsixExe
-  if (-not (Test-Path $vsixExe)) {
-    Write-Host "VSIX EXE not found: '$vsixExe'." -ForegroundColor Red
-    ExitWithExitCode 1
-  }
-
-  $vsInfo = LocateVisualStudio
-  if ($vsInfo -eq $null) {
-    throw "Unable to locate required Visual Studio installation"
-  }
-
-  $vsDir = $vsInfo.installationPath.TrimEnd("\")
-  $vsId = $vsInfo.instanceId
-  $vsMajorVersion = $vsInfo.installationVersion.Split('.')[0]
-  $displayVersion = $vsInfo.catalog.productDisplayVersion
-
-  $hive = "RoslynDev"
-  Write-Host "Using VS Instance $vsId ($displayVersion) at `"$vsDir`""
-  $baseArgs = "/rootSuffix:$hive /vsInstallDir:`"$vsDir`""
-
-  Write-Host "Uninstalling old Roslyn VSIX"
-
-  # Actual uninstall is failing at the moment using the uninstall options. Temporarily using
-  # wildfire to uninstall our VSIX extensions
-  $extDir = Join-Path ${env:USERPROFILE} "AppData\Local\Microsoft\VisualStudio\$vsMajorVersion.0_$vsid$hive"
-  if (Test-Path $extDir) {
-    foreach ($dir in Get-ChildItem -Directory $extDir) {
-      $name = Split-Path -leaf $dir
-      Write-Host "`tUninstalling $name"
-    }
-    Remove-Item -re -fo $extDir
-  }
-
-  Write-Host "Installing all Roslyn VSIX"
-
-  # VSIX files need to be installed in this specific order:
-  $orderedVsixFileNames = @(
-    "Roslyn.Compilers.Extension.vsix",
-    "Roslyn.VisualStudio.Setup.vsix",
-    "Roslyn.VisualStudio.ServiceHub.Setup.x64.vsix",
-    "Roslyn.VisualStudio.Setup.Dependencies.vsix",
-    "ExpressionEvaluatorPackage.vsix",
-    "Roslyn.VisualStudio.DiagnosticsWindow.vsix",
-    "Microsoft.VisualStudio.IntegrationTest.Setup.vsix")
-
-  foreach ($vsixFileName in $orderedVsixFileNames) {
-    $vsixFile = Join-Path $VSSetupDir $vsixFileName
-    $fullArg = "$baseArgs $vsixFile"
-    Write-Host "`tInstalling $vsixFileName"
-    Exec-Command $vsixExe $fullArg
-  }
-
-  # Set up registry
-  $vsRegEdit = Join-Path (Join-Path (Join-Path $vsDir 'Common7') 'IDE') 'VsRegEdit.exe'
-
-  # Disable roaming settings to avoid interference from the online user profile
-  &$vsRegEdit set "$vsDir" $hive HKCU "ApplicationPrivateSettings\Microsoft\VisualStudio" RoamingEnabled string "1*System.Boolean*False"
-
-  # Disable IntelliCode line completions to avoid interference with argument completion testing
-  &$vsRegEdit set "$vsDir" $hive HKCU "ApplicationPrivateSettings\Microsoft\VisualStudio\IntelliCode" wholeLineCompletions string "0*System.Int32*2"
-
-  # Disable IntelliCode RepositoryAttachedModels since it requires authentication which can fail in CI
-  &$vsRegEdit set "$vsDir" $hive HKCU "ApplicationPrivateSettings\Microsoft\VisualStudio\IntelliCode" repositoryAttachedModels string "0*System.Int32*2"
-
-  # Disable background download UI to avoid toasts
-  &$vsRegEdit set "$vsDir" $hive HKCU "FeatureFlags\Setup\BackgroundDownload" Value dword 0
-
-  # Disable text spell checker to avoid spurious warnings in the error list
-  &$vsRegEdit set "$vsDir" $hive HKCU "FeatureFlags\Editor\EnableSpellChecker" Value dword 0
-
-  # Configure LSP
-  $lspRegistryValue = [int]$lspEditor.ToBool()
-  &$vsRegEdit set "$vsDir" $hive HKCU "FeatureFlags\Roslyn\LSP\Editor" Value dword $lspRegistryValue
-  &$vsRegEdit set "$vsDir" $hive HKCU "FeatureFlags\Lsp\PullDiagnostics" Value dword $lspRegistryValue
-
-  # Disable text editor error reporting because it pops up a dialog. We want to either fail fast in our
-  # custom handler or fail silently and continue testing.
-  &$vsRegEdit set "$vsDir" $hive HKCU "Text Editor" "Report Exceptions" dword 0
-
-  # Configure RemoteHostOptions.OOP64Bit for testing
-  $oop64bitValue = [int]$oop64bit.ToBool()
-  &$vsRegEdit set "$vsDir" $hive HKCU "Roslyn\Internal\OnOff\Features" OOP64Bit dword $oop64bitValue
-
-  # Configure RemoteHostOptions.OOPCoreClr for testing
-  $oopCoreClrValue = [int]$oopCoreClr.ToBool()
-  &$vsRegEdit set "$vsDir" $hive HKCU "Roslyn\Internal\OnOff\Features" OOPCoreClr dword $oopCoreClrValue
-}
-
->>>>>>> 3bd06ffd
 # Ensure that procdump is available on the machine.  Returns the path to the directory that contains
 # the procdump binaries (both 32 and 64 bit)
 function Ensure-ProcDump() {
