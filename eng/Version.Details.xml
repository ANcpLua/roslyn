--- conflicted
+++ resolved
@@ -132,15 +132,9 @@
       <Sha>bac7e1caea791275b7c3ccb4cb75fd6a04a26618</Sha>
       <SourceBuild RepoName="arcade" ManagedOnly="true" />
     </Dependency>
-<<<<<<< HEAD
-    <Dependency Name="Microsoft.DotNet.XliffTasks" Version="9.0.0-beta.25065.2">
-      <Uri>https://github.com/dotnet/arcade</Uri>
-      <Sha>c4bbc67763bf0c5a868862df874079380e647d61</Sha>
-=======
     <Dependency Name="Microsoft.DotNet.XliffTasks" Version="9.0.0-beta.25077.4">
       <Uri>https://github.com/dotnet/arcade</Uri>
       <Sha>bac7e1caea791275b7c3ccb4cb75fd6a04a26618</Sha>
->>>>>>> de7b08d4
     </Dependency>
     <Dependency Name="Microsoft.DiaSymReader" Version="2.0.0">
       <Uri>https://github.com/dotnet/symreader</Uri>
