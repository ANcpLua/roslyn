<?xml version="1.0" encoding="utf-8"?>
<Dependencies>
  <ProductDependencies>
    <!-- Intermediate is necessary for source build. -->
    <Dependency Name="Microsoft.SourceBuild.Intermediate.source-build-externals" Version="9.0.0-alpha.1.24575.1">
      <Uri>https://github.com/dotnet/source-build-externals</Uri>
      <Sha>ab469606a3e6b026dcac301e2dab96117c94faeb</Sha>
      <SourceBuild RepoName="source-build-externals" ManagedOnly="true" />
    </Dependency>
    <!-- Intermediate is necessary for source build. -->
<<<<<<< HEAD
    <Dependency Name="Microsoft.SourceBuild.Intermediate.source-build-reference-packages" Version="10.0.611901">
      <Uri>https://github.com/dotnet/source-build-reference-packages</Uri>
      <Sha>d794781cc75921b4ebbefe2eabdb0d6cd1713005</Sha>
=======
    <Dependency Name="Microsoft.SourceBuild.Intermediate.source-build-reference-packages" Version="10.0.608004">
      <Uri>https://github.com/dotnet/source-build-reference-packages</Uri>
      <Sha>f18184030957ae8b02c6cb971ff2a58a06d2e7b1</Sha>
>>>>>>> dea2c14f
      <SourceBuild RepoName="source-build-reference-packages" ManagedOnly="true" />
    </Dependency>
    <Dependency Name="System.CommandLine" Version="2.0.0-beta4.24528.1">
      <Uri>https://github.com/dotnet/command-line-api</Uri>
      <Sha>feb61c7f328a2401d74f4317b39d02126cfdfe24</Sha>
    </Dependency>
    <!-- Intermediate is necessary for source build. -->
    <Dependency Name="Microsoft.SourceBuild.Intermediate.command-line-api" Version="0.1.552801">
      <Uri>https://github.com/dotnet/command-line-api</Uri>
      <Sha>feb61c7f328a2401d74f4317b39d02126cfdfe24</Sha>
      <SourceBuild RepoName="command-line-api" ManagedOnly="true" />
    </Dependency>
    <!-- Necessary for source-build. This allows the live version of the package to be used by source-build. -->
    <Dependency Name="Microsoft.Bcl.AsyncInterfaces" Version="8.0.0">
      <Uri>https://github.com/dotnet/runtime</Uri>
      <Sha>5535e31a712343a63f5d7d796cd874e563e5ac14</Sha>
    </Dependency>
    <Dependency Name="Microsoft.Extensions.Configuration" Version="8.0.0">
      <Uri>https://github.com/dotnet/runtime</Uri>
      <Sha>5535e31a712343a63f5d7d796cd874e563e5ac14</Sha>
    </Dependency>
    <Dependency Name="Microsoft.Extensions.DependencyInjection" Version="8.0.0">
      <Uri>https://github.com/dotnet/runtime</Uri>
      <Sha>5535e31a712343a63f5d7d796cd874e563e5ac14</Sha>
    </Dependency>
    <Dependency Name="Microsoft.Extensions.Logging" Version="8.0.0">
      <Uri>https://github.com/dotnet/runtime</Uri>
      <Sha>5535e31a712343a63f5d7d796cd874e563e5ac14</Sha>
    </Dependency>
    <Dependency Name="Microsoft.Extensions.Logging.Abstractions" Version="8.0.0">
      <Uri>https://github.com/dotnet/runtime</Uri>
      <Sha>5535e31a712343a63f5d7d796cd874e563e5ac14</Sha>
    </Dependency>
    <Dependency Name="Microsoft.Extensions.Logging.Console" Version="8.0.0">
      <Uri>https://github.com/dotnet/runtime</Uri>
      <Sha>5535e31a712343a63f5d7d796cd874e563e5ac14</Sha>
    </Dependency>
    <Dependency Name="Microsoft.Extensions.Options.ConfigurationExtension" Version="8.0.0">
      <Uri>https://github.com/dotnet/runtime</Uri>
      <Sha>5535e31a712343a63f5d7d796cd874e563e5ac14</Sha>
    </Dependency>
    <Dependency Name="Microsoft.Extensions.Options" Version="8.0.0">
      <Uri>https://github.com/dotnet/runtime</Uri>
      <Sha>5535e31a712343a63f5d7d796cd874e563e5ac14</Sha>
    </Dependency>
    <Dependency Name="Microsoft.Extensions.Primitives" Version="8.0.0">
      <Uri>https://github.com/dotnet/runtime</Uri>
      <Sha>5535e31a712343a63f5d7d796cd874e563e5ac14</Sha>
    </Dependency>
    <Dependency Name="System.Collections.Immutable" Version="8.0.0">
      <Uri>https://github.com/dotnet/runtime</Uri>
      <Sha>5535e31a712343a63f5d7d796cd874e563e5ac14</Sha>
    </Dependency>
    <Dependency Name="System.ComponentModel.Composition" Version="8.0.0">
      <Uri>https://github.com/dotnet/runtime</Uri>
      <Sha>5535e31a712343a63f5d7d796cd874e563e5ac14</Sha>
    </Dependency>
    <Dependency Name="System.Diagnostics.DiagnosticSource" Version="8.0.0">
      <Uri>https://github.com/dotnet/runtime</Uri>
      <Sha>5535e31a712343a63f5d7d796cd874e563e5ac14</Sha>
    </Dependency>
    <Dependency Name="System.IO.Hashing" Version="8.0.0">
      <Uri>https://github.com/dotnet/runtime</Uri>
      <Sha>5535e31a712343a63f5d7d796cd874e563e5ac14</Sha>
    </Dependency>
    <Dependency Name="System.IO.Pipelines" Version="8.0.0">
      <Uri>https://github.com/dotnet/runtime</Uri>
      <Sha>5535e31a712343a63f5d7d796cd874e563e5ac14</Sha>
    </Dependency>
    <Dependency Name="System.Resources.Extensions" Version="8.0.0">
      <Uri>https://github.com/dotnet/runtime</Uri>
      <Sha>5535e31a712343a63f5d7d796cd874e563e5ac14</Sha>
    </Dependency>
    <Dependency Name="System.Text.Encodings.Web" Version="8.0.0">
      <Uri>https://github.com/dotnet/runtime</Uri>
      <Sha>5535e31a712343a63f5d7d796cd874e563e5ac14</Sha>
    </Dependency>
    <Dependency Name="System.Text.Json" Version="8.0.0">
      <Uri>https://github.com/dotnet/runtime</Uri>
      <Sha>5535e31a712343a63f5d7d796cd874e563e5ac14</Sha>
    </Dependency>
    <Dependency Name="System.Threading.Tasks.Dataflow" Version="8.0.0">
      <Uri>https://github.com/dotnet/runtime</Uri>
      <Sha>5535e31a712343a63f5d7d796cd874e563e5ac14</Sha>
    </Dependency>
    <Dependency Name="System.Reflection.Metadata" Version="8.0.0">
      <Uri>https://github.com/dotnet/runtime</Uri>
      <Sha>5535e31a712343a63f5d7d796cd874e563e5ac14</Sha>
    </Dependency>
    <Dependency Name="System.Configuration.ConfigurationManager" Version="8.0.0">
      <Uri>https://github.com/dotnet/runtime</Uri>
      <Sha>5535e31a712343a63f5d7d796cd874e563e5ac14</Sha>
    </Dependency>
    <Dependency Name="System.Diagnostics.EventLog" Version="8.0.0">
      <Uri>https://github.com/dotnet/runtime</Uri>
      <Sha>5535e31a712343a63f5d7d796cd874e563e5ac14</Sha>
    </Dependency>
    <Dependency Name="System.Security.Cryptography.ProtectedData" Version="8.0.0">
      <Uri>https://github.com/dotnet/runtime</Uri>
      <Sha>5535e31a712343a63f5d7d796cd874e563e5ac14</Sha>
    </Dependency>
    <Dependency Name="System.Security.Permissions" Version="8.0.0">
      <Uri>https://github.com/dotnet/runtime</Uri>
      <Sha>5535e31a712343a63f5d7d796cd874e563e5ac14</Sha>
    </Dependency>
    <Dependency Name="System.Windows.Extensions" Version="8.0.0">
      <Uri>https://github.com/dotnet/runtime</Uri>
      <Sha>5535e31a712343a63f5d7d796cd874e563e5ac14</Sha>
    </Dependency>
  </ProductDependencies>
  <ToolsetDependencies>
    <Dependency Name="Microsoft.DotNet.Arcade.Sdk" Version="9.0.0-beta.25111.5">
      <Uri>https://github.com/dotnet/arcade</Uri>
      <Sha>5da211e1c42254cb35e7ef3d5a8428fb24853169</Sha>
    </Dependency>
    <!-- Intermediate is necessary for source build. -->
    <Dependency Name="Microsoft.SourceBuild.Intermediate.arcade" Version="9.0.0-beta.25111.5">
      <Uri>https://github.com/dotnet/arcade</Uri>
      <Sha>5da211e1c42254cb35e7ef3d5a8428fb24853169</Sha>
      <SourceBuild RepoName="arcade" ManagedOnly="true" />
    </Dependency>
    <Dependency Name="Microsoft.DotNet.XliffTasks" Version="9.0.0-beta.25111.5">
      <Uri>https://github.com/dotnet/arcade</Uri>
      <Sha>5da211e1c42254cb35e7ef3d5a8428fb24853169</Sha>
    </Dependency>
    <Dependency Name="Microsoft.DiaSymReader" Version="2.0.0">
      <Uri>https://github.com/dotnet/symreader</Uri>
      <Sha>27e584661980ee6d82c419a2a471ae505b7d122e</Sha>
    </Dependency>
    <!-- Intermediate is necessary for source build. -->
    <Dependency Name="Microsoft.SourceBuild.Intermediate.symreader" Version="2.0.0-beta-23228-04">
      <Uri>https://github.com/dotnet/symreader</Uri>
      <Sha>27e584661980ee6d82c419a2a471ae505b7d122e</Sha>
      <SourceBuild RepoName="symreader" ManagedOnly="true" />
    </Dependency>
    <Dependency Name="Microsoft.Net.Compilers.Toolset" Version="4.10.0-1.24061.4">
      <Uri>https://github.com/dotnet/roslyn</Uri>
      <Sha>5d10d428050c0d6afef30a072c4ae68776621877</Sha>
    </Dependency>
    <Dependency Name="Microsoft.DotNet.Helix.Sdk" Version="9.0.0-beta.25111.5">
      <Uri>https://github.com/dotnet/arcade</Uri>
      <Sha>5da211e1c42254cb35e7ef3d5a8428fb24853169</Sha>
    </Dependency>
    <Dependency Name="Microsoft.CodeAnalysis.NetAnalyzers" Version="8.0.0-preview.23468.1">
      <Uri>https://github.com/dotnet/roslyn-analyzers</Uri>
      <Sha>2c9a20b6706b8a9ad650b41bff30980cf5af67ed</Sha>
    </Dependency>
    <!-- Entries below are necessary for source-build. This allows the packages to be retrieved from previously-source-built
         artifacts and flow in as dependencies of the packages produced by roslyn. -->
    <Dependency Name="System.Composition" Version="8.0.0">
      <Uri>https://github.com/dotnet/runtime</Uri>
      <Sha>5535e31a712343a63f5d7d796cd874e563e5ac14</Sha>
    </Dependency>
    <Dependency Name="Microsoft.CodeAnalysis.Analyzers" Version="3.11.0">
      <Uri>https://github.com/dotnet/roslyn-analyzers</Uri>
      <Sha>f2384e61845314d0e8ad74cc0fe67d1bd4e9f102</Sha>
    </Dependency>
    <Dependency Name="Microsoft.CodeAnalysis.AnalyzerUtilities" Version="3.3.0">
      <Uri>https://github.com/dotnet/roslyn-analyzers</Uri>
      <Sha>596f8f422003d89b65e2bd50dc5a1aea7ce4ce91</Sha>
    </Dependency>
  </ToolsetDependencies>
</Dependencies><|MERGE_RESOLUTION|>--- conflicted
+++ resolved
@@ -8,15 +8,9 @@
       <SourceBuild RepoName="source-build-externals" ManagedOnly="true" />
     </Dependency>
     <!-- Intermediate is necessary for source build. -->
-<<<<<<< HEAD
     <Dependency Name="Microsoft.SourceBuild.Intermediate.source-build-reference-packages" Version="10.0.611901">
       <Uri>https://github.com/dotnet/source-build-reference-packages</Uri>
       <Sha>d794781cc75921b4ebbefe2eabdb0d6cd1713005</Sha>
-=======
-    <Dependency Name="Microsoft.SourceBuild.Intermediate.source-build-reference-packages" Version="10.0.608004">
-      <Uri>https://github.com/dotnet/source-build-reference-packages</Uri>
-      <Sha>f18184030957ae8b02c6cb971ff2a58a06d2e7b1</Sha>
->>>>>>> dea2c14f
       <SourceBuild RepoName="source-build-reference-packages" ManagedOnly="true" />
     </Dependency>
     <Dependency Name="System.CommandLine" Version="2.0.0-beta4.24528.1">
