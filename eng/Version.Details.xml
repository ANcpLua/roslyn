--- conflicted
+++ resolved
@@ -13,15 +13,9 @@
       <SourceBuild RepoName="source-build-externals" ManagedOnly="true" />
     </Dependency>
     <!-- Intermediate is necessary for source build. -->
-<<<<<<< HEAD
-    <Dependency Name="Microsoft.SourceBuild.Intermediate.source-build-reference-packages" Version="10.0.612801">
-      <Uri>https://github.com/dotnet/source-build-reference-packages</Uri>
-      <Sha>183aadb4439c473f32a80b56e6568bad4b474a7b</Sha>
-=======
     <Dependency Name="Microsoft.SourceBuild.Intermediate.source-build-reference-packages" Version="10.0.616401">
       <Uri>https://github.com/dotnet/source-build-reference-packages</Uri>
       <Sha>c3d4c372a15c2de79a2f26fe2b6b3644996d8550</Sha>
->>>>>>> 878db64f
       <SourceBuild RepoName="source-build-reference-packages" ManagedOnly="true" />
     </Dependency>
     <Dependency Name="System.CommandLine" Version="2.0.0-beta4.24528.1">
