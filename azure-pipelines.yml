# Branches that trigger a build on commit
trigger:
- main
- main-vs-deps
- release/*
- features/*
- demos/*

# Branches that trigger builds on PR
pr:
  branches:
    include:
    - main
    - main-vs-deps
    - release/*
    - features/*
    - demos/*
  paths:
    exclude:
      - docs/*
      - eng/config/PublishData.json
      - .vscode/*
      - .github/*
      - .devcontainer/*
      - .git-blame-ignore-revs
      - .vsconfig
      - CODE-OF-CONDUCT.md
      - CONTRIBUTING.md
      - README.md

stages:
- stage: Windows_Debug_Build
  dependsOn: []
  jobs:
  - template: eng/pipelines/build-windows-job.yml
    parameters:
      jobName: Build_Windows_Debug
      testArtifactName: Transport_Artifacts_Windows_Debug
      configuration: Debug
      queueName: windows.vs2022preview.amd64.open
      restoreArguments: -msbuildEngine dotnet /p:UsingToolPdbConverter=false /p:UsingToolVSSDK=false /p:GenerateSatelliteAssemblies=false
      buildArguments: -msbuildEngine dotnet /p:UsingToolPdbConverter=false /p:UsingToolVSSDK=false /p:GenerateSatelliteAssemblies=false /p:PublishReadyToRun=false

- stage: Windows_Release_Build
  dependsOn: []
  jobs:
  - template: eng/pipelines/build-windows-job.yml
    parameters:
      jobName: Build_Windows_Release
      testArtifactName: Transport_Artifacts_Windows_Release
      configuration: Release
      queueName: windows.vs2022preview.amd64.open
      restoreArguments: -msbuildEngine dotnet /p:UsingToolPdbConverter=false /p:UsingToolVSSDK=false /p:GenerateSatelliteAssemblies=false
      buildArguments: -msbuildEngine dotnet /p:UsingToolPdbConverter=false /p:UsingToolVSSDK=false /p:GenerateSatelliteAssemblies=false /p:PublishReadyToRun=false

- stage: Unix_Build
  dependsOn: []
  jobs:
  - template: eng/pipelines/build-unix-job.yml
    parameters:
      jobName: Build_Unix_Debug
      testArtifactName: Transport_Artifacts_Unix_Debug
      configuration: Debug
      queueName: Build.Ubuntu.1804.Amd64.Open

- stage: Source_Build
  dependsOn: []
  jobs:
  - template: eng/common/templates/jobs/source-build.yml

- stage: Windows_Debug_Desktop
  dependsOn: Windows_Debug_Build
  jobs:
  - ${{ if ne(variables['Build.Reason'], 'PullRequest') }}:
    - template: eng/pipelines/test-windows-job.yml
      parameters:
        testRunName: 'Test Windows Desktop Debug 32'
        jobName: Test_Windows_Desktop_Debug_32
        testArtifactName: Transport_Artifacts_Windows_Debug
        configuration: Debug
        testArguments: -testDesktop -testArch x86

  - template: eng/pipelines/test-windows-job.yml
    parameters:
      testRunName: 'Test Windows Desktop Debug 64'
      jobName: Test_Windows_Desktop_Debug_64
      testArtifactName: Transport_Artifacts_Windows_Debug
      configuration: Debug
      testArguments: -testDesktop -testArch x64

- stage: Windows_Release_Desktop
  dependsOn: Windows_Release_Build
  jobs:
  - template: eng/pipelines/test-windows-job.yml
    parameters:
      testRunName: 'Test Windows Desktop Release 32'
      jobName: Test_Windows_Desktop_Release_32
      testArtifactName: Transport_Artifacts_Windows_Release
      configuration: Release
      testArguments: -testDesktop -testArch x86

  - ${{ if ne(variables['Build.Reason'], 'PullRequest') }}:
    - template: eng/pipelines/test-windows-job.yml
      parameters:
        testRunName: 'Test Windows Desktop Release 64'
        jobName: Test_Windows_Desktop_Release_64
        testArtifactName: Transport_Artifacts_Windows_Release
        configuration: Release
        testArguments: -testDesktop -testArch x64

  - template: eng/pipelines/test-windows-job.yml
    parameters:
      testRunName: 'Test Windows Desktop Spanish Release 64'
      jobName: Test_Windows_Desktop_Spanish_Release_64
      testArtifactName: Transport_Artifacts_Windows_Release
      configuration: Release
      testArguments: -testDesktop -testArch x64 -helixQueueName Windows.10.Amd64.Server2022.ES.Open

- stage: Windows_Debug_CoreClr
  dependsOn: Windows_Debug_Build
  jobs:
  - template: eng/pipelines/test-windows-job.yml
    parameters:
      testRunName: 'Test Windows CoreClr Debug'
      jobName: Test_Windows_CoreClr_Debug
      testArtifactName: Transport_Artifacts_Windows_Debug
      configuration: Debug
      testArguments: -testCoreClr

  - ${{ if ne(variables['Build.Reason'], 'PullRequest') }}:
    - template: eng/pipelines/test-windows-job-single-machine.yml
      parameters:
        testRunName: 'Test Windows CoreClr Debug Single Machine'
        jobName: Test_Windows_CoreClr_Debug_Single_Machine
        testArtifactName: Transport_Artifacts_Windows_Debug
        configuration: Debug
        testArguments: -testCoreClr

  - template: eng/pipelines/test-windows-job.yml
    parameters:
      testRunName: 'Test Windows CoreCLR IOperation Debug'
      jobName: Test_Windows_CoreClr_IOperation_Debug
      testArtifactName: Transport_Artifacts_Windows_Debug
      configuration: Debug
      testArguments: -testCoreClr -testIOperation -testCompilerOnly

  # This leg runs almost all the compiler tests supported on CoreCLR, but
  #  with additional validation for used assemblies and GetEmitDiagnostics
  - template: eng/pipelines/test-windows-job.yml
    parameters:
      testRunName: 'Test Windows CoreCLR UsedAssemblies Debug'
      jobName: Test_Windows_CoreClr_UsedAssemblies_Debug
      testArtifactName: Transport_Artifacts_Windows_Debug
      configuration: Debug
      testArguments: -testCoreClr -testUsedAssemblies -testCompilerOnly

- stage: Windows_Release_CoreClr
  dependsOn: Windows_Release_Build
  jobs:
  - template: eng/pipelines/test-windows-job.yml
    parameters:
      testRunName: 'Test Windows CoreClr Release'
      jobName: Test_Windows_CoreClr_Release
      testArtifactName: Transport_Artifacts_Windows_Release
      configuration: Release
      testArguments: -testCoreClr

- stage: Unix_Debug_CoreClr
  dependsOn: Unix_Build
  jobs:
  - template: eng/pipelines/test-unix-job.yml
    parameters:
      testRunName: 'Test Linux Debug'
      jobName: Test_Linux_Debug
      testArtifactName: Transport_Artifacts_Unix_Debug
      configuration: Debug
      testArguments: --testCoreClr --helixQueueName Ubuntu.1804.Amd64.Open

  - ${{ if ne(variables['Build.Reason'], 'PullRequest') }}:
    - template: eng/pipelines/test-unix-job-single-machine.yml
      parameters:
        testRunName: 'Test Linux Debug Single Machine'
        jobName: Test_Linux_Debug_Single_Machine
        testArtifactName: Transport_Artifacts_Unix_Debug
        configuration: Debug
        testArguments: --testCoreClr
        queueName: Build.Ubuntu.1804.Amd64.Open

  - template: eng/pipelines/test-unix-job.yml
    parameters:
      testRunName: 'Test macOS Debug'
      jobName: Test_macOS_Debug
      testArtifactName: Transport_Artifacts_Unix_Debug
      configuration: Debug
      testArguments: --testCoreClr --helixQueueName OSX.1015.Amd64.Open

- stage: Correctness
  dependsOn: []
  jobs:
  - template: eng/pipelines/evaluate-changed-files.yml
    parameters:
      jobName: Determine_Changes
      vmImageName: ubuntu-latest
      paths:
        - subset: compilers
          include:
          - src/Compilers/*
          - src/Dependencies/*

  - job: Correctness_Build_Artifacts
    dependsOn: Determine_Changes
    pool:
      name: NetCore-Public
<<<<<<< HEAD
      demands: ImageOverride -equals Build.Windows.Amd64.VS2022.Pre.Open
=======
      demands: ImageOverride -equals windows.vs2022preview.amd64.open
>>>>>>> 1129ed46
    timeoutInMinutes: 90
    variables:
      compilerChange: $[dependencies.Determine_Changes.outputs['SetPathVars_compilers.containsChange']]
    steps:
      - template: eng/pipelines/checkout-windows-task.yml

      - task: PowerShell@2
        displayName: Restore
        inputs:
          filePath: eng/build.ps1
          arguments: -configuration Release -prepareMachine -ci -restore -binaryLog

      - task: PowerShell@2
        displayName: Build
        inputs:
          filePath: eng/build.ps1
          arguments: -configuration Release -prepareMachine -ci -build -pack -publish -sign -binaryLog

      - script: $(Build.SourcesDirectory)\artifacts\bin\BuildBoss\Release\net472\BuildBoss.exe  -r "$(Build.SourcesDirectory)/" -c Release -p Roslyn.sln
        displayName: Validate Build Artifacts

      - task: PowerShell@2
        displayName: Generate Syntax Files
        inputs:
          filePath: eng/generate-compiler-code.ps1
          arguments: -test -configuration Release
        condition: or(ne(variables['Build.Reason'], 'PullRequest'), eq(variables['compilerChange'], 'true'))

      - script: $(Build.SourcesDirectory)\.dotnet\dotnet.exe tool run dotnet-format whitespace  $(Build.SourcesDirectory)\src --folder --include-generated --include $(Build.SourcesDirectory)\src\Compilers\CSharp\Portable\Generated\ $(Build.SourcesDirectory)\src\Compilers\VisualBasic\Portable\Generated\ $(Build.SourcesDirectory)\src\ExpressionEvaluator\VisualBasic\Source\ResultProvider\Generated\ --verify-no-changes
        displayName: Validate Generated Syntax Files
        condition: or(ne(variables['Build.Reason'], 'PullRequest'), eq(variables['compilerChange'], 'true'))

      - template: eng/pipelines/publish-logs.yml
        parameters:
          jobName: Correctness_Build_Artifacts
          configuration: Release

  - job: Correctness_Determinism
    dependsOn: Determine_Changes
    condition: or(ne(variables['Build.Reason'], 'PullRequest'), eq(dependencies.Determine_Changes.outputs['SetPathVars_compilers.containsChange'], 'true'))
    pool:
      name: NetCore-Public
<<<<<<< HEAD
      demands: ImageOverride -equals Build.Windows.Amd64.VS2022.Pre.Open
=======
      demands: ImageOverride -equals windows.vs2022preview.amd64.open
>>>>>>> 1129ed46
    timeoutInMinutes: 90
    steps:
      - template: eng/pipelines/checkout-windows-task.yml

      - script: eng/test-determinism.cmd -configuration Debug
        displayName: Build - Validate determinism

      - template: eng/pipelines/publish-logs.yml
        parameters:
          jobName: Correctness_Determinism
          configuration: Debug

  - job: Correctness_Bootstrap_Build
    dependsOn: Determine_Changes
    condition: or(ne(variables['Build.Reason'], 'PullRequest'), eq(dependencies.Determine_Changes.outputs['SetPathVars_compilers.containsChange'], 'true'))
    pool:
      name: NetCore-Public
<<<<<<< HEAD
      demands: ImageOverride -equals Build.Windows.Amd64.VS2022.Pre.Open
=======
      demands: ImageOverride -equals windows.vs2022preview.amd64.open
>>>>>>> 1129ed46
    timeoutInMinutes: 90
    steps:
      - template: eng/pipelines/checkout-windows-task.yml

      - script: eng/test-build-correctness.cmd -configuration Release -enableDumps
        displayName: Build - Validate correctness

      - template: eng/pipelines/publish-logs.yml
        parameters:
          jobName: Correctness_Bootstrap_Build
          configuration: Release

      - task: PublishBuildArtifacts@1
        displayName: Publish Artifact Packages
        inputs:
          PathtoPublish: '$(Build.SourcesDirectory)\artifacts\packages\Release\PreRelease'
          ArtifactName: 'Bootstrap Packages - PreRelease'
          publishLocation: Container

      - task: PublishBuildArtifacts@1
        displayName: Publish VSIX Packages
        inputs:
          PathtoPublish: '$(Build.SourcesDirectory)\artifacts\VSSetup\Release\Installer'
          ArtifactName: 'Bootstrap VSIX - PreRelease'
          publishLocation: Container

  - job: Correctness_TodoCheck
    pool:
      vmImage: ubuntu-20.04
    timeoutInMinutes: 10
    steps:
      - template: eng/pipelines/checkout-unix-task.yml

      - pwsh: eng/todo-check.ps1
        displayName: Validate TODO/PROTOTYPE comments are not present

  - job: Correctness_Rebuild
    dependsOn: Determine_Changes
    condition: or(ne(variables['Build.Reason'], 'PullRequest'), eq(dependencies.Determine_Changes.outputs['SetPathVars_compilers.containsChange'], 'true'))
    pool:
      name: NetCore-Public
<<<<<<< HEAD
      demands: ImageOverride -equals Build.Windows.Amd64.VS2022.Pre.Open
=======
      demands: ImageOverride -equals windows.vs2022preview.amd64.open
>>>>>>> 1129ed46
    timeoutInMinutes: 90
    steps:
      - template: eng/pipelines/checkout-windows-task.yml

      - task: PowerShell@2
        displayName: Restore
        inputs:
          filePath: eng/build.ps1
          arguments: -configuration Debug -prepareMachine -ci -restore -binaryLog

      - powershell: .\eng\test-rebuild.ps1 -ci -configuration Release
        displayName: Run BuildValidator

      - task: PublishBuildArtifacts@1
        displayName: Publish BuildValidator debug outputs
        inputs:
          PathtoPublish: '$(Build.SourcesDirectory)/artifacts/BuildValidator'
          ArtifactName: 'BuildValidator_DebugOut'
          publishLocation: Container
        continueOnError: true
        condition: failed()

      - template: eng/pipelines/publish-logs.yml
        parameters:
          jobName: Correctness_Rebuild
          configuration: Release

  - job: Correctness_Analyzers
    pool:
      name: NetCore-Public
      demands: ImageOverride -equals Build.Ubuntu.1804.Amd64.Open
    timeoutInMinutes: 35
    steps:
      - template: eng/pipelines/checkout-unix-task.yml

      - script: ./eng/build.sh --solution Roslyn.sln --restore --build --configuration Debug --prepareMachine --ci --binaryLog --runanalyzers --warnaserror /p:RoslynEnforceCodeStyle=true
        displayName: Build with analyzers<|MERGE_RESOLUTION|>--- conflicted
+++ resolved
@@ -211,11 +211,7 @@
     dependsOn: Determine_Changes
     pool:
       name: NetCore-Public
-<<<<<<< HEAD
-      demands: ImageOverride -equals Build.Windows.Amd64.VS2022.Pre.Open
-=======
       demands: ImageOverride -equals windows.vs2022preview.amd64.open
->>>>>>> 1129ed46
     timeoutInMinutes: 90
     variables:
       compilerChange: $[dependencies.Determine_Changes.outputs['SetPathVars_compilers.containsChange']]
@@ -258,11 +254,7 @@
     condition: or(ne(variables['Build.Reason'], 'PullRequest'), eq(dependencies.Determine_Changes.outputs['SetPathVars_compilers.containsChange'], 'true'))
     pool:
       name: NetCore-Public
-<<<<<<< HEAD
-      demands: ImageOverride -equals Build.Windows.Amd64.VS2022.Pre.Open
-=======
       demands: ImageOverride -equals windows.vs2022preview.amd64.open
->>>>>>> 1129ed46
     timeoutInMinutes: 90
     steps:
       - template: eng/pipelines/checkout-windows-task.yml
@@ -280,11 +272,7 @@
     condition: or(ne(variables['Build.Reason'], 'PullRequest'), eq(dependencies.Determine_Changes.outputs['SetPathVars_compilers.containsChange'], 'true'))
     pool:
       name: NetCore-Public
-<<<<<<< HEAD
-      demands: ImageOverride -equals Build.Windows.Amd64.VS2022.Pre.Open
-=======
       demands: ImageOverride -equals windows.vs2022preview.amd64.open
->>>>>>> 1129ed46
     timeoutInMinutes: 90
     steps:
       - template: eng/pipelines/checkout-windows-task.yml
@@ -326,11 +314,7 @@
     condition: or(ne(variables['Build.Reason'], 'PullRequest'), eq(dependencies.Determine_Changes.outputs['SetPathVars_compilers.containsChange'], 'true'))
     pool:
       name: NetCore-Public
-<<<<<<< HEAD
-      demands: ImageOverride -equals Build.Windows.Amd64.VS2022.Pre.Open
-=======
       demands: ImageOverride -equals windows.vs2022preview.amd64.open
->>>>>>> 1129ed46
     timeoutInMinutes: 90
     steps:
       - template: eng/pipelines/checkout-windows-task.yml
