# Roslyn integration test pipeline for validating against branch builds of VS.

trigger: none # Manual trigger for now
pr: none # Manual trigger for now

resources:
  pipelines:
  - pipeline: VisualStudioBuildUnderTest
    source: DD-CB-ReleaseVS
    branch: main
  - pipeline: DartLab
    source: DartLab
    branch: main
  repositories:
  - repository: DartLabTemplates
    type: git
    name: DartLab.Templates
    ref: main
  - repository: RoslynMirror
    endpoint: dnceng/internal
    type: git
    name: internal/dotnet-roslyn
    ref: $(Build.SourceBranch)
    trigger:
    - main

parameters:
  - name: prNumber
    type: string
    default: ''
  - name: sha
    type: string
    default: ''

variables:
- name: XUNIT_LOGS
  value: $(Build.SourcesDirectory)\artifacts\log\$(_configuration)
- name: Codeql.Enabled
  value: false
- name: Codeql.SkipTaskAutoInjection
  value: true

stages:
- ${{ if ne(parameters.prNumber, '') }}:
  - stage: GitHubCommentFirst
    jobs:
      - job: GitHubCommentFirstJob
        steps:
          - checkout: none
          - task: GitHubComment@0
            inputs:
              gitHubConnection: 'dotnet-comment-bot-service-connection'
              repositoryName: '$(Build.Repository.Name)'
              id: ${{ parameters.prNumber }}
              comment: 'Started DartLab pipeline [run]($(System.TeamFoundationCollectionUri)$(System.TeamProject)/_build/results?buildId=$(Build.BuildId)) for ${{ parameters.sha }}'

- template: \stages\visual-studio\agent.yml@DartLabTemplates
  parameters:
    name: VSIntegration
    displayName: VS Integration
    testLabPoolName: VS-Platform
    visualStudioBootstrapperURI: https://vsdrop.corp.microsoft.com/file/v1/$(VisualStudio.BuildUnderTest.ProductsDropName);bootstrappers/Enterprise/vs_enterprise.exe
    visualStudioInstallationParameters: --add Microsoft.VisualStudio.Component.NuGet --add Microsoft.VisualStudio.Component.Roslyn.Compiler --add Microsoft.Component.MSBuild --add Microsoft.NetCore.Component.Runtime.6.0 --add Microsoft.NetCore.Component.SDK --add Microsoft.Net.Component.4.7.2.TargetingPack --add Microsoft.VisualStudio.Component.Roslyn.LanguageServices --add Microsoft.VisualStudio.Component.FSharp --add Microsoft.ComponentGroup.ClickOnce.Publish --add Microsoft.NetCore.Component.DevelopmentTools --add Microsoft.VisualStudio.Component.MSODBC.SQL --add Microsoft.VisualStudio.Component.MSSQL.CMDLnUtils --add Microsoft.VisualStudio.Component.SQL.LocalDB.Runtime --add Microsoft.VisualStudio.Component.SQL.CLR --add Microsoft.VisualStudio.Component.CoreEditor --add Microsoft.VisualStudio.Workload.CoreEditor --add Microsoft.Net.Component.4.8.SDK --add Microsoft.Net.ComponentGroup.DevelopmentPrerequisites --add Microsoft.VisualStudio.Component.TypeScript.TSServer --add Microsoft.VisualStudio.ComponentGroup.WebToolsExtensions --add Microsoft.VisualStudio.Component.JavaScript.TypeScript --add Microsoft.VisualStudio.Component.JavaScript.Diagnostics --add Microsoft.VisualStudio.Component.TextTemplating --add Component.Microsoft.VisualStudio.RazorExtension --add Microsoft.VisualStudio.Component.IISExpress --add Microsoft.VisualStudio.Component.Common.Azure.Tools --add Microsoft.Component.ClickOnce --add Microsoft.VisualStudio.Component.ManagedDesktop.Core --add Microsoft.VisualStudio.Component.SQL.SSDT --add Microsoft.VisualStudio.Component.SQL.DataSources --add Component.Microsoft.Web.LibraryManager --add Component.Microsoft.WebTools.BrowserLink.WebLivePreview --add Microsoft.VisualStudio.ComponentGroup.Web --add Microsoft.VisualStudio.Component.FSharp.WebTemplates --add Microsoft.VisualStudio.Component.DockerTools --add Microsoft.NetCore.Component.Web --add Microsoft.VisualStudio.Component.WebDeploy --add Microsoft.VisualStudio.Component.AppInsights.Tools --add Microsoft.VisualStudio.Component.Web --add Microsoft.Net.Component.4.8.TargetingPack --add Microsoft.Net.ComponentGroup.4.8.DeveloperTools --add Microsoft.VisualStudio.Component.AspNet45 --add Microsoft.VisualStudio.Component.AspNet --add Component.Microsoft.VisualStudio.Web.AzureFunctions --add Microsoft.VisualStudio.ComponentGroup.AzureFunctions --add Microsoft.VisualStudio.Component.Debugger.Snapshot --add Microsoft.VisualStudio.ComponentGroup.Web.CloudTools --add Microsoft.VisualStudio.Component.IntelliTrace.FrontEnd --add Microsoft.VisualStudio.Component.DiagnosticTools --add Microsoft.VisualStudio.Component.EntityFramework --add Microsoft.VisualStudio.Component.LiveUnitTesting --add Microsoft.VisualStudio.Component.Debugger.JustInTime --add Component.Microsoft.VisualStudio.LiveShare.2022 --add Microsoft.VisualStudio.Component.WslDebugging --add Microsoft.VisualStudio.Component.IntelliCode --add Microsoft.VisualStudio.Workload.NetWeb --add Microsoft.VisualStudio.Component.ManagedDesktop.Prerequisites --add Microsoft.ComponentGroup.Blend --add Microsoft.VisualStudio.Component.DotNetModelBuilder --add Microsoft.VisualStudio.Component.FSharp.Desktop --add Microsoft.VisualStudio.Component.PortableLibrary --add Microsoft.VisualStudio.Workload.ManagedDesktop --add Microsoft.Net.Component.4.6.TargetingPack --add Microsoft.VisualStudio.Component.VSSDK --add Microsoft.VisualStudio.ComponentGroup.VisualStudioExtension.Prerequisites --add Microsoft.Component.CodeAnalysis.SDK --add Microsoft.VisualStudio.Workload.VisualStudioExtension --installPath "C:\Test\VisualStudio" --quiet --norestart --wait
    testExecutionJobStrategy:
      maxParallel: 4
      matrix:
        debug_32:
          _configuration: Debug
          _oop64bit: false
        debug_64:
          _configuration: Debug
          _oop64bit: true
        release_32:
          _configuration: Release
          _oop64bit: false
        release_64:
          _configuration: Release
          _oop64bit: true
    testMachineTotalCount: 4
    testAgentElevated: true
    preTestMachineConfigurationStepList:
    - checkout: none
    - download: VisualStudioBuildUnderTest
    - task: PowerShell@2
      name: SetProductsDropName
      displayName: Set 'VisualStudio.BuildUnderTest.ProductsDropName'
      inputs:
        filePath: $(DartLab.Path)\Scripts\VisualStudio\Build\Get-VisualStudioDropName.ps1
        arguments: -DropNamePrefix 'Products' -VstsDropUrlsJson '$(Pipeline.Workspace)\VisualStudioBuildUnderTest\BuildArtifacts\VstsDropUrls.json' -OutVariableName 'VisualStudio.BuildUnderTest.ProductsDropName'
    deployAndRunTestsStepList:
    - checkout: RoslynMirror
<<<<<<< HEAD
    - powershell: ls $(Pipeline.Workspace)\s
    - powershell: cp -Path $(Pipeline.Workspace)\s -Destination $(Pipeline.Workspace)\RoslynTestAssets -Recurse
    - powershell: |
        $(Pipeline.Workspace)\RoslynTestAssets\Restore.cmd
      displayName: "Restore TestAssets"
=======
      fetchDepth: 1
      fetchTags: false
>>>>>>> 14f5b27c
    - template: eng/pipelines/test-integration-job.yml
      parameters:
        configuration: $(_configuration)
        oop64bit: $(_oop64bit)
        lspEditor: false
        skipCheckout: true
<<<<<<< HEAD
        runExperimentTest: true
=======

- ${{ if ne(parameters.prNumber, '') }}:
  - stage: GitHubCommentCompleted
    condition: always()
    dependsOn: VSIntegration
    jobs:
      - job: GitHubCommentCompletedSuccessfullyJob
        condition: eq(stageDependencies.VSIntegration.result, 'Succeeded')
        steps:
          - checkout: none
          - task: GitHubComment@0
            inputs:
              gitHubConnection: 'dotnet-comment-bot-service-connection'
              repositoryName: '$(Build.Repository.Name)'
              id: ${{ parameters.prNumber }}
              comment: 'DartLab pipeline [run]($(System.TeamFoundationCollectionUri)$(System.TeamProject)/_build/results?buildId=$(Build.BuildId)) completed successfully for ${{ parameters.sha }}'
      - job: GitHubCommentCompletedUnsuccessfullyJob
        condition: ne(stageDependencies.VSIntegration.result, 'Succeeded')
        steps:
          - checkout: none
          - task: GitHubComment@0
            inputs:
              gitHubConnection: 'dotnet-comment-bot-service-connection'
              repositoryName: '$(Build.Repository.Name)'
              id: ${{ parameters.prNumber }}
              comment: 'DartLab pipeline [run]($(System.TeamFoundationCollectionUri)$(System.TeamProject)/_build/results?buildId=$(Build.BuildId)) did not complete successfully for ${{ parameters.sha }}'
>>>>>>> 14f5b27c
<|MERGE_RESOLUTION|>--- conflicted
+++ resolved
@@ -89,25 +89,19 @@
         arguments: -DropNamePrefix 'Products' -VstsDropUrlsJson '$(Pipeline.Workspace)\VisualStudioBuildUnderTest\BuildArtifacts\VstsDropUrls.json' -OutVariableName 'VisualStudio.BuildUnderTest.ProductsDropName'
     deployAndRunTestsStepList:
     - checkout: RoslynMirror
-<<<<<<< HEAD
-    - powershell: ls $(Pipeline.Workspace)\s
-    - powershell: cp -Path $(Pipeline.Workspace)\s -Destination $(Pipeline.Workspace)\RoslynTestAssets -Recurse
-    - powershell: |
-        $(Pipeline.Workspace)\RoslynTestAssets\Restore.cmd
-      displayName: "Restore TestAssets"
-=======
       fetchDepth: 1
       fetchTags: false
->>>>>>> 14f5b27c
+    - powershell: cp -Path $(Pipeline.Workspace)\s -Destination $(Pipeline.Workspace)\RoslynTestAssets -Recurse
+      displayName: Create Roslyn Copy
+    - powershell: $(Pipeline.Workspace)\RoslynTestAssets\Restore.cmd
+      displayName: "Restore TestAssets"
     - template: eng/pipelines/test-integration-job.yml
       parameters:
         configuration: $(_configuration)
         oop64bit: $(_oop64bit)
         lspEditor: false
         skipCheckout: true
-<<<<<<< HEAD
         runExperimentTest: true
-=======
 
 - ${{ if ne(parameters.prNumber, '') }}:
   - stage: GitHubCommentCompleted
@@ -133,5 +127,4 @@
               gitHubConnection: 'dotnet-comment-bot-service-connection'
               repositoryName: '$(Build.Repository.Name)'
               id: ${{ parameters.prNumber }}
-              comment: 'DartLab pipeline [run]($(System.TeamFoundationCollectionUri)$(System.TeamProject)/_build/results?buildId=$(Build.BuildId)) did not complete successfully for ${{ parameters.sha }}'
->>>>>>> 14f5b27c
+              comment: 'DartLab pipeline [run]($(System.TeamFoundationCollectionUri)$(System.TeamProject)/_build/results?buildId=$(Build.BuildId)) did not complete successfully for ${{ parameters.sha }}'