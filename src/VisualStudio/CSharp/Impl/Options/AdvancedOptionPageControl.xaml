﻿<options:AbstractOptionPageControl
    x:Class="Microsoft.VisualStudio.LanguageServices.CSharp.Options.AdvancedOptionPageControl"
    x:ClassModifier="internal"
    xmlns="http://schemas.microsoft.com/winfx/2006/xaml/presentation"
    xmlns:x="http://schemas.microsoft.com/winfx/2006/xaml"
    xmlns:mc="http://schemas.openxmlformats.org/markup-compatibility/2006"
    xmlns:d="http://schemas.microsoft.com/expression/blend/2008"
    xmlns:options="clr-namespace:Microsoft.VisualStudio.LanguageServices.Implementation.Options;assembly=Microsoft.VisualStudio.LanguageServices.Implementation"
    xmlns:local="clr-namespace:Microsoft.VisualStudio.LanguageServices.CSharp.Options"
    mc:Ignorable="d" d:DesignHeight="500" d:DesignWidth="500">

    <ScrollViewer VerticalScrollBarVisibility="Auto">
        <!-- We have a Margin here, to get some distance to the Scrollbar See: https://github.com/dotnet/roslyn/issues/14979-->
        <StackPanel Margin="0,0,3,0">
            <GroupBox x:Uid="AnalysisGroupBox"
                      Header="{x:Static local:AdvancedOptionPageStrings.Option_Analysis}">
                <StackPanel>
                    <Label Content="{x:Static local:AdvancedOptionPageStrings.Option_Run_background_code_analysis_for}"/>
                    <StackPanel>
                        <ComboBox x:Name="Run_background_code_analysis_for" IsEditable="false" AutomationProperties.Name="{x:Static local:AdvancedOptionPageStrings.Option_Run_background_code_analysis_for}">
                            <ComboBoxItem Content="{x:Static local:AdvancedOptionPageStrings.Option_Background_Analysis_Scope_None}" Tag="{x:Static local:AdvancedOptionPageStrings.Option_Background_Analysis_Scope_None_Tag}" />
                            <ComboBoxItem Content="{x:Static local:AdvancedOptionPageStrings.Option_Background_Analysis_Scope_Active_File}" Tag="{x:Static local:AdvancedOptionPageStrings.Option_Background_Analysis_Scope_Active_File_Tag}" />
                            <ComboBoxItem Content="{x:Static local:AdvancedOptionPageStrings.Option_Background_Analysis_Scope_Open_Files}" Tag="{x:Static local:AdvancedOptionPageStrings.Option_Background_Analysis_Scope_Open_Files_Tag}" />
                            <ComboBoxItem Content="{x:Static local:AdvancedOptionPageStrings.Option_Background_Analysis_Scope_Full_Solution}" Tag="{x:Static local:AdvancedOptionPageStrings.Option_Background_Analysis_Scope_Full_Solution_Tag}" />
                        </ComboBox>
                    </StackPanel>
                    <StackPanel>
                        <CheckBox x:Name="DisplayDiagnosticsInline"
                              Content="{x:Static local:AdvancedOptionPageStrings.Option_Display_diagnostics_inline_experimental}"/>
                        <StackPanel Margin="15, 0, 0, 0">
                            <RadioButton GroupName="Inline_diagnostic_location"
                                     x:Name="at_the_end_of_the_line_of_code"
                                     Content="{x:Static local:AdvancedOptionPageStrings.Option_at_the_end_of_the_line_of_code}"/>
                            <RadioButton GroupName="Inline_diagnostic_location"
                                     x:Name="on_the_right_edge_of_the_editor_window"
                                     Content="{x:Static local:AdvancedOptionPageStrings.Option_on_the_right_edge_of_the_editor_window}"/>
                        </StackPanel>
                    </StackPanel>
<<<<<<< HEAD
=======
                    <CheckBox x:Name="Enable_navigation_to_decompiled_sources"
                              Content="{x:Static local:AdvancedOptionPageStrings.Option_Enable_navigation_to_decompiled_sources}" />
                    <CheckBox x:Name="Always_use_default_symbol_servers_for_navigation"
                              Content="{x:Static local:AdvancedOptionPageStrings.Option_Always_use_default_symbol_servers_for_navigation}" />
>>>>>>> f429f0b0

                    <CheckBox x:Name="Enable_pull_diagnostics_experimental_requires_restart"
                              Content="{x:Static local:AdvancedOptionPageStrings.Option_Enable_pull_diagnostics_experimental_requires_restart}" 
                              Checked="Enable_pull_diagnostics_experimental_requires_restart_CheckedChanged"
                              Unchecked="Enable_pull_diagnostics_experimental_requires_restart_CheckedChanged"
                              Indeterminate="Enable_pull_diagnostics_experimental_requires_restart_CheckedChanged"
                              IsThreeState="True"/>

                    <CheckBox x:Name="Run_code_analysis_in_separate_process"
                              Content="{x:Static local:AdvancedOptionPageStrings.Option_run_code_analysis_in_separate_process}" />

                    <CheckBox x:Name="Show_Remove_Unused_References_command_in_Solution_Explorer_experimental"
                              Content="{x:Static local:AdvancedOptionPageStrings.Option_Show_Remove_Unused_References_command_in_Solution_Explorer_experimental}" />

                    <CheckBox x:Name="Enable_file_logging_for_diagnostics"
                              Content="{x:Static local:AdvancedOptionPageStrings.Option_Enable_file_logging_for_diagnostics}" />

                    <CheckBox x:Name="Skip_analyzers_for_implicitly_triggered_builds"
                              Content="{x:Static local:AdvancedOptionPageStrings.Option_Skip_analyzers_for_implicitly_triggered_builds}" />
                </StackPanel>
            </GroupBox>
            <GroupBox x:Uid="GoToDefinitionGroupBox"
                      Header="{x:Static local:AdvancedOptionPageStrings.Option_Go_To_Definition}">
                <StackPanel>
                    <CheckBox x:Name="Enable_navigation_to_decompiled_sources"
                              Content="{x:Static local:AdvancedOptionPageStrings.Option_Enable_navigation_to_decompiled_sources}" />
                    <CheckBox x:Name="Navigate_asynchronously_exerimental"
                              Content="{x:Static local:AdvancedOptionPageStrings.Option_Navigate_asynchronously_exerimental}" />
                </StackPanel>
            </GroupBox>
            <GroupBox x:Uid="UsingDirectivesGroupBox"
                      Header="{x:Static local:AdvancedOptionPageStrings.Option_Using_Directives}">
                <StackPanel>
                    <CheckBox x:Name="PlaceSystemNamespaceFirst"
                              x:Uid="SortUsings_PlaceSystemFirst"
                              Content="{x:Static local:AdvancedOptionPageStrings.Option_PlaceSystemNamespaceFirst}" />
                    <CheckBox x:Name="SeparateImportGroups"
                              x:Uid="SeparateImportGroups"
                              Content="{x:Static local:AdvancedOptionPageStrings.Option_SeparateImportGroups}" />
                    <CheckBox x:Name="SuggestForTypesInReferenceAssemblies"
                              x:Uid="AddImport_SuggestForTypesInReferenceAssemblies"
                              Content="{x:Static local:AdvancedOptionPageStrings.Option_Suggest_usings_for_types_in_reference_assemblies}" />
                    <CheckBox x:Name="SuggestForTypesInNuGetPackages"
                              x:Uid="AddImport_SuggestForTypesInNuGetPackages"
                              Content="{x:Static local:AdvancedOptionPageStrings.Option_Suggest_usings_for_types_in_NuGet_packages}" />
                    <CheckBox x:Name="AddUsingsOnPaste"
                              x:Uid="AddMissingUsingDirectivesOnPaste"
                              Content="{x:Static local:AdvancedOptionPageStrings.Option_Add_missing_using_directives_on_paste}" />
                </StackPanel>
            </GroupBox>
            <GroupBox x:Uid="QuickActionsBox"
                      Header="{x:Static local:AdvancedOptionPageStrings.Option_Quick_Actions}">
                <StackPanel>
                    <CheckBox x:Name="ComputeQuickActionsAsynchronouslyExperimental"
                              Content="{x:Static local:AdvancedOptionPageStrings.Option_Compute_Quick_Actions_asynchronously_experimental}" />
                </StackPanel>
            </GroupBox>
            <GroupBox x:Uid="HighlightingGroupBox"
                      Header="{x:Static local:AdvancedOptionPageStrings.Option_Highlighting}">
                <StackPanel>
                    <CheckBox x:Name="EnableHighlightReferences"
                              Content="{x:Static local:AdvancedOptionPageStrings.Option_EnableHighlightReferences}" />
                    <CheckBox x:Name="EnableHighlightKeywords"
                              Content="{x:Static local:AdvancedOptionPageStrings.Option_EnableHighlightKeywords}" />
                </StackPanel>
            </GroupBox>
            <GroupBox x:Uid="OutliningGroupBox"
                      Header="{x:Static local:AdvancedOptionPageStrings.Option_Outlining}">
                <StackPanel>
                    <CheckBox x:Name="EnterOutliningMode"
                              Content="{x:Static local:AdvancedOptionPageStrings.Option_EnterOutliningMode}" />
                    <CheckBox x:Name="DisplayLineSeparators"
                              Content="{x:Static local:AdvancedOptionPageStrings.Option_DisplayLineSeparators}" />
                    <CheckBox x:Name="Show_outlining_for_declaration_level_constructs"
                              Content="{x:Static local:AdvancedOptionPageStrings.Option_Show_outlining_for_declaration_level_constructs}" />
                    <CheckBox x:Name="Show_outlining_for_code_level_constructs"
                              Content="{x:Static local:AdvancedOptionPageStrings.Option_Show_outlining_for_code_level_constructs}" />
                    <CheckBox x:Name="Show_outlining_for_comments_and_preprocessor_regions"
                              Content="{x:Static local:AdvancedOptionPageStrings.Option_Show_outlining_for_comments_and_preprocessor_regions}" />
                    <CheckBox x:Name="Collapse_regions_when_collapsing_to_definitions"
                              Content="{x:Static local:AdvancedOptionPageStrings.Option_Collapse_regions_when_collapsing_to_definitions}" />
                </StackPanel>
            </GroupBox>
            <GroupBox x:Uid="FadingGroupBox"
                      Header="{x:Static local:AdvancedOptionPageStrings.Option_Fading}">
                <StackPanel>
                    <CheckBox x:Name="Fade_out_unused_usings"
                              Content="{x:Static local:AdvancedOptionPageStrings.Option_Fade_out_unused_usings}" />
                    <CheckBox x:Name="Fade_out_unreachable_code"
                              Content="{x:Static local:AdvancedOptionPageStrings.Option_Fade_out_unreachable_code}" />
                </StackPanel>
            </GroupBox>
            <GroupBox x:Uid="BlockStructureGuidesGroupBox"
                      Header="{x:Static local:AdvancedOptionPageStrings.Option_Block_Structure_Guides}">
                <StackPanel>
                    <CheckBox x:Name="Show_guides_for_declaration_level_constructs"
                              Content="{x:Static local:AdvancedOptionPageStrings.Option_Show_guides_for_declaration_level_constructs}" />
                    <CheckBox x:Name="Show_guides_for_code_level_constructs"
                              Content="{x:Static local:AdvancedOptionPageStrings.Option_Show_guides_for_code_level_constructs}" />
                </StackPanel>
            </GroupBox>

            <GroupBox x:Uid="CommentsGuidesGroupBox"
                      Header="{x:Static local:AdvancedOptionPageStrings.Option_Comments}">
                <StackPanel>
                    <CheckBox x:Name="GenerateXmlDocCommentsForTripleSlash"
                              Content="{x:Static local:AdvancedOptionPageStrings.Option_GenerateXmlDocCommentsForTripleSlash}" />
                    <CheckBox x:Name="InsertSlashSlashAtTheStartOfNewLinesWhenWritingSingleLineComments"
                              Content="{x:Static local:AdvancedOptionPageStrings.Option_InsertSlashSlashAtTheStartOfNewLinesWhenWritingSingleLineComments}"/>
                    <CheckBox x:Name="InsertAsteriskAtTheStartOfNewLinesWhenWritingBlockComments"
                              Content="{x:Static local:AdvancedOptionPageStrings.Option_InsertAsteriskAtTheStartOfNewLinesWhenWritingBlockComments}"/>
                </StackPanel>
            </GroupBox>

            <GroupBox x:Uid="EditorHelpGroupBox"
                      Header="{x:Static local:AdvancedOptionPageStrings.Option_EditorHelp}">
                <StackPanel>
                    <CheckBox x:Name="ShowRemarksInQuickInfo"
                              Content="{x:Static local:AdvancedOptionPageStrings.Option_ShowRemarksInQuickInfo}" />
                    <CheckBox x:Name="RenameTrackingPreview"
                              Content="{x:Static local:AdvancedOptionPageStrings.Option_RenameTrackingPreview}" />
                    <CheckBox x:Name="Split_string_literals_on_enter"
                              Content="{x:Static local:AdvancedOptionPageStrings.Option_Split_string_literals_on_enter}" />
                    <CheckBox x:Name="Report_invalid_placeholders_in_string_dot_format_calls"
                              Content="{x:Static local:AdvancedOptionPageStrings.Option_Report_invalid_placeholders_in_string_dot_format_calls}" />
                    <CheckBox x:Name="Underline_reassigned_variables"
                              Content="{x:Static local:AdvancedOptionPageStrings.Option_Underline_reassigned_variables}" />
                    <CheckBox x:Name="Enable_all_features_in_opened_files_from_source_generators"
                              Content="{x:Static local:AdvancedOptionPageStrings.Enable_all_features_in_opened_files_from_source_generators_experimental}" />
                </StackPanel>
            </GroupBox>

            <GroupBox x:Uid="RegularExpressionsGroupBox"
                        Header="{x:Static local:AdvancedOptionPageStrings.Option_Regular_Expressions}">
                <StackPanel>
                    <CheckBox x:Name="Colorize_regular_expressions"
                            Content="{x:Static local:AdvancedOptionPageStrings.Option_Colorize_regular_expressions}" />
                    <CheckBox x:Name="Report_invalid_regular_expressions"
                            Content="{x:Static local:AdvancedOptionPageStrings.Option_Report_invalid_regular_expressions}" />
                    <CheckBox x:Name="Highlight_related_regular_expression_components_under_cursor"
                            Content="{x:Static local:AdvancedOptionPageStrings.Option_Highlight_related_components_under_cursor}" />
                    <CheckBox x:Name="Show_completion_list"
                            Content="{x:Static local:AdvancedOptionPageStrings.Option_Show_completion_list}" />
                </StackPanel>
            </GroupBox>

            <GroupBox x:Uid="JsonGroupBox"
                    Header="{x:Static local:AdvancedOptionPageStrings.Option_JSON_strings}">
                <StackPanel>
                    <CheckBox x:Name="Colorize_JSON_strings"
                        Content="{x:Static local:AdvancedOptionPageStrings.Option_Colorize_JSON_strings}" />
                    <CheckBox x:Name="Report_invalid_JSON_strings"
                        Content="{x:Static local:AdvancedOptionPageStrings.Option_Report_invalid_JSON_strings}" />
                    <CheckBox x:Name="Highlight_related_JSON_components_under_cursor"
                        Content="{x:Static local:AdvancedOptionPageStrings.Option_Highlight_related_components_under_cursor}" />
                </StackPanel>
            </GroupBox>

            <GroupBox x:Uid="ClassificationsGroupBox"
                      Header="{x:Static local:AdvancedOptionPageStrings.Option_Editor_Color_Scheme}">
                <StackPanel>
                    <ComboBox x:Name="Editor_color_scheme" IsEditable="false" AutomationProperties.Name="{x:Static local:AdvancedOptionPageStrings.Edit_color_scheme}">
                        <ComboBoxItem Content="{x:Static local:AdvancedOptionPageStrings.Option_Color_Scheme_VisualStudio2019}" Tag="{x:Static local:AdvancedOptionPageStrings.Color_Scheme_VisualStudio2019_Tag}" />
                        <ComboBoxItem Content="{x:Static local:AdvancedOptionPageStrings.Option_Color_Scheme_VisualStudio2017}" Tag="{x:Static local:AdvancedOptionPageStrings.Color_Scheme_VisualStudio2017_Tag}" />
                    </ComboBox>
                    <TextBlock x:Name="Customized_Theme_Warning"
                           TextWrapping="WrapWithOverflow"
                           Margin="0, 0, 0, 8"
                           Text="{x:Static local:AdvancedOptionPageStrings.Some_color_scheme_colors_are_being_overridden_by_changes_made_in_the_Environment_Fonts_and_Colors_options_page_Choose_Use_Defaults_in_the_Fonts_and_Colors_page_to_revert_all_customizations}"/>
                    <TextBlock x:Name="Custom_VS_Theme_Warning"
                           TextWrapping="WrapWithOverflow"
                           Margin="0, 0, 0, 8"
                           Text="{x:Static local:AdvancedOptionPageStrings.Editor_color_scheme_options_are_only_available_when_using_a_color_theme_bundled_with_Visual_Studio_The_color_theme_can_be_configured_from_the_Environment_General_options_page}"/>
                </StackPanel>
            </GroupBox>

            <GroupBox x:Uid="ExtractMethodGroupBox"
                      Header="{x:Static local:AdvancedOptionPageStrings.Option_ExtractMethod}">
                <StackPanel>
                    <CheckBox x:Name="DontPutOutOrRefOnStruct"
                              Content="{x:Static local:AdvancedOptionPageStrings.Option_DontPutOutOrRefOnStruct}" />
                </StackPanel>
            </GroupBox>

            <GroupBox x:Uid="Implement_Interface_or_Abstract_Class_GroupBox"
                      Header="{x:Static local:AdvancedOptionPageStrings.Option_Implement_Interface_or_Abstract_Class}">

                <StackPanel Margin="0, -5, 0, 5">
                    <Label Content="{x:Static local:AdvancedOptionPageStrings.Option_When_inserting_properties_events_and_methods_place_them}"/>
                    <StackPanel Margin="15, 0, 0, 0">
                        <RadioButton  GroupName="Insertion_behavior"
                                              x:Name="with_other_members_of_the_same_kind"
                                              Content="{x:Static local:AdvancedOptionPageStrings.Option_with_other_members_of_the_same_kind}"/>
                        <RadioButton  GroupName="Insertion_behavior"
                                              x:Name="at_the_end"
                                              Content="{x:Static local:AdvancedOptionPageStrings.Option_at_the_end}"/>
                    </StackPanel>

                    <Label Content="{x:Static local:AdvancedOptionPageStrings.Option_When_generating_properties}"/>
                    <StackPanel Margin="15, 0, 0, 0">
                        <RadioButton  GroupName="Property_generation_behavior"
                                              x:Name="prefer_throwing_properties"
                                              Content="{x:Static local:AdvancedOptionPageStrings.Option_prefer_throwing_properties}"/>
                        <RadioButton  GroupName="Property_generation_behavior"
                                              x:Name="prefer_auto_properties"
                                              Content="{x:Static local:AdvancedOptionPageStrings.Option_prefer_auto_properties}"/>
                    </StackPanel>
                </StackPanel>
            </GroupBox>

            <GroupBox x:Uid="InlineHintsGroupBox"
                      Header="{x:Static local:AdvancedOptionPageStrings.Option_Inline_Hints}">
                <StackPanel>
                    <CheckBox x:Name="DisplayAllHintsWhilePressingAltF1"
                              Content="{x:Static local:AdvancedOptionPageStrings.Option_Display_all_hints_while_pressing_Alt_F1}" />

                    <CheckBox x:Name="ColorHints"
                              Content="{x:Static local:AdvancedOptionPageStrings.Option_Color_hints}" />

                    <CheckBox x:Name="DisplayInlineParameterNameHints"
                              Content="{x:Static local:AdvancedOptionPageStrings.Option_Display_inline_parameter_name_hints}"
                              Checked="DisplayInlineParameterNameHints_Checked"
                              Unchecked="DisplayInlineParameterNameHints_Unchecked"/>

                    <StackPanel Margin="15, 0, 0, 0">
                        <CheckBox x:Uid="ShowHintsForLiterals"
                                  x:Name="ShowHintsForLiterals"
                                  Content="{x:Static local:AdvancedOptionPageStrings.Option_Show_hints_for_literals}" />
                        
                        <CheckBox x:Uid="ShowHintsForNewExpressions"
                                  x:Name="ShowHintsForNewExpressions"
                                  Content="{x:Static local:AdvancedOptionPageStrings.Option_Show_hints_for_new_expressions}" />
                        
                        <CheckBox x:Uid="ShowHintsForEverythingElse"
                                  x:Name="ShowHintsForEverythingElse"
                                  Content="{x:Static local:AdvancedOptionPageStrings.Option_Show_hints_for_everything_else}" />
                        
                        <CheckBox x:Uid="ShowHintsForIndexers"
                                  x:Name="ShowHintsForIndexers"
                                  Content="{x:Static local:AdvancedOptionPageStrings.Option_Show_hints_for_indexers}" />
                        
                        <CheckBox x:Uid="SuppressHintsWhenParameterNameMatchesTheMethodsIntent"
                                  x:Name="SuppressHintsWhenParameterNameMatchesTheMethodsIntent"
                                  Content="{x:Static local:AdvancedOptionPageStrings.Option_Suppress_hints_when_parameter_name_matches_the_method_s_intent}" />

                        <CheckBox x:Uid="SuppressHintsWhenParameterNamesDifferOnlyBySuffix"
                                  x:Name="SuppressHintsWhenParameterNamesDifferOnlyBySuffix"
                                  Content="{x:Static local:AdvancedOptionPageStrings.Option_Suppress_hints_when_parameter_names_differ_only_by_suffix}" />

                        <CheckBox x:Uid="SuppressHintsWhenParameterNamesMatchArgumentNames"
                                  x:Name="SuppressHintsWhenParameterNamesMatchArgumentNames"
                                  Content="{x:Static local:AdvancedOptionPageStrings.Option_Suppress_hints_when_argument_matches_parameter_name}" />
                    </StackPanel>
                    
                    <CheckBox x:Name="DisplayInlineTypeHints"
                              Content="{x:Static local:AdvancedOptionPageStrings.Option_Display_inline_type_hints}"
                              Checked="DisplayInlineTypeHints_Checked"
                              Unchecked="DisplayInlineTypeHints_Unchecked"/>
                    <StackPanel Margin="15, 0, 0, 0">
                        <CheckBox x:Uid="ShowHintsForVariablesWithInferredTypes"
                                  x:Name="ShowHintsForVariablesWithInferredTypes"
                                  Content="{x:Static local:AdvancedOptionPageStrings.Option_Show_hints_for_variables_with_inferred_types}" />
                        <CheckBox x:Uid="ShowHintsForLambdaParameterTypes"
                                  x:Name="ShowHintsForLambdaParameterTypes"
                                  Content="{x:Static local:AdvancedOptionPageStrings.Option_Show_hints_for_lambda_parameter_types}" />
                        <CheckBox x:Uid="ShowHintsForImplicitObjectCreation"
                                  x:Name="ShowHintsForImplicitObjectCreation"
                                  Content="{x:Static local:AdvancedOptionPageStrings.Option_Show_hints_for_implicit_object_creation}" />
                    </StackPanel>
                </StackPanel>
            </GroupBox>
            <GroupBox x:Uid="InheritanceMarginGroupBox" Header="{x:Static local:AdvancedOptionPageStrings.Inheritance_Margin}">
                <StackPanel>
                    <CheckBox x:Uid="ShowInheritanceMargin"
                              x:Name="ShowInheritanceMargin"
                              Content="{x:Static local:AdvancedOptionPageStrings.Show_inheritance_margin}"/>
                    <CheckBox x:Uid="InheritanceMarginCombinedWithIndicatorMargin"
                              x:Name="InheritanceMarginCombinedWithIndicatorMargin"
                              Content="{x:Static local:AdvancedOptionPageStrings.Combine_inheritance_margin_with_indicator_margin}"/>
                </StackPanel>
            </GroupBox>

            <GroupBox x:Uid="StackTraceExplorerGroupBox" Header="{x:Static local:AdvancedOptionPageStrings.Stack_Trace_Explorer}">
                <StackPanel>
                    <CheckBox x:Uid="AutomaticallyOpenStackTraceExplorer"
                              x:Name="AutomaticallyOpenStackTraceExplorer"
                              Content="{x:Static local:AdvancedOptionPageStrings.Option_Automatically_open_stack_trace_explorer_on_focus}" />
                </StackPanel>
            </GroupBox>
        </StackPanel>
    </ScrollViewer>
</options:AbstractOptionPageControl><|MERGE_RESOLUTION|>--- conflicted
+++ resolved
@@ -36,14 +36,6 @@
                                      Content="{x:Static local:AdvancedOptionPageStrings.Option_on_the_right_edge_of_the_editor_window}"/>
                         </StackPanel>
                     </StackPanel>
-<<<<<<< HEAD
-=======
-                    <CheckBox x:Name="Enable_navigation_to_decompiled_sources"
-                              Content="{x:Static local:AdvancedOptionPageStrings.Option_Enable_navigation_to_decompiled_sources}" />
-                    <CheckBox x:Name="Always_use_default_symbol_servers_for_navigation"
-                              Content="{x:Static local:AdvancedOptionPageStrings.Option_Always_use_default_symbol_servers_for_navigation}" />
->>>>>>> f429f0b0
-
                     <CheckBox x:Name="Enable_pull_diagnostics_experimental_requires_restart"
                               Content="{x:Static local:AdvancedOptionPageStrings.Option_Enable_pull_diagnostics_experimental_requires_restart}" 
                               Checked="Enable_pull_diagnostics_experimental_requires_restart_CheckedChanged"
@@ -69,6 +61,8 @@
                 <StackPanel>
                     <CheckBox x:Name="Enable_navigation_to_decompiled_sources"
                               Content="{x:Static local:AdvancedOptionPageStrings.Option_Enable_navigation_to_decompiled_sources}" />
+                    <CheckBox x:Name="Always_use_default_symbol_servers_for_navigation"
+                              Content="{x:Static local:AdvancedOptionPageStrings.Option_Always_use_default_symbol_servers_for_navigation}" />
                     <CheckBox x:Name="Navigate_asynchronously_exerimental"
                               Content="{x:Static local:AdvancedOptionPageStrings.Option_Navigate_asynchronously_exerimental}" />
                 </StackPanel>
