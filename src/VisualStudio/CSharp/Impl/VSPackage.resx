﻿<?xml version="1.0" encoding="utf-8"?>
<root>
  <!-- 
    Microsoft ResX Schema 
    
    Version 2.0
    
    The primary goals of this format is to allow a simple XML format 
    that is mostly human readable. The generation and parsing of the 
    various data types are done through the TypeConverter classes 
    associated with the data types.
    
    Example:
    
    ... ado.net/XML headers & schema ...
    <resheader name="resmimetype">text/microsoft-resx</resheader>
    <resheader name="version">2.0</resheader>
    <resheader name="reader">System.Resources.ResXResourceReader, System.Windows.Forms, ...</resheader>
    <resheader name="writer">System.Resources.ResXResourceWriter, System.Windows.Forms, ...</resheader>
    <data name="Name1"><value>this is my long string</value><comment>this is a comment</comment></data>
    <data name="Color1" type="System.Drawing.Color, System.Drawing">Blue</data>
    <data name="Bitmap1" mimetype="application/x-microsoft.net.object.binary.base64">
        <value>[base64 mime encoded serialized .NET Framework object]</value>
    </data>
    <data name="Icon1" type="System.Drawing.Icon, System.Drawing" mimetype="application/x-microsoft.net.object.bytearray.base64">
        <value>[base64 mime encoded string representing a byte array form of the .NET Framework object]</value>
        <comment>This is a comment</comment>
    </data>
                
    There are any number of "resheader" rows that contain simple 
    name/value pairs.
    
    Each data row contains a name, and value. The row also contains a 
    type or mimetype. Type corresponds to a .NET class that support 
    text/value conversion through the TypeConverter architecture. 
    Classes that don't support this are serialized and stored with the 
    mimetype set.
    
    The mimetype is used for serialized objects, and tells the 
    ResXResourceReader how to depersist the object. This is currently not 
    extensible. For a given mimetype the value must be set accordingly:
    
    Note - application/x-microsoft.net.object.binary.base64 is the format 
    that the ResXResourceWriter will generate, however the reader can 
    read any of the formats listed below.
    
    mimetype: application/x-microsoft.net.object.binary.base64
    value   : The object must be serialized with 
            : System.Runtime.Serialization.Formatters.Binary.BinaryFormatter
            : and then encoded with base64 encoding.
    
    mimetype: application/x-microsoft.net.object.soap.base64
    value   : The object must be serialized with 
            : System.Runtime.Serialization.Formatters.Soap.SoapFormatter
            : and then encoded with base64 encoding.

    mimetype: application/x-microsoft.net.object.bytearray.base64
    value   : The object must be serialized into a byte array 
            : using a System.ComponentModel.TypeConverter
            : and then encoded with base64 encoding.
    -->
  <xsd:schema id="root" xmlns="" xmlns:xsd="http://www.w3.org/2001/XMLSchema" xmlns:msdata="urn:schemas-microsoft-com:xml-msdata">
    <xsd:import namespace="http://www.w3.org/XML/1998/namespace" />
    <xsd:element name="root" msdata:IsDataSet="true">
      <xsd:complexType>
        <xsd:choice maxOccurs="unbounded">
          <xsd:element name="metadata">
            <xsd:complexType>
              <xsd:sequence>
                <xsd:element name="value" type="xsd:string" minOccurs="0" />
              </xsd:sequence>
              <xsd:attribute name="name" use="required" type="xsd:string" />
              <xsd:attribute name="type" type="xsd:string" />
              <xsd:attribute name="mimetype" type="xsd:string" />
              <xsd:attribute ref="xml:space" />
            </xsd:complexType>
          </xsd:element>
          <xsd:element name="assembly">
            <xsd:complexType>
              <xsd:attribute name="alias" type="xsd:string" />
              <xsd:attribute name="name" type="xsd:string" />
            </xsd:complexType>
          </xsd:element>
          <xsd:element name="data">
            <xsd:complexType>
              <xsd:sequence>
                <xsd:element name="value" type="xsd:string" minOccurs="0" msdata:Ordinal="1" />
                <xsd:element name="comment" type="xsd:string" minOccurs="0" msdata:Ordinal="2" />
              </xsd:sequence>
              <xsd:attribute name="name" type="xsd:string" use="required" msdata:Ordinal="1" />
              <xsd:attribute name="type" type="xsd:string" msdata:Ordinal="3" />
              <xsd:attribute name="mimetype" type="xsd:string" msdata:Ordinal="4" />
              <xsd:attribute ref="xml:space" />
            </xsd:complexType>
          </xsd:element>
          <xsd:element name="resheader">
            <xsd:complexType>
              <xsd:sequence>
                <xsd:element name="value" type="xsd:string" minOccurs="0" msdata:Ordinal="1" />
              </xsd:sequence>
              <xsd:attribute name="name" type="xsd:string" use="required" />
            </xsd:complexType>
          </xsd:element>
        </xsd:choice>
      </xsd:complexType>
    </xsd:element>
  </xsd:schema>
  <resheader name="resmimetype">
    <value>text/microsoft-resx</value>
  </resheader>
  <resheader name="version">
    <value>2.0</value>
  </resheader>
  <resheader name="reader">
    <value>System.Resources.ResXResourceReader, System.Windows.Forms, Version=4.0.0.0, Culture=neutral, PublicKeyToken=b77a5c561934e089</value>
  </resheader>
  <resheader name="writer">
    <value>System.Resources.ResXResourceWriter, System.Windows.Forms, Version=4.0.0.0, Culture=neutral, PublicKeyToken=b77a5c561934e089</value>
  </resheader>
  <data name="101" xml:space="preserve">
    <value>C#</value>
    <comment>Used many places.</comment>
  </data>
  <data name="102" xml:space="preserve">
    <value>Advanced</value>
    <comment>"Advanced" node under Tools &gt; Options, Text Editor, C#.</comment>
  </data>
  <data name="103" xml:space="preserve">
    <value>IntelliSense</value>
    <comment>"IntelliSense" node under Tools &gt; Options, Text Editor, C#.</comment>
  </data>
  <data name="104" xml:space="preserve">
    <value>C# Editor</value>
    <comment>"C# Editor" node in profile Import/Export.</comment>
  </data>
  <data name="105" xml:space="preserve">
    <value>Settings for the C# editor found under the Advanced, Formatting, and IntelliSense nodes in the Tools/Options dialog box.</value>
    <comment>"C# Editor" node help text in profile Import/Export.</comment>
  </data>
  <data name="106" xml:space="preserve">
    <value>Settings for general C# options found under the General and Tabs nodes in the Tools/Options dialog box.</value>
    <comment>"C#" node help text in profile Import/Export.</comment>
  </data>
  <data name="306" xml:space="preserve">
    <value>Show diagnostics for closed files;
Colorize regular expression; 
Highlight related components under cursor; 
Report invalid regular expressions;
Enable full solution analysis;
Perform editor feature analysis in external process;
Enable navigation to decompiled sources;
Using directives;
Place system directives first when sorting usings;
Separate using directive groups;
Suggest usings for types in reference assemblies;
Suggest usings for types in NuGet packages;
Highlighting;
Highlight references to symbol under cursor;
Highlight related keywords under cursor;
Outlining;
Enter outlining mode when files open;
Show procedure line separators;
Show outlining for declaration level constructs;
Show outlining for code level constructs;
Show outlining for comments and preprocessor regions;
Collapse regions when collapsing to definitions;
Fading;
Fade out unused usings;
Fade out unreachable code;
Block Structure Guides;
Show guides for declaration level constructs;
Show guides for code level constructs;
Editor Help;
Generate XML documentation comments for ///;
Insert * at the start of new lines when writing /* */ comments;
Show preview for rename tracking;
Split string literals on Enter;
Report invalid placeholders in string.Format calls;
Extract Method;
Don't put ref or out on custom struct;
Implement Interface or Abstract Class;
When inserting properties, events and methods, place them;
with other members of the same kind;
at the end;
When generating property;
prefer throwing properties;
prefer auto properties;
<<<<<<< HEAD
Use enhanced colors;</value>
=======
regex;
regular expression;</value>
>>>>>>> 9d4f33b0
    <comment>C# Advanced options page keywords</comment>
  </data>
  <data name="307" xml:space="preserve">
    <value>Automatically format when typing;
Automatically format statement on semicolon ;
Automatically format block on end brace;
Automatically format on return;
Automatically format on paste;</value>
    <comment>C# Formatting &gt; General options page keywords</comment>
  </data>
  <data name="308" xml:space="preserve">
    <value>Indent block contents; 
indent open and close braces; 
indent case contents; 
indent case contents (when block); 
indent case labels; 
label indentation; 
place goto labels in leftmost column; 
indent labels normally; 
place goto labels one indent less than current;</value>
    <comment>C# Formatting &gt; Indentation options page keywords</comment>
  </data>
  <data name="309" xml:space="preserve">
    <value>New line formatting option for braces;New line formatting options for keywords;New line options for braces;
Place open brace on new line for types;
Place open brace on new line for methods and local functions;
Place open brace on new line for properties, indexers, and events;
Place open brace on new line for property, indexer, and event accessors;
Place open brace on new line for anonymous methods;
Place open brace on new line for control blocks;
Place open brace on new line for anonymous types;
Place open brace on new line for object, collection and array initializers;
New line options for keywords;
Place else on new line;
Place catch on new line;
Place finally on new line;
New line options for expression;
Place members in object initializers on new line;
Place members in anonymous types on new line;
Place query expression clauses on new line;</value>
    <comment>C# Formatting &gt; New Lines options page keywords</comment>
  </data>
  <data name="310" xml:space="preserve">
    <value>Set spacing for method declarations;
Insert space between method name and its opening parenthesis;
Insert space within parameter list parentheses;
Insert space within empty parameter list parentheses;
Set spacing for method calls;
Insert space within argument list parentheses;
Insert space within empty argument list parentheses;
Set other spacing options;
Insert space after keywords in control flow statements;
Insert space within parentheses of expressions;
Insert space within parentheses of type casts;
Insert spaces within parentheses of control flow statements;
Insert space after cast;
Ignore spaces in declaration statements;
Set spacing for brackets;
Insert space before open square bracket;
Insert space within empty square brackets;
Insert spaces within square brackets;
Set spacing for delimiters;
Insert space after colon for base or interface in type declaration;
Insert space after comma;
Insert space after dot;
Insert space after semicolon in for statement;
Insert space before colon for base or interface in type declaration;
Insert space before comma;
Insert space before dot;
Insert space before semicolon in for statement;
Set spacing for operators;
Ignore spaces around binary operators;
Remove spaces before and after binary operators;
Insert space before and after binary operators;</value>
    <comment>C# Formatting &gt; Spacing options page keywords</comment>
  </data>
  <data name="311" xml:space="preserve">
    <value>Change formatting options for wrapping;leave block on single line;leave statements and member declarations on the same line</value>
    <comment>C# Formatting &gt; Wrapping options page keywords</comment>
  </data>
  <data name="312" xml:space="preserve">
    <value>Change completion list settings;Pre-select most recently used member; Completion Lists;
Show completion list after a character is typed;
Show completion list after a character is deleted;
Highlight matching portions of completion list items;
Show completion item filters;
Snippets behavior;
Never include snippets;
Always include snippets;
Include snippets when ?-Tab is typed after an identifier;
Enter key behavior;
Never add new line on enter;
Only add new line on enter after end of fully typed word;
Always add new line on enter;
Show name suggestions;</value>
    <comment>C# IntelliSense options page keywords</comment>
  </data>
  <data name="107" xml:space="preserve">
    <value>Formatting</value>
    <comment>"Formatting" category node under Tools &gt; Options, Text Editor, C#, Code Style (no corresponding keywords)</comment>
  </data>
  <data name="108" xml:space="preserve">
    <value>General</value>
    <comment>"General" node under Tools &gt; Options, Text Editor, C# (used for Code Style and Formatting)</comment>
  </data>
  <data name="109" xml:space="preserve">
    <value>Indentation</value>
    <comment>"Indentation" node under Tools &gt; Options, Text Editor, C#, Formatting.</comment>
  </data>
  <data name="110" xml:space="preserve">
    <value>Wrapping</value>
  </data>
  <data name="111" xml:space="preserve">
    <value>New Lines</value>
  </data>
  <data name="112" xml:space="preserve">
    <value>Spacing</value>
  </data>
  <data name="2358" xml:space="preserve">
    <value>CSharp Editor</value>
  </data>
  <data name="2359" xml:space="preserve">
    <value>CSharp Editor with Encoding</value>
  </data>
  <data name="113" xml:space="preserve">
    <value>Microsoft Visual C#</value>
    <comment>Used for String in Tools &gt; Options, Text Editor, File Extensions</comment>
  </data>
  <data name="114" xml:space="preserve">
    <value>Code Style</value>
    <comment>"Code Style" category node under Tools &gt; Options, Text Editor, C# (no corresponding keywords)</comment>
  </data>
  <data name="313" xml:space="preserve">
    <value>Style;Qualify;This;Code Style;var;member access;locals;parameters;var preferences;predefined type;framework type;built-in types;when variable type is apparent;elsewhere;qualify field access;qualify property access; qualify method access;qualify event access;</value>
    <comment>C# Code Style options page keywords</comment>
  </data>
  <data name="115" xml:space="preserve">
    <value>Naming</value>
  </data>
  <data name="314" xml:space="preserve">
    <value>Naming Style;Name Styles;Naming Rule;Naming Conventions</value>
    <comment>C# Naming Style options page keywords</comment>
  </data>
  <data name="116" xml:space="preserve">
    <value>C# Tools</value>
    <comment>Help &gt; About</comment>
  </data>
  <data name="117" xml:space="preserve">
    <value>C# components used in the IDE. Depending on your project type and settings, a different version of the compiler may be used.</value>
    <comment>Help &gt; About</comment>
  </data>
</root><|MERGE_RESOLUTION|>--- conflicted
+++ resolved
@@ -185,12 +185,9 @@
 When generating property;
 prefer throwing properties;
 prefer auto properties;
-<<<<<<< HEAD
+regex;
+regular expression;
 Use enhanced colors;</value>
-=======
-regex;
-regular expression;</value>
->>>>>>> 9d4f33b0
     <comment>C# Advanced options page keywords</comment>
   </data>
   <data name="307" xml:space="preserve">
