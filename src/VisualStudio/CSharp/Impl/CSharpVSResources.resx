﻿<?xml version="1.0" encoding="utf-8"?>
<root>
  <!-- 
    Microsoft ResX Schema 
    
    Version 2.0
    
    The primary goals of this format is to allow a simple XML format 
    that is mostly human readable. The generation and parsing of the 
    various data types are done through the TypeConverter classes 
    associated with the data types.
    
    Example:
    
    ... ado.net/XML headers & schema ...
    <resheader name="resmimetype">text/microsoft-resx</resheader>
    <resheader name="version">2.0</resheader>
    <resheader name="reader">System.Resources.ResXResourceReader, System.Windows.Forms, ...</resheader>
    <resheader name="writer">System.Resources.ResXResourceWriter, System.Windows.Forms, ...</resheader>
    <data name="Name1"><value>this is my long string</value><comment>this is a comment</comment></data>
    <data name="Color1" type="System.Drawing.Color, System.Drawing">Blue</data>
    <data name="Bitmap1" mimetype="application/x-microsoft.net.object.binary.base64">
        <value>[base64 mime encoded serialized .NET Framework object]</value>
    </data>
    <data name="Icon1" type="System.Drawing.Icon, System.Drawing" mimetype="application/x-microsoft.net.object.bytearray.base64">
        <value>[base64 mime encoded string representing a byte array form of the .NET Framework object]</value>
        <comment>This is a comment</comment>
    </data>
                
    There are any number of "resheader" rows that contain simple 
    name/value pairs.
    
    Each data row contains a name, and value. The row also contains a 
    type or mimetype. Type corresponds to a .NET class that support 
    text/value conversion through the TypeConverter architecture. 
    Classes that don't support this are serialized and stored with the 
    mimetype set.
    
    The mimetype is used for serialized objects, and tells the 
    ResXResourceReader how to depersist the object. This is currently not 
    extensible. For a given mimetype the value must be set accordingly:
    
    Note - application/x-microsoft.net.object.binary.base64 is the format 
    that the ResXResourceWriter will generate, however the reader can 
    read any of the formats listed below.
    
    mimetype: application/x-microsoft.net.object.binary.base64
    value   : The object must be serialized with 
            : System.Runtime.Serialization.Formatters.Binary.BinaryFormatter
            : and then encoded with base64 encoding.
    
    mimetype: application/x-microsoft.net.object.soap.base64
    value   : The object must be serialized with 
            : System.Runtime.Serialization.Formatters.Soap.SoapFormatter
            : and then encoded with base64 encoding.

    mimetype: application/x-microsoft.net.object.bytearray.base64
    value   : The object must be serialized into a byte array 
            : using a System.ComponentModel.TypeConverter
            : and then encoded with base64 encoding.
    -->
  <xsd:schema id="root" xmlns="" xmlns:xsd="http://www.w3.org/2001/XMLSchema" xmlns:msdata="urn:schemas-microsoft-com:xml-msdata">
    <xsd:import namespace="http://www.w3.org/XML/1998/namespace" />
    <xsd:element name="root" msdata:IsDataSet="true">
      <xsd:complexType>
        <xsd:choice maxOccurs="unbounded">
          <xsd:element name="metadata">
            <xsd:complexType>
              <xsd:sequence>
                <xsd:element name="value" type="xsd:string" minOccurs="0" />
              </xsd:sequence>
              <xsd:attribute name="name" use="required" type="xsd:string" />
              <xsd:attribute name="type" type="xsd:string" />
              <xsd:attribute name="mimetype" type="xsd:string" />
              <xsd:attribute ref="xml:space" />
            </xsd:complexType>
          </xsd:element>
          <xsd:element name="assembly">
            <xsd:complexType>
              <xsd:attribute name="alias" type="xsd:string" />
              <xsd:attribute name="name" type="xsd:string" />
            </xsd:complexType>
          </xsd:element>
          <xsd:element name="data">
            <xsd:complexType>
              <xsd:sequence>
                <xsd:element name="value" type="xsd:string" minOccurs="0" msdata:Ordinal="1" />
                <xsd:element name="comment" type="xsd:string" minOccurs="0" msdata:Ordinal="2" />
              </xsd:sequence>
              <xsd:attribute name="name" type="xsd:string" use="required" msdata:Ordinal="1" />
              <xsd:attribute name="type" type="xsd:string" msdata:Ordinal="3" />
              <xsd:attribute name="mimetype" type="xsd:string" msdata:Ordinal="4" />
              <xsd:attribute ref="xml:space" />
            </xsd:complexType>
          </xsd:element>
          <xsd:element name="resheader">
            <xsd:complexType>
              <xsd:sequence>
                <xsd:element name="value" type="xsd:string" minOccurs="0" msdata:Ordinal="1" />
              </xsd:sequence>
              <xsd:attribute name="name" type="xsd:string" use="required" />
            </xsd:complexType>
          </xsd:element>
        </xsd:choice>
      </xsd:complexType>
    </xsd:element>
  </xsd:schema>
  <resheader name="resmimetype">
    <value>text/microsoft-resx</value>
  </resheader>
  <resheader name="version">
    <value>2.0</value>
  </resheader>
  <resheader name="reader">
    <value>System.Resources.ResXResourceReader, System.Windows.Forms, Version=4.0.0.0, Culture=neutral, PublicKeyToken=b77a5c561934e089</value>
  </resheader>
  <resheader name="writer">
    <value>System.Resources.ResXResourceWriter, System.Windows.Forms, Version=4.0.0.0, Culture=neutral, PublicKeyToken=b77a5c561934e089</value>
  </resheader>
  <data name="CSharp" xml:space="preserve">
    <value>C#</value>
  </data>
  <data name="Surround_With" xml:space="preserve">
    <value>Surround With</value>
  </data>
  <data name="Insert_Snippet" xml:space="preserve">
    <value>Insert Snippet</value>
  </data>
  <data name="Automatically_format_block_on_close_brace" xml:space="preserve">
    <value>Automatically format _block on }</value>
  </data>
  <data name="Automatically_format_on_paste" xml:space="preserve">
    <value>Automatically format on _paste</value>
  </data>
  <data name="Automatically_format_statement_on_semicolon" xml:space="preserve">
    <value>Automatically format _statement on ;</value>
  </data>
  <data name="Place_members_in_anonymous_types_on_new_line" xml:space="preserve">
    <value>Place members in anonymous types on new line</value>
  </data>
  <data name="Leave_block_on_single_line" xml:space="preserve">
    <value>Leave block on single line</value>
  </data>
  <data name="Place_catch_on_new_line" xml:space="preserve">
    <value>Place "catch" on new line</value>
  </data>
  <data name="Place_else_on_new_line" xml:space="preserve">
    <value>Place "else" on new line</value>
  </data>
  <data name="Indent_block_contents" xml:space="preserve">
    <value>Indent block contents</value>
  </data>
  <data name="Indent_open_and_close_braces" xml:space="preserve">
    <value>Indent open and close braces</value>
  </data>
  <data name="Indent_case_contents" xml:space="preserve">
    <value>Indent case contents</value>
  </data>
  <data name="Indent_case_labels" xml:space="preserve">
    <value>Indent case labels</value>
  </data>
  <data name="Place_finally_on_new_line" xml:space="preserve">
    <value>Place "finally" on new line</value>
  </data>
  <data name="Place_goto_labels_in_leftmost_column" xml:space="preserve">
    <value>Place goto labels in leftmost column</value>
  </data>
  <data name="Indent_labels_normally" xml:space="preserve">
    <value>Indent labels normally</value>
  </data>
  <data name="Place_goto_labels_one_indent_less_than_current" xml:space="preserve">
    <value>Place goto labels one indent less than current</value>
  </data>
  <data name="Label_Indentation" xml:space="preserve">
    <value>Label Indentation</value>
  </data>
  <data name="Place_members_in_object_initializers_on_new_line" xml:space="preserve">
    <value>Place members in object initializers on new line</value>
  </data>
  <data name="Place_open_brace_on_new_line_for_anonymous_methods" xml:space="preserve">
    <value>Place open brace on new line for anonymous methods</value>
  </data>
  <data name="Place_open_brace_on_new_line_for_anonymous_types" xml:space="preserve">
    <value>Place open brace on new line for anonymous types</value>
  </data>
  <data name="Place_open_brace_on_new_line_for_control_blocks" xml:space="preserve">
    <value>Place open brace on new line for control blocks</value>
  </data>
  <data name="Place_open_brace_on_new_line_for_lambda_expression" xml:space="preserve">
    <value>Place open brace on new line for lambda expression</value>
  </data>
  <data name="Place_open_brace_on_new_line_for_methods_local_functions" xml:space="preserve">
    <value>Place open brace on new line for methods and local functions</value>
  </data>
  <data name="Place_open_brace_on_new_line_for_object_collection_and_array_initializers" xml:space="preserve">
    <value>Place open brace on new line for object, collection and array initializers</value>
  </data>
  <data name="Place_open_brace_on_new_line_for_types" xml:space="preserve">
    <value>Place open brace on new line for types</value>
  </data>
  <data name="Place_query_expression_clauses_on_new_line" xml:space="preserve">
    <value>Place query expression clauses on new line</value>
  </data>
  <data name="Leave_statements_and_member_declarations_on_the_same_line" xml:space="preserve">
    <value>Leave statements and member declarations on the same line</value>
  </data>
  <data name="Insert_space_before_and_after_binary_operators" xml:space="preserve">
    <value>Insert space before and after binary operators</value>
  </data>
  <data name="Ignore_spaces_around_binary_operators" xml:space="preserve">
    <value>Ignore spaces around binary operators</value>
  </data>
  <data name="Remove_spaces_before_and_after_binary_operators" xml:space="preserve">
    <value>Remove spaces before and after binary operators</value>
  </data>
  <data name="Insert_space_after_colon_for_base_or_interface_in_type_declaration" xml:space="preserve">
    <value>Insert space after colon for base or interface in type declaration</value>
  </data>
  <data name="Insert_space_after_comma" xml:space="preserve">
    <value>Insert space after comma</value>
  </data>
  <data name="Insert_space_after_dot" xml:space="preserve">
    <value>Insert space after dot</value>
  </data>
  <data name="Insert_space_after_semicolon_in_for_statement" xml:space="preserve">
    <value>Insert space after semicolon in "for" statement</value>
  </data>
  <data name="Insert_space_before_colon_for_base_or_interface_in_type_declaration" xml:space="preserve">
    <value>Insert space before colon for base or interface in type declaration</value>
  </data>
  <data name="Insert_space_before_comma" xml:space="preserve">
    <value>Insert space before comma</value>
  </data>
  <data name="Insert_space_before_dot" xml:space="preserve">
    <value>Insert space before dot</value>
  </data>
  <data name="Insert_space_before_semicolon_in_for_statement" xml:space="preserve">
    <value>Insert space before semicolon in "for" statement</value>
  </data>
  <data name="Insert_space_within_argument_list_parentheses" xml:space="preserve">
    <value>Insert space within argument list parentheses</value>
  </data>
  <data name="Insert_space_within_empty_argument_list_parentheses" xml:space="preserve">
    <value>Insert space within empty argument list parentheses</value>
  </data>
  <data name="Insert_space_between_method_name_and_its_opening_parenthesis1" xml:space="preserve">
    <value>Insert space between method name and its opening parenthesis</value>
  </data>
  <data name="Insert_space_within_empty_parameter_list_parentheses" xml:space="preserve">
    <value>Insert space within empty parameter list parentheses</value>
  </data>
  <data name="Insert_space_between_method_name_and_its_opening_parenthesis2" xml:space="preserve">
    <value>Insert space between method name and its opening parenthesis</value>
  </data>
  <data name="Insert_space_within_parameter_list_parentheses" xml:space="preserve">
    <value>Insert space within parameter list parentheses</value>
  </data>
  <data name="Insert_space_after_keywords_in_control_flow_statements" xml:space="preserve">
    <value>Insert space after keywords in control flow statements</value>
  </data>
  <data name="Insert_space_within_parentheses_of_expressions" xml:space="preserve">
    <value>Insert space within parentheses of expressions</value>
  </data>
  <data name="Insert_space_after_cast" xml:space="preserve">
    <value>Insert space after cast</value>
  </data>
  <data name="Insert_spaces_within_parentheses_of_control_flow_statements" xml:space="preserve">
    <value>Insert spaces within parentheses of control flow statements</value>
  </data>
  <data name="Insert_space_within_parentheses_of_type_casts" xml:space="preserve">
    <value>Insert space within parentheses of type casts</value>
  </data>
  <data name="Ignore_spaces_in_declaration_statements" xml:space="preserve">
    <value>Ignore spaces in declaration statements</value>
  </data>
  <data name="Set_other_spacing_options" xml:space="preserve">
    <value>Set other spacing options</value>
  </data>
  <data name="Set_spacing_for_brackets" xml:space="preserve">
    <value>Set spacing for brackets</value>
  </data>
  <data name="Set_spacing_for_delimiters" xml:space="preserve">
    <value>Set spacing for delimiters</value>
  </data>
  <data name="Set_spacing_for_method_calls" xml:space="preserve">
    <value>Set spacing for method calls</value>
  </data>
  <data name="Set_spacing_for_method_declarations" xml:space="preserve">
    <value>Set spacing for method declarations</value>
  </data>
  <data name="Set_spacing_for_operators" xml:space="preserve">
    <value>Set spacing for operators</value>
  </data>
  <data name="Insert_spaces_within_square_brackets" xml:space="preserve">
    <value>Insert spaces within square brackets</value>
  </data>
  <data name="Insert_space_before_open_square_bracket" xml:space="preserve">
    <value>Insert space before open square bracket</value>
  </data>
  <data name="Insert_space_within_empty_square_brackets" xml:space="preserve">
    <value>Insert space within empty square brackets</value>
  </data>
  <data name="New_line_options_for_braces" xml:space="preserve">
    <value>New line options for braces</value>
  </data>
  <data name="New_line_options_for_expressions" xml:space="preserve">
    <value>New line options for expressions</value>
  </data>
  <data name="New_line_options_for_keywords" xml:space="preserve">
    <value>New line options for keywords</value>
  </data>
  <data name="Use_var_when_generating_locals" xml:space="preserve">
    <value>Use 'var' when generating locals</value>
  </data>
  <data name="Move_local_declaration_to_the_extracted_method_if_it_is_not_used_elsewhere" xml:space="preserve">
    <value>_Move local declaration to the extracted method if it is not used elsewhere</value>
  </data>
  <data name="Show_procedure_line_separators" xml:space="preserve">
    <value>_Show procedure line separators</value>
  </data>
  <data name="Don_t_put_ref_or_out_on_custom_struct" xml:space="preserve">
    <value>_Don't put ref or out on custom struct</value>
  </data>
  <data name="Editor_Help" xml:space="preserve">
    <value>Editor Help</value>
  </data>
  <data name="Highlight_related_keywords_under_cursor" xml:space="preserve">
    <value>Highlight related _keywords under cursor</value>
  </data>
  <data name="Highlight_references_to_symbol_under_cursor" xml:space="preserve">
    <value>_Highlight references to symbol under cursor</value>
  </data>
  <data name="Enter_outlining_mode_when_files_open" xml:space="preserve">
    <value>Enter _outlining mode when files open</value>
  </data>
  <data name="Extract_Method" xml:space="preserve">
    <value>Extract Method</value>
  </data>
  <data name="Generate_XML_documentation_comments_for" xml:space="preserve">
    <value>_Generate XML documentation comments for ///</value>
  </data>
  <data name="Highlighting" xml:space="preserve">
    <value>Highlighting</value>
  </data>
  <data name="Insert_at_the_start_of_new_lines_when_writing_comments" xml:space="preserve">
    <value>_Insert * at the start of new lines when writing /* */ comments</value>
  </data>
  <data name="Optimize_for_solution_size" xml:space="preserve">
    <value>Optimize for solution size</value>
  </data>
  <data name="Large" xml:space="preserve">
    <value>Large</value>
  </data>
  <data name="Regular" xml:space="preserve">
    <value>Regular</value>
  </data>
  <data name="Small" xml:space="preserve">
    <value>Small</value>
  </data>
  <data name="Using_Directives" xml:space="preserve">
    <value>Using Directives</value>
  </data>
  <data name="Performance" xml:space="preserve">
    <value>Performance</value>
  </data>
  <data name="Place_System_directives_first_when_sorting_usings" xml:space="preserve">
    <value>_Place 'System' directives first when sorting usings</value>
  </data>
  <data name="Show_completion_list_after_a_character_is_typed" xml:space="preserve">
    <value>_Show completion list after a character is typed</value>
  </data>
  <data name="Place_keywords_in_completion_lists" xml:space="preserve">
    <value>Place _keywords in completion lists</value>
  </data>
  <data name="Place_code_snippets_in_completion_lists" xml:space="preserve">
    <value>Place _code snippets in completion lists</value>
  </data>
  <data name="Completion_Lists" xml:space="preserve">
    <value>Completion Lists</value>
  </data>
  <data name="Selection_In_Completion_List" xml:space="preserve">
    <value>Selection In Completion List</value>
  </data>
  <data name="Show_preview_for_rename_tracking" xml:space="preserve">
    <value>Show preview for rename _tracking</value>
  </data>
  <data name="Place_open_brace_on_new_line_for_property_indexer_and_event_accessors" xml:space="preserve">
    <value>Place open brace on new line for property, indexer, and event accessors</value>
  </data>
  <data name="Place_open_brace_on_new_line_for_properties_indexers_and_events" xml:space="preserve">
    <value>Place open brace on new line for properties, indexers, and events</value>
  </data>
  <data name="Suggest_usings_for_types_in_dotnet_framework_assemblies" xml:space="preserve">
    <value>Suggest usings for types in .NET Framework assemblies</value>
  </data>
  <data name="Suggest_usings_for_types_in_NuGet_packages" xml:space="preserve">
    <value>Suggest usings for types in _NuGet packages</value>
  </data>
  <data name="Type_Inference_preferences_colon" xml:space="preserve">
    <value>Type Inference preferences:</value>
  </data>
  <data name="For_built_in_types" xml:space="preserve">
    <value>For built-in types</value>
  </data>
  <data name="Elsewhere" xml:space="preserve">
    <value>Elsewhere</value>
  </data>
  <data name="When_variable_type_is_apparent" xml:space="preserve">
    <value>When variable type is apparent</value>
  </data>
  <data name="Qualify_event_access_with_this" xml:space="preserve">
    <value>Qualify event access with 'this'</value>
  </data>
  <data name="Qualify_field_access_with_this" xml:space="preserve">
    <value>Qualify field access with 'this'</value>
  </data>
  <data name="Qualify_method_access_with_this" xml:space="preserve">
    <value>Qualify method access with 'this'</value>
  </data>
  <data name="Qualify_property_access_with_this" xml:space="preserve">
    <value>Qualify property access with 'this'</value>
  </data>
  <data name="Prefer_explicit_type" xml:space="preserve">
    <value>Prefer explicit type</value>
  </data>
  <data name="Prefer_this" xml:space="preserve">
    <value>Prefer 'this.'</value>
  </data>
  <data name="Prefer_var" xml:space="preserve">
    <value>Prefer 'var'</value>
  </data>
  <data name="this_preferences_colon" xml:space="preserve">
    <value>'this.' preferences:</value>
  </data>
  <data name="var_preferences_colon" xml:space="preserve">
    <value>'var' preferences:</value>
  </data>
  <data name="Do_not_prefer_this" xml:space="preserve">
    <value>Do not prefer 'this.'</value>
  </data>
  <data name="predefined_type_preferences_colon" xml:space="preserve">
    <value>predefined type preferences:</value>
  </data>
  <data name="Split_string_literals_on_enter" xml:space="preserve">
    <value>Split string literals on _enter</value>
  </data>
  <data name="Highlight_matching_portions_of_completion_list_items" xml:space="preserve">
    <value>_Highlight matching portions of completion list items</value>
  </data>
  <data name="Show_completion_item_filters" xml:space="preserve">
    <value>Show completion item _filters</value>
  </data>
  <data name="Enter_key_behavior_colon" xml:space="preserve">
    <value>Enter key behavior:</value>
  </data>
  <data name="Only_add_new_line_on_enter_after_end_of_fully_typed_word" xml:space="preserve">
    <value>_Only add new line on enter after end of fully typed word</value>
  </data>
  <data name="Always_add_new_line_on_enter" xml:space="preserve">
    <value>_Always add new line on enter</value>
  </data>
  <data name="Never_add_new_line_on_enter" xml:space="preserve">
    <value>_Never add new line on enter</value>
  </data>
  <data name="Always_include_snippets" xml:space="preserve">
    <value>Always include snippets</value>
  </data>
  <data name="Include_snippets_when_Tab_is_typed_after_an_identifier" xml:space="preserve">
    <value>Include snippets when ?-Tab is typed after an identifier</value>
  </data>
  <data name="Never_include_snippets" xml:space="preserve">
    <value>Never include snippets</value>
  </data>
  <data name="Snippets_behavior" xml:space="preserve">
    <value>Snippets behavior</value>
  </data>
  <data name="Show_completion_list_after_a_character_is_deleted" xml:space="preserve">
    <value>Show completion list after a character is _deleted</value>
  </data>
  <data name="null_checking_colon" xml:space="preserve">
    <value>'null' checking:</value>
  </data>
  <data name="Prefer_throw_expression" xml:space="preserve">
    <value>Prefer throw-expression</value>
  </data>
  <data name="Prefer_conditional_delegate_call" xml:space="preserve">
    <value>Prefer conditional delegate call</value>
  </data>
  <data name="Prefer_pattern_matching_over_is_with_cast_check" xml:space="preserve">
    <value>Prefer pattern matching over 'is' with 'cast' check</value>
  </data>
  <data name="Prefer_pattern_matching_over_as_with_null_check" xml:space="preserve">
    <value>Prefer pattern matching over 'as' with 'null' check</value>
  </data>
  <data name="Prefer_block_body" xml:space="preserve">
    <value>Prefer block body</value>
  </data>
  <data name="Prefer_expression_body" xml:space="preserve">
    <value>Prefer expression body</value>
  </data>
  <data name="Automatically_format_on_return" xml:space="preserve">
    <value>Automatically format on return</value>
  </data>
  <data name="Automatically_format_when_typing" xml:space="preserve">
    <value>Automatically format when typing</value>
  </data>
  <data name="Never" xml:space="preserve">
    <value>Never</value>
  </data>
  <data name="When_on_single_line" xml:space="preserve">
    <value>When on single line</value>
  </data>
  <data name="When_possible" xml:space="preserve">
    <value>When possible</value>
  </data>
  <data name="Indent_case_contents_when_block" xml:space="preserve">
    <value>Indent case contents (when block)</value>
  </data>
  <data name="Fade_out_unused_usings" xml:space="preserve">
    <value>Fade out unused usings</value>
  </data>
  <data name="Prefer_is_null_for_reference_equality_checks" xml:space="preserve">
    <value>Prefer 'is null' for reference equality checks</value>
    <comment>'is null' is a C# string and should not be localized.</comment>
  </data>
  <data name="Report_invalid_placeholders_in_string_dot_format_calls" xml:space="preserve">
    <value>Report invalid placeholders in 'string.Format' calls</value>
  </data>
  <data name="Separate_using_directive_groups" xml:space="preserve">
    <value>Separate using directive groups</value>
  </data>
  <data name="In_arithmetic_binary_operators" xml:space="preserve">
    <value>In arithmetic operators:  *   /   %   +   -   &lt;&lt;   &gt;&gt;   &amp;   ^   |</value>
  </data>
  <data name="In_other_binary_operators" xml:space="preserve">
    <value>In other binary operators:  &amp;&amp;   ||   ??</value>
  </data>
  <data name="Show_name_suggestions" xml:space="preserve">
    <value>Show name s_uggestions</value>
  </data>
  <data name="Generate_Event_Subscription" xml:space="preserve">
    <value>Generate Event Subscription</value>
  </data>
  <data name="Remove_unnecessary_usings" xml:space="preserve">
    <value>Remove unnecessary usings</value>
  </data>
  <data name="Sort_usings" xml:space="preserve">
    <value>Sort usings</value>
  </data>
  <data name="Format_document_settings" xml:space="preserve">
    <value>Format Document Settings (Experiment) </value>
  </data>
  <data name="Apply_all_csharp_formatting_rules_indentation_wrapping_spacing" xml:space="preserve">
    <value>Apply all C# formatting rules (indentation, wrapping, spacing)</value>
  </data>
  <data name="In_relational_binary_operators" xml:space="preserve">
    <value>In relational operators:  &lt;   &gt;   &lt;=   &gt;=   is   as   ==   !=</value>
  </data>
  <data name="Perform_additional_code_cleanup_during_formatting" xml:space="preserve">
    <value>Perform additional code cleanup during formatting</value>
  </data>
  <data name="CSharp_Coding_Conventions" xml:space="preserve">
    <value>C# Coding Conventions</value>
  </data>
  <data name="CSharp_Formatting_Rules" xml:space="preserve">
    <value>C# Formatting Rules</value>
  </data>
  <data name="Discard" xml:space="preserve">
    <value>Discard</value>
  </data>
  <data name="Unused_local" xml:space="preserve">
    <value>Unused local</value>
  </data>
  <data name="When_on_multiple_lines" xml:space="preserve">
    <value>When on multiple lines</value>
  </data>
<<<<<<< HEAD
  <data name="Prefer_switch_expression" xml:space="preserve">
    <value>Prefer switch expression</value>
=======
  <data name="Show_items_from_unimported_namespaces" xml:space="preserve">
    <value>Show items from unimported namespaces (experimental)</value>
  </data>
  <data name="Inside_namespace" xml:space="preserve">
    <value>Inside namespace</value>
    <comment>'namespace' is a C# keyword and should not be localized</comment>
  </data>
  <data name="Outside_namespace" xml:space="preserve">
    <value>Outside namespace</value>
    <comment>'namespace' is a C# keyword and should not be localized</comment>
  </data>
  <data name="Preferred_using_directive_placement" xml:space="preserve">
    <value>Preferred 'using' directive placement</value>
    <comment>'using' is a C# keyword and should not be localized</comment>
  </data>
  <data name="using_preferences_colon" xml:space="preserve">
    <value>'using' preferences:</value>
    <comment>'using' is a C# keyword and should not be localized</comment>
  </data>
  <data name="General" xml:space="preserve">
    <value>General</value>
    <comment>Title of the control group on the General Formatting options page</comment>
>>>>>>> 04252e91
  </data>
</root><|MERGE_RESOLUTION|>--- conflicted
+++ resolved
@@ -574,10 +574,6 @@
   <data name="When_on_multiple_lines" xml:space="preserve">
     <value>When on multiple lines</value>
   </data>
-<<<<<<< HEAD
-  <data name="Prefer_switch_expression" xml:space="preserve">
-    <value>Prefer switch expression</value>
-=======
   <data name="Show_items_from_unimported_namespaces" xml:space="preserve">
     <value>Show items from unimported namespaces (experimental)</value>
   </data>
@@ -600,6 +596,8 @@
   <data name="General" xml:space="preserve">
     <value>General</value>
     <comment>Title of the control group on the General Formatting options page</comment>
->>>>>>> 04252e91
+  </data>
+  <data name="Prefer_switch_expression" xml:space="preserve">
+    <value>Prefer switch expression</value>
   </data>
 </root>