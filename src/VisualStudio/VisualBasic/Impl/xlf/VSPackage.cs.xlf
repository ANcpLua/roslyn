﻿<?xml version="1.0" encoding="utf-8"?>
<xliff xmlns="urn:oasis:names:tc:xliff:document:1.2" xmlns:xsi="http://www.w3.org/2001/XMLSchema-instance" version="1.2" xsi:schemaLocation="urn:oasis:names:tc:xliff:document:1.2 xliff-core-1.2-transitional.xsd">
  <file datatype="xml" source-language="en" target-language="cs" original="../VSPackage.resx">
    <body>
      <trans-unit id="101">
        <source>Visual Basic</source>
        <target state="translated">Visual Basic</target>
        <note>Used anywhere the string is needed (that is, everywhere.)</note>
      </trans-unit>
      <trans-unit id="1012">
        <source>Microsoft Visual Basic Code Page Editor</source>
        <target state="translated">Editor stránky kódu Microsoft Visual Basic</target>
        <note />
      </trans-unit>
      <trans-unit id="1013">
        <source>Microsoft Visual Basic Editor</source>
        <target state="translated">Microsoft Visual Basic Editor</target>
        <note />
      </trans-unit>
      <trans-unit id="10160">
        <source>Automatic insertion of end constructs;Change pretty listing settings;Change outlining mode;Automatic insertion of Interface and MustOverride members;Show or hide procedure line separators;Turn error correction suggestions on or off;Turn highlighting of references and keywords on or off;Regex;Colorize regular expressions;Highlight related components under cursor;Report invalid regular expressions;regex;regular expression;</source>
        <target state="translated">Automatické vložení koncových konstruktorů;Změnit nastavení přehledného výpisu;Změnit režim sbalení;Automatické vkládání členů Interface a MustOverride;Zobrazit nebo skrýt oddělovače řádků procedur;Zapnout nebo vypnout návrhy oprav;Zapnout nebo vypnout zvýrazňování odkazů a klíčových slov;Regex;Obarvit regulární výrazy;Zvýrazňovat související komponenty pod kurzorem;Nahlásit neplatné regulární výrazy;reg. výr.;regulární výraz;</target>
        <note>Advanced options page keywords</note>
      </trans-unit>
      <trans-unit id="102">
        <source>Advanced</source>
        <target state="translated">Upřesnit</target>
        <note>"Advanced" node under Tools &gt;Options, Basic editor.</note>
      </trans-unit>
      <trans-unit id="103">
        <source>Basic</source>
        <target state="translated">Základní</target>
        <note>"Basic" node in profile Import/Export.</note>
      </trans-unit>
      <trans-unit id="104">
        <source>Basic Editor</source>
        <target state="translated">Basic Editor</target>
        <note>"Basic Editor" node in profile Import/Export.</note>
      </trans-unit>
      <trans-unit id="105">
        <source>Options that control general editor features including Intellisense statement completion, line number display, and single-click URL navigation.</source>
        <target state="translated">Možnosti, které ovládají funkce obecného editoru včetně dokončování příkazů Intellisense, zobrazení čísla řádku a navigaci adres URL jedním kliknutím.</target>
        <note>"Basic" node help text in profile Import/Export.</note>
      </trans-unit>
      <trans-unit id="106">
        <source>Options that control Visual Basic editor features including automatic insertion of end constructs, procedure line separators, and automatic code formatting.</source>
        <target state="translated">Možnosti, které ovládají funkce editoru jazyka Visual Basic včetně automatického vkládání konců konstrukcí, oddělovačů řádků procedur a automatického formátování kódu.</target>
        <note>"Basic Editor" node help text in profile Import/Export.</note>
      </trans-unit>
      <trans-unit id="107">
        <source>Optimizes the environment so you can focus on building world-class applications. This collection of settings contains customizations to the window layout, command menus and keyboard shortcuts to make common Visual Basic commands more accessible.</source>
        <target state="translated">Optimalizuje prostředí, abyste mohli všechnu pozornost věnovat vytváření aplikací světové úrovně. Tato kolekce nastavení obsahuje vlastní nastavení rozložení okna, nabídek příkazů a klávesových zkratek, aby běžné příkazy Visual Basicu byly přístupnější.</target>
        <note>Profile description in profile Reset All Settings.</note>
      </trans-unit>
      <trans-unit id="108">
        <source>Microsoft Visual Basic</source>
        <target state="translated">Microsoft Visual Basic</target>
        <note>Used for String in Tools &gt; Options, Text Editor, File Extensions</note>
      </trans-unit>
      <trans-unit id="109">
        <source>Code Style</source>
        <target state="translated">Styl kódu</target>
        <note>"Code Style" category node under Tools &gt;Options, Basic editor.</note>
      </trans-unit>
      <trans-unit id="10161">
        <source>Qualify with Me;Prefer intrinsic types;Style;Code Style</source>
        <target state="translated">Kvalifikovat pomocí klíčového slova Me;Upřednostňovat vnitřní typy;Styl;Styl kódu</target>
        <note>Code Style options page keywords</note>
      </trans-unit>
      <trans-unit id="110">
        <source>Naming</source>
        <target state="translated">Pojmenování</target>
        <note>"Naming Style" node under Tools &gt;Options &gt; Basic editor &gt;Code Style.</note>
      </trans-unit>
      <trans-unit id="10162">
        <source>Naming Style;Name Styles;Naming Rule;Naming Conventions</source>
        <target state="translated">Styl pojmenování;Styly názvů;Pravidlo pro pojmenování;Konvence pojmenování</target>
        <note>Naming Style options page keywords</note>
      </trans-unit>
      <trans-unit id="111">
        <source>General</source>
        <target state="translated">Obecné</target>
        <note>"General" node under Tools &gt;Options &gt;Basic editor &gt;Code Style.</note>
      </trans-unit>
      <trans-unit id="112">
        <source>IntelliSense</source>
        <target state="translated">IntelliSense</target>
        <note />
      </trans-unit>
      <trans-unit id="312">
        <source>Change completion list settings;Pre-select most recently used member</source>
        <target state="translated">Změnit nastavení pro seznam dokončení;Předvolit naposledy použitou položku</target>
        <note>IntelliSense options page keywords</note>
      </trans-unit>
      <trans-unit id="114">
        <source>Visual Basic components used in the IDE. Depending on your project type and settings, a different version of the compiler may be used.</source>
        <target state="translated">Komponenty Visual Basicu použité v IDE. V závislosti na typu vašeho projektu a nastavení se může použít jiná verze kompilátoru.</target>
        <note>Help &gt; About</note>
      </trans-unit>
      <trans-unit id="113">
        <source>Visual Basic Tools</source>
        <target state="translated">Nástroje Visual Basicu</target>
        <note>Help &gt; About</note>
      </trans-unit>
      <trans-unit id="An_empty_Visual_Basic_script_file">
        <source>An empty Visual Basic script file.</source>
<<<<<<< HEAD
        <target state="translated">Prázdný soubor skriptu Visual Basicu.</target>
=======
        <target state="translated">Prázdný soubor skriptu Visual Basicu</target>
>>>>>>> 02fdd7af
        <note />
      </trans-unit>
      <trans-unit id="Visual_Basic_Script">
        <source>Visual Basic Script</source>
        <target state="translated">Skript Visual Basicu</target>
        <note />
      </trans-unit>
    </body>
  </file>
</xliff><|MERGE_RESOLUTION|>--- conflicted
+++ resolved
@@ -104,11 +104,7 @@
       </trans-unit>
       <trans-unit id="An_empty_Visual_Basic_script_file">
         <source>An empty Visual Basic script file.</source>
-<<<<<<< HEAD
-        <target state="translated">Prázdný soubor skriptu Visual Basicu.</target>
-=======
         <target state="translated">Prázdný soubor skriptu Visual Basicu</target>
->>>>>>> 02fdd7af
         <note />
       </trans-unit>
       <trans-unit id="Visual_Basic_Script">
