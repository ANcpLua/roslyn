--- conflicted
+++ resolved
@@ -215,7 +215,6 @@
         Public ReadOnly Property Option_Highlight_related_components_under_cursor As String =
             ServicesVSResources.Highlight_related_components_under_cursor
 
-<<<<<<< HEAD
         Public ReadOnly Property Option_JSON_strings As String =
             ServicesVSResources.JSON_strings
 
@@ -227,7 +226,7 @@
 
         Public ReadOnly Property Option_Report_invalid_JSON_strings As String =
             ServicesVSResources.Report_invalid_JSON_strings
-=======
+
         Public ReadOnly Property Option_Show_completion_list As String =
             ServicesVSResources.Show_completion_list
 
@@ -236,6 +235,5 @@
 
         Public ReadOnly Property Option_Use_enhanced_colors_for_C_and_Basic As String =
             ServicesVSResources.Use_enhanced_colors_for_C_and_Basic
->>>>>>> cbcaa2ac
     End Module
 End Namespace