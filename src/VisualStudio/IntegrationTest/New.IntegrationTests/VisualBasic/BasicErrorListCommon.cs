﻿// Licensed to the .NET Foundation under one or more agreements.
// The .NET Foundation licenses this file to you under the MIT license.
// See the LICENSE file in the project root for more information.

using System;
using System.Threading.Tasks;
using Microsoft.CodeAnalysis;
using Microsoft.CodeAnalysis.Shared.TestHooks;
using Roslyn.Test.Utilities;
using Roslyn.VisualStudio.IntegrationTests;
using Roslyn.VisualStudio.NewIntegrationTests.InProcess;
using WindowsInput.Native;
using Xunit;

namespace Roslyn.VisualStudio.NewIntegrationTests.VisualBasic;

public abstract class BasicErrorListCommon : AbstractEditorTest
{
    protected BasicErrorListCommon(string templateName)
        : base(nameof(BasicErrorListCommon), templateName)
    {
    }

    protected override string LanguageName => LanguageNames.VisualBasic;

    [IdeFact(Skip = "https://github.com/dotnet/roslyn/issues/63041")]
    public virtual async Task ErrorList()
    {
        await TestServices.Editor.SetTextAsync(@"
Module Module1

    Function Good() As P
        Return Nothing
    End Function

    Sub Main()
        Goo()
    End Sub

End Module
", HangMitigatingCancellationToken);
        await TestServices.ErrorList.ShowErrorListAsync(HangMitigatingCancellationToken);
        var expectedContents = new[] {
            "Class1.vb(4, 24): error BC30002: Type 'P' is not defined.",
            "Class1.vb(9, 9): error BC30451: 'Goo' is not declared. It may be inaccessible due to its protection level.",
        };
        await TestServices.Workspace.WaitForAllAsyncOperationsAsync([FeatureAttribute.Workspace, FeatureAttribute.SolutionCrawlerLegacy, FeatureAttribute.DiagnosticService, FeatureAttribute.ErrorSquiggles, FeatureAttribute.ErrorList], HangMitigatingCancellationToken);
        var actualContents = await TestServices.ErrorList.GetErrorsAsync(HangMitigatingCancellationToken);
        AssertEx.EqualOrDiff(
            string.Join(Environment.NewLine, expectedContents),
            string.Join(Environment.NewLine, actualContents));

        await TestServices.ErrorList.NavigateToErrorListItemAsync(0, isPreview: false, shouldActivate: true, HangMitigatingCancellationToken);
        await TestServices.EditorVerifier.CaretPositionAsync(43, HangMitigatingCancellationToken);
        await TestServices.SolutionExplorer.BuildSolutionAndWaitAsync(HangMitigatingCancellationToken);
        await TestServices.ErrorList.ShowErrorListAsync(HangMitigatingCancellationToken);
        await TestServices.Workspace.WaitForAllAsyncOperationsAsync([FeatureAttribute.Workspace, FeatureAttribute.SolutionCrawlerLegacy, FeatureAttribute.DiagnosticService, FeatureAttribute.ErrorSquiggles, FeatureAttribute.ErrorList], HangMitigatingCancellationToken);
        actualContents = await TestServices.ErrorList.GetErrorsAsync(HangMitigatingCancellationToken);
        AssertEx.EqualOrDiff(
            string.Join(Environment.NewLine, expectedContents),
            string.Join(Environment.NewLine, actualContents));
    }

    [IdeFact(Skip = "https://github.com/dotnet/roslyn/issues/63981 and https://github.com/dotnet/roslyn/issues/63982")]
    public virtual async Task ErrorsDuringMethodBodyEditing()
    {
        await TestServices.Editor.SetTextAsync(@"
Namespace N
    Class C
        Private F As Integer
        Sub S()
             ' Comment
        End Sub
    End Class
End Namespace
", HangMitigatingCancellationToken);
        await TestServices.Editor.PlaceCaretAsync(" Comment", charsOffset: -2, HangMitigatingCancellationToken);
        await TestServices.Input.SendAsync("F = 0", HangMitigatingCancellationToken);
        await TestServices.ErrorList.ShowErrorListAsync(HangMitigatingCancellationToken);
        var expectedContents = Array.Empty<string>();
        await TestServices.Workspace.WaitForAllAsyncOperationsAsync([FeatureAttribute.Workspace, FeatureAttribute.SolutionCrawlerLegacy, FeatureAttribute.DiagnosticService, FeatureAttribute.ErrorSquiggles, FeatureAttribute.ErrorList], HangMitigatingCancellationToken);
        var actualContents = await TestServices.ErrorList.GetErrorsAsync(HangMitigatingCancellationToken);
        AssertEx.EqualOrDiff(
            string.Join(Environment.NewLine, expectedContents),
            string.Join(Environment.NewLine, actualContents));

        await TestServices.Editor.ActivateAsync(HangMitigatingCancellationToken);
        await TestServices.Editor.PlaceCaretAsync("F = 0 ' Comment", charsOffset: -1, HangMitigatingCancellationToken);
        await TestServices.Input.SendAsync("F", HangMitigatingCancellationToken);
        await TestServices.ErrorList.ShowErrorListAsync(HangMitigatingCancellationToken);
        expectedContents = [
            "Class1.vb(6, 13): error BC30451: 'FF' is not declared. It may be inaccessible due to its protection level.",
        ];
        await TestServices.Workspace.WaitForAllAsyncOperationsAsync([FeatureAttribute.Workspace, FeatureAttribute.SolutionCrawlerLegacy, FeatureAttribute.DiagnosticService, FeatureAttribute.ErrorSquiggles, FeatureAttribute.ErrorList], HangMitigatingCancellationToken);
        actualContents = await TestServices.ErrorList.GetErrorsAsync(HangMitigatingCancellationToken);
        AssertEx.EqualOrDiff(
            string.Join(Environment.NewLine, expectedContents),
            string.Join(Environment.NewLine, actualContents));

        await TestServices.Editor.ActivateAsync(HangMitigatingCancellationToken);
        await TestServices.Editor.PlaceCaretAsync("FF = 0 ' Comment", charsOffset: -1, HangMitigatingCancellationToken);
        await TestServices.Input.SendAsync(VirtualKeyCode.DELETE, HangMitigatingCancellationToken);
        await TestServices.ErrorList.ShowErrorListAsync(HangMitigatingCancellationToken);
        expectedContents = [];
        await TestServices.Workspace.WaitForAllAsyncOperationsAsync([FeatureAttribute.Workspace, FeatureAttribute.SolutionCrawlerLegacy, FeatureAttribute.DiagnosticService, FeatureAttribute.ErrorSquiggles, FeatureAttribute.ErrorList], HangMitigatingCancellationToken);
        actualContents = await TestServices.ErrorList.GetErrorsAsync(HangMitigatingCancellationToken);
        AssertEx.EqualOrDiff(
            string.Join(Environment.NewLine, expectedContents),
            string.Join(Environment.NewLine, actualContents));
    }

    [IdeFact(Skip = "https://github.com/dotnet/roslyn/issues/72428"), WorkItem("https://dev.azure.com/devdiv/DevDiv/_workitems/edit/1643350")]
    public virtual async Task BuildErrorsInClosedFiles()
    {
        // Enter code with compiler error.
        await TestServices.Editor.SetTextAsync(@"Class Class1
", HangMitigatingCancellationToken);
        await TestServices.SolutionExplorer.SaveAllAsync(HangMitigatingCancellationToken);

        // Close active tab before build.
        await TestServices.SolutionExplorer.CloseActiveWindow(HangMitigatingCancellationToken);

        // Build and verify build failure in the output window.
<<<<<<< HEAD
        var buildSucceeds = await TestServices.SolutionExplorer.BuildSolutionAndWaitAsync(HangMitigatingCancellationToken);
        Assert.False(buildSucceeds);
=======
        var succeed = await TestServices.SolutionExplorer.BuildSolutionAndWaitAsync(HangMitigatingCancellationToken);
        Assert.False(succeed);
>>>>>>> 7731e389

        await TestServices.Workspace.WaitForAllAsyncOperationsAsync([FeatureAttribute.Workspace, FeatureAttribute.SolutionCrawlerLegacy, FeatureAttribute.DiagnosticService, FeatureAttribute.ErrorSquiggles, FeatureAttribute.ErrorList], HangMitigatingCancellationToken);

        // Verify the build error is listed in the error list for closed file.
        await TestServices.ErrorList.ShowBuildErrorsAsync(HangMitigatingCancellationToken);
        var expectedErrors = new[] {
            "Class1.vb(1, 1): error BC30481: 'Class' statement must end with a matching 'End Class'.",
        };

        while (true)
        {
            this.HangMitigatingCancellationToken.ThrowIfCancellationRequested();

            var actualErrors = await TestServices.ErrorList.GetBuildErrorsAsync(HangMitigatingCancellationToken);
            if (string.Join(Environment.NewLine, expectedErrors) == string.Join(Environment.NewLine, actualErrors))
                return;

            await Task.Delay(TimeSpan.FromSeconds(1));
        }
    }
}<|MERGE_RESOLUTION|>--- conflicted
+++ resolved
@@ -121,13 +121,8 @@
         await TestServices.SolutionExplorer.CloseActiveWindow(HangMitigatingCancellationToken);
 
         // Build and verify build failure in the output window.
-<<<<<<< HEAD
-        var buildSucceeds = await TestServices.SolutionExplorer.BuildSolutionAndWaitAsync(HangMitigatingCancellationToken);
-        Assert.False(buildSucceeds);
-=======
         var succeed = await TestServices.SolutionExplorer.BuildSolutionAndWaitAsync(HangMitigatingCancellationToken);
         Assert.False(succeed);
->>>>>>> 7731e389
 
         await TestServices.Workspace.WaitForAllAsyncOperationsAsync([FeatureAttribute.Workspace, FeatureAttribute.SolutionCrawlerLegacy, FeatureAttribute.DiagnosticService, FeatureAttribute.ErrorSquiggles, FeatureAttribute.ErrorList], HangMitigatingCancellationToken);
 
