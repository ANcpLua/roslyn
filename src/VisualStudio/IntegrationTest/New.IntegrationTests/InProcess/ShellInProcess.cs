﻿// Licensed to the .NET Foundation under one or more agreements.
// The .NET Foundation licenses this file to you under the MIT license.
// See the LICENSE file in the project root for more information.

using System;
using System.ComponentModel.Design;
using System.IO;
using System.Linq;
using System.Reflection;
using System.Runtime.InteropServices;
using System.Threading;
using System.Threading.Tasks;
using System.Windows.Controls;
using System.Windows.Input;
using Microsoft.CodeAnalysis.UnitTests;
using Microsoft.VisualStudio.OLE.Interop;
using Microsoft.VisualStudio.Shell;
using Microsoft.VisualStudio.Shell.Interop;
using Microsoft.VisualStudio.Threading;
<<<<<<< HEAD
using Roslyn.VisualStudio.IntegrationTests.InProcess;
=======
using Microsoft.VisualStudio.Utilities;
>>>>>>> 1ded70ef
using Xunit;
using IAsyncDisposable = System.IAsyncDisposable;

namespace Microsoft.VisualStudio.Extensibility.Testing
{
    internal partial class ShellInProcess
    {
        /// <returns>True if the AllInOneSearch is being used for Navigation</returns>
        public async Task<bool> ShowNavigateToDialogAsync(CancellationToken cancellationToken)
        {
            await JoinableTaskFactory.SwitchToMainThreadAsync(cancellationToken);

            await TestServices.Shell.ExecuteCommandAsync(VSConstants.VSStd12CmdID.NavigateTo, cancellationToken);

            return await WaitForNavigateToFocusAsync(cancellationToken);

            async Task<bool> WaitForNavigateToFocusAsync(CancellationToken cancellationToken)
            {
                bool? isAllInOneSearchActive = null;

                while (true)
                {
                    cancellationToken.ThrowIfCancellationRequested();

                    // Take no direct action regarding activation, but assert the correct item already has focus
                    TestServices.JoinableTaskFactory.Run(async () =>
                    {
                        await TestServices.JoinableTaskFactory.SwitchToMainThreadAsync();
                        var searchBox = Assert.IsAssignableFrom<Control>(Keyboard.FocusedElement);
                        if ("PART_SearchBox" == searchBox.Name)
                        {
                            isAllInOneSearchActive = false; // Old search name
                        }
                        else if ("SearchBoxControl" == searchBox.Name)
                        {
                            isAllInOneSearchActive = true; // All-in-one search name
                        }
                    });

                    if (isAllInOneSearchActive.HasValue)
                    {
                        return isAllInOneSearchActive.Value;
                    }

                    // If the dialog has not been displayed, then wait some time for it to show. The
                    // cancellation token passed in should be hang mitigating to avoid possible
                    // infinite loop.
                    await Task.Delay(100);
                }
            }
        }

        internal async Task<bool> IsActiveTabProvisionalAsync(CancellationToken cancellationToken)
        {
            await JoinableTaskFactory.SwitchToMainThreadAsync(cancellationToken);

            var shellMonitorSelection = await GetRequiredGlobalServiceAsync<SVsShellMonitorSelection, IVsMonitorSelection>(cancellationToken);
            if (!ErrorHandler.Succeeded(shellMonitorSelection.GetCurrentElementValue((uint)VSConstants.VSSELELEMID.SEID_DocumentFrame, out var windowFrameObject)))
            {
                throw new InvalidOperationException("Tried to get the active document frame but no documents were open.");
            }

            var windowFrame = (IVsWindowFrame)windowFrameObject;
            if (!ErrorHandler.Succeeded(windowFrame.GetProperty((int)VsFramePropID.IsProvisional, out var isProvisionalObject)))
            {
                throw new InvalidOperationException("The active window frame did not have an 'IsProvisional' property.");
            }

            return (bool)isProvisionalObject;
        }

        public async Task<string> GetActiveDocumentFileNameAsync(CancellationToken cancellationToken)
        {
            await JoinableTaskFactory.SwitchToMainThreadAsync(cancellationToken);

            var monitorSelection = await GetRequiredGlobalServiceAsync<SVsShellMonitorSelection, IVsMonitorSelection>(cancellationToken);
            ErrorHandler.ThrowOnFailure(monitorSelection.GetCurrentElementValue((uint)VSConstants.VSSELELEMID.SEID_WindowFrame, out var windowFrameObj));
            var windowFrame = (IVsWindowFrame)windowFrameObj;

            ErrorHandler.ThrowOnFailure(windowFrame.GetProperty((int)__VSFPROPID.VSFPROPID_pszMkDocument, out var documentPathObj));
            var documentPath = (string)documentPathObj;
            return Path.GetFileName(documentPath);
        }

        internal async Task<IntPtr> GetMainWindowAsync(CancellationToken cancellationToken)
        {
            await JoinableTaskFactory.SwitchToMainThreadAsync(cancellationToken);
            var dte = await GetRequiredGlobalServiceAsync<SDTE, EnvDTE.DTE>(cancellationToken);
            return dte.MainWindow.HWnd;
        }

        public async Task<PauseFileChangesRestorer> PauseFileChangesAsync(CancellationToken cancellationToken)
        {
            await JoinableTaskFactory.SwitchToMainThreadAsync(cancellationToken);

            var fileChangeService = await GetRequiredGlobalServiceAsync<SVsFileChangeEx, IVsFileChangeEx3>(cancellationToken);
            Assumes.Present(fileChangeService);

            await fileChangeService.Pause();
            return new PauseFileChangesRestorer(fileChangeService);
        }

        public Task ExecuteCommandAsync(CommandID command, string argument, CancellationToken cancellationToken)
            => ExecuteCommandAsync(command.Guid, (uint)command.ID, argument, cancellationToken);

        public async Task ExecuteCommandAsync(Guid commandGuid, uint commandId, string argument, CancellationToken cancellationToken)
        {
            await JoinableTaskFactory.SwitchToMainThreadAsync(cancellationToken);

            var dispatcher = await TestServices.Shell.GetRequiredGlobalServiceAsync<SUIHostCommandDispatcher, IOleCommandTarget>(cancellationToken);

            var pvaIn = Marshal.AllocHGlobal(Marshal.SizeOf<VARIANT>());
            try
            {
                Marshal.GetNativeVariantForObject(argument, pvaIn);
                ErrorHandler.ThrowOnFailure(dispatcher.Exec(commandGuid, commandId, (uint)OLECMDEXECOPT.OLECMDEXECOPT_DODEFAULT, pvaIn, IntPtr.Zero));
            }
            finally
            {
                var variant = Marshal.PtrToStructure<VARIANT>(pvaIn);
                Marshal.FreeBSTR(variant.bstrVal);
                Marshal.FreeHGlobal(pvaIn);
            }
        }

        public Task ExecuteCommandAsync<TEnum>(TEnum command, string argument, CancellationToken cancellationToken)
            where TEnum : struct, Enum
        {
            return ExecuteCommandAsync(typeof(TEnum).GUID, Convert.ToUInt32(command), argument, cancellationToken);
        }

        // This is based on WaitForQuiescenceAsync in the FileChangeService tests
        public async Task WaitForFileChangeNotificationsAsync(CancellationToken cancellationToken)
        {
            await JoinableTaskFactory.SwitchToMainThreadAsync(cancellationToken);

            var fileChangeService = await GetRequiredGlobalServiceAsync<SVsFileChangeEx, IVsFileChangeEx>(cancellationToken);
            Assumes.Present(fileChangeService);

            var jobSynchronizer = fileChangeService.GetPropertyValue("JobSynchronizer");
            Assumes.Present(jobSynchronizer);

            var type = jobSynchronizer.GetType();
            var methodInfo = type.GetMethod("GetActiveSpawnedTasks", BindingFlags.Public | BindingFlags.NonPublic | BindingFlags.Instance);
            Assumes.Present(methodInfo);

            while (true)
            {
                var tasks = (Task[])methodInfo.Invoke(jobSynchronizer, null);
                if (!tasks.Any())
                    return;

                await Task.WhenAll(tasks);
            }
        }

        public async Task ExecuteCommandAsync(string commandName, string argument, CancellationToken cancellationToken)
        {
            await JoinableTaskFactory.SwitchToMainThreadAsync(cancellationToken);
            var dte = await GetRequiredGlobalServiceAsync<SDTE, EnvDTE.DTE>(cancellationToken);
            dte.ExecuteCommand(commandName, argument);
        }

        public readonly struct PauseFileChangesRestorer : IAsyncDisposable
        {
            private readonly IVsFileChangeEx3 _fileChangeService;

            public PauseFileChangesRestorer(IVsFileChangeEx3 fileChangeService)
            {
                _fileChangeService = fileChangeService;
            }

            public async ValueTask DisposeAsync()
            {
                await _fileChangeService.Resume();
            }
        }
    }
}<|MERGE_RESOLUTION|>--- conflicted
+++ resolved
@@ -17,11 +17,7 @@
 using Microsoft.VisualStudio.Shell;
 using Microsoft.VisualStudio.Shell.Interop;
 using Microsoft.VisualStudio.Threading;
-<<<<<<< HEAD
-using Roslyn.VisualStudio.IntegrationTests.InProcess;
-=======
 using Microsoft.VisualStudio.Utilities;
->>>>>>> 1ded70ef
 using Xunit;
 using IAsyncDisposable = System.IAsyncDisposable;
 
@@ -178,13 +174,6 @@
             }
         }
 
-        public async Task ExecuteCommandAsync(string commandName, string argument, CancellationToken cancellationToken)
-        {
-            await JoinableTaskFactory.SwitchToMainThreadAsync(cancellationToken);
-            var dte = await GetRequiredGlobalServiceAsync<SDTE, EnvDTE.DTE>(cancellationToken);
-            dte.ExecuteCommand(commandName, argument);
-        }
-
         public readonly struct PauseFileChangesRestorer : IAsyncDisposable
         {
             private readonly IVsFileChangeEx3 _fileChangeService;
