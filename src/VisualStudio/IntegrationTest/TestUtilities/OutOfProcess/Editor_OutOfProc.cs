﻿// Licensed to the .NET Foundation under one or more agreements.
// The .NET Foundation licenses this file to you under the MIT license.
// See the LICENSE file in the project root for more information.

<<<<<<< HEAD
=======
using System;
>>>>>>> 67d940c4
using System.Collections.Generic;
using System.Collections.Immutable;
using System.Linq;
using System.Threading;
using System.Windows;
using Microsoft.CodeAnalysis.PooledObjects;
using Microsoft.CodeAnalysis.Shared.TestHooks;
using Microsoft.CodeAnalysis.Text;
using Microsoft.VisualStudio.IntegrationTest.Utilities.Common;
using Microsoft.VisualStudio.IntegrationTest.Utilities.InProcess;
using Microsoft.VisualStudio.IntegrationTest.Utilities.Input;
using UIAutomationClient;
using Xunit;

namespace Microsoft.VisualStudio.IntegrationTest.Utilities.OutOfProcess
{
    /// <summary>
    /// Provides a means of interacting with the Visual Studio editor by remoting calls into Visual Studio.
    /// </summary>
    public partial class Editor_OutOfProc : TextViewWindow_OutOfProc
    {
        public new Verifier Verify { get; }

        private readonly Editor_InProc _editorInProc;
        private readonly VisualStudioInstance _instance;

        internal Editor_OutOfProc(VisualStudioInstance visualStudioInstance)
            : base(visualStudioInstance)
        {
            _instance = visualStudioInstance;
            _editorInProc = (Editor_InProc)_textViewWindowInProc;
            Verify = new Verifier(this, _instance);
        }

        internal override TextViewWindow_InProc CreateInProcComponent(VisualStudioInstance visualStudioInstance)
            => CreateInProcComponent<Editor_InProc>(visualStudioInstance);

        public void Activate()
            => _editorInProc.Activate();

        public string GetText()
            => _editorInProc.GetText();

        public void SetText(string value)
            => _editorInProc.SetText(value);

        public string GetCurrentLineText()
            => _editorInProc.GetCurrentLineText();

        public string GetLineTextBeforeCaret()
            => _editorInProc.GetLineTextBeforeCaret();

        public string GetSelectedText()
            => _editorInProc.GetSelectedText();

        public string GetLineTextAfterCaret()
            => _editorInProc.GetLineTextAfterCaret();

        public void MoveCaret(int position)
            => _editorInProc.MoveCaret(position);

        public ImmutableArray<TextSpan> GetTagSpans(string tagId)
        {
            if (tagId == _instance.InlineRenameDialog.ValidRenameTag)
            {
                _instance.Workspace.WaitForAsyncOperations(Helper.HangMitigatingTimeout, FeatureAttribute.Rename);
            }

            var tagInfo = _editorInProc.GetTagSpans(tagId).ToList();

            // The spans are returned in an array:
            //    [s1.Start, s1.Length, s2.Start, s2.Length, ...]
            // Reconstruct the spans from their component parts

            var builder = ArrayBuilder<TextSpan>.GetInstance();

            for (var i = 0; i < tagInfo.Count; i += 2)
            {
                builder.Add(new TextSpan(tagInfo[i], tagInfo[i + 1]));
            }

            return builder.ToImmutableAndFree();
        }

        public void InvokeNavigateToNextHighlightedReference()
        {
            _instance.Workspace.WaitForAsyncOperations(Helper.HangMitigatingTimeout, FeatureAttribute.ReferenceHighlighting);
            _instance.ExecuteCommand(WellKnownCommandNames.Edit_NextHighlightedReference);
        }

        public string GetCurrentCompletionItem()
        {
            WaitForCompletionSet();
            return _editorInProc.GetCurrentCompletionItem();
        }

        public bool IsCompletionActive()
        {
            WaitForCompletionSet();
            return _editorInProc.IsCompletionActive();
        }

        public void InvokeSignatureHelp()
        {
            _instance.ExecuteCommand(WellKnownCommandNames.Edit_ParameterInfo);
            _instance.Workspace.WaitForAsyncOperations(Helper.HangMitigatingTimeout, FeatureAttribute.SignatureHelp);
        }

        public bool IsSignatureHelpActive()
        {
            WaitForSignatureHelp();
            return _editorInProc.IsSignatureHelpActive();
        }

        public Signature[] GetSignatures()
        {
            WaitForSignatureHelp();
            return _editorInProc.GetSignatures();
        }

        public Signature GetCurrentSignature()
        {
            WaitForSignatureHelp();
            return _editorInProc.GetCurrentSignature();
        }

        public void InvokeNavigateTo(params object[] keys)
        {
            _instance.ExecuteCommand(WellKnownCommandNames.Edit_GoToAll);
            NavigateToSendKeys(keys);
            _instance.Workspace.WaitForAsyncOperations(Helper.HangMitigatingTimeout, FeatureAttribute.NavigateTo);
        }

        public void SelectTextInCurrentDocument(string text)
        {
            PlaceCaret(text, charsOffset: -1, occurrence: 0, extendSelection: false, selectBlock: false);
            PlaceCaret(text, charsOffset: 0, occurrence: 0, extendSelection: true, selectBlock: false);
        }

        public int GetLine() => _editorInProc.GetLine();

        public int GetColumn() => _editorInProc.GetColumn();

        public void DeleteText(string text)
        {
            SelectTextInCurrentDocument(text);
            SendKeys(VirtualKey.Delete);
        }

        public void ReplaceText(string oldText, string newText)
            => _editorInProc.ReplaceText(oldText, newText);

        public bool IsCaretOnScreen()
            => _editorInProc.IsCaretOnScreen();

        public void AddWinFormButton(string buttonName)
            => _editorInProc.AddWinFormButton(buttonName);

        public void DeleteWinFormButton(string buttonName)
            => _editorInProc.DeleteWinFormButton(buttonName);

        public void EditWinFormButtonProperty(string buttonName, string propertyName, string propertyValue, string? propertyTypeName = null)
            => _editorInProc.EditWinFormButtonProperty(buttonName, propertyName, propertyValue, propertyTypeName);

        public void EditWinFormButtonEvent(string buttonName, string eventName, string eventHandlerName)
            => _editorInProc.EditWinFormButtonEvent(buttonName, eventName, eventHandlerName);

        public string? GetWinFormButtonPropertyValue(string buttonName, string propertyName)
            => _editorInProc.GetWinFormButtonPropertyValue(buttonName, propertyName);

        /// <summary>
        /// Sends key strokes to the active editor in Visual Studio. Various types are supported by this method:
        /// <see cref="string"/> (each character will be sent separately, <see cref="char"/>, <see cref="VirtualKey"/>
        /// and <see cref="KeyPress"/>.
        /// </summary>
        public void SendKeys(params object[] keys)
        {
            Activate();
            VisualStudioInstance.SendKeys.Send(keys);
        }

        public void MessageBox(string message)
            => _editorInProc.MessageBox(message);

        public IUIAutomationElement GetDialog(string dialogAutomationId)
        {
            var dialog = DialogHelpers.GetOpenDialogById(_instance.Shell.GetHWnd(), dialogAutomationId);
            return dialog;
        }

        public void VerifyDialog(string dialogName, bool isOpen)
            => _editorInProc.VerifyDialog(dialogName, isOpen);

        public void PressDialogButton(string dialogAutomationName, string buttonAutomationName)
            => _editorInProc.PressDialogButton(dialogAutomationName, buttonAutomationName);

        public void DialogSendKeys(string dialogAutomationName, params object[] keys)
            => _editorInProc.DialogSendKeys(dialogAutomationName, keys);

        public void FormatDocument()
        {
            VisualStudioInstance.Workspace.WaitForAsyncOperations(Helper.HangMitigatingTimeout, FeatureAttribute.Workspace);
            SendKeys(new KeyPress(VirtualKey.K, ShiftState.Ctrl), new KeyPress(VirtualKey.D, ShiftState.Ctrl));
        }

        public void FormatDocumentViaCommand()
        {
            VisualStudioInstance.Workspace.WaitForAsyncOperations(Helper.HangMitigatingTimeout, FeatureAttribute.Workspace);
            _editorInProc.FormatDocumentViaCommand();
        }

        public void FormatSelection()
        {
            VisualStudioInstance.Workspace.WaitForAsyncOperations(Helper.HangMitigatingTimeout, FeatureAttribute.Workspace);
            SendKeys(new KeyPress(VirtualKey.K, ShiftState.Ctrl), new KeyPress(VirtualKey.F, ShiftState.Ctrl));
        }

        public void Paste(string text)
        {
            var thread = new Thread(() => Clipboard.SetText(text));
            thread.SetApartmentState(ApartmentState.STA);
            thread.Start();
            thread.Join();

            _editorInProc.Paste();
        }

        public void Undo()
            => _editorInProc.Undo();

        public void Redo()
            => _editorInProc.Redo();

        public void NavigateToSendKeys(params object[] keys)
            => _editorInProc.SendKeysToNavigateTo(keys);

        public ClassifiedToken[] GetLightbulbPreviewClassification(string menuText) =>
            _editorInProc.GetLightbulbPreviewClassifications(menuText);

        public bool IsUseSuggestionModeOn()
            => _editorInProc.IsUseSuggestionModeOn();

        public void SetUseSuggestionMode(bool value)
        {
            Assert.False(IsCompletionActive());
            _editorInProc.SetUseSuggestionMode(value);
        }

        public void WaitForActiveView(string viewName)
            => _editorInProc.WaitForActiveView(viewName);

        public void WaitForActiveWindow(string windowName)
            => _editorInProc.WaitForActiveWindow(windowName);

        public string[] GetErrorTags()
            => _editorInProc.GetErrorTags();

        public List<string> GetF1Keyword()
            => _editorInProc.GetF1Keywords();

        public void ExpandProjectNavBar()
        {
            _instance.Workspace.WaitForAsyncOperations(Helper.HangMitigatingTimeout, FeatureAttribute.NavigationBar);
            _editorInProc.ExpandNavigationBar(0);
        }

        public void ExpandTypeNavBar()
        {
            _instance.Workspace.WaitForAsyncOperations(Helper.HangMitigatingTimeout, FeatureAttribute.NavigationBar);
            _editorInProc.ExpandNavigationBar(1);
        }

        public void ExpandMemberNavBar()
        {
            _instance.Workspace.WaitForAsyncOperations(Helper.HangMitigatingTimeout, FeatureAttribute.NavigationBar);
            _editorInProc.ExpandNavigationBar(2);
        }

        public string[] GetProjectNavBarItems()
        {
            _instance.Workspace.WaitForAsyncOperations(Helper.HangMitigatingTimeout, FeatureAttribute.NavigationBar);
            return _editorInProc.GetNavBarItems(0);
        }

        public string[] GetTypeNavBarItems()
        {
            _instance.Workspace.WaitForAsyncOperations(Helper.HangMitigatingTimeout, FeatureAttribute.NavigationBar);
            return _editorInProc.GetNavBarItems(1);
        }

        public string[] GetMemberNavBarItems()
        {
            _instance.Workspace.WaitForAsyncOperations(Helper.HangMitigatingTimeout, FeatureAttribute.NavigationBar);
            return _editorInProc.GetNavBarItems(2);
        }

        public string? GetProjectNavBarSelection()
        {
            _instance.Workspace.WaitForAsyncOperations(Helper.HangMitigatingTimeout, FeatureAttribute.NavigationBar);
            return _editorInProc.GetSelectedNavBarItem(0);
        }

        public string? GetTypeNavBarSelection()
        {
            _instance.Workspace.WaitForAsyncOperations(Helper.HangMitigatingTimeout, FeatureAttribute.NavigationBar);
            return _editorInProc.GetSelectedNavBarItem(1);
        }

        public string? GetMemberNavBarSelection()
        {
            _instance.Workspace.WaitForAsyncOperations(Helper.HangMitigatingTimeout, FeatureAttribute.NavigationBar);
            return _editorInProc.GetSelectedNavBarItem(2);
        }

        public void SelectProjectNavbarItem(string item)
        {
            _instance.Workspace.WaitForAsyncOperations(Helper.HangMitigatingTimeout, FeatureAttribute.NavigationBar);
            _editorInProc.SelectNavBarItem(0, item);

            // Navigation and/or code generation following selection is tracked under FeatureAttribute.NavigationBar
            _instance.Workspace.WaitForAsyncOperations(Helper.HangMitigatingTimeout, FeatureAttribute.NavigationBar);
        }

        public void SelectTypeNavBarItem(string item)
        {
            _instance.Workspace.WaitForAsyncOperations(Helper.HangMitigatingTimeout, FeatureAttribute.NavigationBar);
            _editorInProc.SelectNavBarItem(1, item);

            // Navigation and/or code generation following selection is tracked under FeatureAttribute.NavigationBar
            _instance.Workspace.WaitForAsyncOperations(Helper.HangMitigatingTimeout, FeatureAttribute.NavigationBar);
        }

        public void SelectMemberNavBarItem(string item)
        {
            _instance.Workspace.WaitForAsyncOperations(Helper.HangMitigatingTimeout, FeatureAttribute.NavigationBar);
            _editorInProc.SelectNavBarItem(2, item);

            // Navigation and/or code generation following selection is tracked under FeatureAttribute.NavigationBar
            _instance.Workspace.WaitForAsyncOperations(Helper.HangMitigatingTimeout, FeatureAttribute.NavigationBar);
        }

        public bool IsNavBarEnabled()
        {
            _instance.Workspace.WaitForAsyncOperations(Helper.HangMitigatingTimeout, FeatureAttribute.NavigationBar);
            return _editorInProc.IsNavBarEnabled();
        }

        public TextSpan[] GetKeywordHighlightTags()
            => Deserialize(_editorInProc.GetHighlightTags());

        public TextSpan[] GetOutliningSpans()
        {
            _instance.Workspace.WaitForAsyncOperations(Helper.HangMitigatingTimeout, FeatureAttribute.Outlining);
            return Deserialize(_editorInProc.GetOutliningSpans());
        }

        private TextSpan[] Deserialize(string[] v)
        {
            // returned tag looks something like 'text'[12-13]
            return v.Select(tag =>
            {
                var open = tag.LastIndexOf('[') + 1;
                var comma = tag.LastIndexOf('-');
                var close = tag.LastIndexOf(']');
                var start = tag.Substring(open, comma - open);
                var end = tag.Substring(comma + 1, close - comma - 1);
                return TextSpan.FromBounds(int.Parse(start), int.Parse(end));
            }).ToArray();
        }

        public void GoToDefinition(string expectedWindowName)
        {
            _editorInProc.GoToDefinition();
            _editorInProc.WaitForActiveWindow(expectedWindowName);
        }

        public void GoToImplementation(string expectedWindowName)
        {
<<<<<<< HEAD
            _editorInProc.GoToImplementation();
=======
            _instance.Workspace.WaitForAsyncOperations(Helper.HangMitigatingTimeout, FeatureAttribute.Workspace);
            _editorInProc.GoToImplementation();
            _instance.Workspace.WaitForAsyncOperations(Helper.HangMitigatingTimeout, FeatureAttribute.GoToImplementation);
>>>>>>> 67d940c4
            _editorInProc.WaitForActiveWindow(expectedWindowName);
        }

        public void SendExplicitFocus()
            => _editorInProc.SendExplicitFocus();

        public void WaitForEditorOperations(TimeSpan timeout)
            => _editorInProc.WaitForEditorOperations(timeout);
    }
}<|MERGE_RESOLUTION|>--- conflicted
+++ resolved
@@ -2,10 +2,7 @@
 // The .NET Foundation licenses this file to you under the MIT license.
 // See the LICENSE file in the project root for more information.
 
-<<<<<<< HEAD
-=======
 using System;
->>>>>>> 67d940c4
 using System.Collections.Generic;
 using System.Collections.Immutable;
 using System.Linq;
@@ -384,13 +381,9 @@
 
         public void GoToImplementation(string expectedWindowName)
         {
-<<<<<<< HEAD
-            _editorInProc.GoToImplementation();
-=======
             _instance.Workspace.WaitForAsyncOperations(Helper.HangMitigatingTimeout, FeatureAttribute.Workspace);
             _editorInProc.GoToImplementation();
             _instance.Workspace.WaitForAsyncOperations(Helper.HangMitigatingTimeout, FeatureAttribute.GoToImplementation);
->>>>>>> 67d940c4
             _editorInProc.WaitForActiveWindow(expectedWindowName);
         }
 
