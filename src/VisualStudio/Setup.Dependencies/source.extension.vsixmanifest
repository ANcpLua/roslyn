--- conflicted
+++ resolved
@@ -27,10 +27,6 @@
   <Assets>
   </Assets>
   <Prerequisites>
-<<<<<<< HEAD
-    <Prerequisite Id="Microsoft.VisualStudio.Component.CoreEditor" Version="[15.0,18.0)" DisplayName="Visual Studio core editor" />
-=======
     <Prerequisite Id="Microsoft.VisualStudio.Component.CoreEditor" Version="[17.0,18.0)" DisplayName="Visual Studio core editor" />
->>>>>>> 43cdacbf
   </Prerequisites>
 </PackageManifest>