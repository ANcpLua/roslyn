--- conflicted
+++ resolved
@@ -188,18 +188,13 @@
         <note />
       </trans-unit>
       <trans-unit id="Display_inline_parameter_name_hints">
-<<<<<<< HEAD
-        <source>Disp_lay inline parameter name hints (experimental)</source>
-        <target state="translated">Hinweise zu In_lineparameternamen anzeigen (experimentell)</target>
-=======
         <source>Disp_lay inline parameter name hints</source>
-        <target state="new">Disp_lay inline parameter name hints</target>
+        <target state="needs-review-translation">Hinweise zu In_lineparameternamen anzeigen</target>
         <note />
       </trans-unit>
       <trans-unit id="Display_inline_type_hints">
         <source>Display inline type hints</source>
         <target state="new">Display inline type hints</target>
->>>>>>> d898e944
         <note />
       </trans-unit>
       <trans-unit id="Edit">
