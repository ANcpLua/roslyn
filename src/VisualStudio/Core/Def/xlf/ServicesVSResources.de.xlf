﻿<?xml version="1.0" encoding="utf-8"?>
<xliff xmlns="urn:oasis:names:tc:xliff:document:1.2" xmlns:xsi="http://www.w3.org/2001/XMLSchema-instance" version="1.2" xsi:schemaLocation="urn:oasis:names:tc:xliff:document:1.2 xliff-core-1.2-transitional.xsd">
  <file datatype="xml" source-language="en" target-language="de" original="../ServicesVSResources.resx">
    <body>
      <trans-unit id="A_new_namespace_will_be_created">
        <source>A new namespace will be created</source>
        <target state="new">A new namespace will be created</target>
        <note />
      </trans-unit>
      <trans-unit id="Add_to_current_file">
        <source>Add to _current file</source>
        <target state="translated">Zu a_ktueller Datei hinzufügen</target>
        <note />
      </trans-unit>
      <trans-unit id="Additional_changes_are_needed_to_complete_the_refactoring_Review_changes_below">
        <source>Additional changes are needed to complete the refactoring. Review changes below.</source>
        <target state="translated">Es sind weitere Änderungen erforderlich, um das Refactoring abzuschließen. Prüfen Sie die unten aufgeführten Änderungen.</target>
        <note />
      </trans-unit>
      <trans-unit id="All_methods">
        <source>All methods</source>
        <target state="translated">Alle Methoden</target>
        <note />
      </trans-unit>
      <trans-unit id="Allow_colon">
        <source>Allow:</source>
        <target state="translated">Zulassen:</target>
        <note />
      </trans-unit>
      <trans-unit id="Always_for_clarity">
        <source>Always for clarity</source>
        <target state="translated">Immer zur besseren Unterscheidung</target>
        <note />
      </trans-unit>
      <trans-unit id="Apply_0_keymapping_scheme">
        <source>Apply '{0}' keymapping scheme</source>
        <target state="translated">Tastenzuordnungsschema "{0}" anwenden</target>
        <note />
      </trans-unit>
      <trans-unit id="Avoid_expression_statements_that_implicitly_ignore_value">
        <source>Avoid expression statements that implicitly ignore value</source>
        <target state="translated">Ausdrucksanweisungen vermeiden, die implizit Werte ignorieren</target>
        <note />
      </trans-unit>
      <trans-unit id="Avoid_unused_parameters">
        <source>Avoid unused parameters</source>
        <target state="translated">Nicht verwendete Parameter vermeiden</target>
        <note />
      </trans-unit>
      <trans-unit id="Avoid_unused_value_assignments">
        <source>Avoid unused value assignments</source>
        <target state="translated">Zuweisungen nicht verwendeter Werte vermeiden</target>
        <note />
      </trans-unit>
      <trans-unit id="Back">
        <source>Back</source>
        <target state="translated">Zurück</target>
        <note />
      </trans-unit>
      <trans-unit id="Build_plus_live_analysis_NuGet_package">
        <source>Build + live analysis (NuGet package)</source>
        <target state="new">Build + live analysis (NuGet package)</target>
        <note />
      </trans-unit>
      <trans-unit id="Calculating_dependents">
        <source>Calculating dependents...</source>
        <target state="translated">Abhängige Objekte werden berechnet...</target>
        <note />
      </trans-unit>
      <trans-unit id="Classifications">
        <source>Classifications</source>
        <target state="translated">Klassifikationen</target>
        <note />
      </trans-unit>
      <trans-unit id="Colorize_regular_expressions">
        <source>Colorize regular expressions</source>
        <target state="translated">Reguläre Ausdrücke farbig hervorheben</target>
        <note />
      </trans-unit>
      <trans-unit id="Containing_member">
        <source>Containing Member</source>
        <target state="new">Containing Member</target>
        <note />
      </trans-unit>
      <trans-unit id="Containing_type">
        <source>Containing Type</source>
        <target state="new">Containing Type</target>
        <note />
      </trans-unit>
      <trans-unit id="Element_is_not_valid">
        <source>Element is not valid.</source>
        <target state="translated">Das Element ist ungültig.</target>
        <note />
      </trans-unit>
      <trans-unit id="Enable_nullable_reference_analysis_IDE_features">
        <source>Enable nullable reference analysis IDE features</source>
        <target state="new">Enable nullable reference analysis IDE features</target>
        <note />
      </trans-unit>
      <trans-unit id="Evaluating_0_tasks_in_queue">
        <source>Evaluating ({0} tasks in queue)</source>
        <target state="new">Evaluating ({0} tasks in queue)</target>
        <note />
      </trans-unit>
      <trans-unit id="Finish">
        <source>Finish</source>
        <target state="translated">Beenden</target>
        <note />
      </trans-unit>
      <trans-unit id="Generate_dot_editorconfig_file_from_settings">
        <source>Generate .editorconfig file from settings</source>
        <target state="translated">EDITORCONFIG-Datei aus Einstellungen generieren</target>
        <note />
      </trans-unit>
      <trans-unit id="Highlight_related_components_under_cursor">
        <source>Highlight related components under cursor</source>
        <target state="translated">Zugehörige Komponenten unter dem Cursor markieren</target>
        <note />
      </trans-unit>
      <trans-unit id="In_other_operators">
        <source>In other operators</source>
        <target state="translated">In anderen Operatoren</target>
        <note />
      </trans-unit>
      <trans-unit id="Install_Microsoft_recommended_Roslyn_analyzers_which_provide_additional_diagnostics_and_fixes_for_common_API_design_security_performance_and_reliability_issues">
        <source>Install Microsoft-recommended Roslyn analyzers, which provide additional diagnostics and fixes for common API design, security, performance, and reliability issues</source>
        <target state="new">Install Microsoft-recommended Roslyn analyzers, which provide additional diagnostics and fixes for common API design, security, performance, and reliability issues</target>
        <note />
      </trans-unit>
      <trans-unit id="Interface_cannot_have_field">
        <source>Interface cannot have field.</source>
        <target state="translated">Die Schnittstelle kann kein Feld aufweisen.</target>
        <note />
      </trans-unit>
      <trans-unit id="Keep_all_parentheses_in_colon">
        <source>Keep all parentheses in:</source>
        <target state="translated">Alle Klammern beibehalten in:</target>
        <note />
      </trans-unit>
      <trans-unit id="Kind">
        <source>Kind</source>
        <target state="translated">Art</target>
        <note />
      </trans-unit>
      <trans-unit id="Live_analysis_VSIX_extension">
        <source>Live analysis (VSIX extension)</source>
        <target state="new">Live analysis (VSIX extension)</target>
        <note />
      </trans-unit>
      <trans-unit id="Make_0_abstract">
        <source>Make '{0}' abstract</source>
        <target state="translated">"{0}" als abstrakt festlegen</target>
        <note />
      </trans-unit>
      <trans-unit id="Make_abstract">
        <source>Make abstract</source>
        <target state="translated">Als abstrakt festlegen</target>
        <note />
      </trans-unit>
      <trans-unit id="Members">
        <source>Members</source>
        <target state="translated">Member</target>
        <note />
      </trans-unit>
      <trans-unit id="Modifier_preferences_colon">
        <source>Modifier preferences:</source>
        <target state="translated">Modifizierereinstellungen:</target>
        <note />
      </trans-unit>
      <trans-unit id="Move_to_namespace">
        <source>Move to Namespace</source>
        <target state="new">Move to Namespace</target>
        <note />
      </trans-unit>
      <trans-unit id="Namespace">
        <source>Namespace</source>
        <target state="new">Namespace</target>
        <note />
      </trans-unit>
      <trans-unit id="Namespace_0">
        <source>Namespace: '{0}'</source>
        <target state="translated">Namespace: {0}</target>
        <note />
      </trans-unit>
      <trans-unit id="NamingSpecification_CSharp_Class">
        <source>class</source>
        <target state="new">class</target>
        <note>{Locked} This string can be found under "Tools | Options | Text Editor | C# | Code Style | Naming | Manage Specifications | + | Symbol kinds". All of the "NamingSpecification_CSharp_*" strings represent language constructs, and some of them are also actual keywords (including this one).</note>
      </trans-unit>
      <trans-unit id="NamingSpecification_CSharp_Delegate">
        <source>delegate</source>
        <target state="new">delegate</target>
        <note>{Locked} This string can be found under "Tools | Options | Text Editor | C# | Code Style | Naming | Manage Specifications | + | Symbol kinds". All of the "NamingSpecification_CSharp_*" strings represent language constructs, and some of them are also actual keywords (including this one).</note>
      </trans-unit>
      <trans-unit id="NamingSpecification_CSharp_Enum">
        <source>enum</source>
        <target state="new">enum</target>
        <note>{Locked} This string can be found under "Tools | Options | Text Editor | C# | Code Style | Naming | Manage Specifications | + | Symbol kinds". All of the "NamingSpecification_CSharp_*" strings represent language constructs, and some of them are also actual keywords (including this one).</note>
      </trans-unit>
      <trans-unit id="NamingSpecification_CSharp_Event">
        <source>event</source>
        <target state="new">event</target>
        <note>{Locked} This string can be found under "Tools | Options | Text Editor | C# | Code Style | Naming | Manage Specifications | + | Symbol kinds". All of the "NamingSpecification_CSharp_*" strings represent language constructs, and some of them are also actual keywords (including this one).</note>
      </trans-unit>
      <trans-unit id="NamingSpecification_CSharp_Field">
        <source>field</source>
        <target state="new">field</target>
        <note>This string can be found under "Tools | Options | Text Editor | C# | Code Style | Naming | Manage Specifications | + | Symbol kinds". All of the "NamingSpecification_CSharp_*" strings represent language constructs, and some of them are also actual keywords (NOT this one). Refers to the C# programming language concept of a "field" (which stores data).</note>
      </trans-unit>
      <trans-unit id="NamingSpecification_CSharp_Interface">
        <source>interface</source>
        <target state="new">interface</target>
        <note>{Locked} This string can be found under "Tools | Options | Text Editor | C# | Code Style | Naming | Manage Specifications | + | Symbol kinds". All of the "NamingSpecification_CSharp_*" strings represent language constructs, and some of them are also actual keywords (including this one).</note>
      </trans-unit>
      <trans-unit id="NamingSpecification_CSharp_Local">
        <source>local</source>
        <target state="new">local</target>
        <note>This string can be found under "Tools | Options | Text Editor | C# | Code Style | Naming | Manage Specifications | + | Symbol kinds". All of the "NamingSpecification_CSharp_*" strings represent language constructs, and some of them are also actual keywords (NOT this one). Refers to the C# language concept of a "local variable".</note>
      </trans-unit>
      <trans-unit id="NamingSpecification_CSharp_LocalFunction">
        <source>local function</source>
        <target state="new">local function</target>
        <note>This string can be found under "Tools | Options | Text Editor | C# | Code Style | Naming | Manage Specifications | + | Symbol kinds". All of the "NamingSpecification_CSharp_*" strings represent language constructs, and some of them are also actual keywords (NOT this one). Refers to the C# language concept of a "local function" that exists locally within another function.</note>
      </trans-unit>
      <trans-unit id="NamingSpecification_CSharp_Method">
        <source>method</source>
        <target state="new">method</target>
        <note>This string can be found under "Tools | Options | Text Editor | C# | Code Style | Naming | Manage Specifications | + | Symbol kinds". All of the "NamingSpecification_CSharp_*" strings represent language constructs, and some of them are also actual keywords (NOT this one). Refers to the C# language concept of a "method" that can be called by other code.</note>
      </trans-unit>
      <trans-unit id="NamingSpecification_CSharp_Namespace">
        <source>namespace</source>
        <target state="new">namespace</target>
        <note>{Locked} This string can be found under "Tools | Options | Text Editor | C# | Code Style | Naming | Manage Specifications | + | Symbol kinds". All of the "NamingSpecification_CSharp_*" strings represent language constructs, and some of them are also actual keywords (including this one).</note>
      </trans-unit>
      <trans-unit id="NamingSpecification_CSharp_Parameter">
        <source>parameter</source>
        <target state="new">parameter</target>
        <note>This string can be found under "Tools | Options | Text Editor | C# | Code Style | Naming | Manage Specifications | + | Symbol kinds". All of the "NamingSpecification_CSharp_*" strings represent language constructs, and some of them are also actual keywords (NOT this one). Refers to the C# language concept of a "parameter" being passed to a method.</note>
      </trans-unit>
      <trans-unit id="NamingSpecification_CSharp_Property">
        <source>property</source>
        <target state="new">property</target>
        <note>This string can be found under "Tools | Options | Text Editor | C# | Code Style | Naming | Manage Specifications | + | Symbol kinds". All of the "NamingSpecification_CSharp_*" strings represent language constructs, and some of them are also actual keywords (NOT this one). Refers to the C# language concept of a "property" (which allows for the retrieval of data).</note>
      </trans-unit>
      <trans-unit id="NamingSpecification_CSharp_Struct">
        <source>struct</source>
        <target state="new">struct</target>
        <note>{Locked} This string can be found under "Tools | Options | Text Editor | C# | Code Style | Naming | Manage Specifications | + | Symbol kinds". All of the "NamingSpecification_CSharp_*" strings represent language constructs, and some of them are also actual keywords (including this one).</note>
      </trans-unit>
      <trans-unit id="NamingSpecification_CSharp_TypeParameter">
        <source>type parameter</source>
        <target state="new">type parameter</target>
        <note>This string can be found under "Tools | Options | Text Editor | C# | Code Style | Naming | Manage Specifications | + | Symbol kinds". All of the "NamingSpecification_CSharp_*" strings represent language constructs, and some of them are also actual keywords (NOT this one). Refers to the C# language concept of a "type parameter".</note>
      </trans-unit>
      <trans-unit id="NamingSpecification_VisualBasic_Class">
        <source>Class</source>
        <target state="new">Class</target>
        <note>{Locked} This string can be found under "Tools | Options | Text Editor | Basic | Code Style | Naming | Manage Specifications | + | Symbol kinds". All of the "NamingSpecification_VisualBasic_*" strings represent language constructs, and some of them are also actual keywords (including this one).</note>
      </trans-unit>
      <trans-unit id="NamingSpecification_VisualBasic_Delegate">
        <source>Delegate</source>
        <target state="new">Delegate</target>
        <note>{Locked} This string can be found under "Tools | Options | Text Editor | Basic | Code Style | Naming | Manage Specifications | + | Symbol kinds". All of the "NamingSpecification_VisualBasic_*" strings represent language constructs, and some of them are also actual keywords (including this one).</note>
      </trans-unit>
      <trans-unit id="NamingSpecification_VisualBasic_Enum">
        <source>Enum</source>
        <target state="new">Enum</target>
        <note>{Locked} This string can be found under "Tools | Options | Text Editor | Basic | Code Style | Naming | Manage Specifications | + | Symbol kinds". All of the "NamingSpecification_VisualBasic_*" strings represent language constructs, and some of them are also actual keywords (including this one).</note>
      </trans-unit>
      <trans-unit id="NamingSpecification_VisualBasic_Event">
        <source>Event</source>
        <target state="new">Event</target>
        <note>{Locked} This string can be found under "Tools | Options | Text Editor | Basic | Code Style | Naming | Manage Specifications | + | Symbol kinds". All of the "NamingSpecification_VisualBasic_*" strings represent language constructs, and some of them are also actual keywords (including this one).</note>
      </trans-unit>
      <trans-unit id="NamingSpecification_VisualBasic_Field">
        <source>Field</source>
        <target state="new">Field</target>
        <note>This string can be found under "Tools | Options | Text Editor | Basic | Code Style | Naming | Manage Specifications | + | Symbol kinds". All of the "NamingSpecification_VisualBasic_*" strings represent language constructs, and some of them are also actual keywords (NOT this one). Refers to the Visual Basic language concept of a "field" (which stores data).</note>
      </trans-unit>
      <trans-unit id="NamingSpecification_VisualBasic_Interface">
        <source>Interface</source>
        <target state="new">Interface</target>
        <note>{Locked} This string can be found under "Tools | Options | Text Editor | Basic | Code Style | Naming | Manage Specifications | + | Symbol kinds". All of the "NamingSpecification_VisualBasic_*" strings represent language constructs, and some of them are also actual keywords (including this one).</note>
      </trans-unit>
      <trans-unit id="NamingSpecification_VisualBasic_Local">
        <source>Local</source>
        <target state="new">Local</target>
        <note>This string can be found under "Tools | Options | Text Editor | Basic | Code Style | Naming | Manage Specifications | + | Symbol kinds". All of the "NamingSpecification_VisualBasic_*" strings represent language constructs, and some of them are also actual keywords (NOT this one). Refers to the Visual Basic language concept of a "local variable".</note>
      </trans-unit>
      <trans-unit id="NamingSpecification_VisualBasic_Method">
        <source>Method</source>
        <target state="new">Method</target>
        <note>This string can be found under "Tools | Options | Text Editor | Basic | Code Style | Naming | Manage Specifications | + | Symbol kinds". All of the "NamingSpecification_VisualBasic_*" strings represent language constructs, and some of them are also actual keywords (NOT this one). Refers to the Visual Basic language concept of a "method".</note>
      </trans-unit>
      <trans-unit id="NamingSpecification_VisualBasic_Module">
        <source>Module</source>
        <target state="new">Module</target>
        <note>{Locked} This string can be found under "Tools | Options | Text Editor | Basic | Code Style | Naming | Manage Specifications | + | Symbol kinds". All of the "NamingSpecification_VisualBasic_*" strings represent language constructs, and some of them are also actual keywords (including this one).</note>
      </trans-unit>
      <trans-unit id="NamingSpecification_VisualBasic_Namespace">
        <source>Namespace</source>
        <target state="new">Namespace</target>
        <note>{Locked} This string can be found under "Tools | Options | Text Editor | Basic | Code Style | Naming | Manage Specifications | + | Symbol kinds". All of the "NamingSpecification_VisualBasic_*" strings represent language constructs, and some of them are also actual keywords (including this one).</note>
      </trans-unit>
      <trans-unit id="NamingSpecification_VisualBasic_Parameter">
        <source>Parameter</source>
        <target state="new">Parameter</target>
        <note>This string can be found under "Tools | Options | Text Editor | Basic | Code Style | Naming | Manage Specifications | + | Symbol kinds". All of the "NamingSpecification_VisualBasic_*" strings represent language constructs, and some of them are also actual keywords (NOT this one). Refers to the Visual Basic language concept of a "parameter" which can be passed to a method.</note>
      </trans-unit>
      <trans-unit id="NamingSpecification_VisualBasic_Property">
        <source>Property</source>
        <target state="new">Property</target>
        <note>{Locked} This string can be found under "Tools | Options | Text Editor | Basic | Code Style | Naming | Manage Specifications | + | Symbol kinds". All of the "NamingSpecification_VisualBasic_*" strings represent language constructs, and some of them are also actual keywords (including this one).</note>
      </trans-unit>
      <trans-unit id="NamingSpecification_VisualBasic_Structure">
        <source>Structure</source>
        <target state="new">Structure</target>
        <note>{Locked} This string can be found under "Tools | Options | Text Editor | Basic | Code Style | Naming | Manage Specifications | + | Symbol kinds". All of the "NamingSpecification_VisualBasic_*" strings represent language constructs, and some of them are also actual keywords (including this one).</note>
      </trans-unit>
      <trans-unit id="NamingSpecification_VisualBasic_TypeParameter">
        <source>Type Parameter</source>
        <target state="new">Type Parameter</target>
        <note>This string can be found under "Tools | Options | Text Editor | Basic | Code Style | Naming | Manage Specifications | + | Symbol kinds". All of the "NamingSpecification_VisualBasic_*" strings represent language constructs, and some of them are also actual keywords (NOT this one). Refers to the Visual Basic language concept of a "type parameter".</note>
      </trans-unit>
      <trans-unit id="Naming_rules">
        <source>Naming rules</source>
        <target state="new">Naming rules</target>
        <note />
      </trans-unit>
      <trans-unit id="Never_if_unnecessary">
        <source>Never if unnecessary</source>
        <target state="translated">Nie, wenn nicht erforderlich</target>
        <note />
      </trans-unit>
      <trans-unit id="Non_public_methods">
        <source>Non-public methods</source>
        <target state="translated">Nicht öffentliche Methoden</target>
        <note />
      </trans-unit>
      <trans-unit id="Parameter_preferences_colon">
        <source>Parameter preferences:</source>
        <target state="translated">Parametereinstellungen:</target>
        <note />
      </trans-unit>
      <trans-unit id="Parentheses_preferences_colon">
        <source>Parentheses preferences:</source>
        <target state="translated">Voreinstellungen für Klammern:</target>
        <note />
      </trans-unit>
      <trans-unit id="Paused_0_tasks_in_queue">
        <source>Paused ({0} tasks in queue)</source>
        <target state="new">Paused ({0} tasks in queue)</target>
        <note />
      </trans-unit>
      <trans-unit id="Prefer_compound_assignments">
        <source>Prefer compound assignments</source>
        <target state="translated">Zusammengesetzte Zuweisungen bevorzugen</target>
        <note />
      </trans-unit>
      <trans-unit id="Prefer_index_operator">
        <source>Prefer index operator</source>
        <target state="translated">Indexoperator bevorzugen</target>
        <note />
      </trans-unit>
      <trans-unit id="Prefer_range_operator">
        <source>Prefer range operator</source>
        <target state="translated">Bereichsoperator bevorzugen</target>
        <note />
      </trans-unit>
      <trans-unit id="Prefer_readonly_fields">
        <source>Prefer readonly fields</source>
        <target state="translated">Schreibgeschützte Felder vorziehen</target>
        <note />
      </trans-unit>
      <trans-unit id="Prefer_simple_using_statement">
        <source>Prefer simple 'using' statement</source>
        <target state="translated">Einfache using-Anweisung vorziehen</target>
        <note />
      </trans-unit>
      <trans-unit id="Prefer_static_local_functions">
        <source>Prefer static local functions</source>
        <target state="translated">Statische lokale Funktionen vorziehen</target>
        <note />
      </trans-unit>
      <trans-unit id="Pull_Members_Up">
        <source>Pull Members Up</source>
        <target state="translated">Member nach oben ziehen</target>
        <note />
      </trans-unit>
      <trans-unit id="Regular_Expressions">
        <source>Regular Expressions</source>
        <target state="translated">Reguläre Ausdrücke</target>
        <note />
      </trans-unit>
      <trans-unit id="Rename_0_to_1">
        <source>Rename {0} to {1}</source>
        <target state="translated">"{0}" in "{1}" umbenennen</target>
        <note />
      </trans-unit>
      <trans-unit id="Report_invalid_regular_expressions">
        <source>Report invalid regular expressions</source>
        <target state="translated">Ungültige reguläre Ausdrücke melden</target>
        <note />
      </trans-unit>
      <trans-unit id="Reset_Visual_Studio_default_keymapping">
        <source>Reset Visual Studio default keymapping</source>
        <target state="translated">Visual Studio-Standardtastenzuordnung zurücksetzen</target>
        <note />
      </trans-unit>
      <trans-unit id="Review_Changes">
        <source>Review Changes</source>
        <target state="translated">Änderungen überprüfen</target>
        <note />
      </trans-unit>
      <trans-unit id="Running_low_priority_background_processes">
        <source>Running low priority background processes</source>
        <target state="new">Running low priority background processes</target>
        <note />
      </trans-unit>
      <trans-unit id="Save_dot_editorconfig_file">
        <source>Save .editorconfig file</source>
        <target state="translated">EDITORCONFIG-Datei speichern</target>
        <note />
      </trans-unit>
      <trans-unit id="Select_destination">
        <source>Select destination</source>
        <target state="translated">Ziel auswählen</target>
        <note />
      </trans-unit>
      <trans-unit id="Select_Dependents">
        <source>Select _Dependents</source>
        <target state="translated">A_bhängige Objekte auswählen</target>
        <note />
      </trans-unit>
      <trans-unit id="Select_Public">
        <source>Select _Public</source>
        <target state="translated">Ö_ffentliche Objekte auswählen</target>
        <note />
      </trans-unit>
      <trans-unit id="Select_destination_and_members_to_pull_up">
        <source>Select destination and members to pull up.</source>
        <target state="translated">Wählen Sie das Ziel und die nach oben zu ziehenden Member aus.</target>
        <note />
      </trans-unit>
      <trans-unit id="Select_destination_colon">
        <source>Select destination:</source>
        <target state="translated">Ziel auswählen:</target>
        <note />
      </trans-unit>
      <trans-unit id="Select_member">
        <source>Select member</source>
        <target state="translated">Member auswählen</target>
        <note />
      </trans-unit>
      <trans-unit id="Select_members_colon">
        <source>Select members:</source>
        <target state="translated">Member auswählen:</target>
        <note />
      </trans-unit>
      <trans-unit id="Show_completion_list">
        <source>Show completion list</source>
        <target state="translated">Vervollständigungsliste anzeigen</target>
        <note />
      </trans-unit>
      <trans-unit id="Target_Namespace_colon">
        <source>Target Namespace:</source>
        <target state="new">Target Namespace:</target>
        <note />
      </trans-unit>
      <trans-unit id="This_is_an_invalid_namespace">
        <source>This is an invalid namespace</source>
        <target state="new">This is an invalid namespace</target>
        <note />
      </trans-unit>
      <trans-unit id="Unused_value_is_explicitly_assigned_to_an_unused_local">
        <source>Unused value is explicitly assigned to an unused local</source>
        <target state="translated">Der nicht verwendete Wert wird explizit einer nicht verwendeten lokalen Variablen zugewiesen.</target>
        <note />
      </trans-unit>
      <trans-unit id="Unused_value_is_explicitly_assigned_to_discard">
        <source>Unused value is explicitly assigned to discard</source>
        <target state="translated">Der nicht verwendete Wert wird explizit verworfen.</target>
        <note />
      </trans-unit>
<<<<<<< HEAD
      <trans-unit id="Updating_severity">
        <source>Updating severity</source>
        <target state="new">Updating severity</target>
=======
      <trans-unit id="Use_editorconfig_compatibility_mode">
        <source>Use .editorconfig compatibility mode (requires restart)</source>
        <target state="new">Use .editorconfig compatibility mode (requires restart)</target>
>>>>>>> 4d749695
        <note />
      </trans-unit>
      <trans-unit id="Use_enhanced_colors_for_C_and_Basic">
        <source>Use enhanced colors for C# and Basic</source>
        <target state="translated">Erweiterte Farben für C# und Basic verwenden</target>
        <note />
      </trans-unit>
      <trans-unit id="Use_expression_body_for_lambdas">
        <source>Use expression body for lambdas</source>
        <target state="translated">Ausdruckskörper für Lambdaausdrücke verwenden</target>
        <note />
      </trans-unit>
      <trans-unit id="Use_expression_body_for_local_functions">
        <source>Use expression body for local functions</source>
        <target state="translated">Ausdruckskörper für lokale Funktionen verwenden</target>
        <note />
      </trans-unit>
      <trans-unit id="Value_assigned_here_is_never_used">
        <source>Value assigned here is never used</source>
        <target state="translated">Der hier zugewiesene Wert wird nie verwendet.</target>
        <note />
      </trans-unit>
      <trans-unit id="Value_returned_by_invocation_is_implicitly_ignored">
        <source>Value returned by invocation is implicitly ignored</source>
        <target state="translated">Der vom Aufruf zurückgegebene Wert wird implizit ignoriert.</target>
        <note />
      </trans-unit>
      <trans-unit id="We_notice_you_suspended_0_Reset_keymappings_to_continue_to_navigate_and_refactor">
        <source>We notice you suspended '{0}'. Reset keymappings to continue to navigate and refactor.</source>
        <target state="translated">Wir haben festgestellt, dass Sie "{0}" angehalten haben. Setzen Sie die Tastenzuordnungen zurück, um Navigation und Umgestaltung fortzusetzen.</target>
        <note />
      </trans-unit>
      <trans-unit id="This_workspace_does_not_support_updating_Visual_Basic_compilation_options">
        <source>This workspace does not support updating Visual Basic compilation options.</source>
        <target state="translated">Das Aktualisieren von Visual Basic-Kompilieroptionen wird von diesem Arbeitsbereich nicht unterstützt.</target>
        <note />
      </trans-unit>
      <trans-unit id="You_must_select_at_least_one_member">
        <source>You must select at least one member.</source>
        <target state="translated">Sie müssen mindestens einen Member auswählen.</target>
        <note />
      </trans-unit>
      <trans-unit id="Interface_name_conflicts_with_an_existing_type_name">
        <source>Interface name conflicts with an existing type name.</source>
        <target state="translated">Der Schnittstellenname verursacht einen Konflikt mit einem vorhandenen Typnamen.</target>
        <note />
      </trans-unit>
      <trans-unit id="Interface_name_is_not_a_valid_0_identifier">
        <source>Interface name is not a valid {0} identifier.</source>
        <target state="translated">Der Schnittstellenname ist kein gültiger {0}-Bezeichner.</target>
        <note />
      </trans-unit>
      <trans-unit id="Illegal_characters_in_path">
        <source>Illegal characters in path.</source>
        <target state="translated">Unzulässige Zeichen in Pfad.</target>
        <note />
      </trans-unit>
      <trans-unit id="File_name_must_have_the_0_extension">
        <source>File name must have the "{0}" extension.</source>
        <target state="translated">Der Dateiname muss die Erweiterung "{0}" aufweisen.</target>
        <note />
      </trans-unit>
      <trans-unit id="Debugger">
        <source>Debugger</source>
        <target state="translated">Debugger</target>
        <note />
      </trans-unit>
      <trans-unit id="Determining_breakpoint_location">
        <source>Determining breakpoint location...</source>
        <target state="translated">Haltepunktposition wird ermittelt...</target>
        <note />
      </trans-unit>
      <trans-unit id="Determining_autos">
        <source>Determining autos...</source>
        <target state="translated">Automatische Vorgänge werden ermittelt...</target>
        <note />
      </trans-unit>
      <trans-unit id="Resolving_breakpoint_location">
        <source>Resolving breakpoint location...</source>
        <target state="translated">Haltepunktposition wird aufgelöst...</target>
        <note />
      </trans-unit>
      <trans-unit id="Validating_breakpoint_location">
        <source>Validating breakpoint location...</source>
        <target state="translated">Haltepunktposition wird validiert...</target>
        <note />
      </trans-unit>
      <trans-unit id="Getting_DataTip_text">
        <source>Getting DataTip text...</source>
        <target state="translated">DataTip-Text abrufen...</target>
        <note />
      </trans-unit>
      <trans-unit id="Preview_unavailable">
        <source>Preview unavailable</source>
        <target state="translated">Vorschau nicht verfügbar.</target>
        <note />
      </trans-unit>
      <trans-unit id="Overrides_">
        <source>Overrides</source>
        <target state="translated">Überschreibungen</target>
        <note />
      </trans-unit>
      <trans-unit id="Overridden_By">
        <source>Overridden By</source>
        <target state="translated">Überschrieben von</target>
        <note />
      </trans-unit>
      <trans-unit id="Inherits_">
        <source>Inherits</source>
        <target state="translated">Erbt</target>
        <note />
      </trans-unit>
      <trans-unit id="Inherited_By">
        <source>Inherited By</source>
        <target state="translated">Geerbt durch</target>
        <note />
      </trans-unit>
      <trans-unit id="Implements_">
        <source>Implements</source>
        <target state="translated">Implementiert</target>
        <note />
      </trans-unit>
      <trans-unit id="Implemented_By">
        <source>Implemented By</source>
        <target state="translated">Implementiert von</target>
        <note />
      </trans-unit>
      <trans-unit id="Maximum_number_of_documents_are_open">
        <source>Maximum number of documents are open.</source>
        <target state="translated">Die maximale Anzahl von Dokumenten ist geöffnet.</target>
        <note />
      </trans-unit>
      <trans-unit id="Failed_to_create_document_in_miscellaneous_files_project">
        <source>Failed to create document in miscellaneous files project.</source>
        <target state="translated">Das Dokument im Projekt "Sonstige Dateien" konnte nicht erstellt werden.</target>
        <note />
      </trans-unit>
      <trans-unit id="Invalid_access">
        <source>Invalid access.</source>
        <target state="translated">Ungültiger Zugriff.</target>
        <note />
      </trans-unit>
      <trans-unit id="The_following_references_were_not_found_0_Please_locate_and_add_them_manually">
        <source>The following references were not found. {0}Please locate and add them manually.</source>
        <target state="translated">Die folgenden Verweise wurden nicht gefunden. {0}Suchen Sie nach den Verweisen, und fügen Sie sie manuell hinzu.</target>
        <note />
      </trans-unit>
      <trans-unit id="End_position_must_be_start_position">
        <source>End position must be &gt;= start position</source>
        <target state="translated">Endposition muss &gt;= Startposition sein</target>
        <note />
      </trans-unit>
      <trans-unit id="Not_a_valid_value">
        <source>Not a valid value</source>
        <target state="translated">Kein gültiger Wert.</target>
        <note />
      </trans-unit>
      <trans-unit id="_0_will_be_changed_to_abstract">
        <source>'{0}' will be changed to abstract.</source>
        <target state="translated">"{0}" wird in abstrakten Wert geändert.</target>
        <note />
      </trans-unit>
      <trans-unit id="_0_will_be_changed_to_non_static">
        <source>'{0}' will be changed to non-static.</source>
        <target state="translated">"{0}" wird in nicht statischen Wert geändert.</target>
        <note />
      </trans-unit>
      <trans-unit id="_0_will_be_changed_to_public">
        <source>'{0}' will be changed to public.</source>
        <target state="translated">"{0}" wird in öffentlichen Wert geändert.</target>
        <note />
      </trans-unit>
      <trans-unit id="given_workspace_doesn_t_support_undo">
        <source>given workspace doesn't support undo</source>
        <target state="translated">Der angegebene Arbeitsbereich unterstützt die Funktion "Rückgängig" nicht.</target>
        <note />
      </trans-unit>
      <trans-unit id="Add_a_reference_to_0">
        <source>Add a reference to '{0}'</source>
        <target state="translated">Verweis auf "{0}" hinzufügen</target>
        <note />
      </trans-unit>
      <trans-unit id="Event_type_is_invalid">
        <source>Event type is invalid</source>
        <target state="translated">Der Ereignistyp ist ungültig.</target>
        <note />
      </trans-unit>
      <trans-unit id="Can_t_find_where_to_insert_member">
        <source>Can't find where to insert member</source>
        <target state="translated">Position zum Einfügen des Members nicht gefunden.</target>
        <note />
      </trans-unit>
      <trans-unit id="Can_t_rename_other_elements">
        <source>Can't rename 'other' elements</source>
        <target state="translated">Umbenennen von other-Elementen nicht möglich.</target>
        <note />
      </trans-unit>
      <trans-unit id="Unknown_rename_type">
        <source>Unknown rename type</source>
        <target state="translated">Unbekannter Umbenennungstyp.</target>
        <note />
      </trans-unit>
      <trans-unit id="IDs_are_not_supported_for_this_symbol_type">
        <source>IDs are not supported for this symbol type.</source>
        <target state="translated">IDs werden für diesen Symboltyp nicht unterstützt.</target>
        <note />
      </trans-unit>
      <trans-unit id="Can_t_create_a_node_id_for_this_symbol_kind_colon_0">
        <source>Can't create a node id for this symbol kind: '{0}'</source>
        <target state="translated">Für diese Symbolart kann keine Knoten-ID erstellt werden: "{0}"</target>
        <note />
      </trans-unit>
      <trans-unit id="Project_References">
        <source>Project References</source>
        <target state="translated">Projektverweise</target>
        <note />
      </trans-unit>
      <trans-unit id="Base_Types">
        <source>Base Types</source>
        <target state="translated">Basistypen</target>
        <note />
      </trans-unit>
      <trans-unit id="Miscellaneous_Files">
        <source>Miscellaneous Files</source>
        <target state="translated">Sonstige Dateien</target>
        <note />
      </trans-unit>
      <trans-unit id="Could_not_find_project_0">
        <source>Could not find project '{0}'</source>
        <target state="translated">Das Projekt "{0}" wurde nicht gefunden.</target>
        <note />
      </trans-unit>
      <trans-unit id="Could_not_find_location_of_folder_on_disk">
        <source>Could not find location of folder on disk</source>
        <target state="translated">Speicherort des Ordners wurde nicht auf dem Datenträger gefunden.</target>
        <note />
      </trans-unit>
      <trans-unit id="Assembly">
        <source>Assembly </source>
        <target state="translated">Assembly </target>
        <note />
      </trans-unit>
      <trans-unit id="Exceptions_colon">
        <source>Exceptions:</source>
        <target state="translated">Ausnahmen:</target>
        <note />
      </trans-unit>
      <trans-unit id="Member_of_0">
        <source>Member of {0}</source>
        <target state="translated">Member von "{0}"</target>
        <note />
      </trans-unit>
      <trans-unit id="Parameters_colon1">
        <source>Parameters:</source>
        <target state="translated">Parameter:</target>
        <note />
      </trans-unit>
      <trans-unit id="Project">
        <source>Project </source>
        <target state="translated">Projekt </target>
        <note />
      </trans-unit>
      <trans-unit id="Remarks_colon">
        <source>Remarks:</source>
        <target state="translated">Hinweise:</target>
        <note />
      </trans-unit>
      <trans-unit id="Returns_colon">
        <source>Returns:</source>
        <target state="translated">Rückgabewerte:</target>
        <note />
      </trans-unit>
      <trans-unit id="Summary_colon">
        <source>Summary:</source>
        <target state="translated">Zusammenfassung:</target>
        <note />
      </trans-unit>
      <trans-unit id="Type_Parameters_colon">
        <source>Type Parameters:</source>
        <target state="translated">Typparameter:</target>
        <note />
      </trans-unit>
      <trans-unit id="File_already_exists">
        <source>File already exists</source>
        <target state="translated">Die Datei ist bereits vorhanden.</target>
        <note />
      </trans-unit>
      <trans-unit id="File_path_cannot_use_reserved_keywords">
        <source>File path cannot use reserved keywords</source>
        <target state="translated">Im Dateipfad dürfen keine reservierten Schlüsselwörter verwendet werden.</target>
        <note />
      </trans-unit>
      <trans-unit id="DocumentPath_is_illegal">
        <source>DocumentPath is illegal</source>
        <target state="translated">DocumentPath ist unzulässig.</target>
        <note />
      </trans-unit>
      <trans-unit id="Project_Path_is_illegal">
        <source>Project Path is illegal</source>
        <target state="translated">Der Projektpfad ist unzulässig.</target>
        <note />
      </trans-unit>
      <trans-unit id="Path_cannot_have_empty_filename">
        <source>Path cannot have empty filename</source>
        <target state="translated">Der Pfad darf keinen leeren Dateinamen enthalten.</target>
        <note />
      </trans-unit>
      <trans-unit id="The_given_DocumentId_did_not_come_from_the_Visual_Studio_workspace">
        <source>The given DocumentId did not come from the Visual Studio workspace.</source>
        <target state="translated">Die angegebene DocumentId stammt nicht aus dem Visual Studio-Arbeitsbereich.</target>
        <note />
      </trans-unit>
      <trans-unit id="Project_colon_0_1_Use_the_dropdown_to_view_and_switch_to_other_projects_this_file_may_belong_to">
        <source>Project: {0} ({1})

Use the dropdown to view and switch to other projects this file may belong to.</source>
        <target state="translated">Projekt: {0} ({1})

Verwenden Sie die Dropdownliste, um weitere zu dieser Datei gehörige Projekte anzuzeigen und zu diesen zu wechseln.</target>
        <note />
      </trans-unit>
      <trans-unit id="_0_Use_the_dropdown_to_view_and_navigate_to_other_items_in_this_file">
        <source>{0}

Use the dropdown to view and navigate to other items in this file.</source>
        <target state="translated">{0}

Verwenden Sie die Dropdownliste, um weitere Elemente in dieser Datei anzuzeigen und zu diesen zu wechseln.</target>
        <note />
      </trans-unit>
      <trans-unit id="Project_colon_0_Use_the_dropdown_to_view_and_switch_to_other_projects_this_file_may_belong_to">
        <source>Project: {0}

Use the dropdown to view and switch to other projects this file may belong to.</source>
        <target state="translated">Projekt: {0}

Verwenden Sie die Dropdownliste, um weitere zu dieser Datei gehörige Projekte anzuzeigen und zu diesen zu wechseln.</target>
        <note />
      </trans-unit>
      <trans-unit id="ErrorReadingRuleset">
        <source>ErrorReadingRuleset</source>
        <target state="translated">ErrorReadingRuleset</target>
        <note />
      </trans-unit>
      <trans-unit id="Error_reading_ruleset_file_0_1">
        <source>Error reading ruleset file {0} - {1}</source>
        <target state="translated">Fehler beim Lesen der RULESET-Datei "{0}": {1}</target>
        <note />
      </trans-unit>
      <trans-unit id="AnalyzerChangedOnDisk">
        <source>AnalyzerChangedOnDisk</source>
        <target state="translated">AnalyzerChangedOnDisk</target>
        <note />
      </trans-unit>
      <trans-unit id="The_analyzer_assembly_0_has_changed_Diagnostics_may_be_incorrect_until_Visual_Studio_is_restarted">
        <source>The analyzer assembly '{0}' has changed. Diagnostics may be incorrect until Visual Studio is restarted.</source>
        <target state="translated">Die Analysetoolassembly "{0}" wurde geändert. Die Diagnose ist bis zu einem Neustart von Visual Studio möglicherweise nicht korrekt.</target>
        <note />
      </trans-unit>
      <trans-unit id="CSharp_VB_Diagnostics_Table_Data_Source">
        <source>C#/VB Diagnostics Table Data Source</source>
        <target state="translated">Datenquelle der C#/VB-Diagnosetabelle</target>
        <note />
      </trans-unit>
      <trans-unit id="CSharp_VB_Todo_List_Table_Data_Source">
        <source>C#/VB Todo List Table Data Source</source>
        <target state="translated">Datenquelle der C#/VB-Aufgabenliste</target>
        <note />
      </trans-unit>
      <trans-unit id="Cancel">
        <source>Cancel</source>
        <target state="translated">Abbrechen</target>
        <note />
      </trans-unit>
      <trans-unit id="Deselect_All">
        <source>_Deselect All</source>
        <target state="translated">Auswahl _aufheben</target>
        <note />
      </trans-unit>
      <trans-unit id="Extract_Interface">
        <source>Extract Interface</source>
        <target state="translated">Schnittstelle extrahieren</target>
        <note />
      </trans-unit>
      <trans-unit id="Generated_name_colon">
        <source>Generated name:</source>
        <target state="translated">Generierter Name:</target>
        <note />
      </trans-unit>
      <trans-unit id="New_file_name_colon">
        <source>New _file name:</source>
        <target state="translated">Neuer _Dateiname:</target>
        <note />
      </trans-unit>
      <trans-unit id="New_interface_name_colon">
        <source>New _interface name:</source>
        <target state="translated">Name der neuen _Schnittstelle:</target>
        <note />
      </trans-unit>
      <trans-unit id="OK">
        <source>OK</source>
        <target state="translated">OK</target>
        <note />
      </trans-unit>
      <trans-unit id="Select_All">
        <source>_Select All</source>
        <target state="translated">_Alle auswählen</target>
        <note />
      </trans-unit>
      <trans-unit id="Select_public_members_to_form_interface">
        <source>Select public _members to form interface</source>
        <target state="translated">Öffentliche _Member zum Bilden einer Schnittstelle auswählen</target>
        <note />
      </trans-unit>
      <trans-unit id="Access_colon">
        <source>_Access:</source>
        <target state="translated">_Zugriff:</target>
        <note />
      </trans-unit>
      <trans-unit id="Add_to_existing_file">
        <source>Add to _existing file</source>
        <target state="translated">Zu _vorhandener Datei hinzufügen</target>
        <note />
      </trans-unit>
      <trans-unit id="Change_Signature">
        <source>Change Signature</source>
        <target state="translated">Signatur ändern</target>
        <note />
      </trans-unit>
      <trans-unit id="Create_new_file">
        <source>_Create new file</source>
        <target state="translated">Neue Datei _erstellen</target>
        <note />
      </trans-unit>
      <trans-unit id="Default_">
        <source>Default</source>
        <target state="translated">Standard</target>
        <note />
      </trans-unit>
      <trans-unit id="File_Name_colon">
        <source>File Name:</source>
        <target state="translated">Dateiname:</target>
        <note />
      </trans-unit>
      <trans-unit id="Generate_Type">
        <source>Generate Type</source>
        <target state="translated">Typ generieren</target>
        <note />
      </trans-unit>
      <trans-unit id="Kind_colon">
        <source>_Kind:</source>
        <target state="translated">_Art:</target>
        <note />
      </trans-unit>
      <trans-unit id="Location_colon">
        <source>Location:</source>
        <target state="translated">Speicherort:</target>
        <note />
      </trans-unit>
      <trans-unit id="Modifier">
        <source>Modifier</source>
        <target state="translated">Modifizierer</target>
        <note />
      </trans-unit>
      <trans-unit id="Name_colon1">
        <source>Name:</source>
        <target state="translated">Name:</target>
        <note />
      </trans-unit>
      <trans-unit id="Parameter">
        <source>Parameter</source>
        <target state="translated">Parameter</target>
        <note />
      </trans-unit>
      <trans-unit id="Parameters_colon2">
        <source>Parameters:</source>
        <target state="translated">Parameter:</target>
        <note />
      </trans-unit>
      <trans-unit id="Preview_method_signature_colon">
        <source>Preview method signature:</source>
        <target state="translated">Vorschau der Methodensignatur:</target>
        <note />
      </trans-unit>
      <trans-unit id="Preview_reference_changes">
        <source>Preview reference changes</source>
        <target state="translated">Vorschau der Verweisänderungen</target>
        <note />
      </trans-unit>
      <trans-unit id="Project_colon">
        <source>_Project:</source>
        <target state="translated">_Projekt:</target>
        <note />
      </trans-unit>
      <trans-unit id="Type">
        <source>Type</source>
        <target state="translated">Typ</target>
        <note />
      </trans-unit>
      <trans-unit id="Type_Details_colon">
        <source>Type Details:</source>
        <target state="translated">Typdetails:</target>
        <note />
      </trans-unit>
      <trans-unit id="Re_move">
        <source>Re_move</source>
        <target state="translated">Ent_fernen</target>
        <note />
      </trans-unit>
      <trans-unit id="Restore">
        <source>_Restore</source>
        <target state="translated">_Wiederherstellen</target>
        <note />
      </trans-unit>
      <trans-unit id="More_about_0">
        <source>More about {0}</source>
        <target state="translated">Weitere Informationen zu "{0}"</target>
        <note />
      </trans-unit>
      <trans-unit id="Navigation_must_be_performed_on_the_foreground_thread">
        <source>Navigation must be performed on the foreground thread.</source>
        <target state="translated">Die Navigation muss im Vordergrundthread ausgeführt werden.</target>
        <note />
      </trans-unit>
      <trans-unit id="bracket_plus_bracket">
        <source>[+] </source>
        <target state="translated">[+] </target>
        <note />
      </trans-unit>
      <trans-unit id="bracket_bracket">
        <source>[-] </source>
        <target state="translated">[-] </target>
        <note />
      </trans-unit>
      <trans-unit id="Reference_to_0_in_project_1">
        <source>Reference to '{0}' in project '{1}'</source>
        <target state="translated">Verweis auf "{0}" in Projekt "{1}"</target>
        <note />
      </trans-unit>
      <trans-unit id="Unknown1">
        <source>&lt;Unknown&gt;</source>
        <target state="translated">&lt;Unbekannt&gt;</target>
        <note />
      </trans-unit>
      <trans-unit id="Analyzer_reference_to_0_in_project_1">
        <source>Analyzer reference to '{0}' in project '{1}'</source>
        <target state="translated">Analysetoolverweis auf "{0}" in Projekt "{1}"</target>
        <note />
      </trans-unit>
      <trans-unit id="Project_reference_to_0_in_project_1">
        <source>Project reference to '{0}' in project '{1}'</source>
        <target state="translated">Projektverweis auf "{0}" in Projekt "{1}"</target>
        <note />
      </trans-unit>
      <trans-unit id="AnalyzerDependencyConflict">
        <source>AnalyzerDependencyConflict</source>
        <target state="translated">AnalyzerDependencyConflict</target>
        <note />
      </trans-unit>
      <trans-unit id="Analyzer_assemblies_0_and_1_both_have_identity_2_but_different_contents_Only_one_will_be_loaded_and_analyzers_using_these_assemblies_may_not_run_correctly">
        <source>Analyzer assemblies '{0}' and '{1}' both have identity '{2}' but different contents. Only one will be loaded and analyzers using these assemblies may not run correctly.</source>
        <target state="translated">Die Assemblys "{0}" des Analysetools und "{1}" weisen beide die Identität "{2}", aber unterschiedliche Inhalte auf. Nur eine Assembly wird geladen, und Analysetools, die diese Assemblys verwenden, werden möglicherweise nicht ordnungsgemäß ausgeführt.</target>
        <note />
      </trans-unit>
      <trans-unit id="_0_references">
        <source>{0} references</source>
        <target state="translated">{0} Verweise</target>
        <note />
      </trans-unit>
      <trans-unit id="_1_reference">
        <source>1 reference</source>
        <target state="translated">1 Verweis</target>
        <note />
      </trans-unit>
      <trans-unit id="_0_encountered_an_error_and_has_been_disabled">
        <source>'{0}' encountered an error and has been disabled.</source>
        <target state="translated">"{0}" hat einen Fehler festgestellt und wurde deaktiviert.</target>
        <note />
      </trans-unit>
      <trans-unit id="Enable">
        <source>Enable</source>
        <target state="translated">Aktivieren</target>
        <note />
      </trans-unit>
      <trans-unit id="Enable_and_ignore_future_errors">
        <source>Enable and ignore future errors</source>
        <target state="translated">Aktivieren und weitere Fehler ignorieren</target>
        <note />
      </trans-unit>
      <trans-unit id="No_Changes">
        <source>No Changes</source>
        <target state="translated">Keine Änderungen</target>
        <note />
      </trans-unit>
      <trans-unit id="Current_block">
        <source>Current block</source>
        <target state="translated">Aktueller Block</target>
        <note />
      </trans-unit>
      <trans-unit id="Determining_current_block">
        <source>Determining current block.</source>
        <target state="translated">Der aktuelle Block wird bestimmt.</target>
        <note />
      </trans-unit>
      <trans-unit id="IntelliSense">
        <source>IntelliSense</source>
        <target state="translated">IntelliSense</target>
        <note />
      </trans-unit>
      <trans-unit id="CSharp_VB_Build_Table_Data_Source">
        <source>C#/VB Build Table Data Source</source>
        <target state="translated">Datenquelle der C#/VB-Buildtabelle</target>
        <note />
      </trans-unit>
      <trans-unit id="MissingAnalyzerReference">
        <source>MissingAnalyzerReference</source>
        <target state="translated">MissingAnalyzerReference</target>
        <note />
      </trans-unit>
      <trans-unit id="Analyzer_assembly_0_depends_on_1_but_it_was_not_found_Analyzers_may_not_run_correctly_unless_the_missing_assembly_is_added_as_an_analyzer_reference_as_well">
        <source>Analyzer assembly '{0}' depends on '{1}' but it was not found. Analyzers may not run correctly unless the missing assembly is added as an analyzer reference as well.</source>
        <target state="translated">Die Assembly "{0}" des Analysetools hängt von "{1}" ab, diese Assembly wurde aber nicht gefunden. Analysetools werden möglicherweise nicht ordnungsgemäß ausgeführt, wenn die fehlende Assembly nicht als Analysetoolverweis hinzugefügt wird.</target>
        <note />
      </trans-unit>
      <trans-unit id="Suppression_State">
        <source>Suppression State</source>
        <target state="translated">Unterdrückungszustand</target>
        <note />
      </trans-unit>
      <trans-unit id="Active">
        <source>Active</source>
        <target state="translated">Aktiv</target>
        <note />
      </trans-unit>
      <trans-unit id="Suppressed">
        <source>Suppressed</source>
        <target state="translated">Unterdrückt</target>
        <note />
      </trans-unit>
      <trans-unit id="NotApplicable">
        <source>N/A</source>
        <target state="translated">N/V</target>
        <note />
      </trans-unit>
      <trans-unit id="SuppressionNotSupportedToolTip">
        <source>Suppression state is supported only for intellisense diagnostics, which are for the current solution snapshot. Switch to 'Intellisense' diagnostics for suppression.</source>
        <target state="translated">Der Unterdrückungszustand wird nur für die IntelliSense-Diagnose unterstützt, die für die aktuelle Projektmappen-Momentaufnahme gilt. Wechseln Sie zur Unterdrückung zur Diagnose "IntelliSense".</target>
        <note />
      </trans-unit>
      <trans-unit id="Suppress_diagnostics">
        <source>Suppress diagnostics</source>
        <target state="translated">Diagnose unterdrücken</target>
        <note />
      </trans-unit>
      <trans-unit id="Computing_suppressions_fix">
        <source>Computing suppressions fix...</source>
        <target state="translated">Behebung von Unterdrückungen wird berechnet...</target>
        <note />
      </trans-unit>
      <trans-unit id="Applying_suppressions_fix">
        <source>Applying suppressions fix...</source>
        <target state="translated">Behebung von Unterdrückungen wird angewendet...</target>
        <note />
      </trans-unit>
      <trans-unit id="Remove_suppressions">
        <source>Remove suppressions</source>
        <target state="translated">Unterdrückungen entfernen</target>
        <note />
      </trans-unit>
      <trans-unit id="Computing_remove_suppressions_fix">
        <source>Computing remove suppressions fix...</source>
        <target state="translated">Entfernen der Behebung von Unterdrückungen wird berechnet...</target>
        <note />
      </trans-unit>
      <trans-unit id="Applying_remove_suppressions_fix">
        <source>Applying remove suppressions fix...</source>
        <target state="translated">Entfernen der Behebung von Unterdrückungen wird angewendet...</target>
        <note />
      </trans-unit>
      <trans-unit id="This_workspace_only_supports_opening_documents_on_the_UI_thread">
        <source>This workspace only supports opening documents on the UI thread.</source>
        <target state="translated">Dieser Arbeitsbereich unterstützt nur das Öffnen von Dokumenten für den UI-Thread.</target>
        <note />
      </trans-unit>
      <trans-unit id="This_workspace_does_not_support_updating_Visual_Basic_parse_options">
        <source>This workspace does not support updating Visual Basic parse options.</source>
        <target state="translated">Das Aktualisieren von Visual Basic-Analyseoptionen wird von diesem Arbeitsbereich nicht unterstützt.</target>
        <note />
      </trans-unit>
      <trans-unit id="Synchronize_0">
        <source>Synchronize {0}</source>
        <target state="translated">"{0}" synchronisieren</target>
        <note />
      </trans-unit>
      <trans-unit id="Synchronizing_with_0">
        <source>Synchronizing with {0}...</source>
        <target state="translated">Synchronisierung mit "{0}" wird durchgeführt...</target>
        <note />
      </trans-unit>
      <trans-unit id="Visual_Studio_has_suspended_some_advanced_features_to_improve_performance">
        <source>Visual Studio has suspended some advanced features to improve performance.</source>
        <target state="translated">Visual Studio hat einige erweiterte Features angehalten, um die Leistung zu verbessern.</target>
        <note />
      </trans-unit>
      <trans-unit id="Installing_0">
        <source>Installing '{0}'</source>
        <target state="translated">"{0}" wird installiert</target>
        <note />
      </trans-unit>
      <trans-unit id="Installing_0_completed">
        <source>Installing '{0}' completed</source>
        <target state="translated">Installation von "{0}" abgeschlossen</target>
        <note />
      </trans-unit>
      <trans-unit id="Package_install_failed_colon_0">
        <source>Package install failed: {0}</source>
        <target state="translated">Fehler bei der Paketinstallation: {0}</target>
        <note />
      </trans-unit>
      <trans-unit id="Unknown2">
        <source>&lt;Unknown&gt;</source>
        <target state="translated">&lt;Unbekannt&gt;</target>
        <note />
      </trans-unit>
      <trans-unit id="No">
        <source>No</source>
        <target state="translated">Nein</target>
        <note />
      </trans-unit>
      <trans-unit id="Yes">
        <source>Yes</source>
        <target state="translated">Ja</target>
        <note />
      </trans-unit>
      <trans-unit id="Choose_a_Symbol_Specification_and_a_Naming_Style">
        <source>Choose a Symbol Specification and a Naming Style.</source>
        <target state="translated">Wählen Sie eine Symbolspezifikation und einen Benennungsstil aus.</target>
        <note />
      </trans-unit>
      <trans-unit id="Enter_a_title_for_this_Naming_Rule">
        <source>Enter a title for this Naming Rule.</source>
        <target state="translated">Geben Sie einen Titel für diese Benennungsregel ein.</target>
        <note />
      </trans-unit>
      <trans-unit id="Enter_a_title_for_this_Naming_Style">
        <source>Enter a title for this Naming Style.</source>
        <target state="translated">Geben Sie einen Titel für diesen Benennungsstil ein.</target>
        <note />
      </trans-unit>
      <trans-unit id="Enter_a_title_for_this_Symbol_Specification">
        <source>Enter a title for this Symbol Specification.</source>
        <target state="translated">Geben Sie einen Titel für diese Symbolspezifikation ein.</target>
        <note />
      </trans-unit>
      <trans-unit id="Accessibilities_can_match_any">
        <source>Accessibilities (can match any)</source>
        <target state="translated">Zugriffsebenen (beliebige Übereinstimmung)</target>
        <note />
      </trans-unit>
      <trans-unit id="Capitalization_colon">
        <source>Capitalization:</source>
        <target state="translated">Großschreibung:</target>
        <note />
      </trans-unit>
      <trans-unit id="all_lower">
        <source>all lower</source>
        <target state="translated">Nur Kleinbuchstaben</target>
        <note />
      </trans-unit>
      <trans-unit id="ALL_UPPER">
        <source>ALL UPPER</source>
        <target state="translated">Nur Großbuchstaben</target>
        <note />
      </trans-unit>
      <trans-unit id="camel_Case_Name">
        <source>camel Case Name</source>
        <target state="translated">Name mit gemischter Groß-/Kleinschreibung</target>
        <note />
      </trans-unit>
      <trans-unit id="First_word_upper">
        <source>First word upper</source>
        <target state="translated">Erstes Wort in Großschreibung</target>
        <note />
      </trans-unit>
      <trans-unit id="Pascal_Case_Name">
        <source>Pascal Case Name</source>
        <target state="translated">Name in Pascal-Schreibweise</target>
        <note />
      </trans-unit>
      <trans-unit id="Severity_colon">
        <source>Severity:</source>
        <target state="translated">Schweregrad:</target>
        <note />
      </trans-unit>
      <trans-unit id="Modifiers_must_match_all">
        <source>Modifiers (must match all)</source>
        <target state="translated">Modifizierer (muss mit allen übereinstimmen)</target>
        <note />
      </trans-unit>
      <trans-unit id="Name_colon2">
        <source>Name:</source>
        <target state="translated">Name:</target>
        <note />
      </trans-unit>
      <trans-unit id="Naming_Rule">
        <source>Naming Rule</source>
        <target state="translated">Benennungsregel</target>
        <note />
      </trans-unit>
      <trans-unit id="Naming_Style">
        <source>Naming Style</source>
        <target state="translated">Benennungsstil</target>
        <note />
      </trans-unit>
      <trans-unit id="Naming_Style_colon">
        <source>Naming Style:</source>
        <target state="translated">Benennungsstil:</target>
        <note />
      </trans-unit>
      <trans-unit id="Naming_Rules_allow_you_to_define_how_particular_sets_of_symbols_should_be_named_and_how_incorrectly_named_symbols_should_be_handled">
        <source>Naming Rules allow you to define how particular sets of symbols should be named and how incorrectly-named symbols should be handled.</source>
        <target state="translated">Mithilfe von Benennungsregeln können Sie definieren, wie bestimmte Symbolsätze benannt und wie falsch benannte Symbole behandelt werden sollen.</target>
        <note />
      </trans-unit>
      <trans-unit id="The_first_matching_top_level_Naming_Rule_is_used_by_default_when_naming_a_symbol_while_any_special_cases_are_handled_by_a_matching_child_rule">
        <source>The first matching top-level Naming Rule is used by default when naming a symbol, while any special cases are handled by a matching child rule.</source>
        <target state="translated">Die erste übereinstimmende Benennungsregel oberster Ebene wird standardmäßig zum Benennen eines Symbols verwendet, während Sonderfälle durch eine übereinstimmende untergeordnete Regel verarbeitet werden.</target>
        <note />
      </trans-unit>
      <trans-unit id="Naming_Style_Title_colon">
        <source>Naming Style Title:</source>
        <target state="translated">Titel des Benennungsstils:</target>
        <note />
      </trans-unit>
      <trans-unit id="Parent_Rule_colon">
        <source>Parent Rule:</source>
        <target state="translated">Übergeordnete Regel:</target>
        <note />
      </trans-unit>
      <trans-unit id="Required_Prefix_colon">
        <source>Required Prefix:</source>
        <target state="translated">Erforderliches Präfix:</target>
        <note />
      </trans-unit>
      <trans-unit id="Required_Suffix_colon">
        <source>Required Suffix:</source>
        <target state="translated">Erforderliches Suffix:</target>
        <note />
      </trans-unit>
      <trans-unit id="Sample_Identifier_colon">
        <source>Sample Identifier:</source>
        <target state="translated">Stichprobenbezeichner:</target>
        <note />
      </trans-unit>
      <trans-unit id="Symbol_Kinds_can_match_any">
        <source>Symbol Kinds (can match any)</source>
        <target state="translated">Symbolarten (beliebige Übereinstimmung)</target>
        <note />
      </trans-unit>
      <trans-unit id="Symbol_Specification">
        <source>Symbol Specification</source>
        <target state="translated">Symbolspezifikation</target>
        <note />
      </trans-unit>
      <trans-unit id="Symbol_Specification_colon">
        <source>Symbol Specification:</source>
        <target state="translated">Symbolspezifikation:</target>
        <note />
      </trans-unit>
      <trans-unit id="Symbol_Specification_Title_colon">
        <source>Symbol Specification Title:</source>
        <target state="translated">Titel der Symbolspezifikation:</target>
        <note />
      </trans-unit>
      <trans-unit id="Word_Separator_colon">
        <source>Word Separator:</source>
        <target state="translated">Worttrennzeichen:</target>
        <note />
      </trans-unit>
      <trans-unit id="example">
        <source>example</source>
        <target state="translated">Beispiel</target>
        <note>IdentifierWord_Example and IdentifierWord_Identifier are combined (with prefixes, suffixes, and word separators) into an example identifier name in the NamingStyle UI.</note>
      </trans-unit>
      <trans-unit id="identifier">
        <source>identifier</source>
        <target state="translated">Bezeichner</target>
        <note>IdentifierWord_Example and IdentifierWord_Identifier are combined (with prefixes, suffixes, and word separators) into an example identifier name in the NamingStyle UI.</note>
      </trans-unit>
      <trans-unit id="Install_0">
        <source>Install '{0}'</source>
        <target state="translated">"{0}" installieren</target>
        <note />
      </trans-unit>
      <trans-unit id="Uninstalling_0">
        <source>Uninstalling '{0}'</source>
        <target state="translated">"{0}" wird deinstalliert</target>
        <note />
      </trans-unit>
      <trans-unit id="Uninstalling_0_completed">
        <source>Uninstalling '{0}' completed</source>
        <target state="translated">Deinstallation von "{0}" abgeschlossen</target>
        <note />
      </trans-unit>
      <trans-unit id="Uninstall_0">
        <source>Uninstall '{0}'</source>
        <target state="translated">"{0}" deinstallieren</target>
        <note />
      </trans-unit>
      <trans-unit id="Package_uninstall_failed_colon_0">
        <source>Package uninstall failed: {0}</source>
        <target state="translated">Fehler bei der Paketdeinstallation: {0}</target>
        <note />
      </trans-unit>
      <trans-unit id="Error_encountered_while_loading_the_project_Some_project_features_such_as_full_solution_analysis_for_the_failed_project_and_projects_that_depend_on_it_have_been_disabled">
        <source>Error encountered while loading the project. Some project features, such as full solution analysis for the failed project and projects that depend on it, have been disabled.</source>
        <target state="translated">Fehler beim Laden des Projekts. Einige Projektfeatures (z. B. die vollständige Projektmappenanalyse für das fehlerhafte Projekt und davon abhängige Projekte) wurden deaktiviert.</target>
        <note />
      </trans-unit>
      <trans-unit id="Project_loading_failed">
        <source>Project loading failed.</source>
        <target state="translated">Fehler beim Laden des Projekts.</target>
        <note />
      </trans-unit>
      <trans-unit id="To_see_what_caused_the_issue_please_try_below_1_Close_Visual_Studio_long_paragraph_follows">
        <source>To see what caused the issue, please try below.

1. Close Visual Studio
2. Open a Visual Studio Developer Command Prompt
3. Set environment variable “TraceDesignTime” to true (set TraceDesignTime=true)
4. Delete .vs directory/.suo file
5. Restart VS from the command prompt you set the environment variable (devenv)
6. Open the solution
7. Check '{0}' and look for the failed tasks (FAILED)</source>
        <target state="translated">Führen Sie die unten aufgeführten Aktionen aus, um die Ursache des Problems zu ermitteln.

1. Schließen Sie Visual Studio.
2. Öffnen Sie eine Visual Studio Developer-Eingabeaufforderung.
3. Legen Sie die Umgebungsvariable "TraceDesignTime" auf TRUE fest (set TraceDesignTime=true).
4. Löschen Sie die Datei ".vs directory/.suo".
5. Starten Sie VS über die Eingabeaufforderung neu, in der Sie die Umgebungsvariable festgelegt haben (devenv).
6. Öffnen Sie die Projektmappe.
7. Überprüfen Sie "{0}", und ermitteln Sie die fehlerhaften Tasks (FAILED).</target>
        <note />
      </trans-unit>
      <trans-unit id="Additional_information_colon">
        <source>Additional information:</source>
        <target state="translated">Zusätzliche Informationen:</target>
        <note />
      </trans-unit>
      <trans-unit id="Installing_0_failed_Additional_information_colon_1">
        <source>Installing '{0}' failed.

Additional information: {1}</source>
        <target state="translated">Fehler bei der Installation von "{0}".

Zusätzliche Informationen: {1}</target>
        <note />
      </trans-unit>
      <trans-unit id="Uninstalling_0_failed_Additional_information_colon_1">
        <source>Uninstalling '{0}' failed.

Additional information: {1}</source>
        <target state="translated">Fehler bei der Deinstallation von "{0}".

Zusätzliche Informationen: {1}</target>
        <note />
      </trans-unit>
      <trans-unit id="Move_0_below_1">
        <source>Move {0} below {1}</source>
        <target state="translated">"{0}" unterhalb von "{1}" platzieren</target>
        <note>{0} and {1} are parameter descriptions</note>
      </trans-unit>
      <trans-unit id="Move_0_above_1">
        <source>Move {0} above {1}</source>
        <target state="translated">"{0}" oberhalb von "{1}" platzieren</target>
        <note>{0} and {1} are parameter descriptions</note>
      </trans-unit>
      <trans-unit id="Remove_0">
        <source>Remove {0}</source>
        <target state="translated">"{0}" entfernen</target>
        <note>{0} is a parameter description</note>
      </trans-unit>
      <trans-unit id="Restore_0">
        <source>Restore {0}</source>
        <target state="translated">"{0}" wiederherstellen</target>
        <note>{0} is a parameter description</note>
      </trans-unit>
      <trans-unit id="Re_enable">
        <source>Re-enable</source>
        <target state="translated">Erneut aktivieren</target>
        <note />
      </trans-unit>
      <trans-unit id="Learn_more">
        <source>Learn more</source>
        <target state="translated">Weitere Informationen</target>
        <note />
      </trans-unit>
      <trans-unit id="Prefer_framework_type">
        <source>Prefer framework type</source>
        <target state="translated">Frameworktyp vorziehen</target>
        <note />
      </trans-unit>
      <trans-unit id="Prefer_predefined_type">
        <source>Prefer predefined type</source>
        <target state="translated">Vordefinierten Typ vorziehen</target>
        <note />
      </trans-unit>
      <trans-unit id="Copy_to_Clipboard">
        <source>Copy to Clipboard</source>
        <target state="translated">In Zwischenablage kopieren</target>
        <note />
      </trans-unit>
      <trans-unit id="Close">
        <source>Close</source>
        <target state="translated">Schließen</target>
        <note />
      </trans-unit>
      <trans-unit id="Unknown_parameters">
        <source>&lt;Unknown Parameters&gt;</source>
        <target state="translated">&lt;Unbekannte Parameter&gt;</target>
        <note />
      </trans-unit>
      <trans-unit id="End_of_inner_exception_stack">
        <source>--- End of inner exception stack trace ---</source>
        <target state="translated">--- Ende der inneren Ausnahmestapelüberwachung ---</target>
        <note />
      </trans-unit>
      <trans-unit id="For_locals_parameters_and_members">
        <source>For locals, parameters and members</source>
        <target state="translated">Für lokale Elemente, Parameter und Member</target>
        <note />
      </trans-unit>
      <trans-unit id="For_member_access_expressions">
        <source>For member access expressions</source>
        <target state="translated">Für Memberzugriffsausdrücke</target>
        <note />
      </trans-unit>
      <trans-unit id="Prefer_object_initializer">
        <source>Prefer object initializer</source>
        <target state="translated">Objektinitialisierer vorziehen</target>
        <note />
      </trans-unit>
      <trans-unit id="Expression_preferences_colon">
        <source>Expression preferences:</source>
        <target state="translated">Ausdruckseinstellungen:</target>
        <note />
      </trans-unit>
      <trans-unit id="Block_Structure_Guides">
        <source>Block Structure Guides</source>
        <target state="translated">Führungslinien für Blockstruktur</target>
        <note />
      </trans-unit>
      <trans-unit id="Outlining">
        <source>Outlining</source>
        <target state="translated">Gliederung</target>
        <note />
      </trans-unit>
      <trans-unit id="Show_guides_for_code_level_constructs">
        <source>Show guides for code level constructs</source>
        <target state="translated">Führungslinien für Konstrukte auf Codeebene anzeigen</target>
        <note />
      </trans-unit>
      <trans-unit id="Show_guides_for_comments_and_preprocessor_regions">
        <source>Show guides for comments and preprocessor regions</source>
        <target state="translated">Führungslinien für Kommentare und Präprozessorregionen anzeigen</target>
        <note />
      </trans-unit>
      <trans-unit id="Show_guides_for_declaration_level_constructs">
        <source>Show guides for declaration level constructs</source>
        <target state="translated">Führungslinien für Konstrukte auf Deklarationsebene anzeigen</target>
        <note />
      </trans-unit>
      <trans-unit id="Show_outlining_for_code_level_constructs">
        <source>Show outlining for code level constructs</source>
        <target state="translated">Gliederung für Konstrukte auf Codeebene anzeigen</target>
        <note />
      </trans-unit>
      <trans-unit id="Show_outlining_for_comments_and_preprocessor_regions">
        <source>Show outlining for comments and preprocessor regions</source>
        <target state="translated">Gliederung für Kommentare und Präprozessorregionen anzeigen</target>
        <note />
      </trans-unit>
      <trans-unit id="Show_outlining_for_declaration_level_constructs">
        <source>Show outlining for declaration level constructs</source>
        <target state="translated">Gliederung für Konstrukte auf Deklarationsebene anzeigen</target>
        <note />
      </trans-unit>
      <trans-unit id="Variable_preferences_colon">
        <source>Variable preferences:</source>
        <target state="translated">Variableneinstellungen:</target>
        <note />
      </trans-unit>
      <trans-unit id="Prefer_inlined_variable_declaration">
        <source>Prefer inlined variable declaration</source>
        <target state="translated">Inlinevariablendeklaration vorziehen</target>
        <note />
      </trans-unit>
      <trans-unit id="Use_expression_body_for_methods">
        <source>Use expression body for methods</source>
        <target state="translated">Ausdruckskörper für Methoden verwenden</target>
        <note />
      </trans-unit>
      <trans-unit id="Code_block_preferences_colon">
        <source>Code block preferences:</source>
        <target state="translated">Codeblockeinstellungen:</target>
        <note />
      </trans-unit>
      <trans-unit id="Use_expression_body_for_accessors">
        <source>Use expression body for accessors</source>
        <target state="translated">Ausdruckskörper für Accessoren verwenden</target>
        <note />
      </trans-unit>
      <trans-unit id="Use_expression_body_for_constructors">
        <source>Use expression body for constructors</source>
        <target state="translated">Ausdruckskörper für Konstruktoren verwenden</target>
        <note />
      </trans-unit>
      <trans-unit id="Use_expression_body_for_indexers">
        <source>Use expression body for indexers</source>
        <target state="translated">Ausdruckskörper für Indexer verwenden</target>
        <note />
      </trans-unit>
      <trans-unit id="Use_expression_body_for_operators">
        <source>Use expression body for operators</source>
        <target state="translated">Ausdruckskörper für Operatoren verwenden</target>
        <note />
      </trans-unit>
      <trans-unit id="Use_expression_body_for_properties">
        <source>Use expression body for properties</source>
        <target state="translated">Ausdruckskörper für Eigenschaften verwenden</target>
        <note />
      </trans-unit>
      <trans-unit id="Some_naming_rules_are_incomplete_Please_complete_or_remove_them">
        <source>Some naming rules are incomplete. Please complete or remove them.</source>
        <target state="translated">Einige Benennungsregeln sind unvollständig. Vervollständigen oder entfernen Sie die Regeln.</target>
        <note />
      </trans-unit>
      <trans-unit id="Manage_specifications">
        <source>Manage specifications</source>
        <target state="translated">Spezifikationen verwalten</target>
        <note />
      </trans-unit>
      <trans-unit id="Reorder">
        <source>Reorder</source>
        <target state="translated">Neu anordnen</target>
        <note />
      </trans-unit>
      <trans-unit id="Severity">
        <source>Severity</source>
        <target state="translated">Schweregrad</target>
        <note />
      </trans-unit>
      <trans-unit id="Specification">
        <source>Specification</source>
        <target state="translated">Spezifikation</target>
        <note />
      </trans-unit>
      <trans-unit id="Required_Style">
        <source>Required Style</source>
        <target state="translated">Erforderlicher Stil</target>
        <note />
      </trans-unit>
      <trans-unit id="This_item_cannot_be_deleted_because_it_is_used_by_an_existing_Naming_Rule">
        <source>This item cannot be deleted because it is used by an existing Naming Rule.</source>
        <target state="translated">Dieses Element kann nicht gelöscht werden, weil es von einer vorhandenen Benennungsregel verwendet wird.</target>
        <note />
      </trans-unit>
      <trans-unit id="Prefer_collection_initializer">
        <source>Prefer collection initializer</source>
        <target state="translated">Auflistungsinitialisierer vorziehen</target>
        <note />
      </trans-unit>
      <trans-unit id="Prefer_coalesce_expression">
        <source>Prefer coalesce expression</source>
        <target state="translated">COALESCE-Ausdruck vorziehen</target>
        <note />
      </trans-unit>
      <trans-unit id="Collapse_regions_when_collapsing_to_definitions">
        <source>Collapse #regions when collapsing to definitions</source>
        <target state="translated">#regions beim Reduzieren auf Definitionen zuklappen</target>
        <note />
      </trans-unit>
      <trans-unit id="Prefer_null_propagation">
        <source>Prefer null propagation</source>
        <target state="translated">NULL-Verteilung vorziehen</target>
        <note />
      </trans-unit>
      <trans-unit id="Prefer_explicit_tuple_name">
        <source>Prefer explicit tuple name</source>
        <target state="translated">Expliziten Tupelnamen bevorzugen</target>
        <note />
      </trans-unit>
      <trans-unit id="Description">
        <source>Description</source>
        <target state="translated">Beschreibung</target>
        <note />
      </trans-unit>
      <trans-unit id="Preference">
        <source>Preference</source>
        <target state="translated">Einstellung</target>
        <note />
      </trans-unit>
      <trans-unit id="Implement_Interface_or_Abstract_Class">
        <source>Implement Interface or Abstract Class</source>
        <target state="translated">Schnittstelle oder abstrakte Klasse implementieren</target>
        <note />
      </trans-unit>
      <trans-unit id="For_a_given_symbol_only_the_topmost_rule_with_a_matching_Specification_will_be_applied_Violation_of_that_rules_Required_Style_will_be_reported_at_the_chosen_Severity_level">
        <source>For a given symbol, only the topmost rule with a matching 'Specification' will be applied. Violation of that rule's 'Required Style' will be reported at the chosen 'Severity' level.</source>
        <target state="translated">Für ein vorgegebenes Symbol wird nur die oberste Regel mit einer übereinstimmenden Spezifikation angewendet. Eine Verletzung des erforderlichen Stils für diese Regel wird mit dem gewählten Schweregrad gemeldet.</target>
        <note />
      </trans-unit>
      <trans-unit id="at_the_end">
        <source>at the end</source>
        <target state="translated">am Ende</target>
        <note />
      </trans-unit>
      <trans-unit id="When_inserting_properties_events_and_methods_place_them">
        <source>When inserting properties, events and methods, place them:</source>
        <target state="translated">Eingefügte Eigenschaften, Ereignisse und Methoden hier ablegen:</target>
        <note />
      </trans-unit>
      <trans-unit id="with_other_members_of_the_same_kind">
        <source>with other members of the same kind</source>
        <target state="translated">mit anderen Mitgliedern derselben Art</target>
        <note />
      </trans-unit>
      <trans-unit id="Prefer_braces">
        <source>Prefer braces</source>
        <target state="translated">Geschweifte Klammern bevorzugen</target>
        <note />
      </trans-unit>
      <trans-unit id="Over_colon">
        <source>Over:</source>
        <target state="translated">Gegenüber:</target>
        <note />
      </trans-unit>
      <trans-unit id="Prefer_colon">
        <source>Prefer:</source>
        <target state="translated">Bevorzugen:</target>
        <note />
      </trans-unit>
      <trans-unit id="or">
        <source>or</source>
        <target state="translated">oder</target>
        <note />
      </trans-unit>
      <trans-unit id="built_in_types">
        <source>built-in types</source>
        <target state="translated">integrierte Typen</target>
        <note />
      </trans-unit>
      <trans-unit id="everywhere_else">
        <source>everywhere else</source>
        <target state="translated">überall sonst</target>
        <note />
      </trans-unit>
      <trans-unit id="type_is_apparent_from_assignment_expression">
        <source>type is apparent from assignment expression</source>
        <target state="translated">Typ geht aus Zuweisungsausdruck hervor</target>
        <note />
      </trans-unit>
      <trans-unit id="Get_help_for_0">
        <source>Get help for '{0}'</source>
        <target state="translated">Hilfe zu "{0}" abrufen</target>
        <note />
      </trans-unit>
      <trans-unit id="Get_help_for_0_from_Bing">
        <source>Get help for '{0}' from Bing</source>
        <target state="translated">Hilfe zu "{0}" von Bing abrufen</target>
        <note />
      </trans-unit>
      <trans-unit id="Move_down">
        <source>Move down</source>
        <target state="translated">Nach unten</target>
        <note />
      </trans-unit>
      <trans-unit id="Move_up">
        <source>Move up</source>
        <target state="translated">Nach oben</target>
        <note />
      </trans-unit>
      <trans-unit id="Remove">
        <source>Remove</source>
        <target state="translated">Entfernen</target>
        <note />
      </trans-unit>
      <trans-unit id="Pick_members">
        <source>Pick members</source>
        <target state="translated">Member auswählen</target>
        <note />
      </trans-unit>
      <trans-unit id="Unfortunately_a_process_used_by_Visual_Studio_has_encountered_an_unrecoverable_error_We_recommend_saving_your_work_and_then_closing_and_restarting_Visual_Studio">
        <source>Unfortunately, a process used by Visual Studio has encountered an unrecoverable error.  We recommend saving your work, and then closing and restarting Visual Studio.</source>
        <target state="translated">Leider ist bei einem von Visual Studio verwendeten Prozess ein nicht behebbarer Fehler aufgetreten. Wir empfehlen Ihnen, Ihre Arbeit zu speichern, und Visual Studio anschließend zu schließen und neu zu starten.</target>
        <note />
      </trans-unit>
      <trans-unit id="Add_a_symbol_specification">
        <source>Add a symbol specification</source>
        <target state="translated">Symbolspezifikation hinzufügen</target>
        <note />
      </trans-unit>
      <trans-unit id="Remove_symbol_specification">
        <source>Remove symbol specification</source>
        <target state="translated">Symbolspezifikation entfernen</target>
        <note />
      </trans-unit>
      <trans-unit id="Add_item">
        <source>Add item</source>
        <target state="translated">Element hinzufügen</target>
        <note />
      </trans-unit>
      <trans-unit id="Edit_item">
        <source>Edit item</source>
        <target state="translated">Element bearbeiten</target>
        <note />
      </trans-unit>
      <trans-unit id="Remove_item">
        <source>Remove item</source>
        <target state="translated">Element entfernen</target>
        <note />
      </trans-unit>
      <trans-unit id="Add_a_naming_rule">
        <source>Add a naming rule</source>
        <target state="translated">Benennungsregel hinzufügen</target>
        <note />
      </trans-unit>
      <trans-unit id="Remove_naming_rule">
        <source>Remove naming rule</source>
        <target state="translated">Benennungsregel entfernen</target>
        <note />
      </trans-unit>
      <trans-unit id="VisualStudioWorkspace_TryApplyChanges_cannot_be_called_from_a_background_thread">
        <source>VisualStudioWorkspace.TryApplyChanges cannot be called from a background thread.</source>
        <target state="translated">"VisualStudioWorkspace.TryApplyChanges" kann von einem Hintergrundthread nicht aufgerufen werden.</target>
        <note />
      </trans-unit>
      <trans-unit id="prefer_throwing_properties">
        <source>prefer throwing properties</source>
        <target state="translated">ausgelöste Eigenschaften bevorzugen</target>
        <note />
      </trans-unit>
      <trans-unit id="When_generating_properties">
        <source>When generating properties:</source>
        <target state="translated">Beim Generieren von Eigenschaften:</target>
        <note />
      </trans-unit>
      <trans-unit id="Options">
        <source>Options</source>
        <target state="translated">Optionen</target>
        <note />
      </trans-unit>
      <trans-unit id="Never_show_this_again">
        <source>Never show this again</source>
        <target state="translated">Nicht mehr anzeigen</target>
        <note />
      </trans-unit>
      <trans-unit id="Prefer_simple_default_expression">
        <source>Prefer simple 'default' expression</source>
        <target state="translated">Einfachen "default"-Ausdruck bevorzugen</target>
        <note />
      </trans-unit>
      <trans-unit id="Prefer_inferred_tuple_names">
        <source>Prefer inferred tuple element names</source>
        <target state="translated">Abgeleitete Tupelelementnamen bevorzugen</target>
        <note />
      </trans-unit>
      <trans-unit id="Prefer_inferred_anonymous_type_member_names">
        <source>Prefer inferred anonymous type member names</source>
        <target state="translated">Abgeleitete Membernamen vom anonymen Typ bevorzugen</target>
        <note />
      </trans-unit>
      <trans-unit id="Preview_pane">
        <source>Preview pane</source>
        <target state="translated">Vorschaubereich</target>
        <note />
      </trans-unit>
      <trans-unit id="Analysis">
        <source>Analysis</source>
        <target state="translated">Analyse</target>
        <note />
      </trans-unit>
      <trans-unit id="Enable_full_solution_analysis">
        <source>Enable full solution _analysis</source>
        <target state="translated">Vollständige Lösungs_analyse aktivieren</target>
        <note />
      </trans-unit>
      <trans-unit id="Fade_out_unreachable_code">
        <source>Fade out unreachable code</source>
        <target state="translated">Unerreichbaren Code ausblenden</target>
        <note />
      </trans-unit>
      <trans-unit id="Fading">
        <source>Fading</source>
        <target state="translated">Ausblenden</target>
        <note />
      </trans-unit>
      <trans-unit id="ChangesNotAllowedIFAssemblyHasNotBeenLoaded">
        <source>Changes are not allowed if the assembly has not been loaded.</source>
        <target state="translated">Änderungen sind nicht zulässig, wenn die Assembly nicht geladen wurde.</target>
        <note />
      </trans-unit>
      <trans-unit id="ChangesNotAllowedIfProjectWasntBuildWhenDebuggingStarted">
        <source>Changes are not allowed if the project wasn't built when debugging started.</source>
        <target state="translated">Änderungen sind nicht zulässig, wenn das Projekt nicht beim Starten des Debugvorgangs erstellt wurde.</target>
        <note />
      </trans-unit>
      <trans-unit id="ChangesNotAllowedIfProjectWasntLoadedWhileDebugging">
        <source>Changes are not allowed if the project wasn't loaded and built when debugging started.

'Lightweight solution load' is enabled for the current solution. Disable it to ensure that all projects are loaded when debugging starts.</source>
        <target state="translated">Änderungen sind nicht zulässig, wenn das Projekt nicht beim Start des Debugvorgangs geladen und erstellt wurde.

Für die aktuelle Projektmappe ist die Option "Lightweight-Ladevorgang für Projektmappen" aktiviert. Deaktivieren Sie sie, um sicherzustellen, dass alle Projekte beim Starten des Debugvorgangs geladen werden.</target>
        <note />
      </trans-unit>
      <trans-unit id="ChangesNotAllowedWhileCodeIsRunning">
        <source>Changes are not allowed while code is running.</source>
        <target state="translated">Während der Ausführung von Code sind keine Änderungen zulässig.</target>
        <note />
      </trans-unit>
      <trans-unit id="Prefer_local_function_over_anonymous_function">
        <source>Prefer local function over anonymous function</source>
        <target state="translated">Lokale Funktion gegenüber anonymer Funktion bevorzugen</target>
        <note />
      </trans-unit>
      <trans-unit id="Prefer_deconstructed_variable_declaration">
        <source>Prefer deconstructed variable declaration</source>
        <target state="translated">Dekonstruierte Variablendeklaration vorziehen</target>
        <note />
      </trans-unit>
      <trans-unit id="External_reference_found">
        <source>External reference found</source>
        <target state="translated">Es wurde ein externer Verweis gefunden.</target>
        <note />
      </trans-unit>
      <trans-unit id="No_references_found_to_0">
        <source>No references found to '{0}'</source>
        <target state="translated">Es wurden keine Verweise auf "{0}" gefunden.</target>
        <note />
      </trans-unit>
      <trans-unit id="Search_found_no_results">
        <source>Search found no results</source>
        <target state="translated">Es liegen keine Suchergebnisse vor.</target>
        <note />
      </trans-unit>
      <trans-unit id="analyzer_Prefer_auto_properties">
        <source>Prefer auto properties</source>
        <target state="translated">Automatische Eigenschaften bevorzugen</target>
        <note />
      </trans-unit>
      <trans-unit id="codegen_prefer_auto_properties">
        <source>prefer auto properties</source>
        <target state="translated">automatische Eigenschaften bevorzugen</target>
        <note />
      </trans-unit>
      <trans-unit id="ErrorReadingFile">
        <source>Error while reading file '{0}': {1}</source>
        <target state="translated">Fehler beim Lesen der Datei "{0}": {1}</target>
        <note />
      </trans-unit>
      <trans-unit id="ModuleHasBeenUnloaded">
        <source>Module has been unloaded.</source>
        <target state="translated">Das Modul wurde entladen.</target>
        <note />
      </trans-unit>
      <trans-unit id="CantApplyChangesModuleHasBeenUnloaded">
        <source>Can't apply changes -- module '{0}' has been unloaded.</source>
        <target state="translated">Änderungen können nicht angewendet werden. Das Modul "{0}" wurde entladen.</target>
        <note />
      </trans-unit>
      <trans-unit id="Enable_navigation_to_decompiled_sources">
        <source>Enable navigation to decompiled sources (experimental)</source>
        <target state="translated">Aktivieren der Navigation zu dekompilierten Quellen (experimentell)</target>
        <note />
      </trans-unit>
      <trans-unit id="Decompiler_Legal_Notice_Message">
        <source>IMPORTANT: Visual Studio includes decompiling functionality (“Decompiler”) that enables reproducing source code from binary code. By accessing and using the Decompiler, you agree to the Visual Studio license terms and the terms for the Decompiler below. If you do not agree with these combined terms, do not access or use the Decompiler.
 
You acknowledge that binary code and source code might be protected by copyright and trademark laws.  Before using the Decompiler on any binary code, you need to first:  
(i) confirm that the license terms governing your use of the binary code do not contain a provision which prohibits you from decompiling the software; or
(ii) obtain permission to decompile the binary code from the owner of the software.
 
Your use of the Decompiler is optional.  Microsoft is not responsible and disclaims all liability for your use of the Decompiler that violates any laws or any software license terms which prohibit decompiling of the software.

I agree to all of the foregoing:</source>
        <target state="translated">WICHTIG: Visual Studio umfasst eine Funktionalität für die Dekompilierung ("Decompiler"), der das Reproduzieren von Quellcode aus Binärcode ermöglicht. Indem Sie auf den Decompiler zugreifen und ihn verwenden, stimmen Sie den nachstehend aufgeführten Visual Studio-Lizenzbedingungen und den Bedingungen für den Decompiler zu. Wenn Sie diesen kombinierten Nutzungsbedingungen nicht zustimmen, greifen Sie nicht auf den Decompiler zu, und verwenden Sie ihn nicht.

Sie erkennen an, dass der Binärcode und der Quellcode möglicherweise durch Urheberrechts- und Markengesetze geschützt sind. Bevor Sie den Compiler für Binärcode einsetzen, müssen Sie Folgendes sicherstellen: 
(i) Vergewissern Sie sich, dass die Lizenzbedingungen zur Verwendung des Binärcodes keine Klausel enthalten, die das Dekompilieren der Software verbietet. Oder: 
(ii) Holen Sie beim Besitzer der Software eine Genehmigung zum Dekompilieren des Binärcodes ein.

Die Verwendung des Decompilers ist optional. Microsoft übernimmt keine Verantwortung und lehnt jede Haftung für Ihre Nutzung des Decompilers ab, die gegen Gesetze oder Softwarelizenzbedingungen verstößt, die das Dekompilieren der Software verbieten.

Ich stimme allen vorstehenden Bedingungen zu:</target>
        <note />
      </trans-unit>
      <trans-unit id="Decompiler_Legal_Notice_Title">
        <source>Decompiler Legal Notice</source>
        <target state="translated">Rechtlicher Hinweis zum Decompiler</target>
        <note />
      </trans-unit>
      <trans-unit id="Code_style_header_use_editor_config">
        <source>Your .editorconfig file might override the local settings configured on this page which only apply to your machine. To configure these settings to travel with your solution use EditorConfig files. More info</source>
        <target state="needs-review-translation">Die hier konfigurierten Einstellungen gelten nur für Ihren Computer. Verwenden Sie die .editorconfig-Dateien, um diese Einstellungen in Ihrer Projektmappe zu konfigurieren.</target>
        <note />
      </trans-unit>
      <trans-unit id="Sync_Class_View">
        <source>Sync Class View</source>
        <target state="translated">Synchronisierungsklassenansicht</target>
        <note />
      </trans-unit>
      <trans-unit id="CantApplyChangesUnexpectedError">
        <source>Can't apply changes -- unexpected error: '{0}'</source>
        <target state="translated">Änderungen können nicht angewendet werden -- unerwarteter Fehler: {0}</target>
        <note />
      </trans-unit>
      <trans-unit id="Analyzing_0">
        <source>Analyzing '{0}'</source>
        <target state="translated">"{0}" wird analysiert.</target>
        <note />
      </trans-unit>
      <trans-unit id="Manage_naming_styles">
        <source>Manage naming styles</source>
        <target state="translated">Benennungsstile verwalten</target>
        <note />
      </trans-unit>
      <trans-unit id="Prefer_conditional_expression_over_if_with_assignments">
        <source>Prefer conditional expression over 'if' with assignments</source>
        <target state="translated">Bei Zuweisungen bedingten Ausdruck gegenüber "if" bevorzugen</target>
        <note />
      </trans-unit>
      <trans-unit id="Prefer_conditional_expression_over_if_with_returns">
        <source>Prefer conditional expression over 'if' with returns</source>
        <target state="translated">Bei Rückgaben bedingten Ausdruck gegenüber "if" bevorzugen</target>
        <note />
      </trans-unit>
    </body>
  </file>
</xliff><|MERGE_RESOLUTION|>--- conflicted
+++ resolved
@@ -482,15 +482,14 @@
         <target state="translated">Der nicht verwendete Wert wird explizit verworfen.</target>
         <note />
       </trans-unit>
-<<<<<<< HEAD
       <trans-unit id="Updating_severity">
         <source>Updating severity</source>
         <target state="new">Updating severity</target>
-=======
+        <note />
+      </trans-unit>
       <trans-unit id="Use_editorconfig_compatibility_mode">
         <source>Use .editorconfig compatibility mode (requires restart)</source>
         <target state="new">Use .editorconfig compatibility mode (requires restart)</target>
->>>>>>> 4d749695
         <note />
       </trans-unit>
       <trans-unit id="Use_enhanced_colors_for_C_and_Basic">
