﻿<?xml version="1.0" encoding="utf-8"?>
<xliff xmlns="urn:oasis:names:tc:xliff:document:1.2" xmlns:xsi="http://www.w3.org/2001/XMLSchema-instance" version="1.2" xsi:schemaLocation="urn:oasis:names:tc:xliff:document:1.2 xliff-core-1.2-transitional.xsd">
  <file datatype="xml" source-language="en" target-language="it" original="../ServicesVSResources.resx">
    <body>
      <trans-unit id="A_new_editorconfig_file_was_detected_at_the_root_of_your_solution_Would_you_like_to_make_it_a_solution_item">
        <source>A new .editorconfig file was detected at the root of your solution. Would you like to make it a solution item?</source>
        <target state="translated">È stato rilevato un nuovo file con estensione editorconfig nella radice della soluzione. Impostare come elemento della soluzione?</target>
        <note />
      </trans-unit>
      <trans-unit id="A_new_namespace_will_be_created">
        <source>A new namespace will be created</source>
        <target state="translated">Verrà creato un nuovo spazio dei nomi</target>
        <note />
      </trans-unit>
      <trans-unit id="A_type_and_name_must_be_provided">
        <source>A type and name must be provided.</source>
        <target state="translated">È necessario specificare un tipo e un nome.</target>
        <note />
      </trans-unit>
      <trans-unit id="Add">
        <source>_Add</source>
        <target state="translated">_Aggiungi</target>
        <note>Adding an element to a list</note>
      </trans-unit>
      <trans-unit id="Add_Parameter">
        <source>Add Parameter</source>
        <target state="translated">Aggiungi parametro</target>
        <note />
      </trans-unit>
      <trans-unit id="Add_to_current_file">
        <source>Add to _current file</source>
        <target state="translated">Aggiungi al file _corrente</target>
        <note />
      </trans-unit>
      <trans-unit id="Added_Parameter">
        <source>Added parameter.</source>
        <target state="translated">Parametro aggiunto.</target>
        <note />
      </trans-unit>
      <trans-unit id="Additional_changes_are_needed_to_complete_the_refactoring_Review_changes_below">
        <source>Additional changes are needed to complete the refactoring. Review changes below.</source>
        <target state="translated">Per completare il refactoring, sono necessarie modifiche aggiuntive. Esaminare le modifiche di seguito.</target>
        <note />
      </trans-unit>
      <trans-unit id="All_methods">
        <source>All methods</source>
        <target state="translated">Tutti i metodi</target>
        <note />
      </trans-unit>
      <trans-unit id="All_sources">
        <source>All sources</source>
        <target state="translated">Tutte le origini</target>
        <note />
      </trans-unit>
      <trans-unit id="Allow_colon">
        <source>Allow:</source>
        <target state="translated">Consenti:</target>
        <note />
      </trans-unit>
      <trans-unit id="Always_for_clarity">
        <source>Always for clarity</source>
        <target state="translated">Sempre per chiarezza</target>
        <note />
      </trans-unit>
      <trans-unit id="Apply_0_keymapping_scheme">
        <source>Apply '{0}' keymapping scheme</source>
        <target state="translated">Applica lo schema di mapping dei tasti '{0}'</target>
        <note />
      </trans-unit>
      <trans-unit id="Avoid_expression_statements_that_implicitly_ignore_value">
        <source>Avoid expression statements that implicitly ignore value</source>
        <target state="translated">Evita le istruzioni di espressione che ignorano il valore in modo implicito</target>
        <note />
      </trans-unit>
      <trans-unit id="Avoid_unused_parameters">
        <source>Avoid unused parameters</source>
        <target state="translated">Evita i parametri inutilizzati</target>
        <note />
      </trans-unit>
      <trans-unit id="Avoid_unused_value_assignments">
        <source>Avoid unused value assignments</source>
        <target state="translated">Evita le assegnazioni di valori inutilizzati</target>
        <note />
      </trans-unit>
      <trans-unit id="Back">
        <source>Back</source>
        <target state="translated">Indietro</target>
        <note />
      </trans-unit>
      <trans-unit id="Background_analysis_scope_colon">
        <source>Background analysis scope:</source>
        <target state="translated">Ambito di analisi in background:</target>
        <note />
      </trans-unit>
      <trans-unit id="Bitness32">
        <source>32-bit</source>
        <target state="translated">32 bit</target>
        <note />
      </trans-unit>
      <trans-unit id="Bitness64">
        <source>64-bit</source>
        <target state="translated">64 bit</target>
        <note />
      </trans-unit>
      <trans-unit id="Build_plus_live_analysis_NuGet_package">
        <source>Build + live analysis (NuGet package)</source>
        <target state="translated">Compilazione + analisi in tempo reale (pacchetto NuGet)</target>
        <note />
      </trans-unit>
      <trans-unit id="CSharp_Visual_Basic_Diagnostics_Language_Client">
        <source>C#/Visual Basic Diagnostics Language Client</source>
        <target state="translated">Client del linguaggio di diagnostica C#/Visual Basic</target>
        <note />
      </trans-unit>
      <trans-unit id="CSharp_Visual_Basic_Language_Server_Client">
        <source>C#/Visual Basic Language Server Client</source>
        <target state="translated">Client del server di linguaggio C#/Visual Basic</target>
        <note />
      </trans-unit>
      <trans-unit id="Calculating_dependents">
        <source>Calculating dependents...</source>
        <target state="translated">Calcolo dei dipendenti...</target>
        <note />
      </trans-unit>
      <trans-unit id="Call_site_value">
        <source>Call site value:</source>
        <target state="translated">Valore del sito di chiamata:</target>
        <note />
      </trans-unit>
      <trans-unit id="Callsite">
        <source>Call site</source>
        <target state="translated">Sito di chiamata</target>
        <note />
      </trans-unit>
      <trans-unit id="Code_analysis_completed_for_0">
        <source>Code analysis completed for '{0}'.</source>
        <target state="translated">Esecuzione di Code Analysis completata per '{0}'.</target>
        <note />
      </trans-unit>
      <trans-unit id="Code_analysis_completed_for_Solution">
        <source>Code analysis completed for Solution.</source>
        <target state="translated">Esecuzione di Code Analysis completata per la soluzione.</target>
        <note />
      </trans-unit>
      <trans-unit id="Code_analysis_terminated_before_completion_for_0">
        <source>Code analysis terminated before completion for '{0}'.</source>
        <target state="translated">L'esecuzione di Code Analysis è stata terminata prima del completamento per '{0}'.</target>
        <note />
      </trans-unit>
      <trans-unit id="Code_analysis_terminated_before_completion_for_Solution">
        <source>Code analysis terminated before completion for Solution.</source>
        <target state="translated">L'esecuzione di Code Analysis è stata terminata prima del completamento per la soluzione.</target>
        <note />
      </trans-unit>
      <trans-unit id="Color_hints">
        <source>Color hints</source>
        <target state="translated">Suggerimenti per i colori</target>
        <note />
      </trans-unit>
      <trans-unit id="Colorize_regular_expressions">
        <source>Colorize regular expressions</source>
        <target state="translated">Colora espressioni regolari</target>
        <note />
      </trans-unit>
      <trans-unit id="Comments">
        <source>Comments</source>
        <target state="translated">Commenti</target>
        <note />
      </trans-unit>
      <trans-unit id="Containing_member">
        <source>Containing Member</source>
        <target state="translated">Membro contenitore</target>
        <note />
      </trans-unit>
      <trans-unit id="Containing_type">
        <source>Containing Type</source>
        <target state="translated">Tipo contenitore</target>
        <note />
      </trans-unit>
      <trans-unit id="Current_document">
        <source>Current document</source>
        <target state="translated">Documento corrente</target>
        <note />
      </trans-unit>
      <trans-unit id="Current_parameter">
        <source>Current parameter</source>
        <target state="translated">Parametro corrente</target>
        <note />
      </trans-unit>
      <trans-unit id="Display_all_hints_while_pressing_Alt_F1">
        <source>Display all hints while pressing Alt+F1</source>
        <target state="translated">Visualizza tutti i suggerimenti quando si preme ALT+F1</target>
        <note />
      </trans-unit>
      <trans-unit id="Display_inline_parameter_name_hints">
        <source>Disp_lay inline parameter name hints</source>
        <target state="translated">Visua_lizza suggerimenti per i nomi di parametro inline</target>
        <note />
      </trans-unit>
      <trans-unit id="Display_inline_type_hints">
        <source>Display inline type hints</source>
        <target state="translated">Visualizza suggerimenti di tipo inline</target>
        <note />
      </trans-unit>
      <trans-unit id="Edit">
        <source>_Edit</source>
        <target state="translated">_Modifica</target>
        <note />
      </trans-unit>
      <trans-unit id="Edit_0">
        <source>Edit {0}</source>
        <target state="translated">Modifica {0}</target>
        <note>{0} is a parameter description</note>
      </trans-unit>
      <trans-unit id="Editor_Color_Scheme">
        <source>Editor Color Scheme</source>
        <target state="translated">Combinazione colori editor</target>
        <note />
      </trans-unit>
      <trans-unit id="Editor_color_scheme_options_are_only_available_when_using_a_color_theme_bundled_with_Visual_Studio_The_color_theme_can_be_configured_from_the_Environment_General_options_page">
        <source>Editor color scheme options are only available when using a color theme bundled with Visual Studio. The color theme can be configured from the Environment &gt; General options page.</source>
        <target state="translated">Le opzioni della combinazione colori dell'editor sono disponibili solo quando si usa un tema colori fornito con Visual Studio. È possibile configurare il tema colore nella pagina Ambiente &gt; Opzioni generali.</target>
        <note />
      </trans-unit>
      <trans-unit id="Element_is_not_valid">
        <source>Element is not valid.</source>
        <target state="translated">L'elemento non è valido.</target>
        <note />
      </trans-unit>
      <trans-unit id="Enable_Razor_pull_diagnostics_experimental_requires_restart">
        <source>Enable Razor 'pull' diagnostics (experimental, requires restart)</source>
        <target state="translated">Abilita diagnostica 'pull' di Razor (sperimentale, richiede il riavvio)</target>
        <note />
      </trans-unit>
      <trans-unit id="Enable_pull_diagnostics_experimental_requires_restart">
        <source>Enable 'pull' diagnostics (experimental, requires restart)</source>
        <target state="translated">Abilita diagnostica 'pull' (sperimentale, richiede il riavvio)</target>
        <note />
      </trans-unit>
      <trans-unit id="Enter_a_call_site_value_or_choose_a_different_value_injection_kind">
        <source>Enter a call site value or choose a different value injection kind</source>
        <target state="translated">Immettere un valore per il sito di chiamata o scegliere un tipo di inserimento valori diverso</target>
        <note />
      </trans-unit>
      <trans-unit id="Entire_repository">
        <source>Entire repository</source>
        <target state="translated">Intero repository</target>
        <note />
      </trans-unit>
      <trans-unit id="Entire_solution">
        <source>Entire solution</source>
        <target state="translated">Intera soluzione</target>
        <note />
      </trans-unit>
      <trans-unit id="Evaluating_0_tasks_in_queue">
        <source>Evaluating ({0} tasks in queue)</source>
        <target state="translated">In fase di valutazione ({0} attività in coda)</target>
        <note />
      </trans-unit>
      <trans-unit id="Extract_Base_Class">
        <source>Extract Base Class</source>
        <target state="translated">Estrai classe di base</target>
        <note />
      </trans-unit>
      <trans-unit id="Finish">
        <source>Finish</source>
        <target state="translated">Fine</target>
        <note />
      </trans-unit>
      <trans-unit id="Generate_dot_editorconfig_file_from_settings">
        <source>Generate .editorconfig file from settings</source>
        <target state="translated">Genera file con estensione editorconfig dalle impostazioni</target>
        <note />
      </trans-unit>
      <trans-unit id="Highlight_related_components_under_cursor">
        <source>Highlight related components under cursor</source>
        <target state="translated">Evidenzia i componenti correlati sotto il cursore</target>
        <note />
      </trans-unit>
      <trans-unit id="In_other_operators">
        <source>In other operators</source>
        <target state="translated">In altri operatori</target>
        <note />
      </trans-unit>
      <trans-unit id="Index">
        <source>Index</source>
        <target state="translated">Indice</target>
        <note>Index of parameter in original signature</note>
      </trans-unit>
      <trans-unit id="Infer_from_context">
        <source>Infer from context</source>
        <target state="translated">Deduci dal contesto</target>
        <note />
      </trans-unit>
      <trans-unit id="Indexed_in_organization">
        <source>Indexed in organization</source>
        <target state="translated">Indicizzata nell'organizzazione</target>
        <note />
      </trans-unit>
      <trans-unit id="Indexed_in_repo">
        <source>Indexed in repo</source>
        <target state="translated">Indicizzata nel repository</target>
        <note />
      </trans-unit>
      <trans-unit id="Inline_Hints_experimental">
        <source>Inline Hints (experimental)</source>
        <target state="translated">Suggerimenti inline (sperimentale)</target>
        <note />
      </trans-unit>
      <trans-unit id="Inserting_call_site_value_0">
        <source>Inserting call site value '{0}'</source>
        <target state="translated">Inserimento del valore '{0}' del sito di chiamata</target>
        <note />
      </trans-unit>
      <trans-unit id="Install_Microsoft_recommended_Roslyn_analyzers_which_provide_additional_diagnostics_and_fixes_for_common_API_design_security_performance_and_reliability_issues">
        <source>Install Microsoft-recommended Roslyn analyzers, which provide additional diagnostics and fixes for common API design, security, performance, and reliability issues</source>
        <target state="translated">Installare gli analizzatori Roslyn consigliati da Microsoft, che offrono ulteriori funzionalità di diagnostica e correzioni per problemi comuni di sicurezza, prestazioni, affidabilità e progettazione di API</target>
        <note />
      </trans-unit>
      <trans-unit id="Interface_cannot_have_field">
        <source>Interface cannot have field.</source>
        <target state="translated">L'interfaccia non può contenere il campo.</target>
        <note />
      </trans-unit>
      <trans-unit id="IntroduceUndefinedTodoVariables">
        <source>Introduce undefined TODO variables</source>
        <target state="translated">Introduci variabili TODO non definite</target>
        <note>"TODO" is an indicator that more work should be done at the location where the TODO is inserted</note>
      </trans-unit>
      <trans-unit id="Item_origin">
        <source>Item origin</source>
        <target state="translated">Origine dell'elemento</target>
        <note />
      </trans-unit>
      <trans-unit id="Keep_all_parentheses_in_colon">
        <source>Keep all parentheses in:</source>
        <target state="translated">Mantieni tutte le parentesi in:</target>
        <note />
      </trans-unit>
      <trans-unit id="Kind">
        <source>Kind</source>
        <target state="translated">Tipo</target>
        <note />
      </trans-unit>
      <trans-unit id="Live_Share_CSharp_Visual_Basic_Language_Server_Client">
        <source>Live Share C#/Visual Basic Language Server Client</source>
        <target state="translated">Client del server di linguaggio C#/Visual Basic di Live Share</target>
        <note>'Live Share' is a product name and does not need to be localized.</note>
      </trans-unit>
      <trans-unit id="Live_analysis_VSIX_extension">
        <source>Live analysis (VSIX extension)</source>
        <target state="translated">Analisi in tempo reale (estensione VSIX)</target>
        <note />
      </trans-unit>
      <trans-unit id="Loaded_items">
        <source>Loaded items</source>
        <target state="translated">Elementi caricati</target>
        <note />
      </trans-unit>
      <trans-unit id="Loaded_solution">
        <source>Loaded solution</source>
        <target state="translated">Soluzione caricata</target>
        <note />
      </trans-unit>
      <trans-unit id="Local">
        <source>Local</source>
        <target state="translated">Locale</target>
        <note />
      </trans-unit>
      <trans-unit id="Local_metadata">
        <source>Local metadata</source>
        <target state="translated">Metadati locali</target>
        <note />
      </trans-unit>
      <trans-unit id="Make_0_abstract">
        <source>Make '{0}' abstract</source>
        <target state="translated">Rendi astratto '{0}'</target>
        <note />
      </trans-unit>
      <trans-unit id="Make_abstract">
        <source>Make abstract</source>
        <target state="translated">Rendi astratto</target>
        <note />
      </trans-unit>
      <trans-unit id="Members">
        <source>Members</source>
        <target state="translated">Membri</target>
        <note />
      </trans-unit>
      <trans-unit id="Modifier_preferences_colon">
        <source>Modifier preferences:</source>
        <target state="translated">Preferenze per modificatore:</target>
        <note />
      </trans-unit>
      <trans-unit id="Move_to_namespace">
        <source>Move to Namespace</source>
        <target state="translated">Sposta nello spazio dei nomi</target>
        <note />
      </trans-unit>
      <trans-unit id="Name_conflicts_with_an_existing_type_name">
        <source>Name conflicts with an existing type name.</source>
        <target state="translated">Il nome è in conflitto con un nome di tipo esistente.</target>
        <note />
      </trans-unit>
      <trans-unit id="Name_is_not_a_valid_0_identifier">
        <source>Name is not a valid {0} identifier.</source>
        <target state="translated">Il nome non è un identificatore {0} valido.</target>
        <note />
      </trans-unit>
      <trans-unit id="Namespace">
        <source>Namespace</source>
        <target state="translated">Spazio dei nomi</target>
        <note />
      </trans-unit>
      <trans-unit id="Namespace_0">
        <source>Namespace: '{0}'</source>
        <target state="translated">Spazio dei nomi: '{0}'</target>
        <note />
      </trans-unit>
      <trans-unit id="NamingSpecification_CSharp_Class">
        <source>class</source>
        <target state="new">class</target>
        <note>{Locked} This string can be found under "Tools | Options | Text Editor | C# | Code Style | Naming | Manage Specifications | + | Symbol kinds". All of the "NamingSpecification_CSharp_*" strings represent language constructs, and some of them are also actual keywords (including this one).</note>
      </trans-unit>
      <trans-unit id="NamingSpecification_CSharp_Delegate">
        <source>delegate</source>
        <target state="new">delegate</target>
        <note>{Locked} This string can be found under "Tools | Options | Text Editor | C# | Code Style | Naming | Manage Specifications | + | Symbol kinds". All of the "NamingSpecification_CSharp_*" strings represent language constructs, and some of them are also actual keywords (including this one).</note>
      </trans-unit>
      <trans-unit id="NamingSpecification_CSharp_Enum">
        <source>enum</source>
        <target state="new">enum</target>
        <note>{Locked} This string can be found under "Tools | Options | Text Editor | C# | Code Style | Naming | Manage Specifications | + | Symbol kinds". All of the "NamingSpecification_CSharp_*" strings represent language constructs, and some of them are also actual keywords (including this one).</note>
      </trans-unit>
      <trans-unit id="NamingSpecification_CSharp_Event">
        <source>event</source>
        <target state="new">event</target>
        <note>{Locked} This string can be found under "Tools | Options | Text Editor | C# | Code Style | Naming | Manage Specifications | + | Symbol kinds". All of the "NamingSpecification_CSharp_*" strings represent language constructs, and some of them are also actual keywords (including this one).</note>
      </trans-unit>
      <trans-unit id="NamingSpecification_CSharp_Field">
        <source>field</source>
        <target state="translated">campo</target>
        <note>This string can be found under "Tools | Options | Text Editor | C# | Code Style | Naming | Manage Specifications | + | Symbol kinds". All of the "NamingSpecification_CSharp_*" strings represent language constructs, and some of them are also actual keywords (NOT this one). Refers to the C# programming language concept of a "field" (which stores data).</note>
      </trans-unit>
      <trans-unit id="NamingSpecification_CSharp_Interface">
        <source>interface</source>
        <target state="new">interface</target>
        <note>{Locked} This string can be found under "Tools | Options | Text Editor | C# | Code Style | Naming | Manage Specifications | + | Symbol kinds". All of the "NamingSpecification_CSharp_*" strings represent language constructs, and some of them are also actual keywords (including this one).</note>
      </trans-unit>
      <trans-unit id="NamingSpecification_CSharp_Local">
        <source>local</source>
        <target state="translated">variabile locale</target>
        <note>This string can be found under "Tools | Options | Text Editor | C# | Code Style | Naming | Manage Specifications | + | Symbol kinds". All of the "NamingSpecification_CSharp_*" strings represent language constructs, and some of them are also actual keywords (NOT this one). Refers to the C# language concept of a "local variable".</note>
      </trans-unit>
      <trans-unit id="NamingSpecification_CSharp_LocalFunction">
        <source>local function</source>
        <target state="translated">funzione locale</target>
        <note>This string can be found under "Tools | Options | Text Editor | C# | Code Style | Naming | Manage Specifications | + | Symbol kinds". All of the "NamingSpecification_CSharp_*" strings represent language constructs, and some of them are also actual keywords (NOT this one). Refers to the C# language concept of a "local function" that exists locally within another function.</note>
      </trans-unit>
      <trans-unit id="NamingSpecification_CSharp_Method">
        <source>method</source>
        <target state="translated">metodo</target>
        <note>This string can be found under "Tools | Options | Text Editor | C# | Code Style | Naming | Manage Specifications | + | Symbol kinds". All of the "NamingSpecification_CSharp_*" strings represent language constructs, and some of them are also actual keywords (NOT this one). Refers to the C# language concept of a "method" that can be called by other code.</note>
      </trans-unit>
      <trans-unit id="NamingSpecification_CSharp_Namespace">
        <source>namespace</source>
        <target state="new">namespace</target>
        <note>{Locked} This string can be found under "Tools | Options | Text Editor | C# | Code Style | Naming | Manage Specifications | + | Symbol kinds". All of the "NamingSpecification_CSharp_*" strings represent language constructs, and some of them are also actual keywords (including this one).</note>
      </trans-unit>
      <trans-unit id="NamingSpecification_CSharp_Parameter">
        <source>parameter</source>
        <target state="translated">parametro</target>
        <note>This string can be found under "Tools | Options | Text Editor | C# | Code Style | Naming | Manage Specifications | + | Symbol kinds". All of the "NamingSpecification_CSharp_*" strings represent language constructs, and some of them are also actual keywords (NOT this one). Refers to the C# language concept of a "parameter" being passed to a method.</note>
      </trans-unit>
      <trans-unit id="NamingSpecification_CSharp_Property">
        <source>property</source>
        <target state="translated">proprietà</target>
        <note>This string can be found under "Tools | Options | Text Editor | C# | Code Style | Naming | Manage Specifications | + | Symbol kinds". All of the "NamingSpecification_CSharp_*" strings represent language constructs, and some of them are also actual keywords (NOT this one). Refers to the C# language concept of a "property" (which allows for the retrieval of data).</note>
      </trans-unit>
      <trans-unit id="NamingSpecification_CSharp_Struct">
        <source>struct</source>
        <target state="new">struct</target>
        <note>{Locked} This string can be found under "Tools | Options | Text Editor | C# | Code Style | Naming | Manage Specifications | + | Symbol kinds". All of the "NamingSpecification_CSharp_*" strings represent language constructs, and some of them are also actual keywords (including this one).</note>
      </trans-unit>
      <trans-unit id="NamingSpecification_CSharp_TypeParameter">
        <source>type parameter</source>
        <target state="translated">parametro di tipo</target>
        <note>This string can be found under "Tools | Options | Text Editor | C# | Code Style | Naming | Manage Specifications | + | Symbol kinds". All of the "NamingSpecification_CSharp_*" strings represent language constructs, and some of them are also actual keywords (NOT this one). Refers to the C# language concept of a "type parameter".</note>
      </trans-unit>
      <trans-unit id="NamingSpecification_VisualBasic_Class">
        <source>Class</source>
        <target state="new">Class</target>
        <note>{Locked} This string can be found under "Tools | Options | Text Editor | Basic | Code Style | Naming | Manage Specifications | + | Symbol kinds". All of the "NamingSpecification_VisualBasic_*" strings represent language constructs, and some of them are also actual keywords (including this one).</note>
      </trans-unit>
      <trans-unit id="NamingSpecification_VisualBasic_Delegate">
        <source>Delegate</source>
        <target state="new">Delegate</target>
        <note>{Locked} This string can be found under "Tools | Options | Text Editor | Basic | Code Style | Naming | Manage Specifications | + | Symbol kinds". All of the "NamingSpecification_VisualBasic_*" strings represent language constructs, and some of them are also actual keywords (including this one).</note>
      </trans-unit>
      <trans-unit id="NamingSpecification_VisualBasic_Enum">
        <source>Enum</source>
        <target state="new">Enum</target>
        <note>{Locked} This string can be found under "Tools | Options | Text Editor | Basic | Code Style | Naming | Manage Specifications | + | Symbol kinds". All of the "NamingSpecification_VisualBasic_*" strings represent language constructs, and some of them are also actual keywords (including this one).</note>
      </trans-unit>
      <trans-unit id="NamingSpecification_VisualBasic_Event">
        <source>Event</source>
        <target state="new">Event</target>
        <note>{Locked} This string can be found under "Tools | Options | Text Editor | Basic | Code Style | Naming | Manage Specifications | + | Symbol kinds". All of the "NamingSpecification_VisualBasic_*" strings represent language constructs, and some of them are also actual keywords (including this one).</note>
      </trans-unit>
      <trans-unit id="NamingSpecification_VisualBasic_Field">
        <source>Field</source>
        <target state="translated">Campo</target>
        <note>This string can be found under "Tools | Options | Text Editor | Basic | Code Style | Naming | Manage Specifications | + | Symbol kinds". All of the "NamingSpecification_VisualBasic_*" strings represent language constructs, and some of them are also actual keywords (NOT this one). Refers to the Visual Basic language concept of a "field" (which stores data).</note>
      </trans-unit>
      <trans-unit id="NamingSpecification_VisualBasic_Interface">
        <source>Interface</source>
        <target state="new">Interface</target>
        <note>{Locked} This string can be found under "Tools | Options | Text Editor | Basic | Code Style | Naming | Manage Specifications | + | Symbol kinds". All of the "NamingSpecification_VisualBasic_*" strings represent language constructs, and some of them are also actual keywords (including this one).</note>
      </trans-unit>
      <trans-unit id="NamingSpecification_VisualBasic_Local">
        <source>Local</source>
        <target state="translated">Locale</target>
        <note>This string can be found under "Tools | Options | Text Editor | Basic | Code Style | Naming | Manage Specifications | + | Symbol kinds". All of the "NamingSpecification_VisualBasic_*" strings represent language constructs, and some of them are also actual keywords (NOT this one). Refers to the Visual Basic language concept of a "local variable".</note>
      </trans-unit>
      <trans-unit id="NamingSpecification_VisualBasic_Method">
        <source>Method</source>
        <target state="translated">metodo</target>
        <note>This string can be found under "Tools | Options | Text Editor | Basic | Code Style | Naming | Manage Specifications | + | Symbol kinds". All of the "NamingSpecification_VisualBasic_*" strings represent language constructs, and some of them are also actual keywords (NOT this one). Refers to the Visual Basic language concept of a "method".</note>
      </trans-unit>
      <trans-unit id="NamingSpecification_VisualBasic_Module">
        <source>Module</source>
        <target state="new">Module</target>
        <note>{Locked} This string can be found under "Tools | Options | Text Editor | Basic | Code Style | Naming | Manage Specifications | + | Symbol kinds". All of the "NamingSpecification_VisualBasic_*" strings represent language constructs, and some of them are also actual keywords (including this one).</note>
      </trans-unit>
      <trans-unit id="NamingSpecification_VisualBasic_Namespace">
        <source>Namespace</source>
        <target state="new">Namespace</target>
        <note>{Locked} This string can be found under "Tools | Options | Text Editor | Basic | Code Style | Naming | Manage Specifications | + | Symbol kinds". All of the "NamingSpecification_VisualBasic_*" strings represent language constructs, and some of them are also actual keywords (including this one).</note>
      </trans-unit>
      <trans-unit id="NamingSpecification_VisualBasic_Parameter">
        <source>Parameter</source>
        <target state="translated">Parametro</target>
        <note>This string can be found under "Tools | Options | Text Editor | Basic | Code Style | Naming | Manage Specifications | + | Symbol kinds". All of the "NamingSpecification_VisualBasic_*" strings represent language constructs, and some of them are also actual keywords (NOT this one). Refers to the Visual Basic language concept of a "parameter" which can be passed to a method.</note>
      </trans-unit>
      <trans-unit id="NamingSpecification_VisualBasic_Property">
        <source>Property</source>
        <target state="new">Property</target>
        <note>{Locked} This string can be found under "Tools | Options | Text Editor | Basic | Code Style | Naming | Manage Specifications | + | Symbol kinds". All of the "NamingSpecification_VisualBasic_*" strings represent language constructs, and some of them are also actual keywords (including this one).</note>
      </trans-unit>
      <trans-unit id="NamingSpecification_VisualBasic_Structure">
        <source>Structure</source>
        <target state="new">Structure</target>
        <note>{Locked} This string can be found under "Tools | Options | Text Editor | Basic | Code Style | Naming | Manage Specifications | + | Symbol kinds". All of the "NamingSpecification_VisualBasic_*" strings represent language constructs, and some of them are also actual keywords (including this one).</note>
      </trans-unit>
      <trans-unit id="NamingSpecification_VisualBasic_TypeParameter">
        <source>Type Parameter</source>
        <target state="translated">Parametro di tipo</target>
        <note>This string can be found under "Tools | Options | Text Editor | Basic | Code Style | Naming | Manage Specifications | + | Symbol kinds". All of the "NamingSpecification_VisualBasic_*" strings represent language constructs, and some of them are also actual keywords (NOT this one). Refers to the Visual Basic language concept of a "type parameter".</note>
      </trans-unit>
      <trans-unit id="Naming_rules">
        <source>Naming rules</source>
        <target state="translated">Regole di denominazione</target>
        <note />
      </trans-unit>
      <trans-unit id="Never_if_unnecessary">
        <source>Never if unnecessary</source>
        <target state="translated">Mai se non necessario</target>
        <note />
      </trans-unit>
      <trans-unit id="New_Type_Name_colon">
        <source>New Type Name:</source>
        <target state="translated">Nuovo nome di tipo:</target>
        <note />
      </trans-unit>
      <trans-unit id="Non_public_methods">
        <source>Non-public methods</source>
        <target state="translated">Metodi non pubblici</target>
        <note />
      </trans-unit>
      <trans-unit id="None">
        <source>None</source>
        <target state="translated">Nessuno</target>
        <note />
      </trans-unit>
      <trans-unit id="Omit_only_for_optional_parameters">
        <source>Omit (only for optional parameters)</source>
        <target state="translated">Ometti (solo per parametri facoltativi)</target>
        <note />
      </trans-unit>
      <trans-unit id="Open_documents">
        <source>Open documents</source>
        <target state="translated">Documenti aperti</target>
        <note />
      </trans-unit>
      <trans-unit id="Optional_parameters_must_provide_a_default_value">
        <source>Optional parameters must provide a default value</source>
        <target state="translated">I parametri facoltativi devono specificare un valore predefinito</target>
        <note />
      </trans-unit>
      <trans-unit id="Optional_with_default_value_colon">
        <source>Optional with default value:</source>
        <target state="translated">Facoltativo con valore predefinito:</target>
        <note />
      </trans-unit>
      <trans-unit id="Other">
        <source>Others</source>
        <target state="translated">Altri</target>
        <note />
      </trans-unit>
      <trans-unit id="Parameter_Details">
        <source>Parameter Details</source>
        <target state="translated">Dettagli parametro</target>
        <note />
      </trans-unit>
      <trans-unit id="Parameter_Name">
        <source>Parameter name:</source>
        <target state="translated">Nome del parametro:</target>
        <note />
      </trans-unit>
      <trans-unit id="Parameter_information">
        <source>Parameter information</source>
        <target state="translated">Informazioni sui parametri</target>
        <note />
      </trans-unit>
      <trans-unit id="Parameter_kind">
        <source>Parameter kind</source>
        <target state="translated">Tipo di parametro</target>
        <note />
      </trans-unit>
      <trans-unit id="Parameter_name_contains_invalid_characters">
        <source>Parameter name contains invalid character(s).</source>
        <target state="translated">Il nome del parametro contiene caratteri non validi.</target>
        <note />
      </trans-unit>
      <trans-unit id="Parameter_preferences_colon">
        <source>Parameter preferences:</source>
        <target state="translated">Preferenze per parametri:</target>
        <note />
      </trans-unit>
      <trans-unit id="Parameter_type_contains_invalid_characters">
        <source>Parameter type contains invalid character(s).</source>
        <target state="translated">Il tipo del parametro contiene caratteri non validi.</target>
        <note />
      </trans-unit>
      <trans-unit id="Parentheses_preferences_colon">
        <source>Parentheses preferences:</source>
        <target state="translated">Preferenze per parentesi:</target>
        <note />
      </trans-unit>
      <trans-unit id="Paused_0_tasks_in_queue">
        <source>Paused ({0} tasks in queue)</source>
        <target state="translated">Sospeso ({0} attività in coda)</target>
        <note />
      </trans-unit>
      <trans-unit id="Please_enter_a_type_name">
        <source>Please enter a type name</source>
        <target state="translated">Immettere un nome di tipo</target>
        <note>"Type" is the programming language concept</note>
      </trans-unit>
      <trans-unit id="Prefer_System_HashCode_in_GetHashCode">
        <source>Prefer 'System.HashCode' in 'GetHashCode'</source>
        <target state="translated">Preferisci 'System.HashCode' in 'GetHashCode'</target>
        <note />
      </trans-unit>
      <trans-unit id="Prefer_compound_assignments">
        <source>Prefer compound assignments</source>
        <target state="translated">Preferisci assegnazioni composte</target>
        <note />
      </trans-unit>
      <trans-unit id="Prefer_index_operator">
        <source>Prefer index operator</source>
        <target state="translated">Preferisci operatore di indice</target>
        <note />
      </trans-unit>
      <trans-unit id="Prefer_range_operator">
        <source>Prefer range operator</source>
        <target state="translated">Preferisci operatore di intervallo</target>
        <note />
      </trans-unit>
      <trans-unit id="Prefer_readonly_fields">
        <source>Prefer readonly fields</source>
        <target state="translated">Preferisci campi readonly</target>
        <note />
      </trans-unit>
      <trans-unit id="Prefer_simple_using_statement">
        <source>Prefer simple 'using' statement</source>
        <target state="translated">Preferisci l'istruzione 'using' semplice</target>
        <note />
      </trans-unit>
      <trans-unit id="Prefer_simplified_boolean_expressions">
        <source>Prefer simplified boolean expressions</source>
        <target state="translated">Preferisci espressioni booleane semplificate</target>
        <note />
      </trans-unit>
      <trans-unit id="Prefer_static_local_functions">
        <source>Prefer static local functions</source>
        <target state="translated">Preferisci funzioni locali statiche</target>
        <note />
      </trans-unit>
      <trans-unit id="Pull_Members_Up">
        <source>Pull Members Up</source>
        <target state="translated">Recupera membri</target>
        <note />
      </trans-unit>
      <trans-unit id="Razor_CSharp_Language_Server_Client">
        <source>Razor C# Language Server Client</source>
        <target state="translated">Client del server di linguaggio Razor C#</target>
        <note />
      </trans-unit>
      <trans-unit id="Regular_Expressions">
        <source>Regular Expressions</source>
        <target state="translated">Espressioni regolari</target>
        <note />
      </trans-unit>
      <trans-unit id="Rename_0_to_1">
        <source>Rename {0} to {1}</source>
        <target state="translated">Rinomina {0} in {1}</target>
        <note />
      </trans-unit>
      <trans-unit id="Report_invalid_regular_expressions">
        <source>Report invalid regular expressions</source>
        <target state="translated">Segnala espressioni regolari non valide</target>
        <note />
      </trans-unit>
      <trans-unit id="Repository">
        <source>Repository</source>
        <target state="translated">Repository</target>
        <note />
      </trans-unit>
      <trans-unit id="Required">
        <source>Required</source>
        <target state="translated">Obbligatorio</target>
        <note />
      </trans-unit>
      <trans-unit id="Requires_System_HashCode_be_present_in_project">
        <source>Requires 'System.HashCode' be present in project</source>
        <target state="translated">Richiede la presenza di 'System.HashCode' nel progetto</target>
        <note />
      </trans-unit>
      <trans-unit id="Reset_Visual_Studio_default_keymapping">
        <source>Reset Visual Studio default keymapping</source>
        <target state="translated">Reimposta il mapping dei tasti predefinito di Visual Studio</target>
        <note />
      </trans-unit>
      <trans-unit id="Review_Changes">
        <source>Review Changes</source>
        <target state="translated">Esamina modifiche</target>
        <note />
      </trans-unit>
      <trans-unit id="Run_Code_Analysis_on_0">
        <source>Run Code Analysis on {0}</source>
        <target state="translated">Esegui Code Analysis su {0}</target>
        <note />
      </trans-unit>
      <trans-unit id="Running_code_analysis_for_0">
        <source>Running code analysis for '{0}'...</source>
        <target state="translated">Esecuzione di Code Analysis per '{0}'...</target>
        <note />
      </trans-unit>
      <trans-unit id="Running_code_analysis_for_Solution">
        <source>Running code analysis for Solution...</source>
        <target state="translated">Esecuzione di Code Analysis per la soluzione...</target>
        <note />
      </trans-unit>
      <trans-unit id="Running_low_priority_background_processes">
        <source>Running low priority background processes</source>
        <target state="translated">Esecuzione di processi in background con priorità bassa</target>
        <note />
      </trans-unit>
      <trans-unit id="Save_dot_editorconfig_file">
        <source>Save .editorconfig file</source>
        <target state="translated">Salva file con estensione editorconfig</target>
        <note />
      </trans-unit>
      <trans-unit id="Select_destination">
        <source>Select destination</source>
        <target state="translated">Seleziona destinazione</target>
        <note />
      </trans-unit>
      <trans-unit id="Select_Dependents">
        <source>Select _Dependents</source>
        <target state="translated">Seleziona _dipendenti</target>
        <note />
      </trans-unit>
      <trans-unit id="Select_Public">
        <source>Select _Public</source>
        <target state="translated">Seleziona _pubblici</target>
        <note />
      </trans-unit>
      <trans-unit id="Select_destination_and_members_to_pull_up">
        <source>Select destination and members to pull up.</source>
        <target state="translated">Selezionare la destinazione e i membri da recuperare.</target>
        <note />
      </trans-unit>
      <trans-unit id="Select_destination_colon">
        <source>Select destination:</source>
        <target state="translated">Selezionare la destinazione:</target>
        <note />
      </trans-unit>
      <trans-unit id="Select_member">
        <source>Select member</source>
        <target state="translated">Seleziona membro</target>
        <note />
      </trans-unit>
      <trans-unit id="Select_members_colon">
        <source>Select members:</source>
        <target state="translated">Selezionare i membri:</target>
        <note />
      </trans-unit>
      <trans-unit id="Show_completion_list">
        <source>Show completion list</source>
        <target state="translated">Mostra l'elenco di completamento</target>
        <note />
      </trans-unit>
      <trans-unit id="Show_hints_for_everything_else">
        <source>Show hints for everything else</source>
        <target state="translated">Mostra suggerimenti per tutto il resto</target>
        <note />
      </trans-unit>
      <trans-unit id="Show_hints_for_implicit_object_creation">
        <source>Show hints for implicit object creation</source>
<<<<<<< HEAD
        <target state="new">Show hints for implicit object creation</target>
=======
        <target state="translated">Mostra i suggerimenti per la creazione implicita di oggetti</target>
>>>>>>> 27b636fe
        <note />
      </trans-unit>
      <trans-unit id="Show_hints_for_lambda_parameter_types">
        <source>Show hints for lambda parameter types</source>
        <target state="translated">Mostra suggerimenti per i tipi di parametro lambda</target>
        <note />
      </trans-unit>
      <trans-unit id="Show_hints_for_literals">
        <source>Show hints for literals</source>
        <target state="translated">Mostra suggerimenti per i valori letterali</target>
        <note />
      </trans-unit>
      <trans-unit id="Show_hints_for_variables_with_inferred_types">
        <source>Show hints for variables with inferred types</source>
        <target state="translated">Mostra suggerimenti per variabili con tipi dedotti</target>
        <note />
      </trans-unit>
      <trans-unit id="Some_color_scheme_colors_are_being_overridden_by_changes_made_in_the_Environment_Fonts_and_Colors_options_page_Choose_Use_Defaults_in_the_Fonts_and_Colors_page_to_revert_all_customizations">
        <source>Some color scheme colors are being overridden by changes made in the Environment &gt; Fonts and Colors options page. Choose `Use Defaults` in the Fonts and Colors page to revert all customizations.</source>
        <target state="translated">Alcuni colori della combinazione colori sono sostituiti dalle modifiche apportate nella pagina di opzioni Ambiente &gt; Tipi di carattere e colori. Scegliere `Usa impostazioni predefinite` nella pagina Tipi di carattere e colori per ripristinare tutte le personalizzazioni.</target>
        <note />
      </trans-unit>
      <trans-unit id="Suppress_hints_when_parameter_name_matches_the_method_s_intent">
        <source>Suppress hints when parameter name matches the method's intent</source>
        <target state="translated">Non visualizzare suggerimenti quando il nome del parametro corrisponde alla finalità del metodo</target>
        <note />
      </trans-unit>
      <trans-unit id="Suppress_hints_when_parameter_names_differ_only_by_suffix">
        <source>Suppress hints when parameter names differ only by suffix</source>
        <target state="translated">Non visualizzare suggerimenti quando i nomi dei parametri differiscono solo per il suffisso</target>
        <note />
      </trans-unit>
      <trans-unit id="Target_Namespace_colon">
        <source>Target Namespace:</source>
        <target state="translated">Spazio dei nomi di destinazione:</target>
        <note />
      </trans-unit>
      <trans-unit id="The_generator_0_that_generated_this_file_has_been_removed_from_the_project">
        <source>The generator '{0}' that generated this file has been removed from the project; this file is no longer being included in your project.</source>
        <target state="translated">Il generatore '{0}' che ha generato questo file è stato rimosso dal progetto. Questo file non è più incluso nel progetto.</target>
        <note />
      </trans-unit>
      <trans-unit id="The_generator_0_that_generated_this_file_has_stopped_generating_this_file">
        <source>The generator '{0}' that generated this file has stopped generating this file; this file is no longer being included in your project.</source>
        <target state="translated">Il generatore '{0}' che ha generato questo file non genera più il file. Questo file non è più incluso nel progetto.</target>
        <note />
      </trans-unit>
      <trans-unit id="This_file_is_autogenerated_by_0_and_cannot_be_edited">
        <source>This file is auto-generated by the generator '{0}' and cannot be edited.</source>
        <target state="translated">Questo file è stato generato automaticamente dal generatore '{0}' e non è modificabile.</target>
        <note />
      </trans-unit>
      <trans-unit id="This_is_an_invalid_namespace">
        <source>This is an invalid namespace</source>
        <target state="translated">Questo è uno spazio dei nomi non valido</target>
        <note />
      </trans-unit>
      <trans-unit id="Type_Name">
        <source>Type name:</source>
        <target state="translated">Nome del tipo:</target>
        <note />
      </trans-unit>
      <trans-unit id="Type_name_has_a_syntax_error">
        <source>Type name has a syntax error</source>
        <target state="translated">Il nome di tipo contiene un errore di sintassi</target>
        <note>"Type" is the programming language concept</note>
      </trans-unit>
      <trans-unit id="Type_name_is_not_recognized">
        <source>Type name is not recognized</source>
        <target state="translated">Il nome di tipo non è riconosciuto</target>
        <note>"Type" is the programming language concept</note>
      </trans-unit>
      <trans-unit id="Type_name_is_recognized">
        <source>Type name is recognized</source>
        <target state="translated">Il nome di tipo è riconosciuto</target>
        <note>"Type" is the programming language concept</note>
      </trans-unit>
      <trans-unit id="Unused_value_is_explicitly_assigned_to_an_unused_local">
        <source>Unused value is explicitly assigned to an unused local</source>
        <target state="translated">Il valore inutilizzato viene assegnato in modo esplicito a una variabile locale inutilizzata</target>
        <note />
      </trans-unit>
      <trans-unit id="Unused_value_is_explicitly_assigned_to_discard">
        <source>Unused value is explicitly assigned to discard</source>
        <target state="translated">Il valore inutilizzato viene assegnato in modo esplicito a discard</target>
        <note />
      </trans-unit>
      <trans-unit id="Updating_severity">
        <source>Updating severity</source>
        <target state="translated">Aggiornamento della gravità</target>
        <note />
      </trans-unit>
      <trans-unit id="Use_64_bit_process_for_code_analysis_requires_restart">
        <source>Use 64-bit process for code analysis (requires restart)</source>
        <target state="translated">Usa il processo a 64 bit per l'analisi codice (richiede il riavvio)</target>
        <note />
      </trans-unit>
      <trans-unit id="Use_expression_body_for_lambdas">
        <source>Use expression body for lambdas</source>
        <target state="translated">Usa il corpo dell'espressione per le espressioni lambda</target>
        <note />
      </trans-unit>
      <trans-unit id="Use_expression_body_for_local_functions">
        <source>Use expression body for local functions</source>
        <target state="translated">Usa il corpo dell'espressione per le funzioni locali</target>
        <note />
      </trans-unit>
      <trans-unit id="Use_named_argument">
        <source>Use named argument</source>
        <target state="translated">Usa l'argomento denominato</target>
        <note>"argument" is a programming term for a value passed to a function</note>
      </trans-unit>
      <trans-unit id="Value_assigned_here_is_never_used">
        <source>Value assigned here is never used</source>
        <target state="translated">Il valore assegnato qui non viene mai usato</target>
        <note />
      </trans-unit>
      <trans-unit id="Value_colon">
        <source>Value:</source>
        <target state="translated">Valore:</target>
        <note />
      </trans-unit>
      <trans-unit id="Value_returned_by_invocation_is_implicitly_ignored">
        <source>Value returned by invocation is implicitly ignored</source>
        <target state="translated">Il valore restituito dalla chiamata viene ignorato in modo implicito</target>
        <note />
      </trans-unit>
      <trans-unit id="Value_to_inject_at_call_sites">
        <source>Value to inject at call sites</source>
        <target state="translated">Valore da inserire nei siti di chiamata</target>
        <note />
      </trans-unit>
      <trans-unit id="Visual_Studio_2017">
        <source>Visual Studio 2017</source>
        <target state="translated">Visual Studio 2017</target>
        <note />
      </trans-unit>
      <trans-unit id="Visual_Studio_2019">
        <source>Visual Studio 2019</source>
        <target state="translated">Visual Studio 2019</target>
        <note />
      </trans-unit>
      <trans-unit id="Warning_colon_duplicate_parameter_name">
        <source>Warning: duplicate parameter name</source>
        <target state="translated">Avviso: nome di parametro duplicato</target>
        <note />
      </trans-unit>
      <trans-unit id="Warning_colon_type_does_not_bind">
        <source>Warning: type does not bind</source>
        <target state="translated">Avviso: il tipo non viene associato</target>
        <note />
      </trans-unit>
      <trans-unit id="We_notice_you_suspended_0_Reset_keymappings_to_continue_to_navigate_and_refactor">
        <source>We notice you suspended '{0}'. Reset keymappings to continue to navigate and refactor.</source>
        <target state="translated">È stato notato che '{0}' è stato sospeso. Reimpostare i mapping dei tasti per continuare a esplorare e a eseguire il refactoring.</target>
        <note />
      </trans-unit>
      <trans-unit id="This_workspace_does_not_support_updating_Visual_Basic_compilation_options">
        <source>This workspace does not support updating Visual Basic compilation options.</source>
        <target state="translated">Quest'area di lavoro non supporta l'aggiornamento delle opzioni di compilazione di Visual Basic.</target>
        <note />
      </trans-unit>
      <trans-unit id="You_must_change_the_signature">
        <source>You must change the signature</source>
        <target state="translated">È necessario cambiare la firma</target>
        <note>"signature" here means the definition of a method</note>
      </trans-unit>
      <trans-unit id="You_must_select_at_least_one_member">
        <source>You must select at least one member.</source>
        <target state="translated">È necessario selezionare almeno un membro.</target>
        <note />
      </trans-unit>
      <trans-unit id="Illegal_characters_in_path">
        <source>Illegal characters in path.</source>
        <target state="translated">Il percorso contiene caratteri non validi.</target>
        <note />
      </trans-unit>
      <trans-unit id="File_name_must_have_the_0_extension">
        <source>File name must have the "{0}" extension.</source>
        <target state="translated">Il nome file deve avere l'estensione "{0}".</target>
        <note />
      </trans-unit>
      <trans-unit id="Debugger">
        <source>Debugger</source>
        <target state="translated">Debugger</target>
        <note />
      </trans-unit>
      <trans-unit id="Determining_breakpoint_location">
        <source>Determining breakpoint location...</source>
        <target state="translated">Determinazione della posizione del punto di interruzione...</target>
        <note />
      </trans-unit>
      <trans-unit id="Determining_autos">
        <source>Determining autos...</source>
        <target state="translated">Determinazione dei valori automatici...</target>
        <note />
      </trans-unit>
      <trans-unit id="Resolving_breakpoint_location">
        <source>Resolving breakpoint location...</source>
        <target state="translated">Risoluzione della posizione del punto di interruzione...</target>
        <note />
      </trans-unit>
      <trans-unit id="Validating_breakpoint_location">
        <source>Validating breakpoint location...</source>
        <target state="translated">Convalida della posizione del punto di interruzione...</target>
        <note />
      </trans-unit>
      <trans-unit id="Getting_DataTip_text">
        <source>Getting DataTip text...</source>
        <target state="translated">Recupero del testo del suggerimento dati in corso...</target>
        <note />
      </trans-unit>
      <trans-unit id="Preview_unavailable">
        <source>Preview unavailable</source>
        <target state="translated">Anteprima non disponibile</target>
        <note />
      </trans-unit>
      <trans-unit id="Overrides_">
        <source>Overrides</source>
        <target state="translated">Esegue l'override</target>
        <note />
      </trans-unit>
      <trans-unit id="Overridden_By">
        <source>Overridden By</source>
        <target state="translated">Sottoposto a override da</target>
        <note />
      </trans-unit>
      <trans-unit id="Inherits_">
        <source>Inherits</source>
        <target state="translated">Eredita</target>
        <note />
      </trans-unit>
      <trans-unit id="Inherited_By">
        <source>Inherited By</source>
        <target state="translated">Ereditato da</target>
        <note />
      </trans-unit>
      <trans-unit id="Implements_">
        <source>Implements</source>
        <target state="translated">Implementa</target>
        <note />
      </trans-unit>
      <trans-unit id="Implemented_By">
        <source>Implemented By</source>
        <target state="translated">Implementato da</target>
        <note />
      </trans-unit>
      <trans-unit id="Maximum_number_of_documents_are_open">
        <source>Maximum number of documents are open.</source>
        <target state="translated">È stato aperto il numero massimo di documenti.</target>
        <note />
      </trans-unit>
      <trans-unit id="Failed_to_create_document_in_miscellaneous_files_project">
        <source>Failed to create document in miscellaneous files project.</source>
        <target state="translated">Non è stato possibile creare il documento nel progetto di file esterni.</target>
        <note />
      </trans-unit>
      <trans-unit id="Invalid_access">
        <source>Invalid access.</source>
        <target state="translated">L'accesso non è valido.</target>
        <note />
      </trans-unit>
      <trans-unit id="The_following_references_were_not_found_0_Please_locate_and_add_them_manually">
        <source>The following references were not found. {0}Please locate and add them manually.</source>
        <target state="translated">I riferimenti seguenti non sono stati trovati. {0}Individuarli e aggiungerli manualmente.</target>
        <note />
      </trans-unit>
      <trans-unit id="End_position_must_be_start_position">
        <source>End position must be &gt;= start position</source>
        <target state="translated">La posizione finale deve essere maggiore o uguale alla posizione iniziale</target>
        <note />
      </trans-unit>
      <trans-unit id="Not_a_valid_value">
        <source>Not a valid value</source>
        <target state="translated">Valore non valido</target>
        <note />
      </trans-unit>
      <trans-unit id="_0_will_be_changed_to_abstract">
        <source>'{0}' will be changed to abstract.</source>
        <target state="translated">'{0}' verrà modificato in astratto.</target>
        <note />
      </trans-unit>
      <trans-unit id="_0_will_be_changed_to_non_static">
        <source>'{0}' will be changed to non-static.</source>
        <target state="translated">'{0}' verrà modificato in non statico.</target>
        <note />
      </trans-unit>
      <trans-unit id="_0_will_be_changed_to_public">
        <source>'{0}' will be changed to public.</source>
        <target state="translated">'{0}' verrà modificato in pubblico.</target>
        <note />
      </trans-unit>
      <trans-unit id="generated_by_0_suffix">
        <source>[generated by {0}]</source>
        <target state="translated">[generato da {0}]</target>
        <note>{0} is the name of a generator.</note>
      </trans-unit>
      <trans-unit id="generated_suffix">
        <source>[generated]</source>
        <target state="translated">[generato]</target>
        <note />
      </trans-unit>
      <trans-unit id="given_workspace_doesn_t_support_undo">
        <source>given workspace doesn't support undo</source>
        <target state="translated">l'area di lavoro specificata non supporta l'annullamento di operazioni</target>
        <note />
      </trans-unit>
      <trans-unit id="Add_a_reference_to_0">
        <source>Add a reference to '{0}'</source>
        <target state="translated">Aggiungi un riferimento a '{0}'</target>
        <note />
      </trans-unit>
      <trans-unit id="Event_type_is_invalid">
        <source>Event type is invalid</source>
        <target state="translated">Il tipo di evento non è valido</target>
        <note />
      </trans-unit>
      <trans-unit id="Can_t_find_where_to_insert_member">
        <source>Can't find where to insert member</source>
        <target state="translated">Non è stato trovato il punto in cui inserire il membro</target>
        <note />
      </trans-unit>
      <trans-unit id="Can_t_rename_other_elements">
        <source>Can't rename 'other' elements</source>
        <target state="translated">Non è possibile rinominare elementi 'other'</target>
        <note />
      </trans-unit>
      <trans-unit id="Unknown_rename_type">
        <source>Unknown rename type</source>
        <target state="translated">Tipo di ridenominazione sconosciuto</target>
        <note />
      </trans-unit>
      <trans-unit id="IDs_are_not_supported_for_this_symbol_type">
        <source>IDs are not supported for this symbol type.</source>
        <target state="translated">Gli ID non sono supportati per questo tipo di simbolo.</target>
        <note />
      </trans-unit>
      <trans-unit id="Can_t_create_a_node_id_for_this_symbol_kind_colon_0">
        <source>Can't create a node id for this symbol kind: '{0}'</source>
        <target state="translated">Non è possibile creare un ID nodo per questo tipo di simbolo: '{0}'</target>
        <note />
      </trans-unit>
      <trans-unit id="Project_References">
        <source>Project References</source>
        <target state="translated">Riferimenti al progetto</target>
        <note />
      </trans-unit>
      <trans-unit id="Base_Types">
        <source>Base Types</source>
        <target state="translated">Tipi di base</target>
        <note />
      </trans-unit>
      <trans-unit id="Miscellaneous_Files">
        <source>Miscellaneous Files</source>
        <target state="translated">File esterni</target>
        <note />
      </trans-unit>
      <trans-unit id="Could_not_find_project_0">
        <source>Could not find project '{0}'</source>
        <target state="translated">Il progetto '{0}' non è stato trovato</target>
        <note />
      </trans-unit>
      <trans-unit id="Could_not_find_location_of_folder_on_disk">
        <source>Could not find location of folder on disk</source>
        <target state="translated">Il percorso della cartella nel disco non è stato trovato</target>
        <note />
      </trans-unit>
      <trans-unit id="Assembly">
        <source>Assembly </source>
        <target state="translated">Assembly </target>
        <note />
      </trans-unit>
      <trans-unit id="Exceptions_colon">
        <source>Exceptions:</source>
        <target state="translated">Eccezioni:</target>
        <note />
      </trans-unit>
      <trans-unit id="Member_of_0">
        <source>Member of {0}</source>
        <target state="translated">Membro di {0}</target>
        <note />
      </trans-unit>
      <trans-unit id="Parameters_colon1">
        <source>Parameters:</source>
        <target state="translated">Parametri:</target>
        <note />
      </trans-unit>
      <trans-unit id="Project">
        <source>Project </source>
        <target state="translated">Progetto </target>
        <note />
      </trans-unit>
      <trans-unit id="Remarks_colon">
        <source>Remarks:</source>
        <target state="translated">Commenti:</target>
        <note />
      </trans-unit>
      <trans-unit id="Returns_colon">
        <source>Returns:</source>
        <target state="translated">Valori restituiti:</target>
        <note />
      </trans-unit>
      <trans-unit id="Summary_colon">
        <source>Summary:</source>
        <target state="translated">Riepilogo:</target>
        <note />
      </trans-unit>
      <trans-unit id="Type_Parameters_colon">
        <source>Type Parameters:</source>
        <target state="translated">Parametri di tipo:</target>
        <note />
      </trans-unit>
      <trans-unit id="File_already_exists">
        <source>File already exists</source>
        <target state="translated">Il file esiste già</target>
        <note />
      </trans-unit>
      <trans-unit id="File_path_cannot_use_reserved_keywords">
        <source>File path cannot use reserved keywords</source>
        <target state="translated">Nel percorso file non si possono usare parole chiave riservate</target>
        <note />
      </trans-unit>
      <trans-unit id="DocumentPath_is_illegal">
        <source>DocumentPath is illegal</source>
        <target state="translated">Il valore di DocumentPath non è valido</target>
        <note />
      </trans-unit>
      <trans-unit id="Project_Path_is_illegal">
        <source>Project Path is illegal</source>
        <target state="translated">Il percorso del progetto non è valido</target>
        <note />
      </trans-unit>
      <trans-unit id="Path_cannot_have_empty_filename">
        <source>Path cannot have empty filename</source>
        <target state="translated">Il percorso non può contenere nomi file vuoti</target>
        <note />
      </trans-unit>
      <trans-unit id="The_given_DocumentId_did_not_come_from_the_Visual_Studio_workspace">
        <source>The given DocumentId did not come from the Visual Studio workspace.</source>
        <target state="translated">L'elemento DocumentId specificato non proviene dall'area di lavoro di Visual Studio.</target>
        <note />
      </trans-unit>
      <trans-unit id="Project_colon_0_1_Use_the_dropdown_to_view_and_switch_to_other_projects_this_file_may_belong_to">
        <source>Project: {0} ({1})

Use the dropdown to view and switch to other projects this file may belong to.</source>
        <target state="translated">Progetto:{0} ({1})

Usare l'elenco a discesa per visualizzare e passare ad altri progetti a cui il file potrebbe appartenere.</target>
        <note />
      </trans-unit>
      <trans-unit id="_0_Use_the_dropdown_to_view_and_navigate_to_other_items_in_this_file">
        <source>{0}

Use the dropdown to view and navigate to other items in this file.</source>
        <target state="translated">{0}

Usare l'elenco a discesa per visualizzare e spostarsi tra altri elementi in questo file.</target>
        <note />
      </trans-unit>
      <trans-unit id="Project_colon_0_Use_the_dropdown_to_view_and_switch_to_other_projects_this_file_may_belong_to">
        <source>Project: {0}

Use the dropdown to view and switch to other projects this file may belong to.</source>
        <target state="translated">Progetto: {0}

Usare l'elenco a discesa per visualizzare e passare ad altri progetti a cui questo file potrebbe appartenere.</target>
        <note />
      </trans-unit>
      <trans-unit id="AnalyzerChangedOnDisk">
        <source>AnalyzerChangedOnDisk</source>
        <target state="translated">AnalyzerChangedOnDisk</target>
        <note />
      </trans-unit>
      <trans-unit id="The_analyzer_assembly_0_has_changed_Diagnostics_may_be_incorrect_until_Visual_Studio_is_restarted">
        <source>The analyzer assembly '{0}' has changed. Diagnostics may be incorrect until Visual Studio is restarted.</source>
        <target state="translated">L'assembly '{0}' dell'analizzatore è stato modificato. È possibile che la diagnostica non sia corretta fino al riavvio di Visual Studio.</target>
        <note />
      </trans-unit>
      <trans-unit id="CSharp_VB_Diagnostics_Table_Data_Source">
        <source>C#/VB Diagnostics Table Data Source</source>
        <target state="translated">Origine dati tabella diagnostica C#/VB</target>
        <note />
      </trans-unit>
      <trans-unit id="CSharp_VB_Todo_List_Table_Data_Source">
        <source>C#/VB Todo List Table Data Source</source>
        <target state="translated">Origine dati tabella elenco TODO C#/VB</target>
        <note />
      </trans-unit>
      <trans-unit id="Cancel">
        <source>Cancel</source>
        <target state="translated">Annulla</target>
        <note />
      </trans-unit>
      <trans-unit id="Deselect_All">
        <source>_Deselect All</source>
        <target state="translated">_Deseleziona tutto</target>
        <note />
      </trans-unit>
      <trans-unit id="Extract_Interface">
        <source>Extract Interface</source>
        <target state="translated">Estrai interfaccia</target>
        <note />
      </trans-unit>
      <trans-unit id="Generated_name_colon">
        <source>Generated name:</source>
        <target state="translated">Nome generato:</target>
        <note />
      </trans-unit>
      <trans-unit id="New_file_name_colon">
        <source>New _file name:</source>
        <target state="translated">Nome nuovo _file:</target>
        <note />
      </trans-unit>
      <trans-unit id="New_interface_name_colon">
        <source>New _interface name:</source>
        <target state="translated">Nome nuova _interfaccia:</target>
        <note />
      </trans-unit>
      <trans-unit id="OK">
        <source>OK</source>
        <target state="translated">OK</target>
        <note />
      </trans-unit>
      <trans-unit id="Select_All">
        <source>_Select All</source>
        <target state="translated">_Seleziona tutto</target>
        <note />
      </trans-unit>
      <trans-unit id="Select_public_members_to_form_interface">
        <source>Select public _members to form interface</source>
        <target state="translated">Seleziona i _membri pubblici per l'interfaccia</target>
        <note />
      </trans-unit>
      <trans-unit id="Access_colon">
        <source>_Access:</source>
        <target state="translated">_Accesso:</target>
        <note />
      </trans-unit>
      <trans-unit id="Add_to_existing_file">
        <source>Add to _existing file</source>
        <target state="translated">Aggiungi a file _esistente</target>
        <note />
      </trans-unit>
      <trans-unit id="Change_Signature">
        <source>Change Signature</source>
        <target state="translated">Cambia firma</target>
        <note />
      </trans-unit>
      <trans-unit id="Create_new_file">
        <source>_Create new file</source>
        <target state="translated">_Crea nuovo file</target>
        <note />
      </trans-unit>
      <trans-unit id="Default_">
        <source>Default</source>
        <target state="translated">Predefinito</target>
        <note />
      </trans-unit>
      <trans-unit id="File_Name_colon">
        <source>File Name:</source>
        <target state="translated">Nome file:</target>
        <note />
      </trans-unit>
      <trans-unit id="Generate_Type">
        <source>Generate Type</source>
        <target state="translated">Genera tipo</target>
        <note />
      </trans-unit>
      <trans-unit id="Kind_colon">
        <source>_Kind:</source>
        <target state="translated">_Tipo:</target>
        <note />
      </trans-unit>
      <trans-unit id="Location_colon">
        <source>Location:</source>
        <target state="translated">Posizione:</target>
        <note />
      </trans-unit>
      <trans-unit id="Modifier">
        <source>Modifier</source>
        <target state="translated">Modificatore</target>
        <note />
      </trans-unit>
      <trans-unit id="Name_colon1">
        <source>Name:</source>
        <target state="translated">Nome:</target>
        <note />
      </trans-unit>
      <trans-unit id="Parameter">
        <source>Parameter</source>
        <target state="translated">Parametro</target>
        <note />
      </trans-unit>
      <trans-unit id="Parameters_colon2">
        <source>Parameters:</source>
        <target state="translated">Parametri:</target>
        <note />
      </trans-unit>
      <trans-unit id="Preview_method_signature_colon">
        <source>Preview method signature:</source>
        <target state="translated">Anteprima firma metodo:</target>
        <note />
      </trans-unit>
      <trans-unit id="Preview_reference_changes">
        <source>Preview reference changes</source>
        <target state="translated">Anteprima modifiche riferimento</target>
        <note />
      </trans-unit>
      <trans-unit id="Project_colon">
        <source>_Project:</source>
        <target state="translated">_Progetto:</target>
        <note />
      </trans-unit>
      <trans-unit id="Type">
        <source>Type</source>
        <target state="translated">Tipo</target>
        <note />
      </trans-unit>
      <trans-unit id="Type_Details_colon">
        <source>Type Details:</source>
        <target state="translated">Dettagli del tipo:</target>
        <note />
      </trans-unit>
      <trans-unit id="Re_move">
        <source>Re_move</source>
        <target state="translated">Ri_muovi</target>
        <note />
      </trans-unit>
      <trans-unit id="Restore">
        <source>_Restore</source>
        <target state="translated">_Ripristina</target>
        <note />
      </trans-unit>
      <trans-unit id="More_about_0">
        <source>More about {0}</source>
        <target state="translated">Altre informazioni su {0}</target>
        <note />
      </trans-unit>
      <trans-unit id="Navigation_must_be_performed_on_the_foreground_thread">
        <source>Navigation must be performed on the foreground thread.</source>
        <target state="translated">Gli spostamenti devono essere eseguiti nel thread in primo piano.</target>
        <note />
      </trans-unit>
      <trans-unit id="bracket_plus_bracket">
        <source>[+] </source>
        <target state="translated">[+] </target>
        <note />
      </trans-unit>
      <trans-unit id="bracket_bracket">
        <source>[-] </source>
        <target state="translated">[-] </target>
        <note />
      </trans-unit>
      <trans-unit id="Reference_to_0_in_project_1">
        <source>Reference to '{0}' in project '{1}'</source>
        <target state="translated">Riferimento a '{0}' nel progetto '{1}'</target>
        <note />
      </trans-unit>
      <trans-unit id="Unknown1">
        <source>&lt;Unknown&gt;</source>
        <target state="translated">&lt;Sconosciuto&gt;</target>
        <note />
      </trans-unit>
      <trans-unit id="Analyzer_reference_to_0_in_project_1">
        <source>Analyzer reference to '{0}' in project '{1}'</source>
        <target state="translated">Riferimento dell'analizzatore a '{0}' nel progetto '{1}'</target>
        <note />
      </trans-unit>
      <trans-unit id="Project_reference_to_0_in_project_1">
        <source>Project reference to '{0}' in project '{1}'</source>
        <target state="translated">Riferimento del progetto a '{0}' nel progetto '{1}'</target>
        <note />
      </trans-unit>
      <trans-unit id="AnalyzerDependencyConflict">
        <source>AnalyzerDependencyConflict</source>
        <target state="translated">AnalyzerDependencyConflict</target>
        <note />
      </trans-unit>
      <trans-unit id="Analyzer_assemblies_0_and_1_both_have_identity_2_but_different_contents_Only_one_will_be_loaded_and_analyzers_using_these_assemblies_may_not_run_correctly">
        <source>Analyzer assemblies '{0}' and '{1}' both have identity '{2}' but different contents. Only one will be loaded and analyzers using these assemblies may not run correctly.</source>
        <target state="translated">Gli assembly '{0}' e '{1}' dell'analizzatore hanno la stessa identità '{2}' ma contenuto diverso. Ne verrà caricato solo uno e gli analizzatori che usano tali assembly potrebbero non funzionare correttamente.</target>
        <note />
      </trans-unit>
      <trans-unit id="_0_references">
        <source>{0} references</source>
        <target state="translated">{0} riferimenti</target>
        <note />
      </trans-unit>
      <trans-unit id="_1_reference">
        <source>1 reference</source>
        <target state="translated">1 riferimento</target>
        <note />
      </trans-unit>
      <trans-unit id="_0_encountered_an_error_and_has_been_disabled">
        <source>'{0}' encountered an error and has been disabled.</source>
        <target state="translated">'{0}' ha rilevato un errore ed è stato disabilitato.</target>
        <note />
      </trans-unit>
      <trans-unit id="Enable">
        <source>Enable</source>
        <target state="translated">Abilita</target>
        <note />
      </trans-unit>
      <trans-unit id="Enable_and_ignore_future_errors">
        <source>Enable and ignore future errors</source>
        <target state="translated">Abilita e ignora gli errori futuri</target>
        <note />
      </trans-unit>
      <trans-unit id="No_Changes">
        <source>No Changes</source>
        <target state="translated">Nessuna modifica</target>
        <note />
      </trans-unit>
      <trans-unit id="Current_block">
        <source>Current block</source>
        <target state="translated">Blocco corrente</target>
        <note />
      </trans-unit>
      <trans-unit id="Determining_current_block">
        <source>Determining current block.</source>
        <target state="translated">È in corso la determinazione del blocco corrente.</target>
        <note />
      </trans-unit>
      <trans-unit id="IntelliSense">
        <source>IntelliSense</source>
        <target state="translated">IntelliSense</target>
        <note />
      </trans-unit>
      <trans-unit id="CSharp_VB_Build_Table_Data_Source">
        <source>C#/VB Build Table Data Source</source>
        <target state="translated">Origine dati tabella compilazione C#/VB</target>
        <note />
      </trans-unit>
      <trans-unit id="MissingAnalyzerReference">
        <source>MissingAnalyzerReference</source>
        <target state="translated">MissingAnalyzerReference</target>
        <note />
      </trans-unit>
      <trans-unit id="Analyzer_assembly_0_depends_on_1_but_it_was_not_found_Analyzers_may_not_run_correctly_unless_the_missing_assembly_is_added_as_an_analyzer_reference_as_well">
        <source>Analyzer assembly '{0}' depends on '{1}' but it was not found. Analyzers may not run correctly unless the missing assembly is added as an analyzer reference as well.</source>
        <target state="translated">L'assembly '{0}' dell'analizzatore dipende da '{1}', ma non è stato trovato. Gli assembly potrebbero non funzionare correttamente a meno che l'assembly mancante non venga aggiunto anche come riferimento all'analizzatore.</target>
        <note />
      </trans-unit>
      <trans-unit id="Suppress_diagnostics">
        <source>Suppress diagnostics</source>
        <target state="translated">Elimina la diagnostica</target>
        <note />
      </trans-unit>
      <trans-unit id="Computing_suppressions_fix">
        <source>Computing suppressions fix...</source>
        <target state="translated">Calcolo della correzione per le eliminazioni...</target>
        <note />
      </trans-unit>
      <trans-unit id="Applying_suppressions_fix">
        <source>Applying suppressions fix...</source>
        <target state="translated">Applicazione della correzione per le eliminazioni...</target>
        <note />
      </trans-unit>
      <trans-unit id="Remove_suppressions">
        <source>Remove suppressions</source>
        <target state="translated">Rimuovi le eliminazioni</target>
        <note />
      </trans-unit>
      <trans-unit id="Computing_remove_suppressions_fix">
        <source>Computing remove suppressions fix...</source>
        <target state="translated">Calcolo della correzione per la rimozione delle eliminazioni...</target>
        <note />
      </trans-unit>
      <trans-unit id="Applying_remove_suppressions_fix">
        <source>Applying remove suppressions fix...</source>
        <target state="translated">Applicazione della correzione per la rimozione delle eliminazioni...</target>
        <note />
      </trans-unit>
      <trans-unit id="This_workspace_only_supports_opening_documents_on_the_UI_thread">
        <source>This workspace only supports opening documents on the UI thread.</source>
        <target state="translated">Questa area di lavoro supporta l'apertura di documenti solo nel thread di UI.</target>
        <note />
      </trans-unit>
      <trans-unit id="This_workspace_does_not_support_updating_Visual_Basic_parse_options">
        <source>This workspace does not support updating Visual Basic parse options.</source>
        <target state="translated">Quest'area di lavoro non supporta l'aggiornamento delle opzioni di analisi di Visual Basic.</target>
        <note />
      </trans-unit>
      <trans-unit id="Synchronize_0">
        <source>Synchronize {0}</source>
        <target state="translated">Sincronizza {0}</target>
        <note />
      </trans-unit>
      <trans-unit id="Synchronizing_with_0">
        <source>Synchronizing with {0}...</source>
        <target state="translated">Sincronizzazione con {0}...</target>
        <note />
      </trans-unit>
      <trans-unit id="Visual_Studio_has_suspended_some_advanced_features_to_improve_performance">
        <source>Visual Studio has suspended some advanced features to improve performance.</source>
        <target state="translated">Per migliorare le prestazioni, Visual Studio ha sospeso alcune funzionalità avanzate.</target>
        <note />
      </trans-unit>
      <trans-unit id="Installing_0">
        <source>Installing '{0}'</source>
        <target state="translated">Installazione di '{0}'</target>
        <note />
      </trans-unit>
      <trans-unit id="Installing_0_completed">
        <source>Installing '{0}' completed</source>
        <target state="translated">L'installazione di '{0}' è stata completata</target>
        <note />
      </trans-unit>
      <trans-unit id="Package_install_failed_colon_0">
        <source>Package install failed: {0}</source>
        <target state="translated">L'installazione del pacchetto non è riuscita: {0}</target>
        <note />
      </trans-unit>
      <trans-unit id="Unknown2">
        <source>&lt;Unknown&gt;</source>
        <target state="translated">&lt;Sconosciuto&gt;</target>
        <note />
      </trans-unit>
      <trans-unit id="No">
        <source>No</source>
        <target state="translated">No</target>
        <note />
      </trans-unit>
      <trans-unit id="Yes">
        <source>Yes</source>
        <target state="translated">Sì</target>
        <note />
      </trans-unit>
      <trans-unit id="Choose_a_Symbol_Specification_and_a_Naming_Style">
        <source>Choose a Symbol Specification and a Naming Style.</source>
        <target state="translated">Scegliere una specifica simboli e uno stile di denominazione.</target>
        <note />
      </trans-unit>
      <trans-unit id="Enter_a_title_for_this_Naming_Rule">
        <source>Enter a title for this Naming Rule.</source>
        <target state="translated">Immettere un titolo per questa regola di denominazione.</target>
        <note />
      </trans-unit>
      <trans-unit id="Enter_a_title_for_this_Naming_Style">
        <source>Enter a title for this Naming Style.</source>
        <target state="translated">Immettere un titolo per questo stile di denominazione.</target>
        <note />
      </trans-unit>
      <trans-unit id="Enter_a_title_for_this_Symbol_Specification">
        <source>Enter a title for this Symbol Specification.</source>
        <target state="translated">Immettere un titolo per questa specifica simboli.</target>
        <note />
      </trans-unit>
      <trans-unit id="Accessibilities_can_match_any">
        <source>Accessibilities (can match any)</source>
        <target state="translated">Livello di accesso (qualsiasi corrispondenza)</target>
        <note />
      </trans-unit>
      <trans-unit id="Capitalization_colon">
        <source>Capitalization:</source>
        <target state="translated">Maiuscole/minuscole:</target>
        <note />
      </trans-unit>
      <trans-unit id="all_lower">
        <source>all lower</source>
        <target state="translated">tutte minuscole</target>
        <note />
      </trans-unit>
      <trans-unit id="ALL_UPPER">
        <source>ALL UPPER</source>
        <target state="translated">TUTTE MAIUSCOLE</target>
        <note />
      </trans-unit>
      <trans-unit id="camel_Case_Name">
        <source>camel Case Name</source>
        <target state="translated">Nome notazione Camel</target>
        <note />
      </trans-unit>
      <trans-unit id="First_word_upper">
        <source>First word upper</source>
        <target state="translated">Prima lettera maiuscola</target>
        <note />
      </trans-unit>
      <trans-unit id="Pascal_Case_Name">
        <source>Pascal Case Name</source>
        <target state="translated">Nome notazione Pascal</target>
        <note />
      </trans-unit>
      <trans-unit id="Severity_colon">
        <source>Severity:</source>
        <target state="translated">Gravità:</target>
        <note />
      </trans-unit>
      <trans-unit id="Modifiers_must_match_all">
        <source>Modifiers (must match all)</source>
        <target state="translated">Modificatori (corrispondenza esatta)</target>
        <note />
      </trans-unit>
      <trans-unit id="Name_colon2">
        <source>Name:</source>
        <target state="translated">Nome:</target>
        <note />
      </trans-unit>
      <trans-unit id="Naming_Rule">
        <source>Naming Rule</source>
        <target state="translated">Regola di denominazione</target>
        <note />
      </trans-unit>
      <trans-unit id="Naming_Style">
        <source>Naming Style</source>
        <target state="translated">Stile di denominazione</target>
        <note />
      </trans-unit>
      <trans-unit id="Naming_Style_colon">
        <source>Naming Style:</source>
        <target state="translated">Stile di denominazione:</target>
        <note />
      </trans-unit>
      <trans-unit id="Naming_Rules_allow_you_to_define_how_particular_sets_of_symbols_should_be_named_and_how_incorrectly_named_symbols_should_be_handled">
        <source>Naming Rules allow you to define how particular sets of symbols should be named and how incorrectly-named symbols should be handled.</source>
        <target state="translated">Le regole di denominazione consentono di definire le modalità di denominazione di set di simboli specifici e di gestione dei simboli con nomi errati.</target>
        <note />
      </trans-unit>
      <trans-unit id="The_first_matching_top_level_Naming_Rule_is_used_by_default_when_naming_a_symbol_while_any_special_cases_are_handled_by_a_matching_child_rule">
        <source>The first matching top-level Naming Rule is used by default when naming a symbol, while any special cases are handled by a matching child rule.</source>
        <target state="translated">Quando si assegna un nome a un simbolo, per impostazione predefinita viene usata la prima regola di denominazione corrispondente di primo livello, mentre eventuali casi speciali vengono gestiti da una regola figlio corrispondente.</target>
        <note />
      </trans-unit>
      <trans-unit id="Naming_Style_Title_colon">
        <source>Naming Style Title:</source>
        <target state="translated">Titolo per stile di denominazione:</target>
        <note />
      </trans-unit>
      <trans-unit id="Parent_Rule_colon">
        <source>Parent Rule:</source>
        <target state="translated">Regola padre:</target>
        <note />
      </trans-unit>
      <trans-unit id="Required_Prefix_colon">
        <source>Required Prefix:</source>
        <target state="translated">Prefisso obbligatorio:</target>
        <note />
      </trans-unit>
      <trans-unit id="Required_Suffix_colon">
        <source>Required Suffix:</source>
        <target state="translated">Suffisso obbligatorio:</target>
        <note />
      </trans-unit>
      <trans-unit id="Sample_Identifier_colon">
        <source>Sample Identifier:</source>
        <target state="translated">Identificatore di esempio:</target>
        <note />
      </trans-unit>
      <trans-unit id="Symbol_Kinds_can_match_any">
        <source>Symbol Kinds (can match any)</source>
        <target state="translated">Tipi di simboli (qualsiasi corrispondenza)</target>
        <note />
      </trans-unit>
      <trans-unit id="Symbol_Specification">
        <source>Symbol Specification</source>
        <target state="translated">Specifica simboli</target>
        <note />
      </trans-unit>
      <trans-unit id="Symbol_Specification_colon">
        <source>Symbol Specification:</source>
        <target state="translated">Specifica simboli:</target>
        <note />
      </trans-unit>
      <trans-unit id="Symbol_Specification_Title_colon">
        <source>Symbol Specification Title:</source>
        <target state="translated">Titolo specifica simboli:</target>
        <note />
      </trans-unit>
      <trans-unit id="Word_Separator_colon">
        <source>Word Separator:</source>
        <target state="translated">Separatore parole:</target>
        <note />
      </trans-unit>
      <trans-unit id="example">
        <source>example</source>
        <target state="translated">esempio</target>
        <note>IdentifierWord_Example and IdentifierWord_Identifier are combined (with prefixes, suffixes, and word separators) into an example identifier name in the NamingStyle UI.</note>
      </trans-unit>
      <trans-unit id="identifier">
        <source>identifier</source>
        <target state="translated">identificatore</target>
        <note>IdentifierWord_Example and IdentifierWord_Identifier are combined (with prefixes, suffixes, and word separators) into an example identifier name in the NamingStyle UI.</note>
      </trans-unit>
      <trans-unit id="Install_0">
        <source>Install '{0}'</source>
        <target state="translated">Installa '{0}'</target>
        <note />
      </trans-unit>
      <trans-unit id="Uninstalling_0">
        <source>Uninstalling '{0}'</source>
        <target state="translated">Disinstallazione di '{0}'</target>
        <note />
      </trans-unit>
      <trans-unit id="Uninstalling_0_completed">
        <source>Uninstalling '{0}' completed</source>
        <target state="translated">La disinstallazione di '{0}' è stata completata</target>
        <note />
      </trans-unit>
      <trans-unit id="Uninstall_0">
        <source>Uninstall '{0}'</source>
        <target state="translated">Disinstalla '{0}'</target>
        <note />
      </trans-unit>
      <trans-unit id="Package_uninstall_failed_colon_0">
        <source>Package uninstall failed: {0}</source>
        <target state="translated">La disinstallazione del pacchetto non è riuscita: {0}</target>
        <note />
      </trans-unit>
      <trans-unit id="Error_encountered_while_loading_the_project_Some_project_features_such_as_full_solution_analysis_for_the_failed_project_and_projects_that_depend_on_it_have_been_disabled">
        <source>Error encountered while loading the project. Some project features, such as full solution analysis for the failed project and projects that depend on it, have been disabled.</source>
        <target state="translated">Si è verificato un errore durante il caricamento del progetto. Alcune funzionalità del progetto, come l'analisi della soluzione completa per il progetto in errore e i progetti che dipendono da essa, sono state disabilitate.</target>
        <note />
      </trans-unit>
      <trans-unit id="Project_loading_failed">
        <source>Project loading failed.</source>
        <target state="translated">Il caricamento del progetto non è riuscito.</target>
        <note />
      </trans-unit>
      <trans-unit id="To_see_what_caused_the_issue_please_try_below_1_Close_Visual_Studio_long_paragraph_follows">
        <source>To see what caused the issue, please try below.

1. Close Visual Studio
2. Open a Visual Studio Developer Command Prompt
3. Set environment variable “TraceDesignTime” to true (set TraceDesignTime=true)
4. Delete .vs directory/.suo file
5. Restart VS from the command prompt you set the environment variable (devenv)
6. Open the solution
7. Check '{0}' and look for the failed tasks (FAILED)</source>
        <target state="translated">Per individuare la causa del problema, provare a eseguire le operazioni seguenti.

1. Chiudere Visual Studio
2. Aprire un prompt dei comandi per gli sviluppatori di Visual Studio
3. Impostare la variabile di ambiente "TraceDesignTime" su true (TraceDesignTime=true)
4. Eliminare la directory .vs/il file .suo
5. Riavviare Visual Studio dal prompt dei comandi da cui è stata impostata la variabile di ambiente (devenv)
6. Aprire la soluzione
7. Controllare '{0}' e cercare le attività non riuscite (FAILED)</target>
        <note />
      </trans-unit>
      <trans-unit id="Additional_information_colon">
        <source>Additional information:</source>
        <target state="translated">Informazioni aggiuntive:</target>
        <note />
      </trans-unit>
      <trans-unit id="Installing_0_failed_Additional_information_colon_1">
        <source>Installing '{0}' failed.

Additional information: {1}</source>
        <target state="translated">L'installazione di '{0}' non è riuscita.

Informazioni aggiuntive: {1}</target>
        <note />
      </trans-unit>
      <trans-unit id="Uninstalling_0_failed_Additional_information_colon_1">
        <source>Uninstalling '{0}' failed.

Additional information: {1}</source>
        <target state="translated">La disinstallazione di '{0}' non è riuscita.

Informazioni aggiuntive: {1}</target>
        <note />
      </trans-unit>
      <trans-unit id="Move_0_below_1">
        <source>Move {0} below {1}</source>
        <target state="translated">Sposta {0} sotto {1}</target>
        <note>{0} and {1} are parameter descriptions</note>
      </trans-unit>
      <trans-unit id="Move_0_above_1">
        <source>Move {0} above {1}</source>
        <target state="translated">Sposta {0} sopra {1}</target>
        <note>{0} and {1} are parameter descriptions</note>
      </trans-unit>
      <trans-unit id="Remove_0">
        <source>Remove {0}</source>
        <target state="translated">Rimuovi {0}</target>
        <note>{0} is a parameter description</note>
      </trans-unit>
      <trans-unit id="Restore_0">
        <source>Restore {0}</source>
        <target state="translated">Ripristina {0}</target>
        <note>{0} is a parameter description</note>
      </trans-unit>
      <trans-unit id="Re_enable">
        <source>Re-enable</source>
        <target state="translated">Abilita di nuovo</target>
        <note />
      </trans-unit>
      <trans-unit id="Learn_more">
        <source>Learn more</source>
        <target state="translated">Altre informazioni</target>
        <note />
      </trans-unit>
      <trans-unit id="Prefer_framework_type">
        <source>Prefer framework type</source>
        <target state="translated">Preferisci tipo di framework</target>
        <note />
      </trans-unit>
      <trans-unit id="Prefer_predefined_type">
        <source>Prefer predefined type</source>
        <target state="translated">Preferisci tipo predefinito</target>
        <note />
      </trans-unit>
      <trans-unit id="Copy_to_Clipboard">
        <source>Copy to Clipboard</source>
        <target state="translated">Copia negli Appunti</target>
        <note />
      </trans-unit>
      <trans-unit id="Close">
        <source>Close</source>
        <target state="translated">Chiudi</target>
        <note />
      </trans-unit>
      <trans-unit id="Unknown_parameters">
        <source>&lt;Unknown Parameters&gt;</source>
        <target state="translated">&lt;Parametri sconosciuti&gt;</target>
        <note />
      </trans-unit>
      <trans-unit id="End_of_inner_exception_stack">
        <source>--- End of inner exception stack trace ---</source>
        <target state="translated">--- Fine dell'analisi dello stack dell'eccezione interna ---</target>
        <note />
      </trans-unit>
      <trans-unit id="For_locals_parameters_and_members">
        <source>For locals, parameters and members</source>
        <target state="translated">Per variabili locali, parametri e membri</target>
        <note />
      </trans-unit>
      <trans-unit id="For_member_access_expressions">
        <source>For member access expressions</source>
        <target state="translated">Per espressioni di accesso ai membri</target>
        <note />
      </trans-unit>
      <trans-unit id="Prefer_object_initializer">
        <source>Prefer object initializer</source>
        <target state="translated">Preferisci inizializzatore di oggetto</target>
        <note />
      </trans-unit>
      <trans-unit id="Expression_preferences_colon">
        <source>Expression preferences:</source>
        <target state="translated">Preferenze per espressioni:</target>
        <note />
      </trans-unit>
      <trans-unit id="Block_Structure_Guides">
        <source>Block Structure Guides</source>
        <target state="translated">Guide per strutture a blocchi</target>
        <note />
      </trans-unit>
      <trans-unit id="Outlining">
        <source>Outlining</source>
        <target state="translated">Struttura</target>
        <note />
      </trans-unit>
      <trans-unit id="Show_guides_for_code_level_constructs">
        <source>Show guides for code level constructs</source>
        <target state="translated">Mostra le guide per i costrutti a livello di codice</target>
        <note />
      </trans-unit>
      <trans-unit id="Show_guides_for_comments_and_preprocessor_regions">
        <source>Show guides for comments and preprocessor regions</source>
        <target state="translated">Mostra le guide per i commenti e le aree del preprocessore</target>
        <note />
      </trans-unit>
      <trans-unit id="Show_guides_for_declaration_level_constructs">
        <source>Show guides for declaration level constructs</source>
        <target state="translated">Mostra le guide per i costrutti a livello di dichiarazione</target>
        <note />
      </trans-unit>
      <trans-unit id="Show_outlining_for_code_level_constructs">
        <source>Show outlining for code level constructs</source>
        <target state="translated">Mostra la struttura per i costrutti a livello di codice</target>
        <note />
      </trans-unit>
      <trans-unit id="Show_outlining_for_comments_and_preprocessor_regions">
        <source>Show outlining for comments and preprocessor regions</source>
        <target state="translated">Mostra la struttura per i commenti e le aree del preprocessore</target>
        <note />
      </trans-unit>
      <trans-unit id="Show_outlining_for_declaration_level_constructs">
        <source>Show outlining for declaration level constructs</source>
        <target state="translated">Mostra la struttura per i costrutti a livello di dichiarazione</target>
        <note />
      </trans-unit>
      <trans-unit id="Variable_preferences_colon">
        <source>Variable preferences:</source>
        <target state="translated">Preferenze per variabili:</target>
        <note />
      </trans-unit>
      <trans-unit id="Prefer_inlined_variable_declaration">
        <source>Prefer inlined variable declaration</source>
        <target state="translated">Preferisci dichiarazione di variabile inline</target>
        <note />
      </trans-unit>
      <trans-unit id="Use_expression_body_for_methods">
        <source>Use expression body for methods</source>
        <target state="translated">Usa il corpo dell'espressione per i metodi</target>
        <note />
      </trans-unit>
      <trans-unit id="Code_block_preferences_colon">
        <source>Code block preferences:</source>
        <target state="translated">Preferenze per blocchi di codice:</target>
        <note />
      </trans-unit>
      <trans-unit id="Use_expression_body_for_accessors">
        <source>Use expression body for accessors</source>
        <target state="translated">Usa il corpo dell'espressione per le funzioni di accesso</target>
        <note />
      </trans-unit>
      <trans-unit id="Use_expression_body_for_constructors">
        <source>Use expression body for constructors</source>
        <target state="translated">Usa il corpo dell'espressione per i costruttori</target>
        <note />
      </trans-unit>
      <trans-unit id="Use_expression_body_for_indexers">
        <source>Use expression body for indexers</source>
        <target state="translated">Usa il corpo dell'espressione per gli indicizzatori</target>
        <note />
      </trans-unit>
      <trans-unit id="Use_expression_body_for_operators">
        <source>Use expression body for operators</source>
        <target state="translated">Usa il corpo dell'espressione per gli operatori</target>
        <note />
      </trans-unit>
      <trans-unit id="Use_expression_body_for_properties">
        <source>Use expression body for properties</source>
        <target state="translated">Usa il corpo dell'espressione per le proprietà</target>
        <note />
      </trans-unit>
      <trans-unit id="Some_naming_rules_are_incomplete_Please_complete_or_remove_them">
        <source>Some naming rules are incomplete. Please complete or remove them.</source>
        <target state="translated">Alcune regole di denominazione sono incomplete. Completarle o rimuoverle.</target>
        <note />
      </trans-unit>
      <trans-unit id="Manage_specifications">
        <source>Manage specifications</source>
        <target state="translated">Gestisci specifiche</target>
        <note />
      </trans-unit>
      <trans-unit id="Reorder">
        <source>Reorder</source>
        <target state="translated">Riordina</target>
        <note />
      </trans-unit>
      <trans-unit id="Severity">
        <source>Severity</source>
        <target state="translated">Gravità</target>
        <note />
      </trans-unit>
      <trans-unit id="Specification">
        <source>Specification</source>
        <target state="translated">Specifica</target>
        <note />
      </trans-unit>
      <trans-unit id="Required_Style">
        <source>Required Style</source>
        <target state="translated">Stile obbligatorio</target>
        <note />
      </trans-unit>
      <trans-unit id="This_item_cannot_be_deleted_because_it_is_used_by_an_existing_Naming_Rule">
        <source>This item cannot be deleted because it is used by an existing Naming Rule.</source>
        <target state="translated">Non è possibile eliminare questo elemento perché è già usato da una regola di denominazione esistente.</target>
        <note />
      </trans-unit>
      <trans-unit id="Prefer_collection_initializer">
        <source>Prefer collection initializer</source>
        <target state="translated">Preferisci inizializzatore di insieme</target>
        <note />
      </trans-unit>
      <trans-unit id="Prefer_coalesce_expression">
        <source>Prefer coalesce expression</source>
        <target state="translated">Preferisci espressione COALESCE</target>
        <note />
      </trans-unit>
      <trans-unit id="Collapse_regions_when_collapsing_to_definitions">
        <source>Collapse #regions when collapsing to definitions</source>
        <target state="translated">Comprimi #regions durante la compressione delle definizioni</target>
        <note />
      </trans-unit>
      <trans-unit id="Prefer_null_propagation">
        <source>Prefer null propagation</source>
        <target state="translated">Preferisci propagazione di valori Null</target>
        <note />
      </trans-unit>
      <trans-unit id="Prefer_explicit_tuple_name">
        <source>Prefer explicit tuple name</source>
        <target state="translated">Preferisci nome di tupla esplicito</target>
        <note />
      </trans-unit>
      <trans-unit id="Description">
        <source>Description</source>
        <target state="translated">Descrizione</target>
        <note />
      </trans-unit>
      <trans-unit id="Preference">
        <source>Preference</source>
        <target state="translated">Preferenza</target>
        <note />
      </trans-unit>
      <trans-unit id="Implement_Interface_or_Abstract_Class">
        <source>Implement Interface or Abstract Class</source>
        <target state="translated">Implementa interfaccia o classe astratta</target>
        <note />
      </trans-unit>
      <trans-unit id="For_a_given_symbol_only_the_topmost_rule_with_a_matching_Specification_will_be_applied_Violation_of_that_rules_Required_Style_will_be_reported_at_the_chosen_Severity_level">
        <source>For a given symbol, only the topmost rule with a matching 'Specification' will be applied. Violation of that rule's 'Required Style' will be reported at the chosen 'Severity' level.</source>
        <target state="translated">Per un simbolo specifico verrà applicata solo la regola di livello superiore con il valore corrispondente a 'Specifica'. Una violazione del valore specificato per 'Stile obbligatorio' in tale regola verrà segnalata con il livello specificato in 'Gravità'.</target>
        <note />
      </trans-unit>
      <trans-unit id="at_the_end">
        <source>at the end</source>
        <target state="translated">alla fine</target>
        <note />
      </trans-unit>
      <trans-unit id="When_inserting_properties_events_and_methods_place_them">
        <source>When inserting properties, events and methods, place them:</source>
        <target state="translated">Posiziona proprietà, eventi e metodi inseriti:</target>
        <note />
      </trans-unit>
      <trans-unit id="with_other_members_of_the_same_kind">
        <source>with other members of the same kind</source>
        <target state="translated">con altri membri dello stesso tipo</target>
        <note />
      </trans-unit>
      <trans-unit id="Prefer_braces">
        <source>Prefer braces</source>
        <target state="translated">Preferisci parentesi graffe</target>
        <note />
      </trans-unit>
      <trans-unit id="Over_colon">
        <source>Over:</source>
        <target state="translated">A:</target>
        <note />
      </trans-unit>
      <trans-unit id="Prefer_colon">
        <source>Prefer:</source>
        <target state="translated">Preferisci:</target>
        <note />
      </trans-unit>
      <trans-unit id="or">
        <source>or</source>
        <target state="translated">oppure</target>
        <note />
      </trans-unit>
      <trans-unit id="built_in_types">
        <source>built-in types</source>
        <target state="translated">tipi predefiniti</target>
        <note />
      </trans-unit>
      <trans-unit id="everywhere_else">
        <source>everywhere else</source>
        <target state="translated">in qualsiasi altra posizione</target>
        <note />
      </trans-unit>
      <trans-unit id="type_is_apparent_from_assignment_expression">
        <source>type is apparent from assignment expression</source>
        <target state="translated">il tipo è apparente rispetto all'espressione di assegnazione</target>
        <note />
      </trans-unit>
      <trans-unit id="Get_help_for_0">
        <source>Get help for '{0}'</source>
        <target state="translated">Visualizza la Guida per '{0}'</target>
        <note />
      </trans-unit>
      <trans-unit id="Get_help_for_0_from_Bing">
        <source>Get help for '{0}' from Bing</source>
        <target state="translated">Visualizza la Guida per '{0}' disponibile in Bing</target>
        <note />
      </trans-unit>
      <trans-unit id="Move_down">
        <source>Move down</source>
        <target state="translated">Sposta giù</target>
        <note />
      </trans-unit>
      <trans-unit id="Move_up">
        <source>Move up</source>
        <target state="translated">Sposta su</target>
        <note />
      </trans-unit>
      <trans-unit id="Remove">
        <source>Remove</source>
        <target state="translated">Rimuovi</target>
        <note />
      </trans-unit>
      <trans-unit id="Pick_members">
        <source>Pick members</source>
        <target state="translated">Seleziona membri</target>
        <note />
      </trans-unit>
      <trans-unit id="Unfortunately_a_process_used_by_Visual_Studio_has_encountered_an_unrecoverable_error_We_recommend_saving_your_work_and_then_closing_and_restarting_Visual_Studio">
        <source>Unfortunately, a process used by Visual Studio has encountered an unrecoverable error.  We recommend saving your work, and then closing and restarting Visual Studio.</source>
        <target state="translated">Si è verificato un errore irreversibile in un processo usato da Visual Studio. È consigliabile salvare il lavoro e quindi chiudere e riavviare Visual Studio.</target>
        <note />
      </trans-unit>
      <trans-unit id="Add_a_symbol_specification">
        <source>Add a symbol specification</source>
        <target state="translated">Aggiungi una specifica simboli</target>
        <note />
      </trans-unit>
      <trans-unit id="Remove_symbol_specification">
        <source>Remove symbol specification</source>
        <target state="translated">Rimuovi specifica simboli</target>
        <note />
      </trans-unit>
      <trans-unit id="Add_item">
        <source>Add item</source>
        <target state="translated">Aggiungi elemento</target>
        <note />
      </trans-unit>
      <trans-unit id="Edit_item">
        <source>Edit item</source>
        <target state="translated">Modifica elemento</target>
        <note />
      </trans-unit>
      <trans-unit id="Remove_item">
        <source>Remove item</source>
        <target state="translated">Rimuovi elemento</target>
        <note />
      </trans-unit>
      <trans-unit id="Add_a_naming_rule">
        <source>Add a naming rule</source>
        <target state="translated">Aggiungi una regola di denominazione</target>
        <note />
      </trans-unit>
      <trans-unit id="Remove_naming_rule">
        <source>Remove naming rule</source>
        <target state="translated">Rimuovi regola di denominazione</target>
        <note />
      </trans-unit>
      <trans-unit id="VisualStudioWorkspace_TryApplyChanges_cannot_be_called_from_a_background_thread">
        <source>VisualStudioWorkspace.TryApplyChanges cannot be called from a background thread.</source>
        <target state="translated">Non è possibile chiamare VisualStudioWorkspace.TryApplyChanges da un thread in background.</target>
        <note />
      </trans-unit>
      <trans-unit id="prefer_throwing_properties">
        <source>prefer throwing properties</source>
        <target state="translated">preferisci proprietà generate</target>
        <note />
      </trans-unit>
      <trans-unit id="When_generating_properties">
        <source>When generating properties:</source>
        <target state="translated">Durante la generazione di proprietà:</target>
        <note />
      </trans-unit>
      <trans-unit id="Options">
        <source>Options</source>
        <target state="translated">Opzioni</target>
        <note />
      </trans-unit>
      <trans-unit id="Never_show_this_again">
        <source>Never show this again</source>
        <target state="translated">Non visualizzare più questo messaggio</target>
        <note />
      </trans-unit>
      <trans-unit id="Prefer_simple_default_expression">
        <source>Prefer simple 'default' expression</source>
        <target state="translated">Preferisci l'espressione 'default' semplice</target>
        <note />
      </trans-unit>
      <trans-unit id="Prefer_inferred_tuple_names">
        <source>Prefer inferred tuple element names</source>
        <target state="translated">Preferisci nomi di elemento di tupla dedotti</target>
        <note />
      </trans-unit>
      <trans-unit id="Prefer_inferred_anonymous_type_member_names">
        <source>Prefer inferred anonymous type member names</source>
        <target state="translated">Preferisci nomi di membro di tipo anonimo dedotti</target>
        <note />
      </trans-unit>
      <trans-unit id="Preview_pane">
        <source>Preview pane</source>
        <target state="translated">Riquadro di anteprima</target>
        <note />
      </trans-unit>
      <trans-unit id="Analysis">
        <source>Analysis</source>
        <target state="translated">Analisi</target>
        <note />
      </trans-unit>
      <trans-unit id="Fade_out_unreachable_code">
        <source>Fade out unreachable code</source>
        <target state="translated">Applica dissolvenza a codice non eseguibile</target>
        <note />
      </trans-unit>
      <trans-unit id="Fading">
        <source>Fading</source>
        <target state="translated">Dissolvenza</target>
        <note />
      </trans-unit>
      <trans-unit id="Prefer_local_function_over_anonymous_function">
        <source>Prefer local function over anonymous function</source>
        <target state="translated">Preferisci la funzione locale a quella anonima</target>
        <note />
      </trans-unit>
      <trans-unit id="Prefer_deconstructed_variable_declaration">
        <source>Prefer deconstructed variable declaration</source>
        <target state="translated">Preferisci dichiarazione di variabile decostruita</target>
        <note />
      </trans-unit>
      <trans-unit id="External_reference_found">
        <source>External reference found</source>
        <target state="translated">È stato trovato un riferimento esterno</target>
        <note />
      </trans-unit>
      <trans-unit id="No_references_found_to_0">
        <source>No references found to '{0}'</source>
        <target state="translated">Non sono stati trovati riferimenti a '{0}'</target>
        <note />
      </trans-unit>
      <trans-unit id="Search_found_no_results">
        <source>Search found no results</source>
        <target state="translated">La ricerca non ha restituito risultati</target>
        <note />
      </trans-unit>
      <trans-unit id="analyzer_Prefer_auto_properties">
        <source>Prefer auto properties</source>
        <target state="translated">Preferisci proprietà automatiche</target>
        <note />
      </trans-unit>
      <trans-unit id="codegen_prefer_auto_properties">
        <source>prefer auto properties</source>
        <target state="translated">preferisci proprietà automatiche</target>
        <note />
      </trans-unit>
      <trans-unit id="ModuleHasBeenUnloaded">
        <source>Module has been unloaded.</source>
        <target state="translated">Il modulo è stato scaricato.</target>
        <note />
      </trans-unit>
      <trans-unit id="Enable_navigation_to_decompiled_sources">
        <source>Enable navigation to decompiled sources (experimental)</source>
        <target state="translated">Abilita lo spostamento in origini decompilate (sperimentale)</target>
        <note />
      </trans-unit>
      <trans-unit id="Decompiler_Legal_Notice_Message">
        <source>IMPORTANT: Visual Studio includes decompiling functionality (“Decompiler”) that enables reproducing source code from binary code. By accessing and using the Decompiler, you agree to the Visual Studio license terms and the terms for the Decompiler below. If you do not agree with these combined terms, do not access or use the Decompiler.

You acknowledge that binary code and source code might be protected by copyright and trademark laws.  Before using the Decompiler on any binary code, you need to first:
(i) confirm that the license terms governing your use of the binary code do not contain a provision which prohibits you from decompiling the software; or
(ii) obtain permission to decompile the binary code from the owner of the software.

Your use of the Decompiler is optional.  Microsoft is not responsible and disclaims all liability for your use of the Decompiler that violates any laws or any software license terms which prohibit decompiling of the software.

I agree to all of the foregoing:</source>
        <target state="translated">IMPORTANTE: Visual Studio include la funzionalità di decompilazione ("Decompilatore") che consente di riprodurre codice sorgente da codice binario. L'accesso e l'uso del Decompilatore implica l'accettazione dei termini della licenza di Visual Studio e delle condizioni per l'uso del Decompilatore riportate di seguito. Se non si accettano tali termini e condizioni, non accedere o usare il Decompilatore.

L'utente riconosce che il codice binario e il codice sorgente potrebbero essere protetti dalle normative su marchi e copyright. Prima di usare il Decompilatore su qualsiasi codice binario, l'utente deve:
(i) confermare che i termini della licenza che regolano l'uso del codice binario non contengono una disposizione che impedisce la decompilazione del software; oppure
(ii) ottenere l'autorizzazione alla decompilazione del codice binario dal proprietario del software.

L'uso del Decompilatore è facoltativo. Microsoft non è responsabile e non riconosce alcuna responsabilità nel caso in cui l'utente usi il Decompilatore in violazione di normative o termini della licenza software che proibiscono la decompilazione del software.

L'utente accetta le condizioni sopra riportate:</target>
        <note />
      </trans-unit>
      <trans-unit id="Decompiler_Legal_Notice_Title">
        <source>Decompiler Legal Notice</source>
        <target state="translated">Note legali sul decompilatore</target>
        <note />
      </trans-unit>
      <trans-unit id="Code_style_header_use_editor_config">
        <source>Your .editorconfig file might override the local settings configured on this page which only apply to your machine. To configure these settings to travel with your solution use EditorConfig files. More info</source>
        <target state="translated">Il file con estensione editorconfig potrebbe eseguire l'override delle impostazioni locali configurate in questa pagina che si applicano solo al computer locale. Per configurare queste impostazioni in modo che siano associate alla soluzione, usare file con estensione editorconfig. Altre informazioni</target>
        <note />
      </trans-unit>
      <trans-unit id="Sync_Class_View">
        <source>Sync Class View</source>
        <target state="translated">Sincronizza visualizzazione classi</target>
        <note />
      </trans-unit>
      <trans-unit id="Analyzing_0">
        <source>Analyzing '{0}'</source>
        <target state="translated">Analisi di '{0}'</target>
        <note />
      </trans-unit>
      <trans-unit id="Manage_naming_styles">
        <source>Manage naming styles</source>
        <target state="translated">Gestisci stili di denominazione</target>
        <note />
      </trans-unit>
      <trans-unit id="Prefer_conditional_expression_over_if_with_assignments">
        <source>Prefer conditional expression over 'if' with assignments</source>
        <target state="translated">Preferisci l'espressione condizionale a 'if' con assegnazioni</target>
        <note />
      </trans-unit>
      <trans-unit id="Prefer_conditional_expression_over_if_with_returns">
        <source>Prefer conditional expression over 'if' with returns</source>
        <target state="translated">Preferisci l'espressione condizionale a 'if' con valori restituiti</target>
        <note />
      </trans-unit>
    </body>
  </file>
</xliff><|MERGE_RESOLUTION|>--- conflicted
+++ resolved
@@ -819,11 +819,7 @@
       </trans-unit>
       <trans-unit id="Show_hints_for_implicit_object_creation">
         <source>Show hints for implicit object creation</source>
-<<<<<<< HEAD
-        <target state="new">Show hints for implicit object creation</target>
-=======
         <target state="translated">Mostra i suggerimenti per la creazione implicita di oggetti</target>
->>>>>>> 27b636fe
         <note />
       </trans-unit>
       <trans-unit id="Show_hints_for_lambda_parameter_types">
