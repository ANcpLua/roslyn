--- conflicted
+++ resolved
@@ -242,14 +242,6 @@
         <target state="translated">註解</target>
         <note />
       </trans-unit>
-<<<<<<< HEAD
-      <trans-unit id="Compute_Quick_Actions_asynchronously_experimental">
-        <source>Compute Quick Actions asynchronously (experimental, requires restart)</source>
-        <target state="translated">非同步計算快速動作 (實驗性，需要重新開機)</target>
-        <note />
-      </trans-unit>
-=======
->>>>>>> 765551f4
       <trans-unit id="Containing_member">
         <source>Containing Member</source>
         <target state="translated">包含的成員</target>
@@ -483,14 +475,11 @@
       <trans-unit id="Inheritance_Margin">
         <source>Inheritance Margin</source>
         <target state="translated">繼承邊界</target>
-<<<<<<< HEAD
-=======
         <note />
       </trans-unit>
       <trans-unit id="Inline_Diagnostics_experimental">
         <source>Inline Diagnostics (experimental)</source>
         <target state="new">Inline Diagnostics (experimental)</target>
->>>>>>> 765551f4
         <note />
       </trans-unit>
       <trans-unit id="Inherited_interfaces">
@@ -548,14 +537,6 @@
         <target state="translated">種類</target>
         <note />
       </trans-unit>
-<<<<<<< HEAD
-      <trans-unit id="Language_client_initialization_failed">
-        <source>{0} failed to initialize. Status = {1}. Exception = {2}</source>
-        <target state="translated">{0} 無法初始化。狀態 = {1}。例外狀況 = {2}</target>
-        <note>{0} is the language server name.  Status is the status of the initialization.  Exception is the exception encountered during initialization.</note>
-      </trans-unit>
-=======
->>>>>>> 765551f4
       <trans-unit id="Live_analysis_VSIX_extension">
         <source>Live analysis (VSIX extension)</source>
         <target state="translated">即時分析 (VSIX 延伸模組)</target>
@@ -1026,14 +1007,6 @@
         <target state="translated">提升成員</target>
         <note />
       </trans-unit>
-<<<<<<< HEAD
-      <trans-unit id="Quick_Actions">
-        <source>Quick Actions</source>
-        <target state="translated">快速動作</target>
-        <note />
-      </trans-unit>
-=======
->>>>>>> 765551f4
       <trans-unit id="Refactoring_Only">
         <source>Refactoring Only</source>
         <target state="translated">僅重構</target>
