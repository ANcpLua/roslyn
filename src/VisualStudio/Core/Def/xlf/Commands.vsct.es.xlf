--- conflicted
+++ resolved
@@ -7,8 +7,6 @@
         <target state="translated">Ejecutar &amp;análisis de código en la selección</target>
         <note />
       </trans-unit>
-<<<<<<< HEAD
-=======
       <trans-unit id="cmdIdShowStackTraceExplorer|ButtonText">
         <source>Stack Trace Explorer</source>
         <target state="new">Stack Trace Explorer</target>
@@ -24,7 +22,6 @@
         <target state="new">ShowStackTraceExplorer</target>
         <note />
       </trans-unit>
->>>>>>> 67d940c4
       <trans-unit id="cmdidAnalysisScopeCurrentFile|ButtonText">
         <source>&amp;Current Document</source>
         <target state="translated">&amp;Documento actual</target>
@@ -541,13 +538,8 @@
         <note />
       </trans-unit>
       <trans-unit id="cmdidshowValueTracking|LocCanonicalName">
-<<<<<<< HEAD
-        <source>ViewEditorConfigSettings</source>
-        <target state="translated">ViewEditorConfigSettings</target>
-=======
         <source>ShowValueTracking</source>
         <target state="needs-review-translation">ViewEditorConfigSettings</target>
->>>>>>> 67d940c4
         <note />
       </trans-unit>
       <trans-unit id="guidCSharpInteractiveCommandSet|cmdidResetInteractiveFromProject|ButtonText">
