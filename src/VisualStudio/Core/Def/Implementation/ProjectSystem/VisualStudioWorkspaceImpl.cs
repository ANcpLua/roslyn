﻿// Licensed to the .NET Foundation under one or more agreements.
// The .NET Foundation licenses this file to you under the MIT license.
// See the LICENSE file in the project root for more information.

using System;
using System.Collections.Generic;
using System.Collections.Immutable;
using System.Diagnostics;
using System.Diagnostics.CodeAnalysis;
using System.IO;
using System.Linq;
using System.Text;
using System.Threading;
using System.Threading.Tasks;
using EnvDTE;
using Microsoft.CodeAnalysis;
using Microsoft.CodeAnalysis.Diagnostics;
using Microsoft.CodeAnalysis.Editor.Shared.Utilities;
using Microsoft.CodeAnalysis.ErrorReporting;
using Microsoft.CodeAnalysis.Host;
using Microsoft.CodeAnalysis.Host.Mef;
using Microsoft.CodeAnalysis.Internal.Log;
using Microsoft.CodeAnalysis.Options;
using Microsoft.CodeAnalysis.PooledObjects;
using Microsoft.CodeAnalysis.Shared.Extensions;
using Microsoft.CodeAnalysis.Shared.TestHooks;
using Microsoft.CodeAnalysis.Shared.Utilities;
using Microsoft.CodeAnalysis.Telemetry;
using Microsoft.CodeAnalysis.Text;
using Microsoft.VisualStudio.ComponentModelHost;
using Microsoft.VisualStudio.Composition;
using Microsoft.VisualStudio.Editor;
using Microsoft.VisualStudio.LanguageServices.Implementation.CodeModel;
using Microsoft.VisualStudio.LanguageServices.Implementation.ProjectSystem.Extensions;
using Microsoft.VisualStudio.LanguageServices.Implementation.ProjectSystem.MetadataReferences;
using Microsoft.VisualStudio.LanguageServices.Implementation.TaskList;
using Microsoft.VisualStudio.LanguageServices.Implementation.Venus;
using Microsoft.VisualStudio.LanguageServices.Telemetry;
using Microsoft.VisualStudio.LanguageServices.Utilities;
using Microsoft.VisualStudio.Shell;
using Microsoft.VisualStudio.Shell.Interop;
using Microsoft.VisualStudio.Telemetry;
using Microsoft.VisualStudio.Text;
using Microsoft.VisualStudio.Text.Projection;
using Microsoft.VisualStudio.Threading;
using Roslyn.Utilities;
using VSLangProj;
using VSLangProj140;
using IAsyncServiceProvider = Microsoft.VisualStudio.Shell.IAsyncServiceProvider;
using OleInterop = Microsoft.VisualStudio.OLE.Interop;
using Task = System.Threading.Tasks.Task;

namespace Microsoft.VisualStudio.LanguageServices.Implementation.ProjectSystem
{
    /// <summary>
    /// The Workspace for running inside Visual Studio.
    /// </summary>
    internal abstract partial class VisualStudioWorkspaceImpl : VisualStudioWorkspace
    {
        private static readonly IntPtr s_docDataExisting_Unknown = new(-1);
        private const string AppCodeFolderName = "App_Code";

        private readonly IThreadingContext _threadingContext;
        private readonly ITextBufferFactoryService _textBufferFactoryService;
        private readonly IProjectionBufferFactoryService _projectionBufferFactoryService;
        private readonly IGlobalOptionService _globalOptions;

        [Obsolete("This is a compatibility shim for TypeScript; please do not use it.")]
        private readonly Lazy<VisualStudioProjectFactory> _projectFactory;

        private readonly ITextBufferCloneService _textBufferCloneService;

        private readonly SemaphoreSlim _gate = new SemaphoreSlim(initialCount: 1);

        /// <summary>
        /// A <see cref="ForegroundThreadAffinitizedObject"/> to make assertions that stuff is on the right thread.
        /// </summary>
        private readonly ForegroundThreadAffinitizedObject _foregroundObject;

        private ImmutableDictionary<ProjectId, IVsHierarchy?> _projectToHierarchyMap = ImmutableDictionary<ProjectId, IVsHierarchy?>.Empty;
        private ImmutableDictionary<ProjectId, Guid> _projectToGuidMap = ImmutableDictionary<ProjectId, Guid>.Empty;
        private ImmutableDictionary<ProjectId, string?> _projectToMaxSupportedLangVersionMap = ImmutableDictionary<ProjectId, string?>.Empty;
        private ImmutableDictionary<ProjectId, string> _projectToDependencyNodeTargetIdentifier = ImmutableDictionary<ProjectId, string>.Empty;

        /// <summary>
        /// A map to fetch the path to a rule set file for a project. This right now is only used to implement
        /// <see cref="TryGetRuleSetPathForProject(ProjectId)"/> and any other use is extremely suspicious, since direct use of this is out of
        /// sync with the Workspace if there is active batching happening.
        /// </summary>
        private readonly Dictionary<ProjectId, Func<string?>> _projectToRuleSetFilePath = new();

        private readonly Dictionary<string, List<VisualStudioProject>> _projectSystemNameToProjectsMap = new();

        /// <summary>
        /// Only safe to use on the UI thread.
        /// </summary>
        private readonly Dictionary<string, UIContext?> _languageToProjectExistsUIContext = new();

        /// <summary>
        /// A set of documents that were added by <see cref="VisualStudioProject.AddSourceTextContainer"/>, and aren't otherwise
        /// tracked for opening/closing.
        /// </summary>
        private ImmutableHashSet<DocumentId> _documentsNotFromFiles = ImmutableHashSet<DocumentId>.Empty;

        /// <summary>
        /// Indicates whether the current solution is closing.
        /// </summary>
        private bool _solutionClosing;

        [Obsolete("This is a compatibility shim for TypeScript; please do not use it.")]
        internal VisualStudioProjectTracker? _projectTracker;

        private VirtualMemoryNotificationListener? _memoryListener;

        private OpenFileTracker? _openFileTracker;
        internal FileChangeWatcher FileChangeWatcher { get; }
        internal FileWatchedPortableExecutableReferenceFactory FileWatchedReferenceFactory { get; }

        private readonly Lazy<IProjectCodeModelFactory> _projectCodeModelFactory;
        private readonly IEnumerable<Lazy<IDocumentOptionsProviderFactory, OrderableMetadata>> _documentOptionsProviderFactories;
        private bool _documentOptionsProvidersInitialized = false;

        private readonly Lazy<ExternalErrorDiagnosticUpdateSource> _lazyExternalErrorDiagnosticUpdateSource;
        private bool _isExternalErrorDiagnosticUpdateSourceSubscribedToSolutionBuildEvents;

        public VisualStudioWorkspaceImpl(ExportProvider exportProvider, IAsyncServiceProvider asyncServiceProvider)
            : base(VisualStudioMefHostServices.Create(exportProvider))
        {
            _threadingContext = exportProvider.GetExportedValue<IThreadingContext>();
            _globalOptions = exportProvider.GetExportedValue<IGlobalOptionService>();
            _textBufferCloneService = exportProvider.GetExportedValue<ITextBufferCloneService>();
            _textBufferFactoryService = exportProvider.GetExportedValue<ITextBufferFactoryService>();
            _projectionBufferFactoryService = exportProvider.GetExportedValue<IProjectionBufferFactoryService>();
            _projectCodeModelFactory = exportProvider.GetExport<IProjectCodeModelFactory>();
            _documentOptionsProviderFactories = exportProvider.GetExports<IDocumentOptionsProviderFactory, OrderableMetadata>();

            // We fetch this lazily because VisualStudioProjectFactory depends on VisualStudioWorkspaceImpl -- we have a circularity. Since this
            // exists right now as a compat shim, we'll just do this.
#pragma warning disable CS0618 // Type or member is obsolete
            _projectFactory = exportProvider.GetExport<VisualStudioProjectFactory>();
#pragma warning restore CS0618 // Type or member is obsolete

            _foregroundObject = new ForegroundThreadAffinitizedObject(_threadingContext);

            _textBufferFactoryService.TextBufferCreated += AddTextBufferCloneServiceToBuffer;
            _projectionBufferFactoryService.ProjectionBufferCreated += AddTextBufferCloneServiceToBuffer;

            _ = Task.Run(() => InitializeUIAffinitizedServicesAsync(asyncServiceProvider));

            FileChangeWatcher = exportProvider.GetExportedValue<FileChangeWatcherProvider>().Watcher;
            FileWatchedReferenceFactory = exportProvider.GetExportedValue<FileWatchedPortableExecutableReferenceFactory>();

            FileWatchedReferenceFactory.ReferenceChanged += this.RefreshMetadataReferencesForFile;

            _lazyExternalErrorDiagnosticUpdateSource = new Lazy<ExternalErrorDiagnosticUpdateSource>(() =>
                new ExternalErrorDiagnosticUpdateSource(
                    this,
                    exportProvider.GetExportedValue<IDiagnosticAnalyzerService>(),
                    exportProvider.GetExportedValue<IDiagnosticUpdateSourceRegistrationService>(),
                    exportProvider.GetExportedValue<IAsynchronousOperationListenerProvider>(),
                    _threadingContext), isThreadSafe: true);
        }

        internal ExternalErrorDiagnosticUpdateSource ExternalErrorDiagnosticUpdateSource => _lazyExternalErrorDiagnosticUpdateSource.Value;

        internal void SubscribeExternalErrorDiagnosticUpdateSourceToSolutionBuildEvents()
        {
            _foregroundObject.AssertIsForeground();

            if (_isExternalErrorDiagnosticUpdateSourceSubscribedToSolutionBuildEvents)
            {
                return;
            }

            // TODO: https://github.com/dotnet/roslyn/issues/36065
            // UIContextImpl requires IVsMonitorSelection service:
            if (ServiceProvider.GlobalProvider.GetService(typeof(IVsMonitorSelection)) == null)
            {
                return;
            }

            // This pattern ensures that we are called whenever the build starts/completes even if it is already in progress.
            KnownUIContexts.SolutionBuildingContext.WhenActivated(() =>
            {
                KnownUIContexts.SolutionBuildingContext.UIContextChanged += (object _, UIContextChangedEventArgs e) =>
                {
                    if (e.Activated)
                    {
                        ExternalErrorDiagnosticUpdateSource.OnSolutionBuildStarted();
                    }
                    else
                    {
                        ExternalErrorDiagnosticUpdateSource.OnSolutionBuildCompleted();
                    }
                };

                ExternalErrorDiagnosticUpdateSource.OnSolutionBuildStarted();
            });

            _isExternalErrorDiagnosticUpdateSourceSubscribedToSolutionBuildEvents = true;
        }

        public async Task InitializeUIAffinitizedServicesAsync(IAsyncServiceProvider asyncServiceProvider)
        {
            // Create services that are bound to the UI thread
            await _threadingContext.JoinableTaskFactory.SwitchToMainThreadAsync(_threadingContext.DisposalToken);

            // Fetch the session synchronously on the UI thread; if this doesn't happen before we try using this on
            // the background thread then we will experience hangs like we see in this bug:
            // https://devdiv.visualstudio.com/DefaultCollection/DevDiv/_workitems?_a=edit&id=190808 or
            // https://devdiv.visualstudio.com/DevDiv/_workitems?id=296981&_a=edit
            var telemetrySession = TelemetryService.DefaultSession;

            var solutionClosingContext = UIContext.FromUIContextGuid(VSConstants.UICONTEXT.SolutionClosing_guid);
            solutionClosingContext.UIContextChanged += (_, e) => _solutionClosing = e.Activated;

            var openFileTracker = await OpenFileTracker.CreateAsync(this, asyncServiceProvider).ConfigureAwait(true);
            var memoryListener = await VirtualMemoryNotificationListener.CreateAsync(this, _threadingContext, asyncServiceProvider, _globalOptions, _threadingContext.DisposalToken).ConfigureAwait(true);

            // Update our fields first, so any asynchronous work that needs to use these is able to see the service.
            // WARNING: if we do .ConfigureAwait(true) here, it means we're trying to transition to the UI thread while
            // semaphore is acquired; if the UI thread is blocked trying to acquire the semaphore, we could deadlock.
            using (await _gate.DisposableWaitAsync().ConfigureAwait(false))
            {
                _openFileTracker = openFileTracker;
                _memoryListener = memoryListener;
            }

<<<<<<< HEAD
            var memoryListener = await VirtualMemoryNotificationListener.CreateAsync(this, _threadingContext, asyncServiceProvider, _threadingContext.DisposalToken).ConfigureAwait(true);

            // Update our fields first, so any asynchronous work that needs to use these is able to see the service.
            lock (_gate)
            {
                _memoryListener = memoryListener;
            }
=======
            await _threadingContext.JoinableTaskFactory.SwitchToMainThreadAsync(_threadingContext.DisposalToken);
>>>>>>> 67d940c4

            openFileTracker.ProcessQueuedWorkOnUIThread();

            // Switch to a background thread to avoid loading option providers on UI thread (telemetry is reading options).
            await TaskScheduler.Default;

            var telemetryService = (VisualStudioWorkspaceTelemetryService)Services.GetRequiredService<IWorkspaceTelemetryService>();
            telemetryService.InitializeTelemetrySession(telemetrySession);

            Logger.Log(FunctionId.Run_Environment,
                KeyValueLogMessage.Create(m => m["Version"] = FileVersionInfo.GetVersionInfo(typeof(VisualStudioWorkspace).Assembly.Location).FileVersion));
        }

        public void QueueCheckForFilesBeingOpen(ImmutableArray<string> newFileNames)
            => _openFileTracker?.QueueCheckForFilesBeingOpen(newFileNames);

        public void ProcessQueuedWorkOnUIThread()
            => _openFileTracker?.ProcessQueuedWorkOnUIThread();

        internal void AddProjectToInternalMaps(VisualStudioProject project, IVsHierarchy? hierarchy, Guid guid, string projectSystemName)
        {
            using (_gate.DisposableWait())
            {
                _projectToHierarchyMap = _projectToHierarchyMap.Add(project.Id, hierarchy);
                _projectToGuidMap = _projectToGuidMap.Add(project.Id, guid);
                _projectSystemNameToProjectsMap.MultiAdd(projectSystemName, project);
            }
        }

        internal void AddProjectRuleSetFileToInternalMaps(VisualStudioProject project, Func<string?> ruleSetFilePathFunc)
        {
            using (_gate.DisposableWait())
            {
                _projectToRuleSetFilePath.Add(project.Id, ruleSetFilePathFunc);
            }
        }

        internal void AddDocumentToDocumentsNotFromFiles_NoLock(DocumentId documentId)
        {
            Contract.ThrowIfFalse(_gate.CurrentCount == 0);

            _documentsNotFromFiles = _documentsNotFromFiles.Add(documentId);
        }

        internal void RemoveDocumentToDocumentsNotFromFiles_NoLock(DocumentId documentId)
        {
            Contract.ThrowIfFalse(_gate.CurrentCount == 0);
            _documentsNotFromFiles = _documentsNotFromFiles.Remove(documentId);
        }

        [Obsolete("This is a compatibility shim for TypeScript; please do not use it.")]
        internal VisualStudioProjectTracker GetProjectTrackerAndInitializeIfNecessary()
        {
            if (_projectTracker == null)
            {
                _projectTracker = new VisualStudioProjectTracker(this, _projectFactory.Value, _threadingContext);
            }

            return _projectTracker;
        }

        [Obsolete("This is a compatibility shim for TypeScript and F#; please do not use it.")]
        internal VisualStudioProjectTracker ProjectTracker
        {
            get
            {
                return GetProjectTrackerAndInitializeIfNecessary();
            }
        }

        internal ContainedDocument? TryGetContainedDocument(DocumentId documentId)
        {
            // TODO: move everybody off of this instance method and replace them with calls to
            // ContainedDocument.TryGetContainedDocument
            return ContainedDocument.TryGetContainedDocument(documentId);
        }

        internal VisualStudioProject? GetProjectWithHierarchyAndName(IVsHierarchy hierarchy, string projectName)
        {
            using (_gate.DisposableWait())
            {
                return GetProjectWithHierarchyAndName_NoLock(hierarchy, projectName);
            }
        }

        private VisualStudioProject? GetProjectWithHierarchyAndName_NoLock(IVsHierarchy hierarchy, string projectName)
        {
            if (_projectSystemNameToProjectsMap.TryGetValue(projectName, out var projects))
            {
                foreach (var project in projects)
                {
                    if (_projectToHierarchyMap.TryGetValue(project.Id, out var projectHierarchy))
                    {
                        if (projectHierarchy == hierarchy)
                        {
                            return project;
                        }
                    }
                }
            }

            return null;
        }

        // TODO: consider whether this should be going to the project system directly to get this path. This is only called on interactions from the
        // Solution Explorer in the SolutionExplorerShim, where if we just could more directly get to the rule set file it'd simplify this.
        internal override string? TryGetRuleSetPathForProject(ProjectId projectId)
        {
            using (_gate.DisposableWait())
            {
                if (_projectToRuleSetFilePath.TryGetValue(projectId, out var ruleSetPathFunc))
                {
                    return ruleSetPathFunc();
                }
                else
                {
                    return null;
                }
            }
        }

        [Obsolete("This is a compatibility shim for TypeScript; please do not use it.")]
        internal IVisualStudioHostDocument? GetHostDocument(DocumentId documentId)
        {
            // TypeScript only calls this to immediately check if the document is a ContainedDocument. Because of that we can just check for
            // ContainedDocuments
            return ContainedDocument.TryGetContainedDocument(documentId);
        }

        public override EnvDTE.FileCodeModel GetFileCodeModel(DocumentId documentId)
        {
            if (documentId == null)
            {
                throw new ArgumentNullException(nameof(documentId));
            }

            var document = _threadingContext.JoinableTaskFactory.Run(() => CurrentSolution.GetDocumentAsync(documentId, includeSourceGenerated: true).AsTask());
            if (document == null)
            {
                throw new ArgumentException(ServicesVSResources.The_given_DocumentId_did_not_come_from_the_Visual_Studio_workspace, nameof(documentId));
            }

            if (document is SourceGeneratedDocument sourceGeneratedDocument)
            {
                return _projectCodeModelFactory.Value.CreateFileCodeModel(sourceGeneratedDocument);
            }
            else
            {
                return _projectCodeModelFactory.Value.GetOrCreateFileCodeModel(documentId.ProjectId, document.FilePath);
            }
        }

        internal override bool TryApplyChanges(
            Microsoft.CodeAnalysis.Solution newSolution,
            IProgressTracker progressTracker)
        {
            if (!_foregroundObject.IsForeground())
            {
                throw new InvalidOperationException(ServicesVSResources.VisualStudioWorkspace_TryApplyChanges_cannot_be_called_from_a_background_thread);
            }

            var currentSolution = this.CurrentSolution;
            var projectChanges = newSolution.GetChanges(currentSolution).GetProjectChanges().ToList();

            // first make sure we can edit the document we will be updating (check them out from source control, etc)
            var changedDocs = projectChanges.SelectMany(pd => pd.GetChangedDocuments(onlyGetDocumentsWithTextChanges: true).Concat(pd.GetChangedAdditionalDocuments()))
                                            .Where(CanApplyChange).ToList();
            if (changedDocs.Count > 0)
            {
                this.EnsureEditableDocuments(changedDocs);
            }

            return base.TryApplyChanges(newSolution, progressTracker);

            bool CanApplyChange(DocumentId documentId)
            {
                var document = newSolution.GetDocument(documentId) ?? currentSolution.GetDocument(documentId);
                if (document == null)
                {
                    // we can have null if documentId is for additional files
                    return true;
                }

                return document.CanApplyChange();
            }
        }

        public override bool CanOpenDocuments
        {
            get
            {
                return true;
            }
        }

        internal override bool CanChangeActiveContextDocument
        {
            get
            {
                return true;
            }
        }

        internal bool IsCPSProject(CodeAnalysis.Project project)
            => IsCPSProject(project.Id);

        internal bool IsCPSProject(ProjectId projectId)
        {
            _foregroundObject.AssertIsForeground();

            if (this.TryGetHierarchy(projectId, out var hierarchy))
            {
                return hierarchy.IsCapabilityMatch("CPS");
            }

            return false;
        }

        internal bool IsPrimaryProject(ProjectId projectId)
        {
            using (_gate.DisposableWait())
            {
                foreach (var (_, projects) in _projectSystemNameToProjectsMap)
                {
                    foreach (var project in projects)
                    {
                        if (project.Id == projectId)
                            return project.IsPrimary;
                    }
                }
            }

            return true;
        }

        protected override bool CanApplyCompilationOptionChange(CompilationOptions oldOptions, CompilationOptions newOptions, CodeAnalysis.Project project)
            => project.LanguageServices.GetRequiredService<ICompilationOptionsChangingService>().CanApplyChange(oldOptions, newOptions);

        public override bool CanApplyParseOptionChange(ParseOptions oldOptions, ParseOptions newOptions, CodeAnalysis.Project project)
        {
            _projectToMaxSupportedLangVersionMap.TryGetValue(project.Id, out var maxSupportLangVersion);

            return project.LanguageServices.GetRequiredService<IParseOptionsChangingService>().CanApplyChange(oldOptions, newOptions, maxSupportLangVersion);
        }

        private void AddTextBufferCloneServiceToBuffer(object sender, TextBufferCreatedEventArgs e)
            => e.TextBuffer.Properties.AddProperty(typeof(ITextBufferCloneService), _textBufferCloneService);

        public override bool CanApplyChange(ApplyChangesKind feature)
        {
            switch (feature)
            {
                case ApplyChangesKind.AddDocument:
                case ApplyChangesKind.RemoveDocument:
                case ApplyChangesKind.ChangeDocument:
                case ApplyChangesKind.AddMetadataReference:
                case ApplyChangesKind.RemoveMetadataReference:
                case ApplyChangesKind.AddProjectReference:
                case ApplyChangesKind.RemoveProjectReference:
                case ApplyChangesKind.AddAnalyzerReference:
                case ApplyChangesKind.RemoveAnalyzerReference:
                case ApplyChangesKind.AddAdditionalDocument:
                case ApplyChangesKind.RemoveAdditionalDocument:
                case ApplyChangesKind.ChangeAdditionalDocument:
                case ApplyChangesKind.ChangeCompilationOptions:
                case ApplyChangesKind.ChangeParseOptions:
                case ApplyChangesKind.ChangeDocumentInfo:
                case ApplyChangesKind.AddAnalyzerConfigDocument:
                case ApplyChangesKind.RemoveAnalyzerConfigDocument:
                case ApplyChangesKind.ChangeAnalyzerConfigDocument:
                case ApplyChangesKind.AddSolutionAnalyzerReference:
                case ApplyChangesKind.RemoveSolutionAnalyzerReference:
                    return true;

                default:
                    return false;
            }
        }

        private bool TryGetProjectData(ProjectId projectId, [NotNullWhen(returnValue: true)] out IVsHierarchy? hierarchy, [NotNullWhen(returnValue: true)] out EnvDTE.Project? project)
        {
            project = null;

            return
                this.TryGetHierarchy(projectId, out hierarchy) &&
                hierarchy.TryGetProject(out project);
        }

        internal void GetProjectData(ProjectId projectId, out IVsHierarchy hierarchy, out EnvDTE.Project project)
        {
            if (!TryGetProjectData(projectId, out hierarchy!, out project!))
            {
                throw new ArgumentException(string.Format(ServicesVSResources.Could_not_find_project_0, projectId));
            }
        }

        internal EnvDTE.Project? TryGetDTEProject(ProjectId projectId)
            => TryGetProjectData(projectId, out var _, out var project) ? project : null;

        internal bool TryAddReferenceToProject(ProjectId projectId, string assemblyName)
        {
            if (!TryGetProjectData(projectId, out _, out var project))
            {
                return false;
            }

            var vsProject = (VSProject)project.Object;
            try
            {
                vsProject.References.Add(assemblyName);
            }
            catch (Exception)
            {
                return false;
            }

            return true;
        }

        private string? GetAnalyzerPath(AnalyzerReference analyzerReference)
            => analyzerReference.FullPath;

        protected override void ApplyCompilationOptionsChanged(ProjectId projectId, CompilationOptions options)
        {
            if (projectId == null)
            {
                throw new ArgumentNullException(nameof(projectId));
            }

            if (options == null)
            {
                throw new ArgumentNullException(nameof(options));
            }

            var originalProject = CurrentSolution.GetRequiredProject(projectId);
            var compilationOptionsService = originalProject.LanguageServices.GetRequiredService<ICompilationOptionsChangingService>();
            var storage = ProjectPropertyStorage.Create(TryGetDTEProject(projectId), ServiceProvider.GlobalProvider);
            compilationOptionsService.Apply(originalProject.CompilationOptions!, options, storage);
        }

        protected override void ApplyParseOptionsChanged(ProjectId projectId, ParseOptions options)
        {
            if (projectId == null)
            {
                throw new ArgumentNullException(nameof(projectId));
            }

            if (options == null)
            {
                throw new ArgumentNullException(nameof(options));
            }

            var parseOptionsService = CurrentSolution.GetRequiredProject(projectId).LanguageServices.GetRequiredService<IParseOptionsChangingService>();
            var storage = ProjectPropertyStorage.Create(TryGetDTEProject(projectId), ServiceProvider.GlobalProvider);
            parseOptionsService.Apply(options, storage);
        }

        protected override void ApplyAnalyzerReferenceAdded(ProjectId projectId, AnalyzerReference analyzerReference)
        {
            if (projectId == null)
            {
                throw new ArgumentNullException(nameof(projectId));
            }

            if (analyzerReference == null)
            {
                throw new ArgumentNullException(nameof(analyzerReference));
            }

            GetProjectData(projectId, out _, out var project);

            var filePath = GetAnalyzerPath(analyzerReference);
            if (filePath != null)
            {
                var vsProject = (VSProject3)project.Object;
                vsProject.AnalyzerReferences.Add(filePath);
            }
        }

        protected override void ApplyAnalyzerReferenceRemoved(ProjectId projectId, AnalyzerReference analyzerReference)
        {
            if (projectId == null)
            {
                throw new ArgumentNullException(nameof(projectId));
            }

            if (analyzerReference == null)
            {
                throw new ArgumentNullException(nameof(analyzerReference));
            }

            GetProjectData(projectId, out _, out var project);

            var filePath = GetAnalyzerPath(analyzerReference);
            if (filePath != null)
            {
                var vsProject = (VSProject3)project.Object;
                vsProject.AnalyzerReferences.Remove(filePath);
            }
        }

        private string? GetMetadataPath(MetadataReference metadataReference)
        {
            if (metadataReference is PortableExecutableReference fileMetadata)
            {
                return fileMetadata.FilePath;
            }

            return null;
        }

        protected override void ApplyMetadataReferenceAdded(
            ProjectId projectId, MetadataReference metadataReference)
        {
            if (projectId == null)
            {
                throw new ArgumentNullException(nameof(projectId));
            }

            if (metadataReference == null)
            {
                throw new ArgumentNullException(nameof(metadataReference));
            }

            GetProjectData(projectId, out _, out var project);

            var filePath = GetMetadataPath(metadataReference);
            if (filePath != null)
            {
                var vsProject = (VSProject)project.Object;
                vsProject.References.Add(filePath);

                var undoManager = TryGetUndoManager();
                undoManager?.Add(new RemoveMetadataReferenceUndoUnit(this, projectId, filePath));
            }
        }

        protected override void ApplyMetadataReferenceRemoved(
            ProjectId projectId, MetadataReference metadataReference)
        {
            if (projectId == null)
            {
                throw new ArgumentNullException(nameof(projectId));
            }

            if (metadataReference == null)
            {
                throw new ArgumentNullException(nameof(metadataReference));
            }

            GetProjectData(projectId, out _, out var project);

            var filePath = GetMetadataPath(metadataReference);
            if (filePath != null)
            {
                var vsProject = (VSProject)project.Object;
                foreach (Reference reference in vsProject.References)
                {
                    if (StringComparer.OrdinalIgnoreCase.Equals(reference.Path, filePath))
                    {
                        reference.Remove();
                        var undoManager = TryGetUndoManager();
                        undoManager?.Add(new AddMetadataReferenceUndoUnit(this, projectId, filePath));
                        break;
                    }
                }
            }
        }

        internal override void ApplyMappedFileChanges(SolutionChanges solutionChanges)
        {
            // Get the original text changes from all documents and call the span mapping service to get span mappings for the text changes.
            // Create mapped text changes using the mapped spans and original text changes' text.

            // Mappings for opened razor files are retrieved via the LSP client making a request to the razor server.
            // If we wait for the result on the UI thread, we will hit a bug in the LSP client that brings us to a code path
            // using ConfigureAwait(true).  This deadlocks as it then attempts to return to the UI thread which is already blocked by us.
            // Instead, we invoke this in JTF run which will mitigate deadlocks when the ConfigureAwait(true)
            // tries to switch back to the main thread in the LSP client.
            // Link to LSP client bug for ConfigureAwait(true) - https://devdiv.visualstudio.com/DevDiv/_workitems/edit/1216657
            var mappedChanges = _threadingContext.JoinableTaskFactory.Run(() => GetMappedTextChanges(solutionChanges));

            // Group the mapped text changes by file, then apply all mapped text changes for the file.
            foreach (var changesForFile in mappedChanges)
            {
                // It doesn't matter which of the file's projectIds we pass to the invisible editor, so just pick the first.
                var projectId = changesForFile.Value.First().ProjectId;
                // Make sure we only take distinct changes - we'll have duplicates from different projects for linked files or multi-targeted files.
                var distinctTextChanges = changesForFile.Value.Select(change => change.TextChange).Distinct().ToImmutableArray();
                using var invisibleEditor = new InvisibleEditor(ServiceProvider.GlobalProvider, changesForFile.Key, GetHierarchy(projectId), needsSave: true, needsUndoDisabled: false);
                TextEditApplication.UpdateText(distinctTextChanges, invisibleEditor.TextBuffer, EditOptions.None);
            }

            return;

            async Task<MultiDictionary<string, (TextChange TextChange, ProjectId ProjectId)>> GetMappedTextChanges(SolutionChanges solutionChanges)
            {
                var filePathToMappedTextChanges = new MultiDictionary<string, (TextChange TextChange, ProjectId ProjectId)>();
                foreach (var projectChanges in solutionChanges.GetProjectChanges())
                {
                    foreach (var changedDocumentId in projectChanges.GetChangedDocuments())
                    {
                        var oldDocument = projectChanges.OldProject.GetRequiredDocument(changedDocumentId);
                        if (!ShouldApplyChangesToMappedDocuments(oldDocument, out var mappingService))
                        {
                            continue;
                        }

                        var newDocument = projectChanges.NewProject.GetRequiredDocument(changedDocumentId);
                        var mappedTextChanges = await mappingService.GetMappedTextChangesAsync(
                            oldDocument, newDocument, CancellationToken.None).ConfigureAwait(false);
                        foreach (var (filePath, textChange) in mappedTextChanges)
                        {
                            filePathToMappedTextChanges.Add(filePath, (textChange, projectChanges.ProjectId));
                        }
                    }
                }

                return filePathToMappedTextChanges;
            }

            bool ShouldApplyChangesToMappedDocuments(CodeAnalysis.Document document, [NotNullWhen(true)] out ISpanMappingService? spanMappingService)
            {
                spanMappingService = document.Services.GetService<ISpanMappingService>();
                // Only consider files that are mapped and that we are unable to apply changes to.
                // TODO - refactor how this is determined - https://github.com/dotnet/roslyn/issues/47908
                return spanMappingService != null && document?.CanApplyChange() == false;
            }
        }

        protected override void ApplyProjectReferenceAdded(
            ProjectId projectId, ProjectReference projectReference)
        {
            if (projectId == null)
            {
                throw new ArgumentNullException(nameof(projectId));
            }

            if (projectReference == null)
            {
                throw new ArgumentNullException(nameof(projectReference));
            }

            GetProjectData(projectId, out _, out var project);
            GetProjectData(projectReference.ProjectId, out _, out var refProject);

            var vsProject = (VSProject)project.Object;
            vsProject.References.AddProject(refProject);

            var undoManager = TryGetUndoManager();
            undoManager?.Add(new RemoveProjectReferenceUndoUnit(
                this, projectId, projectReference.ProjectId));
        }

        private OleInterop.IOleUndoManager? TryGetUndoManager()
        {
            var documentTrackingService = this.Services.GetRequiredService<IDocumentTrackingService>();
            var documentId = documentTrackingService.TryGetActiveDocument() ?? documentTrackingService.GetVisibleDocuments().FirstOrDefault();
            if (documentId != null)
            {
                var composition = (IComponentModel)ServiceProvider.GlobalProvider.GetService(typeof(SComponentModel));
                var exportProvider = composition.DefaultExportProvider;
                var editorAdaptersService = exportProvider.GetExportedValue<IVsEditorAdaptersFactoryService>();

                return editorAdaptersService.TryGetUndoManager(this, documentId, CancellationToken.None);
            }

            return null;
        }

        protected override void ApplyProjectReferenceRemoved(
            ProjectId projectId, ProjectReference projectReference)
        {
            if (projectId == null)
            {
                throw new ArgumentNullException(nameof(projectId));
            }

            if (projectReference == null)
            {
                throw new ArgumentNullException(nameof(projectReference));
            }

            GetProjectData(projectId, out _, out var project);
            GetProjectData(projectReference.ProjectId, out _, out var refProject);

            var vsProject = (VSProject)project.Object;
            foreach (Reference reference in vsProject.References)
            {
                if (reference.SourceProject == refProject)
                {
                    reference.Remove();
                    var undoManager = TryGetUndoManager();
                    undoManager?.Add(new AddProjectReferenceUndoUnit(this, projectId, projectReference.ProjectId));
                }
            }
        }

        protected override void ApplyDocumentAdded(DocumentInfo info, SourceText text)
            => AddDocumentCore(info, text, TextDocumentKind.Document);

        protected override void ApplyAdditionalDocumentAdded(DocumentInfo info, SourceText text)
            => AddDocumentCore(info, text, TextDocumentKind.AdditionalDocument);

        protected override void ApplyAnalyzerConfigDocumentAdded(DocumentInfo info, SourceText text)
            => AddDocumentCore(info, text, TextDocumentKind.AnalyzerConfigDocument);

        private void AddDocumentCore(DocumentInfo info, SourceText initialText, TextDocumentKind documentKind)
        {
            GetProjectData(info.Id.ProjectId, out _, out var project);

            // If the first namespace name matches the name of the project, then we don't want to
            // generate a folder for that.  The project is implicitly a folder with that name.
            var folders = info.Folders.AsEnumerable();
            if (folders.FirstOrDefault() == project.Name)
            {
                folders = folders.Skip(1);
            }

            folders = FilterFolderForProjectType(project, folders);

            if (IsWebsite(project))
            {
                AddDocumentToFolder(project, info.Id, SpecializedCollections.SingletonEnumerable(AppCodeFolderName), info.Name, documentKind, initialText, info.FilePath);
            }
            else if (folders.Any())
            {
                AddDocumentToFolder(project, info.Id, folders, info.Name, documentKind, initialText, info.FilePath);
            }
            else
            {
                AddDocumentToProject(project, info.Id, info.Name, documentKind, initialText, info.FilePath);
            }

            var undoManager = TryGetUndoManager();

            switch (documentKind)
            {
                case TextDocumentKind.AdditionalDocument:
                    undoManager?.Add(new RemoveAdditionalDocumentUndoUnit(this, info.Id));
                    break;

                case TextDocumentKind.AnalyzerConfigDocument:
                    undoManager?.Add(new RemoveAnalyzerConfigDocumentUndoUnit(this, info.Id));
                    break;

                case TextDocumentKind.Document:
                    undoManager?.Add(new RemoveDocumentUndoUnit(this, info.Id));
                    break;

                default:
                    throw ExceptionUtilities.UnexpectedValue(documentKind);
            }
        }

        private bool IsWebsite(EnvDTE.Project project)
            => project.Kind == VsWebSite.PrjKind.prjKindVenusProject;

        private IEnumerable<string> FilterFolderForProjectType(EnvDTE.Project project, IEnumerable<string> folders)
        {
            foreach (var folder in folders)
            {
                var items = GetAllItems(project.ProjectItems);
                var folderItem = items.FirstOrDefault(p => StringComparer.OrdinalIgnoreCase.Compare(p.Name, folder) == 0);
                if (folderItem == null || folderItem.Kind != EnvDTE.Constants.vsProjectItemKindPhysicalFile)
                {
                    yield return folder;
                }
            }
        }

        private IEnumerable<ProjectItem> GetAllItems(ProjectItems projectItems)
        {
            if (projectItems == null)
            {
                return SpecializedCollections.EmptyEnumerable<ProjectItem>();
            }

            var items = projectItems.OfType<ProjectItem>();
            return items.Concat(items.SelectMany(i => GetAllItems(i.ProjectItems)));
        }

#if false
        protected override void AddExistingDocument(DocumentId documentId, string filePath, IEnumerable<string> folders)
        {
            IVsHierarchy hierarchy;
            EnvDTE.Project project;
            IVisualStudioHostProject hostProject;
            GetProjectData(documentId.ProjectId, out hostProject, out hierarchy, out project);

            // If the first namespace name matches the name of the project, then we don't want to
            // generate a folder for that.  The project is implicitly a folder with that name.
            if (folders.FirstOrDefault() == project.Name)
            {
                folders = folders.Skip(1);
            }

            var name = Path.GetFileName(filePath);

            if (folders.Any())
            {
                AddDocumentToFolder(hostProject, project, documentId, folders, name, SourceCodeKind.Regular, initialText: null, filePath: filePath);
            }
            else
            {
                AddDocumentToProject(hostProject, project, documentId, name, SourceCodeKind.Regular, initialText: null, filePath: filePath);
            }
        }
#endif

        private ProjectItem AddDocumentToProject(
            EnvDTE.Project project,
            DocumentId documentId,
            string documentName,
            TextDocumentKind documentKind,
            SourceText? initialText = null,
            string? filePath = null)
        {
            string? folderPath = null;
            if (filePath == null && !project.TryGetFullPath(out folderPath))
            {
                // TODO(cyrusn): Throw an appropriate exception here.
                throw new Exception(ServicesVSResources.Could_not_find_location_of_folder_on_disk);
            }

            return AddDocumentToProjectItems(project.ProjectItems, documentId, folderPath, documentName, initialText, filePath, documentKind);
        }

        private ProjectItem AddDocumentToFolder(
            EnvDTE.Project project,
            DocumentId documentId,
            IEnumerable<string> folders,
            string documentName,
            TextDocumentKind documentKind,
            SourceText? initialText = null,
            string? filePath = null)
        {
            var folder = project.FindOrCreateFolder(folders);

            string? folderPath = null;
            if (filePath == null && !folder.TryGetFullPath(out folderPath))
            {
                // TODO(cyrusn): Throw an appropriate exception here.
                throw new Exception(ServicesVSResources.Could_not_find_location_of_folder_on_disk);
            }

            return AddDocumentToProjectItems(folder.ProjectItems, documentId, folderPath, documentName, initialText, filePath, documentKind);
        }

        private ProjectItem AddDocumentToProjectItems(
            ProjectItems projectItems,
            DocumentId documentId,
            string? folderPath,
            string documentName,
            SourceText? initialText,
            string? filePath,
            TextDocumentKind documentKind)
        {
            if (filePath == null)
            {
                Contract.ThrowIfNull(folderPath, "If we didn't have a file path, then we expected a folder path to generate the file path from.");
                var baseName = Path.GetFileNameWithoutExtension(documentName);
                var extension = documentKind == TextDocumentKind.Document ? GetPreferredExtension(documentId) : Path.GetExtension(documentName);
                var uniqueName = projectItems.GetUniqueName(baseName, extension);
                filePath = Path.Combine(folderPath, uniqueName);
            }

            if (initialText != null)
            {
                using var writer = new StreamWriter(filePath, append: false, encoding: initialText.Encoding ?? Encoding.UTF8);
                initialText.Write(writer);
            }

            // TODO: restore document ID hinting -- we previously ensured that the AddFromFile will introduce the document ID being used here.
            // (tracked by https://devdiv.visualstudio.com/DevDiv/_workitems/edit/677956)
            return projectItems.AddFromFile(filePath);
        }

        private void RemoveDocumentCore(DocumentId documentId, TextDocumentKind documentKind)
        {
            if (documentId == null)
            {
                throw new ArgumentNullException(nameof(documentId));
            }

            var document = this.CurrentSolution.GetTextDocument(documentId);
            if (document != null)
            {
                var hierarchy = this.GetHierarchy(documentId.ProjectId);
                Contract.ThrowIfNull(hierarchy, "Removing files from projects without hierarchies are not supported.");

                var text = document.GetTextSynchronously(CancellationToken.None);

                Contract.ThrowIfNull(document.FilePath, "Removing files from projects that don't have file names are not supported.");
                var itemId = hierarchy.TryGetItemId(document.FilePath);
                if (itemId == (uint)VSConstants.VSITEMID.Nil)
                {
                    // it is no longer part of the solution
                    return;
                }

                var project = (IVsProject3)hierarchy;
                project.RemoveItem(0, itemId, out _);

                var undoManager = TryGetUndoManager();
                var docInfo = CreateDocumentInfoWithoutText(document);

                switch (documentKind)
                {
                    case TextDocumentKind.AdditionalDocument:
                        undoManager?.Add(new AddAdditionalDocumentUndoUnit(this, docInfo, text));
                        break;

                    case TextDocumentKind.AnalyzerConfigDocument:
                        undoManager?.Add(new AddAnalyzerConfigDocumentUndoUnit(this, docInfo, text));
                        break;

                    case TextDocumentKind.Document:
                        undoManager?.Add(new AddDocumentUndoUnit(this, docInfo, text));
                        break;

                    default:
                        throw ExceptionUtilities.UnexpectedValue(documentKind);
                }
            }
        }

        protected override void ApplyDocumentRemoved(DocumentId documentId)
            => RemoveDocumentCore(documentId, TextDocumentKind.Document);

        protected override void ApplyAdditionalDocumentRemoved(DocumentId documentId)
            => RemoveDocumentCore(documentId, TextDocumentKind.AdditionalDocument);

        protected override void ApplyAnalyzerConfigDocumentRemoved(DocumentId documentId)
            => RemoveDocumentCore(documentId, TextDocumentKind.AnalyzerConfigDocument);

        public override void OpenDocument(DocumentId documentId, bool activate = true)
            => OpenDocumentCore(documentId, activate);

        public override void OpenAdditionalDocument(DocumentId documentId, bool activate = true)
            => OpenDocumentCore(documentId, activate);

        public override void OpenAnalyzerConfigDocument(DocumentId documentId, bool activate = true)
            => OpenDocumentCore(documentId, activate);

        public override void CloseDocument(DocumentId documentId)
            => CloseDocumentCore(documentId);

        public override void CloseAdditionalDocument(DocumentId documentId)
            => CloseDocumentCore(documentId);

        public override void CloseAnalyzerConfigDocument(DocumentId documentId)
            => CloseDocumentCore(documentId);

        public void OpenDocumentCore(DocumentId documentId, bool activate = true)
        {
            if (documentId == null)
            {
                throw new ArgumentNullException(nameof(documentId));
            }

            if (!_foregroundObject.IsForeground())
            {
                throw new InvalidOperationException(ServicesVSResources.This_workspace_only_supports_opening_documents_on_the_UI_thread);
            }

            var document = this.CurrentSolution.GetTextDocument(documentId);
            if (document != null)
            {
                OpenDocumentFromPath(document.FilePath, document.Project.Id, activate);
            }
        }

        internal void OpenDocumentFromPath(string? filePath, ProjectId projectId, bool activate = true)
        {
            if (TryGetFrame(filePath, projectId, out var frame))
            {
                if (activate)
                {
                    frame.Show();
                }
                else
                {
                    frame.ShowNoActivate();
                }
            }
        }

        /// <summary>
        /// Opens a file and retrieves the window frame.
        /// </summary>
        /// <param name="filePath">the file path of the file to open.</param>
        /// <param name="projectId">used to retrieve the IVsHierarchy to ensure the file is opened in a matching context.</param>
        /// <param name="frame">the window frame.</param>
        /// <returns></returns>
        private bool TryGetFrame(string? filePath, ProjectId projectId, [NotNullWhen(returnValue: true)] out IVsWindowFrame? frame)
        {
            frame = null;

            if (filePath == null)
            {
                return false;
            }

            var hierarchy = GetHierarchy(projectId);
            var itemId = hierarchy?.TryGetItemId(filePath) ?? (uint)VSConstants.VSITEMID.Nil;
            if (itemId == (uint)VSConstants.VSITEMID.Nil)
            {
                // If the ItemId is Nil, then IVsProject would not be able to open the
                // document using its ItemId. Thus, we must use OpenDocumentViaProject, which only
                // depends on the file path.

                var openDocumentService = IServiceProviderExtensions.GetService<SVsUIShellOpenDocument, IVsUIShellOpenDocument>(ServiceProvider.GlobalProvider);
                return ErrorHandler.Succeeded(openDocumentService.OpenDocumentViaProject(
                    filePath,
                    VSConstants.LOGVIEWID.TextView_guid,
                    out _,
                    out _,
                    out _,
                    out frame));
            }
            else
            {
                // If the ItemId is not Nil, then we should not call IVsUIShellDocument
                // .OpenDocumentViaProject here because that simply takes a file path and opens the
                // file within the context of the first project it finds. That would cause problems
                // if the document we're trying to open is actually a linked file in another
                // project. So, we get the project's hierarchy and open the document using its item
                // ID.

                // It's conceivable that IVsHierarchy might not implement IVsProject. However,
                // OpenDocumentViaProject itself relies upon this QI working, so it should be OK to
                // use here.

                return hierarchy is IVsProject vsProject &&
                    ErrorHandler.Succeeded(vsProject.OpenItem(itemId, VSConstants.LOGVIEWID.TextView_guid, s_docDataExisting_Unknown, out frame));
            }
        }

        public void CloseDocumentCore(DocumentId documentId)
        {
            if (documentId == null)
            {
                throw new ArgumentNullException(nameof(documentId));
            }

            if (this.IsDocumentOpen(documentId))
            {
                var filePath = this.GetFilePath(documentId);
                if (filePath != null)
                {
                    var openDocumentService = IServiceProviderExtensions.GetService<SVsUIShellOpenDocument, IVsUIShellOpenDocument>(ServiceProvider.GlobalProvider);
                    if (ErrorHandler.Succeeded(openDocumentService.IsDocumentOpen(null, 0, filePath, Guid.Empty, 0, out _, null, out var frame, out _)))
                    {
                        // TODO: do we need save argument for CloseDocument?
                        frame.CloseFrame((uint)__FRAMECLOSE.FRAMECLOSE_NoSave);
                    }
                }
            }
        }

        protected override void ApplyDocumentTextChanged(DocumentId documentId, SourceText newText)
            => ApplyTextDocumentChange(documentId, newText);

        protected override void ApplyAdditionalDocumentTextChanged(DocumentId documentId, SourceText newText)
            => ApplyTextDocumentChange(documentId, newText);

        protected override void ApplyAnalyzerConfigDocumentTextChanged(DocumentId documentId, SourceText newText)
            => ApplyTextDocumentChange(documentId, newText);

        private void ApplyTextDocumentChange(DocumentId documentId, SourceText newText)
        {
            var containedDocument = TryGetContainedDocument(documentId);

            if (containedDocument != null)
            {
                containedDocument.UpdateText(newText);
            }
            else
            {
                if (IsDocumentOpen(documentId))
                {
                    var textBuffer = this.CurrentSolution.GetTextDocument(documentId)!.GetTextSynchronously(CancellationToken.None).Container.TryGetTextBuffer();

                    if (textBuffer != null)
                    {
                        TextEditApplication.UpdateText(newText, textBuffer, EditOptions.DefaultMinimalChange);
                        return;
                    }
                }

                // The document wasn't open in a normal way, so invisible editor time
                using var invisibleEditor = OpenInvisibleEditor(documentId);
                TextEditApplication.UpdateText(newText, invisibleEditor.TextBuffer, EditOptions.None);
            }
        }

        protected override void ApplyDocumentInfoChanged(DocumentId documentId, DocumentInfo updatedInfo)
        {
            var document = CurrentSolution.GetRequiredDocument(documentId);

            FailIfDocumentInfoChangesNotSupported(document, updatedInfo);

            if (document.Name != updatedInfo.Name)
            {
                GetProjectData(updatedInfo.Id.ProjectId, out var _, out var dteProject);

                if (document.FilePath == null)
                {
                    FatalError.ReportAndCatch(new Exception("Attempting to change the information of a document without a file path."));
                    return;
                }

                var projectItemForDocument = dteProject.FindItemByPath(document.FilePath, StringComparer.OrdinalIgnoreCase);

                if (projectItemForDocument == null)
                {
                    // TODO(https://github.com/dotnet/roslyn/issues/34276):
                    Debug.Fail("Attempting to change the name of a file in a Shared Project");
                    return;
                }

                // Must save the document first for things like Breakpoints to be preserved.
                // WORKAROUND: Check if the document needs to be saved before calling save. 
                // Should remove the if below and just call save() once 
                // https://devdiv.visualstudio.com/DevDiv/_workitems/edit/1163405
                // is fixed
                if (!projectItemForDocument.Saved)
                {
                    projectItemForDocument.Save();
                }

                var uniqueName = projectItemForDocument.Collection
                    .GetUniqueNameIgnoringProjectItem(
                        projectItemForDocument,
                        Path.GetFileNameWithoutExtension(updatedInfo.Name),
                        Path.GetExtension(updatedInfo.Name));

                // Get the current undoManager before any file renames/documentId changes happen
                var undoManager = TryGetUndoManager();

                // By setting this property, Visual Studio will perform the file rename, which 
                // will cause the workspace's current solution to update and will fire the 
                // necessary workspace changed events.
                projectItemForDocument.Name = uniqueName;

                if (projectItemForDocument.TryGetFullPath(out var newPath))
                {
                    undoManager?.Add(new RenameDocumentUndoUnit(this, uniqueName, document.Name, newPath));
                }
            }
        }

        /// <summary>
        /// The <see cref="VisualStudioWorkspace"/> currently supports only a subset of <see cref="DocumentInfo"/> 
        /// changes.
        /// </summary>
        private void FailIfDocumentInfoChangesNotSupported(CodeAnalysis.Document document, DocumentInfo updatedInfo)
        {
            if (document.SourceCodeKind != updatedInfo.SourceCodeKind)
            {
                throw new InvalidOperationException(
                    $"This Workspace does not support changing a document's {nameof(document.SourceCodeKind)}.");
            }

            if (document.FilePath != updatedInfo.FilePath)
            {
                throw new InvalidOperationException(
                    $"This Workspace does not support changing a document's {nameof(document.FilePath)}.");
            }

            if (document.Id != updatedInfo.Id)
            {
                throw new InvalidOperationException(
                    $"This Workspace does not support changing a document's {nameof(document.Id)}.");
            }

            if (document.Folders != updatedInfo.Folders && !document.Folders.SequenceEqual(updatedInfo.Folders))
            {
                throw new InvalidOperationException(
                    $"This Workspace does not support changing a document's {nameof(document.Folders)}.");
            }

            if (document.State.Attributes.IsGenerated != updatedInfo.IsGenerated)
            {
                throw new InvalidOperationException(
                    $"This Workspace does not support changing a document's {nameof(document.State.Attributes.IsGenerated)} state.");
            }
        }

        private string GetPreferredExtension(DocumentId documentId)
        {
            // No extension was provided.  Pick a good one based on the type of host project.
            return CurrentSolution.GetRequiredProject(documentId.ProjectId).Language switch
            {
                // TODO: uncomment when fixing https://github.com/dotnet/roslyn/issues/5325
                //return sourceCodeKind == SourceCodeKind.Regular ? ".cs" : ".csx";
                LanguageNames.CSharp => ".cs",

                // TODO: uncomment when fixing https://github.com/dotnet/roslyn/issues/5325
                //return sourceCodeKind == SourceCodeKind.Regular ? ".vb" : ".vbx";
                LanguageNames.VisualBasic => ".vb",
                _ => throw new InvalidOperationException(),
            };
        }

        public override IVsHierarchy? GetHierarchy(ProjectId projectId)
        {
            // This doesn't take a lock since _projectToHierarchyMap is immutable
            return _projectToHierarchyMap.GetValueOrDefault(projectId, defaultValue: null);
        }

        internal override Guid GetProjectGuid(ProjectId projectId)
        {
            // This doesn't take a lock since _projectToGuidMap is immutable
            return _projectToGuidMap.GetValueOrDefault(projectId, defaultValue: Guid.Empty);
        }

        internal string? TryGetDependencyNodeTargetIdentifier(ProjectId projectId)
        {
            // This doesn't take a lock since _projectToDependencyNodeTargetIdentifier is immutable
            _projectToDependencyNodeTargetIdentifier.TryGetValue(projectId, out var identifier);
            return identifier;
        }

        internal override void SetDocumentContext(DocumentId documentId)
        {
            _foregroundObject.AssertIsForeground();

            // Note: this method does not actually call into any workspace code here to change the workspace's context. The assumption is updating the running document table or
            // IVsHierarchies will raise the appropriate events which we are subscribed to.

            var hierarchy = GetHierarchy(documentId.ProjectId);
            if (hierarchy == null)
            {
                // If we don't have a hierarchy then there's nothing we can do
                return;
            }

            // The hierarchy might be supporting multitargeting; in that case, let's update the context. Unfortunately the IVsHierarchies that support this
            // don't necessarily let us read it first, so we have to fire-and-forget here.
            string? projectSystemNameForProjectId = null;

            using (_gate.DisposableWait())
            {
                foreach (var (projectSystemName, projects) in _projectSystemNameToProjectsMap)
                {
                    if (projects.Any(p => p.Id == documentId.ProjectId))
                    {
                        projectSystemNameForProjectId = projectSystemName;
                    }
                }
            }

            if (projectSystemNameForProjectId is null)
            {
                // Project must have been removed asynchronously
                return;
            }

            // The hierarchy might be supporting multitargeting; in that case, let's update the context. Unfortunately the IVsHierarchies that support this
            // don't necessarily let us read it first, so we have to fire-and-forget here.
            hierarchy.SetProperty(VSConstants.VSITEMID_ROOT, (int)__VSHPROPID8.VSHPROPID_ActiveIntellisenseProjectContext, projectSystemNameForProjectId);

            var filePath = GetFilePath(documentId);
            if (filePath == null)
            {
                return;
            }

            var itemId = hierarchy.TryGetItemId(filePath);
            if (itemId != VSConstants.VSITEMID_NIL)
            {
                // Is this owned by a shared asset project? If so, we need to put the shared asset project into the running document table, and need to set the
                // current hierarchy as the active context of that shared hierarchy. This is kept as a loop that we do multiple times in the case that you
                // have multiple pointers. This used to be the case for multitargeting projects, but that was now handled by setting the active context property
                // above. Some project systems out there might still be supporting it, so we'll support it too.
                while (SharedProjectUtilities.TryGetItemInSharedAssetsProject(hierarchy, itemId, out var sharedHierarchy, out var sharedItemId) &&
                       hierarchy != sharedHierarchy)
                {
                    // Ensure the shared context is set correctly
                    if (sharedHierarchy.GetActiveProjectContext() != hierarchy)
                    {
                        ErrorHandler.ThrowOnFailure(sharedHierarchy.SetActiveProjectContext(hierarchy));
                    }

                    // We now need to ensure the outer project is also set up
                    hierarchy = sharedHierarchy;
                    itemId = sharedItemId;
                }
            }

            // Update the ownership of the file in the Running Document Table
            var project = (IVsProject3)hierarchy;
            project.TransferItem(filePath, filePath, punkWindowFrame: null);
        }

        internal bool TryGetHierarchy(ProjectId projectId, [NotNullWhen(returnValue: true)] out IVsHierarchy? hierarchy)
        {
            hierarchy = this.GetHierarchy(projectId);
            return hierarchy != null;
        }

        protected override void Dispose(bool finalize)
        {
            if (!finalize)
            {
                _textBufferFactoryService.TextBufferCreated -= AddTextBufferCloneServiceToBuffer;
                _projectionBufferFactoryService.ProjectionBufferCreated -= AddTextBufferCloneServiceToBuffer;
                FileWatchedReferenceFactory.ReferenceChanged -= RefreshMetadataReferencesForFile;

                if (_lazyExternalErrorDiagnosticUpdateSource.IsValueCreated)
                {
                    _lazyExternalErrorDiagnosticUpdateSource.Value.Dispose();
                }
            }

            base.Dispose(finalize);
        }

        public virtual void EnsureEditableDocuments(IEnumerable<DocumentId> documents)
        {
            var queryEdit = (IVsQueryEditQuerySave2)ServiceProvider.GlobalProvider.GetService(typeof(SVsQueryEditQuerySave));

            // make sure given document id actually exist in current solution and the file is marked as supporting modifications
            // and actually has non null file path
            var fileNames = documents.Select(GetFilePath).ToArray();

            // TODO: meditate about the flags we can pass to this and decide what is most appropriate for Roslyn
            var result = queryEdit.QueryEditFiles(
                rgfQueryEdit: 0,
                cFiles: fileNames.Length,
                rgpszMkDocuments: fileNames,
                rgrgf: new uint[fileNames.Length],
                rgFileInfo: new VSQEQS_FILE_ATTRIBUTE_DATA[fileNames.Length],
                pfEditVerdict: out var editVerdict,
                prgfMoreInfo: out var editResultFlags);

            if (ErrorHandler.Failed(result) ||
                editVerdict != (uint)tagVSQueryEditResult.QER_EditOK)
            {
                throw new Exception("Unable to check out the files from source control.");
            }

            if ((editResultFlags & (uint)(tagVSQueryEditResultFlags2.QER_Changed | tagVSQueryEditResultFlags2.QER_Reloaded)) != 0)
            {
                throw new Exception("A file was reloaded during the source control checkout.");
            }
        }

        internal override bool CanAddProjectReference(ProjectId referencingProject, ProjectId referencedProject)
        {
            _foregroundObject.AssertIsForeground();

            if (!TryGetHierarchy(referencingProject, out var referencingHierarchy) ||
                !TryGetHierarchy(referencedProject, out var referencedHierarchy))
            {
                // Couldn't even get a hierarchy for this project. So we have to assume
                // that adding a reference is disallowed.
                return false;
            }

            // First we have to see if either project disallows the reference being added.
            const int ContextFlags = (int)__VSQUERYFLAVORREFERENCESCONTEXT.VSQUERYFLAVORREFERENCESCONTEXT_RefreshReference;

            var canAddProjectReference = (uint)__VSREFERENCEQUERYRESULT.REFERENCE_UNKNOWN;
            var canBeReferenced = (uint)__VSREFERENCEQUERYRESULT.REFERENCE_UNKNOWN;

            if (referencingHierarchy is IVsProjectFlavorReferences3 referencingProjectFlavor3)
            {
                if (ErrorHandler.Failed(referencingProjectFlavor3.QueryAddProjectReferenceEx(referencedHierarchy, ContextFlags, out canAddProjectReference, out _)))
                {
                    // Something went wrong even trying to see if the reference would be allowed.
                    // Assume it won't be allowed.
                    return false;
                }

                if (canAddProjectReference == (uint)__VSREFERENCEQUERYRESULT.REFERENCE_DENY)
                {
                    // Adding this project reference is not allowed.
                    return false;
                }
            }

            if (referencedHierarchy is IVsProjectFlavorReferences3 referencedProjectFlavor3)
            {
                if (ErrorHandler.Failed(referencedProjectFlavor3.QueryCanBeReferencedEx(referencingHierarchy, ContextFlags, out canBeReferenced, out _)))
                {
                    // Something went wrong even trying to see if the reference would be allowed.
                    // Assume it won't be allowed.
                    return false;
                }

                if (canBeReferenced == (uint)__VSREFERENCEQUERYRESULT.REFERENCE_DENY)
                {
                    // Adding this project reference is not allowed.
                    return false;
                }
            }

            // Neither project denied the reference being added.  At this point, if either project
            // allows the reference to be added, and the other doesn't block it, then we can add
            // the reference.
            if (canAddProjectReference == (int)__VSREFERENCEQUERYRESULT.REFERENCE_ALLOW ||
                canBeReferenced == (int)__VSREFERENCEQUERYRESULT.REFERENCE_ALLOW)
            {
                return true;
            }

            // In both directions things are still unknown.  Fallback to the reference manager
            // to make the determination here.
            var referenceManager = (IVsReferenceManager)ServiceProvider.GlobalProvider.GetService(typeof(SVsReferenceManager));
            if (referenceManager == null)
            {
                // Couldn't get the reference manager.  Have to assume it's not allowed.
                return false;
            }

            // As long as the reference manager does not deny things, then we allow the
            // reference to be added.
            var result = referenceManager.QueryCanReferenceProject(referencingHierarchy, referencedHierarchy);
            return result != (uint)__VSREFERENCEQUERYRESULT.REFERENCE_DENY;
        }

        /// <summary>
        /// Applies a single operation to the workspace. <paramref name="action"/> should be a call to one of the protected Workspace.On* methods.
        /// </summary>
        public void ApplyChangeToWorkspace(Action<Workspace> action)
        {
            using (_gate.DisposableWait())
            {
                action(this);
            }
        }

        /// <summary>
        /// Applies a single operation to the workspace. <paramref name="action"/> should be a call to one of the protected Workspace.On* methods.
        /// </summary>
        public async ValueTask ApplyChangeToWorkspaceMaybeAsync(bool useAsync, Action<Workspace> action)
        {
            using (useAsync ? await _gate.DisposableWaitAsync().ConfigureAwait(false) : _gate.DisposableWait())
            {
                action(this);
            }
        }

        /// <summary>
        /// Applies a solution transformation to the workspace and triggers workspace changed event for specified <paramref name="projectId"/>.
        /// The transformation shall only update the project of the solution with the specified <paramref name="projectId"/>.
        /// </summary>
        public void ApplyChangeToWorkspace(ProjectId projectId, Func<CodeAnalysis.Solution, CodeAnalysis.Solution> solutionTransformation)
        {
            using (_gate.DisposableWait())
            {
                SetCurrentSolution(solutionTransformation, WorkspaceChangeKind.ProjectChanged, projectId);
            }
        }

        /// <summary>
        /// Applies a change to the workspace that can do any number of project changes.
        /// </summary>
        /// <remarks>This is needed to synchronize with <see cref="ApplyChangeToWorkspace(Action{Workspace})" /> to avoid any races. This
        /// method could be moved down to the core Workspace layer and then could use the synchronization lock there.</remarks>
        public async ValueTask ApplyBatchChangeToWorkspaceMaybeAsync(bool useAsync, Func<CodeAnalysis.Solution, SolutionChangeAccumulator> mutation)
        {
            using (useAsync ? await _gate.DisposableWaitAsync().ConfigureAwait(false) : _gate.DisposableWait())
            {
                var oldSolution = this.CurrentSolution;
                var solutionChangeAccumulator = mutation(oldSolution);

                if (!solutionChangeAccumulator.HasChange)
                {
                    return;
                }

                foreach (var documentId in solutionChangeAccumulator.DocumentIdsRemoved)
                {
                    this.ClearDocumentData(documentId);
                }

                SetCurrentSolution(solutionChangeAccumulator.Solution);

                // This method returns the task that could be used to wait for the workspace changed event; we don't want
                // to do that.
                _ = RaiseWorkspaceChangedEventAsync(
                    solutionChangeAccumulator.WorkspaceChangeKind,
                    oldSolution,
                    solutionChangeAccumulator.Solution,
                    solutionChangeAccumulator.WorkspaceChangeProjectId,
                    solutionChangeAccumulator.WorkspaceChangeDocumentId);
            }
        }

        private readonly Dictionary<ProjectId, ProjectReferenceInformation> _projectReferenceInfoMap = new();

        private ProjectReferenceInformation GetReferenceInfo_NoLock(ProjectId projectId)
        {
            Contract.ThrowIfFalse(_gate.CurrentCount == 0);

            return _projectReferenceInfoMap.GetOrAdd(projectId, _ => new ProjectReferenceInformation());
        }

        protected internal override void OnProjectRemoved(ProjectId projectId)
        {
            string? languageName;

            Contract.ThrowIfFalse(_gate.CurrentCount == 0);

            languageName = CurrentSolution.GetRequiredProject(projectId).Language;

            if (_projectReferenceInfoMap.TryGetValue(projectId, out var projectReferenceInfo))
            {
                // If we still had any output paths, we'll want to remove them to cause conversion back to metadata references.
                // The call below implicitly is modifying the collection we've fetched, so we'll make a copy.
                foreach (var outputPath in projectReferenceInfo.OutputPaths.ToList())
                {
                    RemoveProjectOutputPath_NoLock(projectId, outputPath);
                }

<<<<<<< HEAD
                _projectToHierarchyMap = _projectToHierarchyMap.Remove(projectId);
                _projectToGuidMap = _projectToGuidMap.Remove(projectId);
                // _projectToMaxSupportedLangVersionMap needs to be updated with ImmutableInterlocked since it can be mutated outside the lock
                ImmutableInterlocked.TryRemove<ProjectId, string?>(ref _projectToMaxSupportedLangVersionMap, projectId, out _);
                // _projectToDependencyNodeTargetIdentifier needs to be updated with ImmutableInterlocked since it can be mutated outside the lock
                ImmutableInterlocked.TryRemove(ref _projectToDependencyNodeTargetIdentifier, projectId, out _);
                _projectToRuleSetFilePath.Remove(projectId);
=======
                _projectReferenceInfoMap.Remove(projectId);
            }
>>>>>>> 67d940c4

            _projectToHierarchyMap = _projectToHierarchyMap.Remove(projectId);
            _projectToGuidMap = _projectToGuidMap.Remove(projectId);
            // _projectToMaxSupportedLangVersionMap needs to be updated with ImmutableInterlocked since it can be mutated outside the lock
            ImmutableInterlocked.TryRemove<ProjectId, string?>(ref _projectToMaxSupportedLangVersionMap, projectId, out _);
            // _projectToDependencyNodeTargetIdentifier needs to be updated with ImmutableInterlocked since it can be mutated outside the lock
            ImmutableInterlocked.TryRemove(ref _projectToDependencyNodeTargetIdentifier, projectId, out _);
            _projectToRuleSetFilePath.Remove(projectId);

            foreach (var (projectName, projects) in _projectSystemNameToProjectsMap)
            {
                if (projects.RemoveAll(p => p.Id == projectId) > 0)
                {
                    if (projects.Count == 0)
                    {
                        _projectSystemNameToProjectsMap.Remove(projectName);
                    }

                    break;
                }
            }

            base.OnProjectRemoved(projectId);

<<<<<<< HEAD
                // Try to update the UI context info.  But cancel that work if we're shutting down.
                _threadingContext.RunWithShutdownBlockAsync(async cancellationToken =>
=======
            // Try to update the UI context info.  But cancel that work if we're shutting down.
            var listenerProvider = Services.GetRequiredService<IWorkspaceAsynchronousOperationListenerProvider>();
            var asyncToken = listenerProvider.GetListener().BeginAsyncOperation(nameof(RefreshProjectExistsUIContextForLanguageAsync));
            _threadingContext.RunWithShutdownBlockAsync(async cancellationToken =>
            {
                try
>>>>>>> 67d940c4
                {
                    await RefreshProjectExistsUIContextForLanguageAsync(languageName, cancellationToken).ConfigureAwait(false);
                }
                finally
                {
                    asyncToken.Dispose();
                }
            });
        }

        private sealed class ProjectReferenceInformation
        {
            public readonly List<string> OutputPaths = new();
            public readonly List<(string path, ProjectReference projectReference)> ConvertedProjectReferences = new List<(string path, ProjectReference)>();
        }

        /// <summary>
        /// A multimap from an output path to the project outputting to it. Ideally, this shouldn't ever
        /// actually be a true multimap, since we shouldn't have two projects outputting to the same path, but
        /// any bug by a project adding the wrong output path means we could end up with some duplication.
        /// In that case, we'll temporarily have two until (hopefully) somebody removes it.
        /// </summary>
        private readonly Dictionary<string, List<ProjectId>> _projectsByOutputPath = new(StringComparer.OrdinalIgnoreCase);

        public void AddProjectOutputPath(ProjectId projectId, string outputPath)
        {
            using (_gate.DisposableWait())
            {
                AddProjectOutputPath_NoLock(projectId, outputPath);
            }
        }

        private void AddProjectOutputPath_NoLock(ProjectId projectId, string outputPath)
        {
            var projectReferenceInformation = GetReferenceInfo_NoLock(projectId);

            projectReferenceInformation.OutputPaths.Add(outputPath);
            _projectsByOutputPath.MultiAdd(outputPath, projectId);

            var projectsForOutputPath = _projectsByOutputPath[outputPath];
            var distinctProjectsForOutputPath = projectsForOutputPath.Distinct().ToList();

            // If we have exactly one, then we're definitely good to convert
            if (projectsForOutputPath.Count == 1)
            {
                ConvertMetadataReferencesToProjectReferences_NoLock(projectId, outputPath);
            }
            else if (distinctProjectsForOutputPath.Count == 1)
            {
                // The same project has multiple output paths that are the same. Any project would have already been converted
                // by the prior add, so nothing further to do
            }
            else
            {
                // We have more than one project outputting to the same path. This shouldn't happen but we'll convert back
                // because now we don't know which project to reference.
                foreach (var otherProjectId in projectsForOutputPath)
                {
                    // We know that since we're adding a path to projectId and we're here that we couldn't have already
                    // had a converted reference to us, instead we need to convert things that are pointing to the project
                    // we're colliding with
                    if (otherProjectId != projectId)
                    {
                        ConvertProjectReferencesToMetadataReferences_NoLock(otherProjectId, outputPath);
                    }
                }
            }
        }

        /// <summary>
        /// Attempts to convert all metadata references to <paramref name="outputPath"/> to a project reference to <paramref name="projectId"/>.
        /// </summary>
        /// <param name="projectId">The <see cref="ProjectId"/> of the project that could be referenced in place of the output path.</param>
        /// <param name="outputPath">The output path to replace.</param>
        [PerformanceSensitive("https://github.com/dotnet/roslyn/issues/31306",
            Constraint = "Avoid calling " + nameof(CodeAnalysis.Solution.GetProject) + " to avoid realizing all projects.")]
        private void ConvertMetadataReferencesToProjectReferences_NoLock(ProjectId projectId, string outputPath)
        {
            Contract.ThrowIfFalse(_gate.CurrentCount == 0);

            var modifiedSolution = this.CurrentSolution;
            using var _ = PooledHashSet<ProjectId>.GetInstance(out var projectIdsChanged);

            foreach (var projectIdToRetarget in this.CurrentSolution.ProjectIds)
            {
                if (CanConvertMetadataReferenceToProjectReference_NoLock(projectIdToRetarget, referencedProjectId: projectId))
                {
                    // PERF: call GetProjectState instead of GetProject, otherwise creating a new project might force all
                    // Project instances to get created.
                    foreach (PortableExecutableReference reference in modifiedSolution.GetProjectState(projectIdToRetarget)!.MetadataReferences)
                    {
                        if (string.Equals(reference.FilePath, outputPath, StringComparison.OrdinalIgnoreCase))
                        {
                            FileWatchedReferenceFactory.StopWatchingReference(reference);

                            var projectReference = new ProjectReference(projectId, reference.Properties.Aliases, reference.Properties.EmbedInteropTypes);
                            modifiedSolution = modifiedSolution.RemoveMetadataReference(projectIdToRetarget, reference)
                                                               .AddProjectReference(projectIdToRetarget, projectReference);

                            projectIdsChanged.Add(projectIdToRetarget);

                            GetReferenceInfo_NoLock(projectIdToRetarget).ConvertedProjectReferences.Add(
                                (reference.FilePath!, projectReference));

                            // We have converted one, but you could have more than one reference with different aliases
                            // that we need to convert, so we'll keep going
                        }
                    }
                }
            }

            SetSolutionAndRaiseWorkspaceChanged_NoLock(modifiedSolution, projectIdsChanged);
        }

        [PerformanceSensitive("https://github.com/dotnet/roslyn/issues/31306",
            Constraint = "Avoid calling " + nameof(CodeAnalysis.Solution.GetProject) + " to avoid realizing all projects.")]
        private bool CanConvertMetadataReferenceToProjectReference_NoLock(ProjectId projectIdWithMetadataReference, ProjectId referencedProjectId)
        {
            Contract.ThrowIfFalse(_gate.CurrentCount == 0);

            // We can never make a project reference ourselves. This isn't a meaningful scenario, but if somebody does this by accident
            // we do want to throw exceptions.
            if (projectIdWithMetadataReference == referencedProjectId)
            {
                return false;
            }

            // We can never make a project reference ourselves. This isn't a meaningful scenario, but if somebody does this by accident
            // we do want to throw exceptions.
            if (projectIdWithMetadataReference == referencedProjectId)
            {
                return false;
            }

            // PERF: call GetProjectState instead of GetProject, otherwise creating a new project might force all
            // Project instances to get created.
            var projectWithMetadataReference = CurrentSolution.GetProjectState(projectIdWithMetadataReference);
            var referencedProject = CurrentSolution.GetProjectState(referencedProjectId);

            Contract.ThrowIfNull(projectWithMetadataReference);
            Contract.ThrowIfNull(referencedProject);

            // We don't want to convert a metadata reference to a project reference if the project being referenced isn't something
            // we can create a Compilation for. For example, if we have a C# project, and it's referencing a F# project via a metadata reference
            // everything would be fine if we left it a metadata reference. Converting it to a project reference means we couldn't create a Compilation
            // anymore in the IDE, since the C# compilation would need to reference an F# compilation. F# projects referencing other F# projects though
            // do expect this to work, and so we'll always allow references through of the same language.
            if (projectWithMetadataReference.Language != referencedProject.Language)
            {
                if (projectWithMetadataReference.LanguageServices.GetService<ICompilationFactoryService>() != null &&
                    referencedProject.LanguageServices.GetService<ICompilationFactoryService>() == null)
                {
                    // We're referencing something that we can't create a compilation from something that can, so keep the metadata reference
                    return false;
                }
            }

            // If this is going to cause a circular reference, also disallow it
            if (CurrentSolution.GetProjectDependencyGraph().GetProjectsThatThisProjectTransitivelyDependsOn(referencedProjectId).Contains(projectIdWithMetadataReference))
            {
                return false;
            }

            return true;
        }

        /// <summary>
        /// Finds all projects that had a project reference to <paramref name="projectId"/> and convert it back to a metadata reference.
        /// </summary>
        /// <param name="projectId">The <see cref="ProjectId"/> of the project being referenced.</param>
        /// <param name="outputPath">The output path of the given project to remove the link to.</param>
        [PerformanceSensitive(
            "https://github.com/dotnet/roslyn/issues/37616",
            Constraint = "Update ConvertedProjectReferences in place to avoid duplicate list allocations.")]
        private void ConvertProjectReferencesToMetadataReferences_NoLock(ProjectId projectId, string outputPath)
        {
            Contract.ThrowIfFalse(_gate.CurrentCount == 0);

            var modifiedSolution = this.CurrentSolution;
            using var _ = PooledHashSet<ProjectId>.GetInstance(out var projectIdsChanged);

            foreach (var projectIdToRetarget in this.CurrentSolution.ProjectIds)
            {
                var referenceInfo = GetReferenceInfo_NoLock(projectIdToRetarget);

                // Update ConvertedProjectReferences in place to avoid duplicate list allocations
                for (var i = 0; i < referenceInfo.ConvertedProjectReferences.Count; i++)
                {
                    var convertedReference = referenceInfo.ConvertedProjectReferences[i];

                    if (string.Equals(convertedReference.path, outputPath, StringComparison.OrdinalIgnoreCase) &&
                        convertedReference.projectReference.ProjectId == projectId)
                    {
                        var metadataReference =
                            FileWatchedReferenceFactory.CreateReferenceAndStartWatchingFile(
                                convertedReference.path,
                                new MetadataReferenceProperties(
                                    aliases: convertedReference.projectReference.Aliases,
                                    embedInteropTypes: convertedReference.projectReference.EmbedInteropTypes));

                        modifiedSolution = modifiedSolution.RemoveProjectReference(projectIdToRetarget, convertedReference.projectReference)
                                                           .AddMetadataReference(projectIdToRetarget, metadataReference);

                        projectIdsChanged.Add(projectIdToRetarget);

                        referenceInfo.ConvertedProjectReferences.RemoveAt(i);

                        // We have converted one, but you could have more than one reference with different aliases
                        // that we need to convert, so we'll keep going. Make sure to decrement the index so we don't
                        // skip any items.
                        i--;
                    }
                }
            }

            SetSolutionAndRaiseWorkspaceChanged_NoLock(modifiedSolution, projectIdsChanged);
        }

        public ProjectReference? TryCreateConvertedProjectReference_NoLock(ProjectId referencingProject, string path, MetadataReferenceProperties properties)
        {
            // Any conversion to or from project references must be done under the global workspace lock,
            // since that needs to be coordinated with updating all projects simultaneously.
            Contract.ThrowIfFalse(_gate.CurrentCount == 0);

            if (_projectsByOutputPath.TryGetValue(path, out var ids) && ids.Distinct().Count() == 1)
            {
                var projectIdToReference = ids.First();

                if (CanConvertMetadataReferenceToProjectReference_NoLock(referencingProject, projectIdToReference))
                {
                    var projectReference = new ProjectReference(
                        projectIdToReference,
                        aliases: properties.Aliases,
                        embedInteropTypes: properties.EmbedInteropTypes);

                    GetReferenceInfo_NoLock(referencingProject).ConvertedProjectReferences.Add((path, projectReference));

                    return projectReference;
                }
                else
                {
                    return null;
                }
            }
            else
            {
                return null;
            }
        }

        public ProjectReference? TryRemoveConvertedProjectReference_NoLock(ProjectId referencingProject, string path, MetadataReferenceProperties properties)
        {
            // Any conversion to or from project references must be done under the global workspace lock,
            // since that needs to be coordinated with updating all projects simultaneously.
            Contract.ThrowIfFalse(_gate.CurrentCount == 0);

            var projectReferenceInformation = GetReferenceInfo_NoLock(referencingProject);
            foreach (var convertedProject in projectReferenceInformation.ConvertedProjectReferences)
            {
                if (convertedProject.path == path &&
                    convertedProject.projectReference.EmbedInteropTypes == properties.EmbedInteropTypes &&
                    convertedProject.projectReference.Aliases.SequenceEqual(properties.Aliases))
                {
                    projectReferenceInformation.ConvertedProjectReferences.Remove(convertedProject);
                    return convertedProject.projectReference;
                }
            }

            return null;
        }

        private void SetSolutionAndRaiseWorkspaceChanged_NoLock(CodeAnalysis.Solution modifiedSolution, ICollection<ProjectId> projectIdsChanged)
        {
            if (projectIdsChanged.Count > 0)
            {
                Debug.Assert(modifiedSolution != CurrentSolution);

                var originalSolution = this.CurrentSolution;
                SetCurrentSolution(modifiedSolution);

                if (projectIdsChanged.Count == 1)
                {
                    RaiseWorkspaceChangedEventAsync(WorkspaceChangeKind.ProjectChanged, originalSolution, this.CurrentSolution, projectIdsChanged.Single());
                }
                else
                {
                    RaiseWorkspaceChangedEventAsync(WorkspaceChangeKind.SolutionChanged, originalSolution, this.CurrentSolution);
                }
            }
            else
            {
                // If they said nothing changed, than definitely nothing should have changed!
                Debug.Assert(modifiedSolution == CurrentSolution);
            }
        }

        public void RemoveProjectOutputPath(ProjectId projectId, string outputPath)
        {
            using (_gate.DisposableWait())
            {
                RemoveProjectOutputPath_NoLock(projectId, outputPath);
            }
        }

        private void RemoveProjectOutputPath_NoLock(ProjectId projectId, string outputPath)
        {
            var projectReferenceInformation = GetReferenceInfo_NoLock(projectId);
            if (!projectReferenceInformation.OutputPaths.Contains(outputPath))
            {
                throw new ArgumentException($"Project does not contain output path '{outputPath}'", nameof(outputPath));
            }

            projectReferenceInformation.OutputPaths.Remove(outputPath);
            _projectsByOutputPath.MultiRemove(outputPath, projectId);

            // When a project is closed, we may need to convert project references to metadata references (or vice
            // versa). Failure to convert the references could leave a project in the workspace with a project
            // reference to a project which is not open.
            //
            // For the specific case where the entire solution is closing, we do not need to update the state for
            // remaining projects as each project closes, because we know those projects will be closed without
            // further use. Avoiding reference conversion when the solution is closing improves performance for both
            // IDE close scenarios and solution reload scenarios that occur after complex branch switches.
            if (!_solutionClosing)
            {
                if (_projectsByOutputPath.TryGetValue(outputPath, out var remainingProjectsForOutputPath))
                {
                    var distinctRemainingProjects = remainingProjectsForOutputPath.Distinct();
                    if (distinctRemainingProjects.Count() == 1)
                    {
                        // We had more than one project outputting to the same path. Now we're back down to one
                        // so we can reference that one again
                        ConvertMetadataReferencesToProjectReferences_NoLock(distinctRemainingProjects.Single(), outputPath);
                    }
                }
                else
                {
                    // No projects left, we need to convert back to metadata references
                    ConvertProjectReferencesToMetadataReferences_NoLock(projectId, outputPath);
                }
            }
        }

        private void RefreshMetadataReferencesForFile(object sender, string fullFilePath)
        {
            using (_gate.DisposableWait())
            {
                var newSolution = CurrentSolution;
                using var _ = PooledHashSet<ProjectId>.GetInstance(out var changedProjectIds);

                foreach (var project in CurrentSolution.Projects)
                {
                    // Loop to find each reference with the given path. It's possible that there might be multiple references of the same path;
                    // the project system could concievably add the same reference multiple times but with different aliases. It's also possible
                    // we might not find the path at all: when we receive the file changed event, we aren't checking if the file is still
                    // in the workspace at that time; it's possible it might have already been removed.
                    foreach (var portableExecutableReference in project.MetadataReferences.OfType<PortableExecutableReference>())
                    {
                        if (portableExecutableReference.FilePath == fullFilePath)
                        {
                            FileWatchedReferenceFactory.StopWatchingReference(portableExecutableReference);

                            var newPortableExecutableReference =
                                FileWatchedReferenceFactory.CreateReferenceAndStartWatchingFile(
                                    portableExecutableReference.FilePath,
                                    portableExecutableReference.Properties);

                            newSolution = newSolution.RemoveMetadataReference(project.Id, portableExecutableReference)
                                                     .AddMetadataReference(project.Id, newPortableExecutableReference);

                            changedProjectIds.Add(project.Id);
                        }
                    }
                }

                SetSolutionAndRaiseWorkspaceChanged_NoLock(newSolution, changedProjectIds);
            }
        }

        internal async Task EnsureDocumentOptionProvidersInitializedAsync(CancellationToken cancellationToken)
        {
            // HACK: switch to the UI thread, ensure we initialize our options provider which depends on a
            // UI-affinitized experimentation service
            await _threadingContext.JoinableTaskFactory.SwitchToMainThreadAsync(cancellationToken);

            _foregroundObject.AssertIsForeground();

            if (_documentOptionsProvidersInitialized)
            {
                return;
            }

            _documentOptionsProvidersInitialized = true;
            RegisterDocumentOptionProviders(_documentOptionsProviderFactories);
        }

        [PerformanceSensitive("https://github.com/dotnet/roslyn/issues/54137", AllowLocks = false)]
        internal void SetMaxLanguageVersion(ProjectId projectId, string? maxLanguageVersion)
        {
            ImmutableInterlocked.Update(
                ref _projectToMaxSupportedLangVersionMap,
                static (map, arg) => map.SetItem(arg.projectId, arg.maxLanguageVersion),
                (projectId, maxLanguageVersion));
        }

        [PerformanceSensitive("https://github.com/dotnet/roslyn/issues/54135", AllowLocks = false)]
        internal void SetDependencyNodeTargetIdentifier(ProjectId projectId, string targetIdentifier)
        {
            ImmutableInterlocked.Update(
                ref _projectToDependencyNodeTargetIdentifier,
                static (map, arg) => map.SetItem(arg.projectId, arg.targetIdentifier),
                (projectId, targetIdentifier));
        }

        internal async Task RefreshProjectExistsUIContextForLanguageAsync(string language, CancellationToken cancellationToken)
        {
            await _threadingContext.JoinableTaskFactory.SwitchToMainThreadAsync(alwaysYield: true, cancellationToken);

            var uiContext = _languageToProjectExistsUIContext.GetOrAdd(
                language,
                language => Services.GetLanguageServices(language).GetService<IProjectExistsUIContextProviderLanguageService>()?.GetUIContext());

            // UIContexts can be "zombied" if UIContexts aren't supported because we're in a command line build or in
            // other scenarios.
            if (uiContext == null || uiContext.IsZombie)
                return;

            // Note: it's safe to read CurrentSolution here outside of any sort of lock.  We do all work here on the UI
            // thread, so that acts as a natural ordering mechanism here.  If, say, a BG piece of work was mutating this
            // solution (either adding or removing a project) then that work will also have enqueued the next refresh
            // operation on the UI thread.  So we'll always eventually reach a fixed point where the task for that
            // language will check the latest CurrentSolution we have and will set the IsActive bit accordingly.
            uiContext.IsActive = this.CurrentSolution.Projects.Any(p => p.Language == language);
        }
    }
}<|MERGE_RESOLUTION|>--- conflicted
+++ resolved
@@ -226,17 +226,7 @@
                 _memoryListener = memoryListener;
             }
 
-<<<<<<< HEAD
-            var memoryListener = await VirtualMemoryNotificationListener.CreateAsync(this, _threadingContext, asyncServiceProvider, _threadingContext.DisposalToken).ConfigureAwait(true);
-
-            // Update our fields first, so any asynchronous work that needs to use these is able to see the service.
-            lock (_gate)
-            {
-                _memoryListener = memoryListener;
-            }
-=======
             await _threadingContext.JoinableTaskFactory.SwitchToMainThreadAsync(_threadingContext.DisposalToken);
->>>>>>> 67d940c4
 
             openFileTracker.ProcessQueuedWorkOnUIThread();
 
@@ -1656,18 +1646,8 @@
                     RemoveProjectOutputPath_NoLock(projectId, outputPath);
                 }
 
-<<<<<<< HEAD
-                _projectToHierarchyMap = _projectToHierarchyMap.Remove(projectId);
-                _projectToGuidMap = _projectToGuidMap.Remove(projectId);
-                // _projectToMaxSupportedLangVersionMap needs to be updated with ImmutableInterlocked since it can be mutated outside the lock
-                ImmutableInterlocked.TryRemove<ProjectId, string?>(ref _projectToMaxSupportedLangVersionMap, projectId, out _);
-                // _projectToDependencyNodeTargetIdentifier needs to be updated with ImmutableInterlocked since it can be mutated outside the lock
-                ImmutableInterlocked.TryRemove(ref _projectToDependencyNodeTargetIdentifier, projectId, out _);
-                _projectToRuleSetFilePath.Remove(projectId);
-=======
                 _projectReferenceInfoMap.Remove(projectId);
             }
->>>>>>> 67d940c4
 
             _projectToHierarchyMap = _projectToHierarchyMap.Remove(projectId);
             _projectToGuidMap = _projectToGuidMap.Remove(projectId);
@@ -1692,17 +1672,12 @@
 
             base.OnProjectRemoved(projectId);
 
-<<<<<<< HEAD
-                // Try to update the UI context info.  But cancel that work if we're shutting down.
-                _threadingContext.RunWithShutdownBlockAsync(async cancellationToken =>
-=======
             // Try to update the UI context info.  But cancel that work if we're shutting down.
             var listenerProvider = Services.GetRequiredService<IWorkspaceAsynchronousOperationListenerProvider>();
             var asyncToken = listenerProvider.GetListener().BeginAsyncOperation(nameof(RefreshProjectExistsUIContextForLanguageAsync));
             _threadingContext.RunWithShutdownBlockAsync(async cancellationToken =>
             {
                 try
->>>>>>> 67d940c4
                 {
                     await RefreshProjectExistsUIContextForLanguageAsync(languageName, cancellationToken).ConfigureAwait(false);
                 }
@@ -1822,13 +1797,6 @@
         private bool CanConvertMetadataReferenceToProjectReference_NoLock(ProjectId projectIdWithMetadataReference, ProjectId referencedProjectId)
         {
             Contract.ThrowIfFalse(_gate.CurrentCount == 0);
-
-            // We can never make a project reference ourselves. This isn't a meaningful scenario, but if somebody does this by accident
-            // we do want to throw exceptions.
-            if (projectIdWithMetadataReference == referencedProjectId)
-            {
-                return false;
-            }
 
             // We can never make a project reference ourselves. This isn't a meaningful scenario, but if somebody does this by accident
             // we do want to throw exceptions.
