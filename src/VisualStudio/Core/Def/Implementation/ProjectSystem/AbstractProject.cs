﻿// Copyright (c) Microsoft.  All Rights Reserved.  Licensed under the Apache License, Version 2.0.  See License.txt in the project root for license information.

using System;
using System.Collections.Generic;
using System.Collections.Immutable;
using System.Diagnostics;
using System.IO;
using System.Linq;
using System.Threading;
using System.Threading.Tasks;
using System.Windows.Threading;
using Microsoft.CodeAnalysis;
using Microsoft.CodeAnalysis.Diagnostics;
using Microsoft.CodeAnalysis.Editor.Shared.Options;
using Microsoft.CodeAnalysis.Editor.Shared.Utilities;
using Microsoft.CodeAnalysis.ErrorReporting;
using Microsoft.CodeAnalysis.Host;
using Microsoft.CodeAnalysis.Notification;
using Microsoft.CodeAnalysis.PooledObjects;
using Microsoft.VisualStudio.ComponentModelHost;
using Microsoft.VisualStudio.LanguageServices.Implementation.EditAndContinue;
using Microsoft.VisualStudio.LanguageServices.Implementation.TaskList;
using Microsoft.VisualStudio.Shell;
using Microsoft.VisualStudio.Shell.Interop;
using Microsoft.VisualStudio.Text;
using Microsoft.VisualStudio.TextManager.Interop;
using Microsoft.VisualStudio.Utilities;
using Roslyn.Utilities;
using Task = System.Threading.Tasks.Task;

namespace Microsoft.VisualStudio.LanguageServices.Implementation.ProjectSystem
{
    using Workspace = Microsoft.CodeAnalysis.Workspace;

    // NOTE: Microsoft.VisualStudio.LanguageServices.TypeScript.TypeScriptProject derives from AbstractProject.
#pragma warning disable CS0618 // IVisualStudioHostProject is obsolete
    internal abstract partial class AbstractProject : ForegroundThreadAffinitizedObject, IVisualStudioHostProject
#pragma warning restore CS0618 // IVisualStudioHostProject is obsolete
    {
        internal static object RuleSetErrorId = new object();
        private readonly object _gate = new object();

        #region Mutable fields accessed from foreground or background threads - need locking for access.
        private readonly List<ProjectReference> _projectReferences = new List<ProjectReference>();
        private readonly List<VisualStudioMetadataReference> _metadataReferences = new List<VisualStudioMetadataReference>();
        private readonly Dictionary<DocumentId, IVisualStudioHostDocument> _documents = new Dictionary<DocumentId, IVisualStudioHostDocument>();
        private readonly Dictionary<string, IVisualStudioHostDocument> _documentMonikers = new Dictionary<string, IVisualStudioHostDocument>(StringComparer.OrdinalIgnoreCase);
        private readonly Dictionary<string, VisualStudioAnalyzer> _analyzers = new Dictionary<string, VisualStudioAnalyzer>(StringComparer.OrdinalIgnoreCase);
        private readonly Dictionary<DocumentId, IVisualStudioHostDocument> _additionalDocuments = new Dictionary<DocumentId, IVisualStudioHostDocument>();

        /// <summary>
        /// The list of files which have been added to the project but we aren't tracking since they
        /// aren't real source files. Sometimes we're asked to add silly things like HTML files or XAML
        /// files, and if those are open in a strange editor we just bail.
        /// </summary>
        private readonly ISet<string> _untrackedDocuments = new HashSet<string>(StringComparer.OrdinalIgnoreCase);

        private bool _pushingChangesToWorkspaceHosts;

        #endregion

        #region Mutable fields accessed only from the foreground thread - does not need locking for access.
        /// <summary>
        /// When a reference changes on disk we start a delayed task to update the <see cref="Workspace"/>.
        /// It is delayed for two reasons: first, there are often a bunch of change notifications in quick succession
        /// as the file is written.  Second, we often get the first notification while something is still writing the
        /// file, so we're unable to actually load it.  To avoid both of these issues, we wait five seconds before
        /// reloading the metadata.  This <see cref="Dictionary{TKey, TValue}"/> holds on to
        /// <see cref="CancellationTokenSource"/>s that allow us to cancel the existing reload task if another file
        /// change comes in before we process it.
        /// </summary>
        private readonly Dictionary<VisualStudioMetadataReference, CancellationTokenSource> _donotAccessDirectlyChangedReferencesPendingUpdate
            = new Dictionary<VisualStudioMetadataReference, CancellationTokenSource>();
        private Dictionary<VisualStudioMetadataReference, CancellationTokenSource> ChangedReferencesPendingUpdate
        {
            get
            {
                AssertIsForeground();
                return _donotAccessDirectlyChangedReferencesPendingUpdate;
            }
        }

<<<<<<< HEAD
        private readonly HashSet<(AbstractProject, MetadataReferenceProperties)> _projectsReferencingMe = new HashSet<(AbstractProject, MetadataReferenceProperties)>();
=======
        /// <summary>
        /// Maps from the output path of a project that was converted to
        /// </summary>
        private readonly Dictionary<string, ProjectReference> _metadataFileNameToConvertedProjectReference = new Dictionary<string, ProjectReference>(StringComparer.OrdinalIgnoreCase);
>>>>>>> 5fe4b688

        #endregion

        // PERF: Create these event handlers once to be shared amongst all documents (the sender arg identifies which document and project)
        private static readonly EventHandler<bool> s_documentOpenedEventHandler = OnDocumentOpened;
        private static readonly EventHandler<bool> s_documentClosingEventHandler = OnDocumentClosing;
        private static readonly EventHandler s_documentUpdatedOnDiskEventHandler = OnDocumentUpdatedOnDisk;
        private static readonly EventHandler<bool> s_additionalDocumentOpenedEventHandler = OnAdditionalDocumentOpened;
        private static readonly EventHandler<bool> s_additionalDocumentClosingEventHandler = OnAdditionalDocumentClosing;
        private static readonly EventHandler s_additionalDocumentUpdatedOnDiskEventHandler = OnAdditionalDocumentUpdatedOnDisk;

        private readonly DiagnosticDescriptor _errorReadingRulesetRule = new DiagnosticDescriptor(
            id: IDEDiagnosticIds.ErrorReadingRulesetId,
            title: ServicesVSResources.ErrorReadingRuleset,
            messageFormat: ServicesVSResources.Error_reading_ruleset_file_0_1,
            category: FeaturesResources.Roslyn_HostError,
            defaultSeverity: DiagnosticSeverity.Error,
            isEnabledByDefault: true);

        public AbstractProject(
            VisualStudioProjectTracker projectTracker,
            Func<ProjectId, IVsReportExternalErrors> reportExternalErrorCreatorOpt,
            string projectSystemName,
            string projectFilePath,
            IVsHierarchy hierarchy,
            string language,
            Guid projectGuid,
            IServiceProvider serviceProvider,
            VisualStudioWorkspaceImpl visualStudioWorkspaceOpt,
            HostDiagnosticUpdateSource hostDiagnosticUpdateSourceOpt,
            ICommandLineParserService commandLineParserServiceOpt = null)
        {
            Contract.ThrowIfNull(projectSystemName);

            ServiceProvider = serviceProvider;
            Language = language;
            Hierarchy = hierarchy;
            Guid = projectGuid;

            var componentModel = (IComponentModel)serviceProvider.GetService(typeof(SComponentModel));
            ContentTypeRegistryService = componentModel.GetService<IContentTypeRegistryService>();

            this.RunningDocumentTable = (IVsRunningDocumentTable4)serviceProvider.GetService(typeof(SVsRunningDocumentTable));

            var displayName = hierarchy != null && hierarchy.TryGetName(out var name) ? name : projectSystemName;
            this.DisplayName = displayName;

            this.ProjectTracker = projectTracker;

            ProjectSystemName = projectSystemName;
            Workspace = visualStudioWorkspaceOpt;
            CommandLineParserService = commandLineParserServiceOpt;
            HostDiagnosticUpdateSource = hostDiagnosticUpdateSourceOpt;

            // Set the default value for last design time build result to be true, until the project system lets us know that it failed.
            LastDesignTimeBuildSucceeded = true;

            UpdateProjectDisplayNameAndFilePath(displayName, projectFilePath);

            if (ProjectFilePath != null)
            {
                Version = VersionStamp.Create(File.GetLastWriteTimeUtc(ProjectFilePath));
            }
            else
            {
                Version = VersionStamp.Create();
            }

            Id = this.ProjectTracker.GetOrCreateProjectIdForPath(ProjectFilePath ?? ProjectSystemName, ProjectSystemName);
            if (reportExternalErrorCreatorOpt != null)
            {
                ExternalErrorReporter = reportExternalErrorCreatorOpt(Id);
            }

            if (visualStudioWorkspaceOpt != null)
            {
                if (Language == LanguageNames.CSharp || Language == LanguageNames.VisualBasic)
                {
                    this.EditAndContinueImplOpt = new VsENCRebuildableProjectImpl(this);
                }

                this.MetadataService = visualStudioWorkspaceOpt.Services.GetService<IMetadataService>();
            }

            UpdateAssemblyName();
        }

        internal IServiceProvider ServiceProvider { get; }

        /// <summary>
        /// Indicates whether this project is a website type.
        /// </summary>
        public bool IsWebSite { get; protected set; }

        /// <summary>
        /// A full path to the project obj output binary, or null if the project doesn't have an obj output binary.
        /// </summary>
        internal string ObjOutputPath { get; private set; }

        /// <summary>
        /// A full path to the project bin output binary, or null if the project doesn't have an bin output binary.
        /// </summary>
        internal string BinOutputPath { get; private set; }

        public IRuleSetFile RuleSetFile { get; private set; }

        protected VisualStudioProjectTracker ProjectTracker { get; }

        protected IVsRunningDocumentTable4 RunningDocumentTable { get; }

        protected IVsReportExternalErrors ExternalErrorReporter { get; }

        internal HostDiagnosticUpdateSource HostDiagnosticUpdateSource { get; }

        public ProjectId Id { get; }

        public string Language { get; }

        private ICommandLineParserService CommandLineParserService { get; }

        /// <summary>
        /// The <see cref="IVsHierarchy"/> for this project.  NOTE: May be null in Deferred Project Load cases.
        /// </summary>
        public IVsHierarchy Hierarchy { get; }

        /// <summary>
        /// Guid of the project
        /// 
        /// it is not readonly since it can be changed while loading project
        /// </summary>
        public Guid Guid { get; protected set; }

        public Workspace Workspace { get; }

        public VersionStamp Version { get; }

        public IMetadataService MetadataService { get; }

        /// <summary>
        /// The containing directory of the project. Null if none exists (consider Venus.)
        /// </summary>
        protected string ContainingDirectoryPathOpt
        {
            get
            {
                var projectFilePath = this.ProjectFilePath;
                if (projectFilePath != null)
                {
                    return Path.GetDirectoryName(projectFilePath);
                }
                else
                {
                    return null;
                }
            }
        }

        /// <summary>
        /// The full path of the project file. Null if none exists (consider Venus.)
        /// Note that the project file path might change with project file rename.
        /// If you need the folder of the project, just use <see cref="ContainingDirectoryPathOpt" /> which doesn't change for a project.
        /// </summary>
        public string ProjectFilePath { get; private set; }

        /// <summary>
        /// The public display name of the project. This name is not unique and may be shared
        /// between multiple projects, especially in cases like Venus where the intellisense
        /// projects will match the name of their logical parent project.
        /// </summary>
        public string DisplayName { get; private set; }

        internal string AssemblyName { get; private set; }

        /// <summary>
        /// The name of the project according to the project system. In "regular" projects this is
        /// equivalent to <see cref="DisplayName"/>, but in Venus cases these will differ. The
        /// ProjectSystemName is the 2_Default.aspx project name, whereas the regular display name
        /// matches the display name of the project the user actually sees in the solution explorer.
        /// These can be assumed to be unique within the Visual Studio workspace.
        /// </summary>
        public string ProjectSystemName { get; }

        protected DocumentProvider DocumentProvider => this.ProjectTracker.DocumentProvider;

        protected VisualStudioMetadataReferenceManager MetadataReferenceProvider => this.ProjectTracker.MetadataReferenceProvider;

        protected IContentTypeRegistryService ContentTypeRegistryService { get; }

        /// <summary>
        /// Flag indicating if the latest design time build has succeeded for current project state.
        /// </summary>
        /// <remarks>Default value is true.</remarks>
        protected bool LastDesignTimeBuildSucceeded { get; private set; }

        internal VsENCRebuildableProjectImpl EditAndContinueImplOpt { get; private set; }

        public ProjectInfo CreateProjectInfoForCurrentState()
        {
            lock (_gate)
            {
                var info = ProjectInfo.Create(
                    this.Id,
                    this.Version,
                    this.DisplayName,
                    this.AssemblyName ?? this.ProjectSystemName,
                    this.Language,
                    filePath: this.ProjectFilePath,
                    outputFilePath: this.ObjOutputPath,
                    compilationOptions: this.CurrentCompilationOptions,
                    parseOptions: this.CurrentParseOptions,
                    documents: _documents.Values.Select(d => d.GetInitialState()),
                    metadataReferences: _metadataReferences.Select(r => r.CurrentSnapshot),
                    projectReferences: _projectReferences,
                    analyzerReferences: _analyzers.Values.Select(a => a.GetReference()),
                    additionalDocuments: _additionalDocuments.Values.Select(d => d.GetInitialState()));

                return info.WithHasAllInformation(hasAllInformation: LastDesignTimeBuildSucceeded);
            }
        }

        protected void SetIntellisenseBuildResultAndNotifyWorkspaceHosts(bool succeeded)
        {
            // set intellisense related info
            LastDesignTimeBuildSucceeded = succeeded;

            if (PushingChangesToWorkspaceHosts)
            {
                // set workspace reference info
                ProjectTracker.NotifyWorkspaceHosts(host => (host as IVisualStudioWorkspaceHost2)?.OnHasAllInformation(Id, succeeded));
            }
        }

        protected ImmutableArray<string> GetStrongNameKeyPaths()
        {
            var outputPath = this.ObjOutputPath;

            if (this.ContainingDirectoryPathOpt == null && outputPath == null)
            {
                return ImmutableArray<string>.Empty;
            }

            var builder = ArrayBuilder<string>.GetInstance();
            if (this.ContainingDirectoryPathOpt != null)
            {
                builder.Add(this.ContainingDirectoryPathOpt);
            }

            if (outputPath != null)
            {
                builder.Add(Path.GetDirectoryName(outputPath));
            }

            return builder.ToImmutableAndFree();
        }

        public ImmutableArray<ProjectReference> GetCurrentProjectReferences()
        {
            lock (_gate)
            {
                return ImmutableArray.CreateRange(_projectReferences);
            }
        }

        public ImmutableArray<VisualStudioMetadataReference> GetCurrentMetadataReferences()
        {
            lock (_gate)
            {
                return ImmutableArray.CreateRange(_metadataReferences);
            }
        }

        public ImmutableArray<VisualStudioAnalyzer> GetCurrentAnalyzers()
        {
            lock (_gate)
            {
                return ImmutableArray.CreateRange(_analyzers.Values);
            }
        }

        public IVisualStudioHostDocument GetDocumentOrAdditionalDocument(DocumentId id)
        {
            lock (_gate)
            {
                _documents.TryGetValue(id, out var doc);
                if (doc == null)
                {
                    _additionalDocuments.TryGetValue(id, out doc);
                }

                return doc;
            }
        }

        public ImmutableArray<IVisualStudioHostDocument> GetCurrentDocuments()
        {
            lock (_gate)
            {
                return _documents.Values.ToImmutableArrayOrEmpty();
            }
        }

        public ImmutableArray<IVisualStudioHostDocument> GetCurrentAdditionalDocuments()
        {
            lock (_gate)
            {
                return _additionalDocuments.Values.ToImmutableArrayOrEmpty();
            }
        }

        public bool ContainsFile(string moniker)
        {
            lock (_gate)
            {
                return _documentMonikers.ContainsKey(moniker);
            }
        }

        public IVisualStudioHostDocument GetCurrentDocumentFromPath(string filePath)
        {
            lock (_gate)
            {
                _documentMonikers.TryGetValue(filePath, out var document);
                return document;
            }
        }

        public bool HasMetadataReference(string filename)
        {
            lock (_gate)
            {
                return _metadataReferences.Any(r => StringComparer.OrdinalIgnoreCase.Equals(r.FilePath, filename));
            }
        }

        public VisualStudioMetadataReference TryGetCurrentMetadataReference(string filename)
        {
            // We must normalize the file path, since the paths we're comparing to are always normalized
            filename = FileUtilities.NormalizeAbsolutePath(filename);

            lock (_gate)
            {
                return _metadataReferences.SingleOrDefault(r => StringComparer.OrdinalIgnoreCase.Equals(r.FilePath, filename));
            }
        }

        public bool CurrentProjectReferencesContains(ProjectId projectId)
        {
            lock (_gate)
            {
                return _projectReferences.Any(r => r.ProjectId == projectId);
            }
        }

        private bool TryGetAnalyzer(string analyzerAssemblyFullPath, out VisualStudioAnalyzer analyzer)
        {
            lock (_gate)
            {
                return _analyzers.TryGetValue(analyzerAssemblyFullPath, out analyzer);
            }
        }

        private void AddOrUpdateAnalyzer(string analyzerAssemblyFullPath, VisualStudioAnalyzer analyzer)
        {
            lock (_gate)
            {
                _analyzers[analyzerAssemblyFullPath] = analyzer;
            }
        }

        private void RemoveAnalyzer(string analyzerAssemblyFullPath)
        {
            lock (_gate)
            {
                _analyzers.Remove(analyzerAssemblyFullPath);
            }
        }

        public bool CurrentProjectAnalyzersContains(string fullPath)
        {
            lock (_gate)
            {
                return _analyzers.ContainsKey(fullPath);
            }
        }

        /// <summary>
        /// Returns a map from full path to <see cref="VisualStudioAnalyzer"/>.
        /// </summary>
        public ImmutableDictionary<string, VisualStudioAnalyzer> GetProjectAnalyzersMap()
        {
            lock (_gate)
            {
                return _analyzers.ToImmutableDictionary();
            }
        }

        private static string GetAssemblyNameFromPath(string outputPath)
        {
            Contract.Requires(outputPath != null);

            // dev11 sometimes gives us output path w/o extension, so removing extension becomes problematic
            if (outputPath.EndsWith(".exe", StringComparison.OrdinalIgnoreCase) ||
                outputPath.EndsWith(".dll", StringComparison.OrdinalIgnoreCase) ||
                outputPath.EndsWith(".netmodule", StringComparison.OrdinalIgnoreCase) ||
                outputPath.EndsWith(".winmdobj", StringComparison.OrdinalIgnoreCase))
            {
                return Path.GetFileNameWithoutExtension(outputPath);
            }
            else
            {
                return Path.GetFileName(outputPath);
            }
        }

        protected bool CanConvertToProjectReferences
        {
            get
            {
                if (this.Workspace != null)
                {
                    return this.Workspace.Options.GetOption(InternalFeatureOnOffOptions.ProjectReferenceConversion);
                }
                else
                {
                    return InternalFeatureOnOffOptions.ProjectReferenceConversion.DefaultValue;
                }
            }
        }

        protected int AddMetadataReferenceAndTryConvertingToProjectReferenceIfPossible(string filePath, MetadataReferenceProperties properties)
        {
            AssertIsForeground();

            // If this file is coming from a project, then we should convert it to a project reference instead
            if (this.CanConvertToProjectReferences && ProjectTracker.TryGetProjectByBinPath(filePath, out var project))
            {
                var projectReference = new ProjectReference(project.Id, properties.Aliases, properties.EmbedInteropTypes);
                if (CanAddProjectReference(projectReference))
                {
                    AddProjectReference(projectReference);
                    _metadataFileNameToConvertedProjectReference.Add(filePath, projectReference);
                    return VSConstants.S_OK;
                }
            }

            // regardless whether the file exists or not, we still record it. one of reason 
            // we do that is some cross language p2p references might be resolved
            // after they are already reported as metadata references. since we use bin path 
            // as a way to discover them, if we don't previously record the reference ourselves, 
            // cross p2p references won't be resolved as p2p references when we finally have 
            // all required information.
            //
            // it looks like 
            //    1. project system sometimes won't guarantee build dependency for intellisense build 
            //       if it is cross language dependency
            //    2. output path of referenced cross language project might be changed to right one 
            //       once it is already added as a metadata reference.
            //
            // but this has one consequence. even if a user adds a project in the solution as 
            // a metadata reference explicitly, that dll will be automatically converted back to p2p 
            // reference.
            // 
            // unfortunately there is no way to prevent this using information we have since, 
            // at this point, we don't know whether it is a metadata reference added because 
            // we don't have enough information yet for p2p reference or user explicitly added it 
            // as a metadata reference.
            AddMetadataReferenceCore(this.MetadataReferenceProvider.CreateMetadataReference(filePath, properties));

            // here, we change behavior compared to old C# language service. regardless of file being exist or not, 
            // we will always return S_OK. this is to support cross language p2p reference better. 
            // 
            // this should make project system to cache all cross language p2p references regardless 
            // whether it actually exist in disk or not. 
            // (see Roslyn bug 7315 for history - http://vstfdevdiv:8080/DevDiv_Projects/Roslyn/_workitems?_a=edit&id=7315)
            //
            // after this point, Roslyn will take care of non-exist metadata reference.
            //
            // But, this doesn't sovle the issue where actual metadata reference 
            // (not cross language p2p reference) is missing at the time project is opened.
            //
            // in that case, msbuild filter those actual metadata references out, so project system doesn't know 
            // path to the reference. since it doesn't know where dll is, it can't (or currently doesn't) 
            // setup file change notification either to find out when dll becomes available. 
            //
            // at this point, user has 2 ways to recover missing metadata reference once it becomes available.
            //
            // one way is explicitly clicking that missing reference from solution explorer reference node.
            // the other is building the project. at that point, project system will refresh references 
            // which will discover new dll and connect to us. once it is connected, we will take care of it.
            return VSConstants.S_OK;
        }

        protected void RemoveMetadataReference(string filePath)
        {
            AssertIsForeground();

            // Is this a reference we converted to a project reference?
            if (_metadataFileNameToConvertedProjectReference.TryGetValue(filePath, out var projectReference))
            {
                // We converted this, so remove the project reference instead
                RemoveProjectReference(projectReference);

                Contract.ThrowIfFalse(_metadataFileNameToConvertedProjectReference.Remove(filePath));
            }

            // Just a metadata reference, so remove all of those
            var referenceToRemove = TryGetCurrentMetadataReference(filePath);
            if (referenceToRemove != null)
            {
                RemoveMetadataReferenceCore(referenceToRemove, disposeReference: true);
            }
        }

        private void AddMetadataReferenceCore(VisualStudioMetadataReference reference)
        {
            lock (_gate)
            {
                _metadataReferences.Add(reference);
            }

            if (_pushingChangesToWorkspaceHosts)
            {
                var snapshot = reference.CurrentSnapshot;
                this.ProjectTracker.NotifyWorkspaceHosts(host => host.OnMetadataReferenceAdded(this.Id, snapshot));
            }

            reference.UpdatedOnDisk += OnImportChanged;
        }

        private void RemoveMetadataReferenceCore(VisualStudioMetadataReference reference, bool disposeReference)
        {
            lock (_gate)
            {
                _metadataReferences.Remove(reference);
            }

            if (_pushingChangesToWorkspaceHosts)
            {
                var snapshot = reference.CurrentSnapshot;
                this.ProjectTracker.NotifyWorkspaceHosts(host => host.OnMetadataReferenceRemoved(this.Id, snapshot));
            }

            reference.UpdatedOnDisk -= OnImportChanged;

            if (disposeReference)
            {
                reference.Dispose();
            }
        }

        /// <summary>
        /// Called when a referenced metadata file changes on disk.
        /// </summary>
        private void OnImportChanged(object sender, EventArgs e)
        {
            AssertIsForeground();

            VisualStudioMetadataReference reference = (VisualStudioMetadataReference)sender;
            if (ChangedReferencesPendingUpdate.TryGetValue(reference, out var delayTaskCancellationTokenSource))
            {
                delayTaskCancellationTokenSource.Cancel();
            }

            delayTaskCancellationTokenSource = new CancellationTokenSource();
            ChangedReferencesPendingUpdate[reference] = delayTaskCancellationTokenSource;

            var task = Task.Delay(TimeSpan.FromSeconds(5), delayTaskCancellationTokenSource.Token)
                .ContinueWith(
                    OnImportChangedAfterDelay,
                    reference,
                    delayTaskCancellationTokenSource.Token,
                    TaskContinuationOptions.None,
                    TaskScheduler.FromCurrentSynchronizationContext());
        }

        private void OnImportChangedAfterDelay(Task previous, object state)
        {
            AssertIsForeground();

            var reference = (VisualStudioMetadataReference)state;
            ChangedReferencesPendingUpdate.Remove(reference);

            lock (_gate)
            {
                // Ensure that we are still referencing this binary
                if (_metadataReferences.Contains(reference))
                {
                    // remove the old metadata reference
                    this.RemoveMetadataReferenceCore(reference, disposeReference: false);

                    // Signal to update the underlying reference snapshot
                    reference.UpdateSnapshot();

                    // add it back (it will now be based on the new file contents)
                    this.AddMetadataReferenceCore(reference);
                }
            }
        }

        private void OnAnalyzerChanged(object sender, EventArgs e)
        {
            AssertIsForeground();

            // Postpone handler's actions to prevent deadlock. This AnalyzeChanged event can
            // be invoked while the FileChangeService lock is held, and VisualStudioAnalyzer's 
            // efforts to listen to file changes can lead to a deadlock situation.
            // Postponing the VisualStudioAnalyzer operations gives this thread the opportunity
            // to release the lock.
            Dispatcher.CurrentDispatcher.BeginInvoke(new Action(() =>
            {
                VisualStudioAnalyzer analyzer = (VisualStudioAnalyzer)sender;

                RemoveAnalyzerReference(analyzer.FullPath);
                AddAnalyzerReference(analyzer.FullPath);
            }));
        }

        // Internal for unit testing
        internal void AddProjectReference(ProjectReference projectReference)
        {
            AssertIsForeground();

            // dev11 is sometimes calling us multiple times for the same data
            if (!CanAddProjectReference(projectReference))
            {
                return;
            }

            lock (_gate)
            {
                // always manipulate current state after workspace is told so it will correctly observe the initial state
                _projectReferences.Add(projectReference);

                var otherProject = ProjectTracker.GetProject(projectReference.ProjectId);
                otherProject?.RecordNewReferencingProject(this, new MetadataReferenceProperties(aliases: projectReference.Aliases, embedInteropTypes: projectReference.EmbedInteropTypes));
            }

            if (_pushingChangesToWorkspaceHosts)
            {
                // This project is already pushed to listening workspace hosts, but it's possible that our target
                // project hasn't been yet. Get the dependent project into the workspace as well.
                var targetProject = this.ProjectTracker.GetProject(projectReference.ProjectId);
                this.ProjectTracker.StartPushingToWorkspaceAndNotifyOfOpenDocuments(SpecializedCollections.SingletonEnumerable(targetProject));

                this.ProjectTracker.NotifyWorkspaceHosts(host => host.OnProjectReferenceAdded(this.Id, projectReference));
            }
        }

        private void RecordNewReferencingProject(AbstractProject referencingProject, MetadataReferenceProperties properties)
        {
            _projectsReferencingMe.Add((referencingProject, properties));
        }

        private void RecordNoLongerReferencingProject(AbstractProject referencingProject, MetadataReferenceProperties properties)
        {
            if (!_projectsReferencingMe.Remove((referencingProject, properties)))
            {
                FatalError.ReportWithoutCrash(new Exception($"We didn't know that {nameof(referencingProject)} was referencing us."));
            }
        }

        protected bool CanAddProjectReference(ProjectReference projectReference)
        {
            if (projectReference.ProjectId == this.Id)
            {
                // cannot self reference
                return false;
            }

            lock (_gate)
            {
                if (_projectReferences.Contains(projectReference))
                {
                    // already have this reference
                    return false;
                }
            }

            var project = this.ProjectTracker.GetProject(projectReference.ProjectId);
            if (project != null)
            {
                // We won't allow project-to-project references if this one supports compilation and the other one doesn't.
                // This causes problems because if we then try to create a compilation, we'll fail even though it would have worked with
                // a metadata reference. If neither supports compilation, we'll let the reference go through on the assumption the
                // language (TypeScript/F#, etc.) is doing that intentionally.
                if (this.Language != project.Language && 
                    this.ProjectTracker.WorkspaceServices.GetLanguageServices(this.Language).GetService<ICompilationFactoryService>() != null &&
                    this.ProjectTracker.WorkspaceServices.GetLanguageServices(project.Language).GetService<ICompilationFactoryService>() == null)
                {
                    return false;
                }

                // cannot add a reference to a project that references us (it would make a cycle)
                return !project.TransitivelyReferences(this.Id);
            }

            return true;
        }

        private bool TransitivelyReferences(ProjectId projectId)
        {
            return TransitivelyReferencesWorker(projectId, new HashSet<ProjectId>());
        }

        private bool TransitivelyReferencesWorker(ProjectId projectId, HashSet<ProjectId> visited)
        {
            visited.Add(this.Id);

            foreach (var pr in GetCurrentProjectReferences())
            {
                if (projectId == pr.ProjectId)
                {
                    return true;
                }

                if (!visited.Contains(pr.ProjectId))
                {
                    var project = this.ProjectTracker.GetProject(pr.ProjectId);
                    if (project != null)
                    {
                        if (project.TransitivelyReferencesWorker(projectId, visited))
                        {
                            return true;
                        }
                    }
                }
            }

            return false;
        }

        protected void RemoveProjectReference(ProjectReference projectReference)
        {
            AssertIsForeground();

            lock (_gate)
            {
                Contract.ThrowIfFalse(_projectReferences.Remove(projectReference));

                var otherProject = ProjectTracker.GetProject(projectReference.ProjectId);

                otherProject?.RecordNoLongerReferencingProject(this, new MetadataReferenceProperties(aliases: projectReference.Aliases, embedInteropTypes: projectReference.EmbedInteropTypes));
            }

            if (_pushingChangesToWorkspaceHosts)
            {
                this.ProjectTracker.NotifyWorkspaceHosts(host => host.OnProjectReferenceRemoved(this.Id, projectReference));
            }
        }

        private static void OnDocumentOpened(object sender, bool isCurrentContext)
        {
            IVisualStudioHostDocument document = (IVisualStudioHostDocument)sender;
            AbstractProject project = (AbstractProject)document.Project;

            project.AssertIsForeground();

            if (project._pushingChangesToWorkspaceHosts)
            {
                project.ProjectTracker.NotifyWorkspaceHosts(host => host.OnDocumentOpened(document.Id, document.GetOpenTextBuffer(), isCurrentContext));
            }
            else
            {
                StartPushingToWorkspaceAndNotifyOfOpenDocuments(project);
            }
        }

        private static void OnDocumentClosing(object sender, bool updateActiveContext)
        {
            IVisualStudioHostDocument document = (IVisualStudioHostDocument)sender;
            AbstractProject project = (AbstractProject)document.Project;
            var projectTracker = project.ProjectTracker;

            project.AssertIsForeground();

            if (project._pushingChangesToWorkspaceHosts)
            {
                projectTracker.NotifyWorkspaceHosts(host => host.OnDocumentClosed(document.Id, document.GetOpenTextBuffer(), document.Loader, updateActiveContext));
            }
        }

        private static void OnDocumentUpdatedOnDisk(object sender, EventArgs e)
        {
            IVisualStudioHostDocument document = (IVisualStudioHostDocument)sender;
            AbstractProject project = (AbstractProject)document.Project;

            project.AssertIsForeground();

            if (project._pushingChangesToWorkspaceHosts)
            {
                project.ProjectTracker.NotifyWorkspaceHosts(host => host.OnDocumentTextUpdatedOnDisk(document.Id));
            }
        }

        private static void OnAdditionalDocumentOpened(object sender, bool isCurrentContext)
        {
            IVisualStudioHostDocument document = (IVisualStudioHostDocument)sender;
            AbstractProject project = (AbstractProject)document.Project;

            project.AssertIsForeground();

            if (project._pushingChangesToWorkspaceHosts)
            {
                project.ProjectTracker.NotifyWorkspaceHosts(host => host.OnAdditionalDocumentOpened(document.Id, document.GetOpenTextBuffer(), isCurrentContext));
            }
            else
            {
                StartPushingToWorkspaceAndNotifyOfOpenDocuments(project);
            }
        }

        private static void OnAdditionalDocumentClosing(object sender, bool notUsed)
        {
            IVisualStudioHostDocument document = (IVisualStudioHostDocument)sender;
            AbstractProject project = (AbstractProject)document.Project;
            var projectTracker = project.ProjectTracker;

            project.AssertIsForeground();

            if (project._pushingChangesToWorkspaceHosts)
            {
                projectTracker.NotifyWorkspaceHosts(host => host.OnAdditionalDocumentClosed(document.Id, document.GetOpenTextBuffer(), document.Loader));
            }
        }

        private static void OnAdditionalDocumentUpdatedOnDisk(object sender, EventArgs e)
        {
            IVisualStudioHostDocument document = (IVisualStudioHostDocument)sender;
            AbstractProject project = (AbstractProject)document.Project;

            project.AssertIsForeground();

            if (project._pushingChangesToWorkspaceHosts)
            {
                project.ProjectTracker.NotifyWorkspaceHosts(host => host.OnAdditionalDocumentTextUpdatedOnDisk(document.Id));
            }
        }

        protected void AddFile(
            string filename,
            SourceCodeKind sourceCodeKind,
            Func<IVisualStudioHostDocument, bool> getIsCurrentContext,
            Func<uint, IReadOnlyList<string>> getFolderNames)
        {
            AssertIsForeground();

            // We can currently be on a background thread.
            // So, hookup the handlers when creating the standard text document, as we might receive these handler notifications on the UI thread.
            var document = this.DocumentProvider.TryGetDocumentForFile(
                this,
                filePath: filename,
                sourceCodeKind: sourceCodeKind,
                getFolderNames: getFolderNames,
                canUseTextBuffer: CanUseTextBuffer,
                updatedOnDiskHandler: s_documentUpdatedOnDiskEventHandler,
                openedHandler: s_documentOpenedEventHandler,
                closingHandler: s_documentClosingEventHandler);

            if (document == null)
            {
                // It's possible this file is open in some very strange editor. In that case, we'll just ignore it.
                // This might happen if somebody decides to mark a non-source-file as something to compile.

                // TODO: Venus does this for .aspx/.cshtml files which is completely unnecessary for Roslyn. We should remove that code.
                AddUntrackedFile(filename);
                return;
            }

            AddDocument(document, getIsCurrentContext(document), hookupHandlers: false);
        }

        protected virtual bool CanUseTextBuffer(ITextBuffer textBuffer)
        {
            return true;
        }

        protected void AddUntrackedFile(string filename)
        {
            lock (_gate)
            {
                _untrackedDocuments.Add(filename);
            }
        }

        protected void RemoveFile(string filename)
        {
            AssertIsForeground();

            lock (_gate)
            {
                // Remove this as an untracked file, if it is
                if (_untrackedDocuments.Remove(filename))
                {
                    return;
                }
            }

            IVisualStudioHostDocument document = this.GetCurrentDocumentFromPath(filename);
            if (document == null)
            {
                throw new InvalidOperationException("The document is not a part of the finalProject.");
            }

            RemoveDocument(document);
        }

        internal void AddDocument(IVisualStudioHostDocument document, bool isCurrentContext, bool hookupHandlers)
        {
            AssertIsForeground();

            // We do not want to allow message pumping/reentrancy when processing project system changes.
            using (Dispatcher.CurrentDispatcher.DisableProcessing())
            {
                lock (_gate)
                {
                    // This condition ensures that if we throw an exception for either Add operation, the document will
                    // not be added to either collection.
                    if (!_documentMonikers.ContainsKey(document.Key.Moniker))
                    {
                        _documents.Add(document.Id, document);
                    }

                    _documentMonikers.Add(document.Key.Moniker, document);
                }

                if (_pushingChangesToWorkspaceHosts)
                {
                    this.ProjectTracker.NotifyWorkspaceHosts(host => host.OnDocumentAdded(document.GetInitialState()));

                    if (document.IsOpen)
                    {
                        this.ProjectTracker.NotifyWorkspaceHosts(host => host.OnDocumentOpened(document.Id, document.GetOpenTextBuffer(), isCurrentContext));
                    }
                }

                if (hookupHandlers)
                {
                    document.Opened += s_documentOpenedEventHandler;
                    document.Closing += s_documentClosingEventHandler;
                    document.UpdatedOnDisk += s_documentUpdatedOnDiskEventHandler;
                }

                DocumentProvider.NotifyDocumentRegisteredToProjectAndStartToRaiseEvents(document);

                if (!_pushingChangesToWorkspaceHosts && document.IsOpen)
                {
                    StartPushingToWorkspaceAndNotifyOfOpenDocuments();
                }
            }
        }

        internal void RemoveDocument(IVisualStudioHostDocument document)
        {
            AssertIsForeground();

            // We do not want to allow message pumping/reentrancy when processing project system changes.
            using (Dispatcher.CurrentDispatcher.DisableProcessing())
            {
                lock (_gate)
                {
                    _documents.Remove(document.Id);
                    _documentMonikers.Remove(document.Key.Moniker);
                }

                UninitializeDocument(document);
                OnDocumentRemoved(document.Key.Moniker);
            }
        }

        internal void AddAdditionalDocument(IVisualStudioHostDocument document, bool isCurrentContext)
        {
            AssertIsForeground();

            lock (_gate)
            {
                _additionalDocuments.Add(document.Id, document);
                _documentMonikers.Add(document.Key.Moniker, document);
            }

            if (_pushingChangesToWorkspaceHosts)
            {
                this.ProjectTracker.NotifyWorkspaceHosts(host => host.OnAdditionalDocumentAdded(document.GetInitialState()));

                if (document.IsOpen)
                {
                    this.ProjectTracker.NotifyWorkspaceHosts(host => host.OnAdditionalDocumentOpened(document.Id, document.GetOpenTextBuffer(), isCurrentContext));
                }
            }

            DocumentProvider.NotifyDocumentRegisteredToProjectAndStartToRaiseEvents(document);

            if (!_pushingChangesToWorkspaceHosts && document.IsOpen)
            {
                StartPushingToWorkspaceAndNotifyOfOpenDocuments();
            }
        }

        internal void RemoveAdditionalDocument(IVisualStudioHostDocument document)
        {
            AssertIsForeground();

            lock (_gate)
            {
                _additionalDocuments.Remove(document.Id);
                _documentMonikers.Remove(document.Key.Moniker);
            }

            UninitializeAdditionalDocument(document);
        }

        public virtual void Disconnect()
        {
            AssertIsForeground();

            using (Workspace?.Services.GetService<IGlobalOperationNotificationService>()?.Start("Disconnect Project"))
            {
                lock (_gate)
                {
                    // No sense in reloading any metadata references anymore.
                    foreach (var cancellationTokenSource in ChangedReferencesPendingUpdate.Values)
                    {
                        cancellationTokenSource.Cancel();
                    }

                    ChangedReferencesPendingUpdate.Clear();

                    var wasPushing = _pushingChangesToWorkspaceHosts;

                    // disable pushing down to workspaces, so we don't get redundant workspace document removed events
                    _pushingChangesToWorkspaceHosts = false;

                    // The project is going away, so let's remove ourselves from the host. First, we
                    // close and dispose of any remaining documents
                    foreach (var document in _documents.Values)
                    {
                        UninitializeDocument(document);
                    }

                    foreach (var document in _additionalDocuments.Values)
                    {
                        UninitializeAdditionalDocument(document);
                    }

                    // Dispose metadata references.
                    foreach (var reference in _metadataReferences)
                    {
                        reference.Dispose();
                    }

                    foreach (var analyzer in _analyzers.Values)
                    {
                        analyzer.Dispose();
                    }

                    // Make sure we clear out any external errors left when closing the project.
                    ExternalErrorReporter?.ClearAllErrors();

                    // Make sure we clear out any host errors left when closing the project.
                    HostDiagnosticUpdateSource?.ClearAllDiagnosticsForProject(this.Id);

                    ClearAnalyzerRuleSet();

                    // reinstate pushing down to workspace, so the workspace project remove event fires
                    _pushingChangesToWorkspaceHosts = wasPushing;

                    if (_projectsReferencingMe.Count > 0)
                    {
                        FatalError.ReportWithoutCrash(new Exception("We still have projects referencing us. That's not expected."));

                        // Clear just so we don't cause a leak
                        _projectsReferencingMe.Clear();
                    }

                    this.ProjectTracker.RemoveProject(this);

                    _pushingChangesToWorkspaceHosts = false;

                    this.EditAndContinueImplOpt = null;
                }
            }
        }

        internal void TryProjectConversionForIntroducedOutputPath(string binPath, AbstractProject projectToReference)
        {
            AssertIsForeground();

            if (this.CanConvertToProjectReferences)
            {
                // We should not already have references for this, since we're only introducing the path for the first time
                Contract.ThrowIfTrue(_metadataFileNameToConvertedProjectReference.ContainsKey(binPath));

                var metadataReference = TryGetCurrentMetadataReference(binPath);
                if (metadataReference != null)
                {
                    var projectReference = new ProjectReference(
                        projectToReference.Id,
                        metadataReference.Properties.Aliases,
                        metadataReference.Properties.EmbedInteropTypes);

                    if (CanAddProjectReference(projectReference))
                    {
                        RemoveMetadataReferenceCore(metadataReference, disposeReference: true);
                        AddProjectReference(projectReference);

                        _metadataFileNameToConvertedProjectReference.Add(binPath, projectReference);
                    }
                }
            }
        }

        internal void UndoProjectReferenceConversionForDisappearingOutputPath(string binPath)
        {
            AssertIsForeground();

            if (_metadataFileNameToConvertedProjectReference.TryGetValue(binPath, out var projectReference))
            {
                // We converted this, so convert it back to a metadata reference
                RemoveProjectReference(projectReference);

                var metadataReferenceProperties = new MetadataReferenceProperties(
                    MetadataImageKind.Assembly,
                    projectReference.Aliases,
                    projectReference.EmbedInteropTypes);

                AddMetadataReferenceCore(MetadataReferenceProvider.CreateMetadataReference(binPath, metadataReferenceProperties));

                Contract.ThrowIfFalse(_metadataFileNameToConvertedProjectReference.Remove(binPath));
            }
        }

        protected void UpdateMetadataReferenceAliases(string file, ImmutableArray<string> aliases)
        {
            AssertIsForeground();

            file = FileUtilities.NormalizeAbsolutePath(file);
            // Have we converted these to project references?

            if (_metadataFileNameToConvertedProjectReference.TryGetValue(file, out var convertedProjectReference))
            {
                var project = ProjectTracker.GetProject(convertedProjectReference.ProjectId);
                UpdateProjectReferenceAliases(project, aliases);
            }
            else
            {
                var existingReference = TryGetCurrentMetadataReference(file);
                Contract.ThrowIfNull(existingReference);

                var newProperties = existingReference.Properties.WithAliases(aliases);

                RemoveMetadataReferenceCore(existingReference, disposeReference: true);

                AddMetadataReferenceCore(this.MetadataReferenceProvider.CreateMetadataReference(file, newProperties));
            }
        }

        protected void UpdateProjectReferenceAliases(AbstractProject referencedProject, ImmutableArray<string> aliases)
        {
            AssertIsForeground();

            var projectReference = GetCurrentProjectReferences().Single(r => r.ProjectId == referencedProject.Id);

            var newProjectReference = new ProjectReference(referencedProject.Id, aliases, projectReference.EmbedInteropTypes);

            // Is this a project with converted references? If so, make sure we track it
            string referenceBinPath = referencedProject.BinOutputPath;
            if (referenceBinPath != null && _metadataFileNameToConvertedProjectReference.ContainsKey(referenceBinPath))
            {
                _metadataFileNameToConvertedProjectReference[referenceBinPath]= newProjectReference;
            }

            // Remove the existing reference first
            RemoveProjectReference(projectReference);

            AddProjectReference(newProjectReference);
        }

        private void UninitializeDocument(IVisualStudioHostDocument document)
        {
            AssertIsForeground();

            if (_pushingChangesToWorkspaceHosts)
            {
                if (document.IsOpen)
                {
                    this.ProjectTracker.NotifyWorkspaceHosts(host => host.OnDocumentClosed(document.Id, document.GetOpenTextBuffer(), document.Loader, updateActiveContext: true));
                }

                this.ProjectTracker.NotifyWorkspaceHosts(host => host.OnDocumentRemoved(document.Id));
            }

            document.Opened -= s_documentOpenedEventHandler;
            document.Closing -= s_documentClosingEventHandler;
            document.UpdatedOnDisk -= s_documentUpdatedOnDiskEventHandler;

            document.Dispose();
        }

        private void UninitializeAdditionalDocument(IVisualStudioHostDocument document)
        {
            AssertIsForeground();

            if (_pushingChangesToWorkspaceHosts)
            {
                if (document.IsOpen)
                {
                    this.ProjectTracker.NotifyWorkspaceHosts(host => host.OnAdditionalDocumentClosed(document.Id, document.GetOpenTextBuffer(), document.Loader));
                }

                this.ProjectTracker.NotifyWorkspaceHosts(host => host.OnAdditionalDocumentRemoved(document.Id));
            }

            document.Opened -= s_additionalDocumentOpenedEventHandler;
            document.Closing -= s_additionalDocumentClosingEventHandler;
            document.UpdatedOnDisk -= s_additionalDocumentUpdatedOnDiskEventHandler;

            document.Dispose();
        }

        protected virtual void OnDocumentRemoved(string filePath)
        {
        }

        internal void StartPushingToWorkspaceHosts()
        {
            _pushingChangesToWorkspaceHosts = true;
        }

        internal void StopPushingToWorkspaceHosts()
        {
            _pushingChangesToWorkspaceHosts = false;
        }

        internal void StartPushingToWorkspaceAndNotifyOfOpenDocuments()
        {
            AssertIsForeground();
            StartPushingToWorkspaceAndNotifyOfOpenDocuments(this);
        }

        internal bool PushingChangesToWorkspaceHosts
        {
            get
            {
                return _pushingChangesToWorkspaceHosts;
            }
        }

        protected void UpdateRuleSetError(IRuleSetFile ruleSetFile)
        {
            AssertIsForeground();

            if (this.HostDiagnosticUpdateSource == null)
            {
                return;
            }

            if (ruleSetFile == null ||
                ruleSetFile.GetException() == null)
            {
                this.HostDiagnosticUpdateSource.ClearDiagnosticsForProject(this.Id, RuleSetErrorId);
            }
            else
            {
                var messageArguments = new string[] { ruleSetFile.FilePath, ruleSetFile.GetException().Message };
                if (DiagnosticData.TryCreate(_errorReadingRulesetRule, messageArguments, this.Id, this.Workspace, out var diagnostic))
                {
                    this.HostDiagnosticUpdateSource.UpdateDiagnosticsForProject(this.Id, RuleSetErrorId, SpecializedCollections.SingletonEnumerable(diagnostic));
                }
            }
        }

        protected void SetObjOutputPathAndRelatedData(string objOutputPath)
        {
            AssertIsForeground();

            var currentObjOutputPath = this.ObjOutputPath;
            if (PathUtilities.IsAbsolute(objOutputPath) && !string.Equals(currentObjOutputPath, objOutputPath, StringComparison.OrdinalIgnoreCase))
            {
                // set obj output path
                this.ObjOutputPath = objOutputPath;

                // Workspace/services can be null for tests.
                if (this.MetadataService != null)
                {
                    var newCompilationOptions = CurrentCompilationOptions.WithMetadataReferenceResolver(CreateMetadataReferenceResolver(
                        metadataService: this.MetadataService,
                        projectDirectory: this.ContainingDirectoryPathOpt,
                        outputDirectory: Path.GetDirectoryName(objOutputPath)));
                    SetOptionsCore(newCompilationOptions);
                }

                if (_pushingChangesToWorkspaceHosts)
                {
                    this.ProjectTracker.NotifyWorkspaceHosts(host => host.OnOptionsChanged(this.Id, CurrentCompilationOptions, CurrentParseOptions));
                    this.ProjectTracker.NotifyWorkspaceHosts(host => host.OnOutputFilePathChanged(this.Id, objOutputPath));
                }

                UpdateAssemblyName();
            }
        }

        private void UpdateAssemblyName()
        {
            AssertIsForeground();

            // set assembly name if changed
            // we use designTimeOutputPath to get assembly name since it is more reliable way to get the assembly name.
            // otherwise, friend assembly all get messed up.
            var newAssemblyName = GetAssemblyNameFromPath(this.ObjOutputPath ?? this.ProjectSystemName);
            if (!string.Equals(AssemblyName, newAssemblyName, StringComparison.Ordinal))
            {
                AssemblyName = newAssemblyName;

                if (_pushingChangesToWorkspaceHosts)
                {
                    this.ProjectTracker.NotifyWorkspaceHosts(host => host.OnAssemblyNameChanged(this.Id, newAssemblyName));
                }
            }
        }

        protected internal void SetBinOutputPathAndRelatedData(string binOutputPath)
        {
            AssertIsForeground();

            // refresh final output path
            var currentBinOutputPath = this.BinOutputPath;
            if (binOutputPath != null && !string.Equals(currentBinOutputPath, binOutputPath, StringComparison.OrdinalIgnoreCase))
            {
                this.BinOutputPath = binOutputPath;

                // If the project has been hooked up with the project tracker, then update the bin path with the tracker.
                if (this.ProjectTracker.GetProject(Id) != null)
                {
                    this.ProjectTracker.UpdateProjectBinPath(this, currentBinOutputPath, binOutputPath);
                }
            }
        }

        protected void UpdateProjectDisplayName(string newDisplayName)
        {
            UpdateProjectDisplayNameAndFilePath(newDisplayName, newFilePath: null);
        }

        protected void UpdateProjectFilePath(string newFilePath)
        {
            UpdateProjectDisplayNameAndFilePath(newDisplayName: null, newFilePath: newFilePath);
        }

        protected void UpdateProjectDisplayNameAndFilePath(string newDisplayName, string newFilePath)
        {
            AssertIsForeground();

            bool updateMade = false;

            if (newDisplayName != null && this.DisplayName != newDisplayName)
            {
                this.DisplayName = newDisplayName;
                updateMade = true;
            }

            if (newFilePath != null && File.Exists(newFilePath) && this.ProjectFilePath != newFilePath)
            {
                Debug.Assert(PathUtilities.IsAbsolute(newFilePath));
                this.ProjectFilePath = newFilePath;
                updateMade = true;
            }

            if (updateMade && _pushingChangesToWorkspaceHosts)
            {
                this.ProjectTracker.NotifyWorkspaceHosts(host => host.OnProjectNameChanged(Id, this.DisplayName, this.ProjectFilePath));
            }
        }

        private static void StartPushingToWorkspaceAndNotifyOfOpenDocuments(AbstractProject project)
        {
            project.AssertIsForeground();

            // If a document is opened in a project but we haven't started pushing yet, we want to stop doing lazy
            // loading for this project and get it up to date so the user gets a fast experience there. If the file
            // was presented as open to us right away, then we'll never do this in OnDocumentOpened, so we should do
            // it here. It's important to do this after everything else happens in this method, so we don't get
            // strange ordering issues. It's still possible that this won't actually push changes if the workspace
            // host isn't ready to receive events yet.
            project.ProjectTracker.StartPushingToWorkspaceAndNotifyOfOpenDocuments(SpecializedCollections.SingletonEnumerable(project));
        }

        private static MetadataReferenceResolver CreateMetadataReferenceResolver(IMetadataService metadataService, string projectDirectory, string outputDirectory)
        {
            ImmutableArray<string> assemblySearchPaths;
            if (projectDirectory != null && outputDirectory != null)
            {
                assemblySearchPaths = ImmutableArray.Create(projectDirectory, outputDirectory);
            }
            else if (projectDirectory != null)
            {
                assemblySearchPaths = ImmutableArray.Create(projectDirectory);
            }
            else if (outputDirectory != null)
            {
                assemblySearchPaths = ImmutableArray.Create(outputDirectory);
            }
            else
            {
                assemblySearchPaths = ImmutableArray<string>.Empty;
            }

            return new WorkspaceMetadataFileReferenceResolver(metadataService, new RelativePathResolver(assemblySearchPaths, baseDirectory: projectDirectory));
        }

        /// <summary>
        /// Used for unit testing: don't crash the process if something bad happens.
        /// </summary>
        internal static bool CrashOnException = true;

        protected static bool FilterException(Exception e)
        {
            if (CrashOnException)
            {
                FatalError.Report(e);
            }

            // Nothing fancy, so don't catch
            return false;
        }

        #region FolderNames
        private readonly List<string> _tmpFolders = new List<string>();
        private readonly Dictionary<uint, IReadOnlyList<string>> _folderNameMap = new Dictionary<uint, IReadOnlyList<string>>();

        public IReadOnlyList<string> GetFolderNamesFromHierarchy(uint documentItemID)
        {
            AssertIsForeground();

            if (documentItemID != (uint)VSConstants.VSITEMID.Nil && Hierarchy.GetProperty(documentItemID, (int)VsHierarchyPropID.Parent, out var parentObj) == VSConstants.S_OK)
            {
                var parentID = UnboxVSItemId(parentObj);
                if (parentID != (uint)VSConstants.VSITEMID.Nil && parentID != (uint)VSConstants.VSITEMID.Root)
                {
                    return GetFolderNamesForFolder(parentID);
                }
            }

            return SpecializedCollections.EmptyReadOnlyList<string>();
        }

        private IReadOnlyList<string> GetFolderNamesForFolder(uint folderItemID)
        {
            AssertIsForeground();

            // note: use of tmpFolders is assuming this API is called on UI thread only.
            _tmpFolders.Clear();
            if (!_folderNameMap.TryGetValue(folderItemID, out var names))
            {
                ComputeFolderNames(folderItemID, _tmpFolders, Hierarchy);
                names = _tmpFolders.ToImmutableArray();
                _folderNameMap.Add(folderItemID, names);
            }
            else
            {
                // verify names, and change map if we get a different set.
                // this is necessary because we only get document adds/removes from the project system
                // when a document name or folder name changes.
                ComputeFolderNames(folderItemID, _tmpFolders, Hierarchy);
                if (!Enumerable.SequenceEqual(names, _tmpFolders))
                {
                    names = _tmpFolders.ToImmutableArray();
                    _folderNameMap[folderItemID] = names;
                }
            }

            return names;
        }

        // Different hierarchies are inconsistent on whether they return ints or uints for VSItemIds.
        // Technically it should be a uint.  However, there's no enforcement of this, and marshalling
        // from native to managed can end up resulting in boxed ints instead.  Handle both here so 
        // we're resilient to however the IVsHierarchy was actually implemented.
        private static uint UnboxVSItemId(object id)
        {
            return id is uint ? (uint)id : unchecked((uint)(int)id);
        }

        private static void ComputeFolderNames(uint folderItemID, List<string> names, IVsHierarchy hierarchy)
        {
            if (hierarchy.GetProperty((uint)folderItemID, (int)VsHierarchyPropID.Name, out var nameObj) == VSConstants.S_OK)
            {
                // For 'Shared' projects, IVSHierarchy returns a hierarchy item with < character in its name (i.e. <SharedProjectName>)
                // as a child of the root item. There is no such item in the 'visual' hierarchy in solution explorer and no such folder
                // is present on disk either. Since this is not a real 'folder', we exclude it from the contents of Document.Folders.
                // Note: The parent of the hierarchy item that contains < character in its name is VSITEMID.Root. So we don't need to
                // worry about accidental propagation out of the Shared project to any containing 'Solution' folders - the check for
                // VSITEMID.Root below already takes care of that.
                var name = (string)nameObj;
                if (!name.StartsWith("<", StringComparison.OrdinalIgnoreCase))
                {
                    names.Insert(0, name);
                }
            }

            if (hierarchy.GetProperty((uint)folderItemID, (int)VsHierarchyPropID.Parent, out var parentObj) == VSConstants.S_OK)
            {
                var parentID = UnboxVSItemId(parentObj);
                if (parentID != (uint)VSConstants.VSITEMID.Nil && parentID != (uint)VSConstants.VSITEMID.Root)
                {
                    ComputeFolderNames(parentID, names, hierarchy);
                }
            }
        }
        #endregion
    }
}<|MERGE_RESOLUTION|>--- conflicted
+++ resolved
@@ -80,14 +80,12 @@
             }
         }
 
-<<<<<<< HEAD
         private readonly HashSet<(AbstractProject, MetadataReferenceProperties)> _projectsReferencingMe = new HashSet<(AbstractProject, MetadataReferenceProperties)>();
-=======
+        
         /// <summary>
         /// Maps from the output path of a project that was converted to
         /// </summary>
         private readonly Dictionary<string, ProjectReference> _metadataFileNameToConvertedProjectReference = new Dictionary<string, ProjectReference>(StringComparer.OrdinalIgnoreCase);
->>>>>>> 5fe4b688
 
         #endregion
 
