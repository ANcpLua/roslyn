﻿// Licensed to the .NET Foundation under one or more agreements.
// The .NET Foundation licenses this file to you under the MIT license.
// See the LICENSE file in the project root for more information.

using System;
using System.ComponentModel.Composition;
using Microsoft.CodeAnalysis.Diagnostics;
using Microsoft.CodeAnalysis.Editor;
using Microsoft.CodeAnalysis.Editor.Shared.Utilities;
using Microsoft.CodeAnalysis.Host.Mef;
using Microsoft.CodeAnalysis.LanguageServer;
using Microsoft.CodeAnalysis.Options;
using Microsoft.CodeAnalysis.Shared.TestHooks;
using Microsoft.VisualStudio.LanguageServer.Client;
using Microsoft.VisualStudio.LanguageServer.Protocol;
using Microsoft.VisualStudio.LanguageServices;
using Microsoft.VisualStudio.LanguageServices.Implementation.LanguageClient;
using Microsoft.VisualStudio.Shell.Interop;
using Microsoft.VisualStudio.Utilities;
using VSShell = Microsoft.VisualStudio.Shell;

namespace Microsoft.CodeAnalysis.ExternalAccess.Razor.Lsp
{
    /// <summary>
    /// Defines the LSP server for Razor C#.  This is separate so that we can
    /// activate this outside of a liveshare session and publish diagnostics
    /// only for razor cs files.
    /// TODO - This can be removed once C# is using LSP for diagnostics.
    /// https://github.com/dotnet/roslyn/issues/42630
    /// </summary>
    /// <remarks>
    /// This specifies RunOnHost because in LiveShare we don't want this to activate on the guest instance
    /// because LiveShare drops the ClientName when it mirrors guest clients, so this client ends up being
    /// activated solely by its content type, which means it receives requests for normal .cs and .vb files
    /// even for non-razor projects, which then of course fails because it gets text sync info for documents
    /// it doesn't know about.
    /// </remarks>
    [ContentType(ContentTypeNames.CSharpContentType)]
    [ClientName(ClientName)]
    [RunOnContext(RunningContext.RunOnHost)]
    [Export(typeof(ILanguageClient))]
    internal class RazorInProcLanguageClient : AbstractInProcLanguageClient
    {
        public const string ClientName = "RazorCSharp";

        private readonly DefaultCapabilitiesProvider _defaultCapabilitiesProvider;

        /// <summary>
        /// Gets the name of the language client (displayed in yellow bars).
        /// </summary>
        public override string Name => "Razor C# Language Server Client";

        [ImportingConstructor]
        [Obsolete(MefConstruction.ImportingConstructorMessage, error: true)]
        public RazorInProcLanguageClient(
<<<<<<< HEAD
            IGlobalOptionService globalOptionService,
            CSharpVisualBasicRequestDispatcherFactory csharpVBRequestDispatcherFactory,
=======
            LanguageServerProtocol languageServerProtocol,
>>>>>>> db94f4cc
            VisualStudioWorkspace workspace,
            IDiagnosticService diagnosticService,
            IAsynchronousOperationListenerProvider listenerProvider,
            ILspWorkspaceRegistrationService lspWorkspaceRegistrationService,
            DefaultCapabilitiesProvider defaultCapabilitiesProvider,
            IThreadingContext threadingContext,
            [Import(typeof(SAsyncServiceProvider))] VSShell.IAsyncServiceProvider asyncServiceProvider)
<<<<<<< HEAD
            : base(csharpVBRequestDispatcherFactory, workspace, diagnosticService, listenerProvider, lspWorkspaceRegistrationService, asyncServiceProvider, ClientName)
=======
            : base(languageServerProtocol, workspace, diagnosticService, listenerProvider, lspWorkspaceRegistrationService, asyncServiceProvider, threadingContext, ClientName)
>>>>>>> db94f4cc
        {
            _defaultCapabilitiesProvider = defaultCapabilitiesProvider;
        }

        protected internal override VSServerCapabilities GetCapabilities()
        {
            var capabilities = _defaultCapabilitiesProvider.GetCapabilities();

            capabilities.SupportsDiagnosticRequests = this.Workspace.IsPullDiagnostics(InternalDiagnosticsOptions.RazorDiagnosticMode);

            // Razor doesn't use workspace symbols, so disable to prevent duplicate results (with LiveshareLanguageClient) in liveshare.
            capabilities.WorkspaceSymbolProvider = false;

            return capabilities;
        }
    }
}<|MERGE_RESOLUTION|>--- conflicted
+++ resolved
@@ -53,12 +53,7 @@
         [ImportingConstructor]
         [Obsolete(MefConstruction.ImportingConstructorMessage, error: true)]
         public RazorInProcLanguageClient(
-<<<<<<< HEAD
-            IGlobalOptionService globalOptionService,
             CSharpVisualBasicRequestDispatcherFactory csharpVBRequestDispatcherFactory,
-=======
-            LanguageServerProtocol languageServerProtocol,
->>>>>>> db94f4cc
             VisualStudioWorkspace workspace,
             IDiagnosticService diagnosticService,
             IAsynchronousOperationListenerProvider listenerProvider,
@@ -66,11 +61,7 @@
             DefaultCapabilitiesProvider defaultCapabilitiesProvider,
             IThreadingContext threadingContext,
             [Import(typeof(SAsyncServiceProvider))] VSShell.IAsyncServiceProvider asyncServiceProvider)
-<<<<<<< HEAD
-            : base(csharpVBRequestDispatcherFactory, workspace, diagnosticService, listenerProvider, lspWorkspaceRegistrationService, asyncServiceProvider, ClientName)
-=======
-            : base(languageServerProtocol, workspace, diagnosticService, listenerProvider, lspWorkspaceRegistrationService, asyncServiceProvider, threadingContext, ClientName)
->>>>>>> db94f4cc
+            : base(csharpVBRequestDispatcherFactory, workspace, diagnosticService, listenerProvider, lspWorkspaceRegistrationService, asyncServiceProvider, threadingContext, ClientName)
         {
             _defaultCapabilitiesProvider = defaultCapabilitiesProvider;
         }
