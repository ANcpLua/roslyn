--- conflicted
+++ resolved
@@ -59,14 +59,9 @@
             IDiagnosticService diagnosticService,
             IAsynchronousOperationListenerProvider listenerProvider,
             ILspWorkspaceRegistrationService lspWorkspaceRegistrationService,
-<<<<<<< HEAD
             DefaultCapabilitiesProvider defaultCapabilitiesProvider,
             [Import(typeof(SAsyncServiceProvider))] VSShell.IAsyncServiceProvider asyncServiceProvider)
-            : base(csharpVBRequestDispatcherFactory, workspace, diagnosticService, listenerProvider, lspWorkspaceRegistrationService, asyncServiceProvider, ClientName)
-=======
-            DefaultCapabilitiesProvider defaultCapabilitiesProvider)
-            : base(languageServerProtocol, workspace, diagnosticService, listenerProvider, lspWorkspaceRegistrationService, ClientName)
->>>>>>> dfc8d7f1
+            : base(languageServerProtocol, workspace, diagnosticService, listenerProvider, lspWorkspaceRegistrationService, asyncServiceProvider, ClientName)
         {
             _globalOptionService = globalOptionService;
             _defaultCapabilitiesProvider = defaultCapabilitiesProvider;
