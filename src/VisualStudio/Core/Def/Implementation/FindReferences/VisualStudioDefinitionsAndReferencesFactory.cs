--- conflicted
+++ resolved
@@ -47,24 +47,6 @@
             Solution solution, DefinitionItem definitionItem, CancellationToken cancellationToken)
         {
             var symbolNavigationService = solution.Workspace.Services.GetRequiredService<ISymbolNavigationService>();
-<<<<<<< HEAD
-            var result = await symbolNavigationService.WouldNavigateToSymbolAsync(definitionItem, cancellationToken).ConfigureAwait(false);
-            if (result is not var (filePath, lineNumber, charOffset))
-                return null;
-
-            await _threadingContext.JoinableTaskFactory.SwitchToMainThreadAsync(cancellationToken);
-            var displayParts = GetDisplayParts_MustCallOnUIThread(filePath, lineNumber, charOffset);
-            return new ExternalDefinitionItem(
-                definitionItem.Tags, displayParts,
-                _serviceProvider, _threadingContext,
-                filePath, lineNumber, charOffset);
-        }
-
-        private ImmutableArray<TaggedText> GetDisplayParts_MustCallOnUIThread(
-            string filePath, int lineNumber, int charOffset)
-        {
-            var sourceLine = GetSourceLine_MustCallOnUIThread(filePath, lineNumber).Trim(' ', '\t');
-=======
             var result = await symbolNavigationService.GetExternalNavigationSymbolLocationAsync(definitionItem, cancellationToken).ConfigureAwait(false);
             if (result is not var (filePath, linePosition))
                 return null;
@@ -81,7 +63,6 @@
             string filePath, LinePosition linePosition)
         {
             var sourceLine = GetSourceLine_MustCallOnUIThread(filePath, linePosition.Line).Trim(' ', '\t');
->>>>>>> 67d940c4
 
             // Put the line in 1-based for the presentation of this item.
             var formatted = $"{filePath} - ({linePosition.Line + 1}, {linePosition.Character + 1}) : {sourceLine}";
@@ -118,12 +99,7 @@
                 IServiceProvider serviceProvider,
                 IThreadingContext threadingContext,
                 string filePath,
-<<<<<<< HEAD
-                int lineNumber,
-                int charOffset)
-=======
                 LinePosition linePosition)
->>>>>>> 67d940c4
                 : base(tags,
                        displayParts,
                        nameDisplayParts: ImmutableArray<TaggedText>.Empty,
@@ -148,18 +124,6 @@
                 return TryOpenFile() && TryNavigateToPosition();
             }
 
-<<<<<<< HEAD
-            public override Task<bool> CanNavigateToAsync(Workspace workspace, CancellationToken cancellationToken)
-                => SpecializedTasks.True;
-
-            public override async Task<bool> TryNavigateToAsync(Workspace workspace, bool showInPreviewTab, bool activateTab, CancellationToken cancellationToken)
-            {
-                await _threadingContext.JoinableTaskFactory.SwitchToMainThreadAsync(cancellationToken);
-                return TryOpenFile() && TryNavigateToPosition();
-            }
-
-=======
->>>>>>> 67d940c4
             [Obsolete]
             public override bool CanNavigateTo(Workspace workspace, CancellationToken cancellationToken)
                 => throw ExceptionUtilities.Unreachable;
