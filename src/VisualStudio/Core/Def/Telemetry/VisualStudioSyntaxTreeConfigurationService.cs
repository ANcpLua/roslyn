﻿// Licensed to the .NET Foundation under one or more agreements.
// The .NET Foundation licenses this file to you under the MIT license.
// See the LICENSE file in the project root for more information.

using System;
using System.Collections.Immutable;
using System.Composition;
using Microsoft.CodeAnalysis;
using Microsoft.CodeAnalysis.Host;
using Microsoft.CodeAnalysis.Host.Mef;
using Microsoft.CodeAnalysis.Options;
using Microsoft.CodeAnalysis.Options.Providers;

namespace Microsoft.VisualStudio.LanguageServices.Telemetry
{
    [ExportWorkspaceService(typeof(ISyntaxTreeConfigurationService)), Shared]
    internal sealed class VisualStudioSyntaxTreeConfigurationService : ISyntaxTreeConfigurationService
    {
        private readonly IGlobalOptionService _globalOptions;

        [ImportingConstructor]
        [Obsolete(MefConstruction.ImportingConstructorMessage, error: true)]
        public VisualStudioSyntaxTreeConfigurationService(IGlobalOptionService globalOptions)
        {
            _globalOptions = globalOptions;
        }

        public bool DisableRecoverableTrees
            => _globalOptions.GetOption(OptionsMetadata.DisableRecoverableTrees);

        public bool DisableProjectCacheService
            => _globalOptions.GetOption(OptionsMetadata.DisableProjectCacheService);

<<<<<<< HEAD
        public bool EnableOpeningSourceGeneratedFilesInWorkspace
            => _globalOptions.GetOption(OptionsMetadata.EnableOpeningSourceGeneratedFilesInWorkspace)
                ?? _globalOptions.GetOption(OptionsMetadata.EnableOpeningSourceGeneratedFilesInWorkspaceFeatureFlag);

        internal sealed class OptionsMetadata
=======
        [ExportSolutionOptionProvider, Shared]
        internal sealed class OptionsMetadata : IOptionProvider
>>>>>>> 07c890cb
        {
            /// <summary>
            /// Disables if the workspace creates recoverable trees when from its <see cref="ISyntaxTreeFactoryService"/>s.
            /// </summary>
            public static readonly Option2<bool> DisableRecoverableTrees = new(
<<<<<<< HEAD
                nameof(ISyntaxTreeConfigurationService), nameof(DisableRecoverableTrees), defaultValue: false,
                new FeatureFlagStorageLocation("Roslyn.DisableRecoverableTrees"));

            public static readonly Option2<bool> DisableProjectCacheService = new(
                nameof(ISyntaxTreeConfigurationService), nameof(DisableProjectCacheService), defaultValue: false,
                new FeatureFlagStorageLocation("Roslyn.DisableProjectCacheService"));

            /// <summary>
            /// This option allows the user to enable this. We are putting this behind a feature flag for now since we could have extensions
            /// surprised by this and we want some time to work through those issues.
            /// </summary>
            internal static readonly Option2<bool?> EnableOpeningSourceGeneratedFilesInWorkspace = new(
                nameof(ISyntaxTreeConfigurationService), nameof(EnableOpeningSourceGeneratedFilesInWorkspace), defaultValue: null,
                new RoamingProfileStorageLocation("TextEditor.Roslyn.Specific.EnableOpeningSourceGeneratedFilesInWorkspaceExperiment"));

            internal static readonly Option2<bool> EnableOpeningSourceGeneratedFilesInWorkspaceFeatureFlag = new(
                nameof(ISyntaxTreeConfigurationService), nameof(EnableOpeningSourceGeneratedFilesInWorkspaceFeatureFlag), defaultValue: false,
                new FeatureFlagStorageLocation("Roslyn.SourceGeneratorsEnableOpeningInWorkspace"));
=======
                nameof(WorkspaceConfigurationOptions), nameof(DisableRecoverableTrees), defaultValue: false,
                new FeatureFlagStorageLocation("Roslyn.DisableRecoverableTrees"));

            public static readonly Option2<bool> DisableProjectCacheService = new(
                nameof(WorkspaceConfigurationOptions), nameof(DisableProjectCacheService), defaultValue: false,
                new FeatureFlagStorageLocation("Roslyn.DisableProjectCacheService"));

            ImmutableArray<IOption> IOptionProvider.Options { get; } = ImmutableArray.Create<IOption>(
                DisableRecoverableTrees,
                DisableProjectCacheService);

            [ImportingConstructor]
            [Obsolete(MefConstruction.ImportingConstructorMessage, error: true)]
            public OptionsMetadata()
            {
            }
>>>>>>> 07c890cb
        }
    }
}<|MERGE_RESOLUTION|>--- conflicted
+++ resolved
@@ -31,27 +31,22 @@
         public bool DisableProjectCacheService
             => _globalOptions.GetOption(OptionsMetadata.DisableProjectCacheService);
 
-<<<<<<< HEAD
         public bool EnableOpeningSourceGeneratedFilesInWorkspace
             => _globalOptions.GetOption(OptionsMetadata.EnableOpeningSourceGeneratedFilesInWorkspace)
                 ?? _globalOptions.GetOption(OptionsMetadata.EnableOpeningSourceGeneratedFilesInWorkspaceFeatureFlag);
 
-        internal sealed class OptionsMetadata
-=======
         [ExportSolutionOptionProvider, Shared]
         internal sealed class OptionsMetadata : IOptionProvider
->>>>>>> 07c890cb
         {
             /// <summary>
             /// Disables if the workspace creates recoverable trees when from its <see cref="ISyntaxTreeFactoryService"/>s.
             /// </summary>
             public static readonly Option2<bool> DisableRecoverableTrees = new(
-<<<<<<< HEAD
-                nameof(ISyntaxTreeConfigurationService), nameof(DisableRecoverableTrees), defaultValue: false,
+                nameof(WorkspaceConfigurationOptions), nameof(DisableRecoverableTrees), defaultValue: false,
                 new FeatureFlagStorageLocation("Roslyn.DisableRecoverableTrees"));
 
             public static readonly Option2<bool> DisableProjectCacheService = new(
-                nameof(ISyntaxTreeConfigurationService), nameof(DisableProjectCacheService), defaultValue: false,
+                nameof(WorkspaceConfigurationOptions), nameof(DisableProjectCacheService), defaultValue: false,
                 new FeatureFlagStorageLocation("Roslyn.DisableProjectCacheService"));
 
             /// <summary>
@@ -59,30 +54,24 @@
             /// surprised by this and we want some time to work through those issues.
             /// </summary>
             internal static readonly Option2<bool?> EnableOpeningSourceGeneratedFilesInWorkspace = new(
-                nameof(ISyntaxTreeConfigurationService), nameof(EnableOpeningSourceGeneratedFilesInWorkspace), defaultValue: null,
+                nameof(WorkspaceConfigurationOptions), nameof(EnableOpeningSourceGeneratedFilesInWorkspace), defaultValue: null,
                 new RoamingProfileStorageLocation("TextEditor.Roslyn.Specific.EnableOpeningSourceGeneratedFilesInWorkspaceExperiment"));
 
             internal static readonly Option2<bool> EnableOpeningSourceGeneratedFilesInWorkspaceFeatureFlag = new(
-                nameof(ISyntaxTreeConfigurationService), nameof(EnableOpeningSourceGeneratedFilesInWorkspaceFeatureFlag), defaultValue: false,
+                nameof(WorkspaceConfigurationOptions), nameof(EnableOpeningSourceGeneratedFilesInWorkspaceFeatureFlag), defaultValue: false,
                 new FeatureFlagStorageLocation("Roslyn.SourceGeneratorsEnableOpeningInWorkspace"));
-=======
-                nameof(WorkspaceConfigurationOptions), nameof(DisableRecoverableTrees), defaultValue: false,
-                new FeatureFlagStorageLocation("Roslyn.DisableRecoverableTrees"));
-
-            public static readonly Option2<bool> DisableProjectCacheService = new(
-                nameof(WorkspaceConfigurationOptions), nameof(DisableProjectCacheService), defaultValue: false,
-                new FeatureFlagStorageLocation("Roslyn.DisableProjectCacheService"));
 
             ImmutableArray<IOption> IOptionProvider.Options { get; } = ImmutableArray.Create<IOption>(
                 DisableRecoverableTrees,
-                DisableProjectCacheService);
+                DisableProjectCacheService,
+                EnableOpeningSourceGeneratedFilesInWorkspace,
+                EnableOpeningSourceGeneratedFilesInWorkspaceFeatureFlag);
 
             [ImportingConstructor]
             [Obsolete(MefConstruction.ImportingConstructorMessage, error: true)]
             public OptionsMetadata()
             {
             }
->>>>>>> 07c890cb
         }
     }
 }