﻿// Licensed to the .NET Foundation under one or more agreements.
// The .NET Foundation licenses this file to you under the MIT license.
// See the LICENSE file in the project root for more information.

#nullable disable

using System;
using System.Collections.Generic;
using System.Collections.Immutable;
using System.IO;
using System.Linq;
using System.Threading;
using System.Threading.Tasks;
using Microsoft.CodeAnalysis;
using Microsoft.CodeAnalysis.Diagnostics;
using Microsoft.CodeAnalysis.Editor.UnitTests.Workspaces;
using Microsoft.CodeAnalysis.Formatting;
using Microsoft.CodeAnalysis.Options;
using Microsoft.CodeAnalysis.Remote;
using Microsoft.CodeAnalysis.Remote.Testing;
using Microsoft.CodeAnalysis.Serialization;
using Microsoft.CodeAnalysis.SolutionCrawler;
using Microsoft.CodeAnalysis.Test.Utilities;
using Microsoft.CodeAnalysis.Text;
using Roslyn.Test.Utilities;
using Roslyn.Utilities;
using Xunit;

namespace Roslyn.VisualStudio.Next.UnitTests.Remote
{
    [UseExportProvider]
    [Trait(Traits.Feature, Traits.Features.RemoteHost)]
    public class SolutionServiceTests
    {
        private static RemoteWorkspace CreateRemoteWorkspace()
            => new RemoteWorkspace(FeaturesTestCompositions.RemoteHost.GetHostServices(), WorkspaceKind.RemoteWorkspace);

        [Fact]
        public async Task TestCreation()
        {
            var code = @"class Test { void Method() { } }";

            using var workspace = TestWorkspace.CreateCSharp(code);
            using var remoteWorkspace = CreateRemoteWorkspace();

            var solution = workspace.CurrentSolution;
            var assetProvider = await GetAssetProviderAsync(workspace, remoteWorkspace, solution);

            var solutionChecksum = await solution.State.GetChecksumAsync(CancellationToken.None);
            var synched = await remoteWorkspace.GetSolutionAsync(assetProvider, solutionChecksum, fromPrimaryBranch: false, workspaceVersion: -1, projectId: null, CancellationToken.None);

            Assert.Equal(solutionChecksum, await synched.State.GetChecksumAsync(CancellationToken.None));
        }

        [Theory]
        [CombinatorialData]
        public async Task TestGetSolutionWithPrimaryFlag(bool fromPrimaryBranch)
        {
            var code1 = @"class Test1 { void Method() { } }";

            using var workspace = TestWorkspace.CreateCSharp(code1);
            using var remoteWorkspace = CreateRemoteWorkspace();

            var solution = workspace.CurrentSolution;
            var solutionChecksum = await solution.State.GetChecksumAsync(CancellationToken.None);
            var assetProvider = await GetAssetProviderAsync(workspace, remoteWorkspace, solution);

            var synched = await remoteWorkspace.GetSolutionAsync(assetProvider, solutionChecksum, fromPrimaryBranch, solution.WorkspaceVersion, projectId: null, cancellationToken: CancellationToken.None);
            Assert.Equal(solutionChecksum, await synched.State.GetChecksumAsync(CancellationToken.None));

            if (fromPrimaryBranch)
            {
                Assert.IsType<RemoteWorkspace>(synched.Workspace);
            }
            else
            {
                Assert.IsType<TemporaryWorkspace>(synched.Workspace);
            }
        }

        [Fact]
        public async Task TestStrongNameProvider()
        {
            using var workspace = new AdhocWorkspace();
            using var remoteWorkspace = CreateRemoteWorkspace();

            var filePath = typeof(SolutionServiceTests).Assembly.Location;

            workspace.AddProject(
                ProjectInfo.Create(
                    ProjectId.CreateNewId(), VersionStamp.Create(), "test", "test.dll", LanguageNames.CSharp,
                    filePath: filePath, outputFilePath: filePath));

            var assetProvider = await GetAssetProviderAsync(workspace, remoteWorkspace, workspace.CurrentSolution);

            var solutionChecksum = await workspace.CurrentSolution.State.GetChecksumAsync(CancellationToken.None);
            var solution = await remoteWorkspace.GetSolutionAsync(assetProvider, solutionChecksum, fromPrimaryBranch: false, workspaceVersion: -1, projectId: null, CancellationToken.None);

            var compilationOptions = solution.Projects.First().CompilationOptions;

            Assert.IsType<DesktopStrongNameProvider>(compilationOptions.StrongNameProvider);
            Assert.IsType<XmlFileResolver>(compilationOptions.XmlReferenceResolver);

            var dirName = PathUtilities.GetDirectoryName(filePath);
            var array = new[] { dirName, dirName };
            Assert.Equal(Hash.CombineValues(array, StringComparer.Ordinal), compilationOptions.StrongNameProvider.GetHashCode());
            Assert.Equal(((XmlFileResolver)compilationOptions.XmlReferenceResolver).BaseDirectory, dirName);
        }

        [Fact]
        public async Task TestStrongNameProviderEmpty()
        {
            using var workspace = new AdhocWorkspace();
            using var remoteWorkspace = CreateRemoteWorkspace();

            var filePath = "testLocation";

            workspace.AddProject(
                ProjectInfo.Create(
                    ProjectId.CreateNewId(), VersionStamp.Create(), "test", "test.dll", LanguageNames.CSharp,
                    filePath: filePath, outputFilePath: filePath));

            var assetProvider = await GetAssetProviderAsync(workspace, remoteWorkspace, workspace.CurrentSolution);

            var solutionChecksum = await workspace.CurrentSolution.State.GetChecksumAsync(CancellationToken.None);
            var solution = await remoteWorkspace.GetSolutionAsync(assetProvider, solutionChecksum, fromPrimaryBranch: false, workspaceVersion: -1, projectId: null, CancellationToken.None);

            var compilationOptions = solution.Projects.First().CompilationOptions;

            Assert.True(compilationOptions.StrongNameProvider is DesktopStrongNameProvider);
            Assert.True(compilationOptions.XmlReferenceResolver is XmlFileResolver);

            var array = new string[] { };
            Assert.Equal(Hash.CombineValues(array, StringComparer.Ordinal), compilationOptions.StrongNameProvider.GetHashCode());
            Assert.Null(((XmlFileResolver)compilationOptions.XmlReferenceResolver).BaseDirectory);
        }

        [Fact]
        public async Task TestCache()
        {
            var code = @"class Test { void Method() { } }";

            using var workspace = TestWorkspace.CreateCSharp(code);
            using var remoteWorkspace = CreateRemoteWorkspace();

            var solution = workspace.CurrentSolution;
            var assetProvider = await GetAssetProviderAsync(workspace, remoteWorkspace, solution);
            var solutionChecksum = await solution.State.GetChecksumAsync(CancellationToken.None);

            var first = await remoteWorkspace.GetSolutionAsync(assetProvider, solutionChecksum, fromPrimaryBranch: false, workspaceVersion: -1, projectId: null, CancellationToken.None);
            var second = await remoteWorkspace.GetSolutionAsync(assetProvider, solutionChecksum, fromPrimaryBranch: false, workspaceVersion: -1, projectId: null, CancellationToken.None);

            // same instance from cache
            Assert.True(object.ReferenceEquals(first, second));
            Assert.True(first.Workspace is TemporaryWorkspace);
        }

        [Fact]
        public async Task TestUpdatePrimaryWorkspace()
        {
            var code = @"class Test { void Method() { } }";

            await VerifySolutionUpdate(code, s => s.WithDocumentText(s.Projects.First().DocumentIds.First(), SourceText.From(code + " ")));
        }

        [Fact]
        public async Task ProjectProperties()
        {
            using var workspace = TestWorkspace.CreateCSharp("");

            static Solution SetProjectProperties(Solution solution, int version)
            {
                var projectId = solution.ProjectIds.Single();
                return solution
                    .WithProjectName(projectId, "Name" + version)
                    .WithProjectAssemblyName(projectId, "AssemblyName" + version)
                    .WithProjectFilePath(projectId, "FilePath" + version)
                    .WithProjectOutputFilePath(projectId, "OutputFilePath" + version)
                    .WithProjectOutputRefFilePath(projectId, "OutputRefFilePath" + version)
                    .WithProjectCompilationOutputInfo(projectId, new CompilationOutputInfo("AssemblyPath" + version))
                    .WithProjectDefaultNamespace(projectId, "DefaultNamespace" + version)
                    .WithHasAllInformation(projectId, (version % 2) != 0)
                    .WithRunAnalyzers(projectId, (version % 2) != 0);
            }

            static void ValidateProperties(Solution solution, int version)
            {
                var project = solution.Projects.Single();
                Assert.Equal("Name" + version, project.Name);
                Assert.Equal("AssemblyName" + version, project.AssemblyName);
                Assert.Equal("FilePath" + version, project.FilePath);
                Assert.Equal("OutputFilePath" + version, project.OutputFilePath);
                Assert.Equal("OutputRefFilePath" + version, project.OutputRefFilePath);
                Assert.Equal("AssemblyPath" + version, project.CompilationOutputInfo.AssemblyPath);
                Assert.Equal("DefaultNamespace" + version, project.DefaultNamespace);
                Assert.Equal((version % 2) != 0, project.State.HasAllInformation);
                Assert.Equal((version % 2) != 0, project.State.RunAnalyzers);
            }

            Assert.True(workspace.SetCurrentSolution(s => SetProjectProperties(s, version: 0), WorkspaceChangeKind.SolutionChanged));

            await VerifySolutionUpdate(workspace,
                newSolutionGetter: s => SetProjectProperties(s, version: 1),
                oldSolutionValidator: s => ValidateProperties(s, version: 0),
                newSolutionValidator: s => ValidateProperties(s, version: 1)).ConfigureAwait(false);
        }

        [Fact]
        public async Task TestUpdateDocumentInfo()
        {
            var code = @"class Test { void Method() { } }";

            await VerifySolutionUpdate(code, s => s.WithDocumentFolders(s.Projects.First().Documents.First().Id, new[] { "test" }));
        }

        [Fact]
        public async Task TestAddUpdateRemoveProjects()
        {
            var code = @"class Test { void Method() { } }";

            await VerifySolutionUpdate(code, s =>
            {
                var existingProjectId = s.ProjectIds.First();

                s = s.AddProject("newProject", "newProject", LanguageNames.CSharp).Solution;

                var project = s.GetProject(existingProjectId);
                project = project.WithCompilationOptions(project.CompilationOptions.WithModuleName("modified"));

                var existingDocumentId = project.DocumentIds.First();

                project = project.AddDocument("newDocument", SourceText.From("// new text")).Project;

                var document = project.GetDocument(existingDocumentId);

                document = document.WithSourceCodeKind(SourceCodeKind.Script);

                return document.Project.Solution;
            });
        }

        [Fact]
        public async Task TestAdditionalDocument()
        {
            var code = @"class Test { void Method() { } }";
            using var workspace = TestWorkspace.CreateCSharp(code);

            var projectId = workspace.CurrentSolution.ProjectIds.First();
            var additionalDocumentId = DocumentId.CreateNewId(projectId);
            var additionalDocumentInfo = DocumentInfo.Create(
                additionalDocumentId, "additionalFile",
                loader: TextLoader.From(TextAndVersion.Create(SourceText.From("test"), VersionStamp.Create())));

            await VerifySolutionUpdate(workspace, s =>
            {
                return s.AddAdditionalDocument(additionalDocumentInfo);
            });

            workspace.OnAdditionalDocumentAdded(additionalDocumentInfo);

            await VerifySolutionUpdate(workspace, s =>
            {
                return s.WithAdditionalDocumentText(additionalDocumentId, SourceText.From("changed"));
            });

            await VerifySolutionUpdate(workspace, s =>
            {
                return s.RemoveAdditionalDocument(additionalDocumentId);
            });
        }

        [Fact]
        public async Task TestAnalyzerConfigDocument()
        {
            var configPath = Path.Combine(Path.GetTempPath(), ".editorconfig");
            var code = @"class Test { void Method() { } }";
            using var workspace = TestWorkspace.CreateCSharp(code);

            var projectId = workspace.CurrentSolution.ProjectIds.First();
            var analyzerConfigDocumentId = DocumentId.CreateNewId(projectId);
            var analyzerConfigDocumentInfo = DocumentInfo.Create(
                analyzerConfigDocumentId,
                name: ".editorconfig",
                loader: TextLoader.From(TextAndVersion.Create(SourceText.From("root = true"), VersionStamp.Create(), filePath: configPath)),
                filePath: configPath);

            await VerifySolutionUpdate(workspace, s =>
            {
                return s.AddAnalyzerConfigDocuments(ImmutableArray.Create(analyzerConfigDocumentInfo));
            });

            workspace.OnAnalyzerConfigDocumentAdded(analyzerConfigDocumentInfo);

            await VerifySolutionUpdate(workspace, s =>
            {
                return s.WithAnalyzerConfigDocumentText(analyzerConfigDocumentId, SourceText.From("root = false"));
            });

            await VerifySolutionUpdate(workspace, s =>
            {
                return s.RemoveAnalyzerConfigDocument(analyzerConfigDocumentId);
            });
        }

        [Fact, Trait(Traits.Feature, Traits.Features.RemoteHost)]
        public async Task TestDocument()
        {
            var code = @"class Test { void Method() { } }";

            using var workspace = TestWorkspace.CreateCSharp(code);

            var projectId = workspace.CurrentSolution.ProjectIds.First();
            var documentId = DocumentId.CreateNewId(projectId);
            var documentInfo = DocumentInfo.Create(
                documentId, "sourceFile",
                loader: TextLoader.From(TextAndVersion.Create(SourceText.From("class A { }"), VersionStamp.Create())));

            await VerifySolutionUpdate(workspace, s =>
            {
                return s.AddDocument(documentInfo);
            });

            workspace.OnDocumentAdded(documentInfo);

            await VerifySolutionUpdate(workspace, s =>
            {
                return s.WithDocumentText(documentId, SourceText.From("class Changed { }"));
            });

            await VerifySolutionUpdate(workspace, s =>
            {
                return s.RemoveDocument(documentId);
            });
        }

        [Fact]
        public async Task TestRemoteWorkspaceSolutionCrawler()
        {
            var code = @"class Test { void Method() { } }";

            // create base solution
            using var workspace = TestWorkspace.CreateCSharp(code);
            using var remoteWorkspace = CreateRemoteWorkspace();

            // create solution service
            var solution = workspace.CurrentSolution;
            var assetProvider = await GetAssetProviderAsync(workspace, remoteWorkspace, solution);

            // update primary workspace
            var solutionChecksum = await solution.State.GetChecksumAsync(CancellationToken.None);
            await remoteWorkspace.UpdatePrimaryBranchSolutionAsync(assetProvider, solutionChecksum, solution.WorkspaceVersion, CancellationToken.None);

            // get solution in remote host
            var remoteSolution = await remoteWorkspace.GetSolutionAsync(assetProvider, solutionChecksum, fromPrimaryBranch: false, workspaceVersion: -1, projectId: null, CancellationToken.None);

            // get solution cralwer in remote host
            var solutionCrawlerService = remoteSolution.Workspace.Services.GetService<ISolutionCrawlerRegistrationService>() as SolutionCrawlerRegistrationService;
            Assert.NotNull(solutionCrawlerService);

            // check remote workspace has enabled solution crawler in remote host
            var testAnalyzerProvider = new TestAnalyzerProvider();
            solutionCrawlerService.AddAnalyzerProvider(
                testAnalyzerProvider,
                new IncrementalAnalyzerProviderMetadata("Test", highPriorityForActiveFile: false, workspaceKinds: WorkspaceKind.RemoteWorkspace));

            // check our solution crawler has ran
            Assert.True(await testAnalyzerProvider.Analyzer.Called);

            testAnalyzerProvider.Analyzer.Reset();

            // update remote workspace
            remoteSolution = remoteSolution.WithDocumentText(remoteSolution.Projects.First().Documents.First().Id, SourceText.From(code + " class Test2 { }"));
            remoteWorkspace.UpdateSolutionIfPossible(remoteSolution, solution.WorkspaceVersion + 1);

            // check solution update correctly ran solution crawler
            Assert.True(await testAnalyzerProvider.Analyzer.Called);
        }

        [Fact]
        public async Task TestRemoteWorkspace()
        {
            var code = @"class Test { void Method() { } }";

            // create base solution
            using var workspace = TestWorkspace.CreateCSharp(code);
            using var remoteWorkspace = CreateRemoteWorkspace();

            // create solution service
            var solution1 = workspace.CurrentSolution;
            var assetProvider = await GetAssetProviderAsync(workspace, remoteWorkspace, solution1);

            var remoteSolution1 = await GetInitialOOPSolutionAsync(remoteWorkspace, assetProvider, solution1);

            await Verify(solution1, remoteSolution1, expectRemoteSolutionToCurrent: true);
            var version = solution1.WorkspaceVersion;

            // update remote workspace
            var currentSolution = remoteSolution1.WithDocumentText(remoteSolution1.Projects.First().Documents.First().Id, SourceText.From(code + " class Test2 { }"));
            var oopSolution2 = remoteWorkspace.UpdateSolutionIfPossible(currentSolution, ++version);

            await Verify(currentSolution, oopSolution2, expectRemoteSolutionToCurrent: true);

            // move backward
            await Verify(remoteSolution1, remoteWorkspace.UpdateSolutionIfPossible(remoteSolution1, solution1.WorkspaceVersion), expectRemoteSolutionToCurrent: false);

            // move forward
            currentSolution = oopSolution2.WithDocumentText(oopSolution2.Projects.First().Documents.First().Id, SourceText.From(code + " class Test3 { }"));
            var remoteSolution3 = remoteWorkspace.UpdateSolutionIfPossible(currentSolution, ++version);

            await Verify(currentSolution, remoteSolution3, expectRemoteSolutionToCurrent: true);

            // move to new solution backward
            var (solutionInfo, options) = await assetProvider.CreateSolutionInfoAndOptionsAsync(await solution1.State.GetChecksumAsync(CancellationToken.None), CancellationToken.None);
            Assert.False(remoteWorkspace.TrySetCurrentSolution(solutionInfo, solution1.WorkspaceVersion, options, out var _));

            // move to new solution forward
            Assert.True(remoteWorkspace.TrySetCurrentSolution(solutionInfo, ++version, options, out var newSolution));
            await Verify(solution1, newSolution, expectRemoteSolutionToCurrent: true);

            static async Task<Solution> GetInitialOOPSolutionAsync(RemoteWorkspace remoteWorkspace, AssetProvider assetProvider, Solution solution)
            {
                // set up initial solution
                var solutionChecksum = await solution.State.GetChecksumAsync(CancellationToken.None);
                await remoteWorkspace.UpdatePrimaryBranchSolutionAsync(assetProvider, solutionChecksum, solution.WorkspaceVersion, CancellationToken.None);

                // get solution in remote host
                return await remoteWorkspace.GetSolutionAsync(assetProvider, solutionChecksum, fromPrimaryBranch: false, workspaceVersion: -1, projectId: null, CancellationToken.None);
            }

            static async Task Verify(Solution givenSolution, Solution remoteSolution, bool expectRemoteSolutionToCurrent)
            {
                // verify we got solution expected
                Assert.Equal(await givenSolution.State.GetChecksumAsync(CancellationToken.None), await remoteSolution.State.GetChecksumAsync(CancellationToken.None));

                // verify remote workspace got updated
                Assert.True(expectRemoteSolutionToCurrent == (remoteSolution == remoteSolution.Workspace.CurrentSolution));
            }
        }

        [Theory, CombinatorialData]
        [WorkItem(48564, "https://github.com/dotnet/roslyn/issues/48564")]
        public async Task TestAddingProjectsWithExplicitOptions(bool useDefaultOptionValue)
        {
            using var workspace = TestWorkspace.CreateCSharp(@"public class C { }");
            using var remoteWorkspace = CreateRemoteWorkspace();

            // Initial empty solution
            var solution = workspace.CurrentSolution;
            solution = solution.RemoveProject(solution.ProjectIds.Single());
            var assetProvider = await GetAssetProviderAsync(workspace, remoteWorkspace, solution);
            var solutionChecksum = await solution.State.GetChecksumAsync(CancellationToken.None);
            var synched = await remoteWorkspace.GetSolutionAsync(assetProvider, solutionChecksum, fromPrimaryBranch: true, workspaceVersion: 0, projectId: null, CancellationToken.None);
            Assert.Equal(solutionChecksum, await synched.State.GetChecksumAsync(CancellationToken.None));

            // Add a C# project and a VB project, set some options, and check again
            var csharpDocument = new TestHostDocument("public class C { }");
            var csharpProject = new TestHostProject(workspace, csharpDocument, language: LanguageNames.CSharp, name: "project2");
            var csharpProjectInfo = csharpProject.ToProjectInfo();

            var vbDocument = new TestHostDocument("Public Class D \r\n  Inherits C\r\nEnd Class");
            var vbProject = new TestHostProject(workspace, vbDocument, language: LanguageNames.VisualBasic, name: "project3");
            var vbProjectInfo = vbProject.ToProjectInfo();

            solution = solution.AddProject(csharpProjectInfo).AddProject(vbProjectInfo);
            var newOptionValue = useDefaultOptionValue
                ? FormattingOptions2.NewLine.DefaultValue
                : FormattingOptions2.NewLine.DefaultValue + FormattingOptions2.NewLine.DefaultValue;
            solution = solution.WithOptions(solution.Options
                .WithChangedOption(FormattingOptions2.NewLine, LanguageNames.CSharp, newOptionValue)
                .WithChangedOption(FormattingOptions2.NewLine, LanguageNames.VisualBasic, newOptionValue));

            assetProvider = await GetAssetProviderAsync(workspace, remoteWorkspace, solution);
            solutionChecksum = await solution.State.GetChecksumAsync(CancellationToken.None);
            synched = await remoteWorkspace.GetSolutionAsync(assetProvider, solutionChecksum, fromPrimaryBranch: true, workspaceVersion: 2, projectId: null, CancellationToken.None);
            Assert.Equal(solutionChecksum, await synched.State.GetChecksumAsync(CancellationToken.None));
        }

        [Fact]
        public async Task TestFrozenSourceGeneratedDocument()
        {
            using var workspace = TestWorkspace.CreateCSharp(@"");
            using var remoteWorkspace = CreateRemoteWorkspace();

            var solution = workspace.CurrentSolution
                .Projects.Single()
                .AddAnalyzerReference(new AnalyzerFileReference(typeof(Microsoft.CodeAnalysis.TestSourceGenerator.HelloWorldGenerator).Assembly.Location, new TestAnalyzerAssemblyLoader()))
                .Solution;

            var assetProvider = await GetAssetProviderAsync(workspace, remoteWorkspace, solution);
            var solutionChecksum = await solution.State.GetChecksumAsync(CancellationToken.None);
            var synched = await remoteWorkspace.GetSolutionAsync(assetProvider, solutionChecksum, fromPrimaryBranch: true, workspaceVersion: 0, projectId: null, CancellationToken.None);
            Assert.Equal(solutionChecksum, await synched.State.GetChecksumAsync(CancellationToken.None));

            var documentIdentity = (await solution.Projects.Single().GetSourceGeneratedDocumentsAsync()).First().Identity;
            var frozenText = SourceText.From("// Hello, World!");
            solution = solution.WithFrozenSourceGeneratedDocument(documentIdentity, frozenText).Project.Solution;

            assetProvider = await GetAssetProviderAsync(workspace, remoteWorkspace, solution);
            solutionChecksum = await solution.State.GetChecksumAsync(CancellationToken.None);
            synched = await remoteWorkspace.GetSolutionAsync(assetProvider, solutionChecksum, fromPrimaryBranch: false, workspaceVersion: 1, projectId: null, CancellationToken.None);
            Assert.Equal(solutionChecksum, await synched.State.GetChecksumAsync(CancellationToken.None));
        }

        [Fact]
        public async Task TestPartialProjectSync_GetSolutionFirst()
        {
            var code = @"class Test { void Method() { } }";

            using var workspace = TestWorkspace.CreateCSharp(code);
            using var remoteWorkspace = CreateRemoteWorkspace();

            var solution = workspace.CurrentSolution;

            var project1 = solution.Projects.Single();
            var project2 = solution.AddProject("P2", "P2", LanguageNames.CSharp);

            solution = project2.Solution;

            var assetProvider = await GetAssetProviderAsync(workspace, remoteWorkspace, solution);

            var solutionChecksum = await solution.State.GetChecksumAsync(CancellationToken.None);
            var syncedFullSolution = await remoteWorkspace.GetSolutionAsync(assetProvider, solutionChecksum, fromPrimaryBranch: false, workspaceVersion: -1, projectId: null, CancellationToken.None);

            Assert.Equal(solutionChecksum, await syncedFullSolution.State.GetChecksumAsync(CancellationToken.None));
            Assert.Equal(2, syncedFullSolution.Projects.Count());

            var project1Checksum = await solution.State.GetChecksumAsync(project1.Id, CancellationToken.None);
            var project1SyncedSolution = await remoteWorkspace.GetSolutionAsync(assetProvider, project1Checksum, fromPrimaryBranch: false, workspaceVersion: -1, project1.Id, CancellationToken.None);
            Assert.Equal(1, project1SyncedSolution.Projects.Count());
            Assert.Equal(project1.Name, project1SyncedSolution.Projects.Single().Name);

            var project2Checksum = await solution.State.GetChecksumAsync(project2.Id, CancellationToken.None);
            var project2SyncedSolution = await remoteWorkspace.GetSolutionAsync(assetProvider, project2Checksum, fromPrimaryBranch: false, workspaceVersion: -1, project2.Id, CancellationToken.None);
            Assert.Equal(1, project2SyncedSolution.Projects.Count());
            Assert.Equal(project2.Name, project2SyncedSolution.Projects.Single().Name);
        }

        [Fact]
        public async Task TestPartialProjectSync_GetSolutionLast()
        {
            var code = @"class Test { void Method() { } }";

            using var workspace = TestWorkspace.CreateCSharp(code);
            using var remoteWorkspace = CreateRemoteWorkspace();

            var solution = workspace.CurrentSolution;

            var project1 = solution.Projects.Single();
            var project2 = solution.AddProject("P2", "P2", LanguageNames.CSharp);

            solution = project2.Solution;

            var assetProvider = await GetAssetProviderAsync(workspace, remoteWorkspace, solution);

            var project1Checksum = await solution.State.GetChecksumAsync(project1.Id, CancellationToken.None);
            var project1SyncedSolution = await remoteWorkspace.GetSolutionAsync(assetProvider, project1Checksum, fromPrimaryBranch: false, workspaceVersion: -1, project1.Id, CancellationToken.None);
            Assert.Equal(1, project1SyncedSolution.Projects.Count());
            Assert.Equal(project1.Name, project1SyncedSolution.Projects.Single().Name);

            var project2Checksum = await solution.State.GetChecksumAsync(project2.Id, CancellationToken.None);
            var project2SyncedSolution = await remoteWorkspace.GetSolutionAsync(assetProvider, project2Checksum, fromPrimaryBranch: false, workspaceVersion: -1, project2.Id, CancellationToken.None);
            Assert.Equal(1, project2SyncedSolution.Projects.Count());
            Assert.Equal(project2.Name, project2SyncedSolution.Projects.Single().Name);

            var solutionChecksum = await solution.State.GetChecksumAsync(CancellationToken.None);
            var syncedFullSolution = await remoteWorkspace.GetSolutionAsync(assetProvider, solutionChecksum, fromPrimaryBranch: false, workspaceVersion: -1, projectId: null, CancellationToken.None);

            Assert.Equal(solutionChecksum, await syncedFullSolution.State.GetChecksumAsync(CancellationToken.None));
            Assert.Equal(2, syncedFullSolution.Projects.Count());
        }

        [Fact]
        public async Task TestPartialProjectSync_GetDependentProjects1()
        {
            var code = @"class Test { void Method() { } }";

            using var workspace = TestWorkspace.CreateCSharp(code);
            using var remoteWorkspace = CreateRemoteWorkspace();

            var solution = workspace.CurrentSolution;

            var project1 = solution.Projects.Single();
            var project2 = solution.AddProject("P2", "P2", LanguageNames.CSharp);
            var project3 = project2.Solution.AddProject("P3", "P3", LanguageNames.CSharp);

            solution = project3.Solution.AddProjectReference(project3.Id, new(project3.Solution.Projects.Single(p => p.Name == "P2").Id));

            var assetProvider = await GetAssetProviderAsync(workspace, remoteWorkspace, solution);

            var project2Checksum = await solution.State.GetChecksumAsync(project2.Id, CancellationToken.None);
            var project2SyncedSolution = await remoteWorkspace.GetSolutionAsync(assetProvider, project2Checksum, fromPrimaryBranch: false, workspaceVersion: -1, project2.Id, CancellationToken.None);
            Assert.Equal(1, project2SyncedSolution.Projects.Count());
            Assert.Equal(project2.Name, project2SyncedSolution.Projects.Single().Name);

            // syncing project 3 should since project 2 as well because of the p2p ref
            var project3Checksum = await solution.State.GetChecksumAsync(project3.Id, CancellationToken.None);
            var project3SyncedSolution = await remoteWorkspace.GetSolutionAsync(assetProvider, project3Checksum, fromPrimaryBranch: false, workspaceVersion: -1, project2.Id, CancellationToken.None);
            Assert.Equal(2, project3SyncedSolution.Projects.Count());
        }

        [Fact]
        public async Task TestPartialProjectSync_GetDependentProjects2()
        {
            var code = @"class Test { void Method() { } }";

            using var workspace = TestWorkspace.CreateCSharp(code);
            using var remoteWorkspace = CreateRemoteWorkspace();

            var solution = workspace.CurrentSolution;

            var project1 = solution.Projects.Single();
            var project2 = solution.AddProject("P2", "P2", LanguageNames.CSharp);
            var project3 = project2.Solution.AddProject("P3", "P3", LanguageNames.CSharp);

            solution = project3.Solution.AddProjectReference(project3.Id, new(project3.Solution.Projects.Single(p => p.Name == "P2").Id));

            var assetProvider = await GetAssetProviderAsync(workspace, remoteWorkspace, solution);

            // syncing project 3 should since project 2 as well because of the p2p ref
            var project3Checksum = await solution.State.GetChecksumAsync(project3.Id, CancellationToken.None);
            var project3SyncedSolution = await remoteWorkspace.GetSolutionAsync(assetProvider, project3Checksum, fromPrimaryBranch: false, workspaceVersion: -1, project2.Id, CancellationToken.None);
            Assert.Equal(2, project3SyncedSolution.Projects.Count());

            var project2Checksum = await solution.State.GetChecksumAsync(project2.Id, CancellationToken.None);
            var project2SyncedSolution = await remoteWorkspace.GetSolutionAsync(assetProvider, project2Checksum, fromPrimaryBranch: false, workspaceVersion: -1, project2.Id, CancellationToken.None);
            Assert.Equal(1, project2SyncedSolution.Projects.Count());
            Assert.Equal(project2.Name, project2SyncedSolution.Projects.Single().Name);

            var project1Checksum = await solution.State.GetChecksumAsync(project1.Id, CancellationToken.None);
            var project1SyncedSolution = await remoteWorkspace.GetSolutionAsync(assetProvider, project1Checksum, fromPrimaryBranch: false, workspaceVersion: -1, project2.Id, CancellationToken.None);
            Assert.Equal(1, project1SyncedSolution.Projects.Count());
            Assert.Equal(project1.Name, project1SyncedSolution.Projects.Single().Name);
        }

        [Fact]
        public async Task TestPartialProjectSync_GetDependentProjects3()
        {
            var code = @"class Test { void Method() { } }";

            using var workspace = TestWorkspace.CreateCSharp(code);
            using var remoteWorkspace = CreateRemoteWorkspace();

            var solution = workspace.CurrentSolution;

            var project1 = solution.Projects.Single();
            var project2 = solution.AddProject("P2", "P2", LanguageNames.CSharp);
            var project3 = project2.Solution.AddProject("P3", "P3", LanguageNames.CSharp);

            solution = project3.Solution.AddProjectReference(project3.Id, new(project2.Id))
                                        .AddProjectReference(project2.Id, new(project1.Id));

            var assetProvider = await GetAssetProviderAsync(workspace, remoteWorkspace, solution);

            // syncing project3 should since project2 and project1 as well because of the p2p ref
            var project3Checksum = await solution.State.GetChecksumAsync(project3.Id, CancellationToken.None);
            var project3SyncedSolution = await remoteWorkspace.GetSolutionAsync(assetProvider, project3Checksum, fromPrimaryBranch: false, workspaceVersion: -1, project2.Id, CancellationToken.None);
            Assert.Equal(3, project3SyncedSolution.Projects.Count());

            var project2Checksum = await solution.State.GetChecksumAsync(project2.Id, CancellationToken.None);
            var project2SyncedSolution = await remoteWorkspace.GetSolutionAsync(assetProvider, project2Checksum, fromPrimaryBranch: false, workspaceVersion: -1, project2.Id, CancellationToken.None);
            Assert.Equal(2, project2SyncedSolution.Projects.Count());
            Assert.True(project2SyncedSolution.Projects.Select(p => p.Name).SetEquals(new[] { project2.Name, project1.Name }));

            var project1Checksum = await solution.State.GetChecksumAsync(project1.Id, CancellationToken.None);
            var project1SyncedSolution = await remoteWorkspace.GetSolutionAsync(assetProvider, project1Checksum, fromPrimaryBranch: false, workspaceVersion: -1, project2.Id, CancellationToken.None);
            Assert.Equal(1, project1SyncedSolution.Projects.Count());
            Assert.Equal(project1.Name, project1SyncedSolution.Projects.Single().Name);
        }

        [Fact]
        public async Task TestPartialProjectSync_GetDependentProjects4()
        {
            var code = @"class Test { void Method() { } }";

            using var workspace = TestWorkspace.CreateCSharp(code);
            using var remoteWorkspace = CreateRemoteWorkspace();

            var solution = workspace.CurrentSolution;

            var project1 = solution.Projects.Single();
            var project2 = solution.AddProject("P2", "P2", LanguageNames.CSharp);
            var project3 = project2.Solution.AddProject("P3", "P3", LanguageNames.CSharp);

            solution = project3.Solution.AddProjectReference(project3.Id, new(project2.Id))
                                        .AddProjectReference(project3.Id, new(project1.Id));

            var assetProvider = await GetAssetProviderAsync(workspace, remoteWorkspace, solution);

            // syncing project3 should since project2 and project1 as well because of the p2p ref
            var project3Checksum = await solution.State.GetChecksumAsync(project3.Id, CancellationToken.None);
            var project3SyncedSolution = await remoteWorkspace.GetSolutionAsync(assetProvider, project3Checksum, fromPrimaryBranch: false, workspaceVersion: -1, project2.Id, CancellationToken.None);
            Assert.Equal(3, project3SyncedSolution.Projects.Count());

            var project2Checksum = await solution.State.GetChecksumAsync(project2.Id, CancellationToken.None);
            var project2SyncedSolution = await remoteWorkspace.GetSolutionAsync(assetProvider, project2Checksum, fromPrimaryBranch: false, workspaceVersion: -1, project2.Id, CancellationToken.None);
            Assert.Equal(1, project2SyncedSolution.Projects.Count());
            Assert.Equal(project2.Name, project2SyncedSolution.Projects.Single().Name);

            var project1Checksum = await solution.State.GetChecksumAsync(project1.Id, CancellationToken.None);
            var project1SyncedSolution = await remoteWorkspace.GetSolutionAsync(assetProvider, project1Checksum, fromPrimaryBranch: false, workspaceVersion: -1, project2.Id, CancellationToken.None);
            Assert.Equal(1, project1SyncedSolution.Projects.Count());
            Assert.Equal(project1.Name, project1SyncedSolution.Projects.Single().Name);
        }

        [Fact]
        public async Task TestPartialProjectSync_Options1()
        {
            var code = @"class Test { void Method() { } }";

            using var workspace = TestWorkspace.CreateCSharp(code);
            using var remoteWorkspace = CreateRemoteWorkspace();

            var solution = workspace.CurrentSolution;

            var project1 = solution.Projects.Single();
            var project2 = solution.AddProject("P2", "P2", LanguageNames.VisualBasic);

            solution = project2.Solution;

            var assetProvider = await GetAssetProviderAsync(workspace, remoteWorkspace, solution);

            var solutionChecksum = await solution.State.GetChecksumAsync(CancellationToken.None);
            var syncedFullSolution = await remoteWorkspace.GetSolutionAsync(assetProvider, solutionChecksum, fromPrimaryBranch: false, workspaceVersion: -1, projectId: null, CancellationToken.None);

            Assert.Equal(solutionChecksum, await syncedFullSolution.State.GetChecksumAsync(CancellationToken.None));
            Assert.Equal(2, syncedFullSolution.Projects.Count());
            var options = (SerializableOptionSet)syncedFullSolution.Options;
<<<<<<< HEAD
            Assert.Equal(2, options.Languages.Count);
=======
            Assert.Equal(2, options.GetTestAccessor().Languages.Count);
>>>>>>> 67d940c4

            var project1Checksum = await solution.State.GetChecksumAsync(project1.Id, CancellationToken.None);
            var project1SyncedSolution = await remoteWorkspace.GetSolutionAsync(assetProvider, project1Checksum, fromPrimaryBranch: false, workspaceVersion: -1, project1.Id, CancellationToken.None);
            Assert.Equal(1, project1SyncedSolution.Projects.Count());
            Assert.Equal(project1.Name, project1SyncedSolution.Projects.Single().Name);
            var project1Options = (SerializableOptionSet)project1SyncedSolution.Options;
<<<<<<< HEAD
            Assert.Equal(1, project1Options.Languages.Count);
            Assert.Contains(LanguageNames.CSharp, project1Options.Languages);
=======
            Assert.Equal(2, project1Options.GetTestAccessor().Languages.Count);
            Assert.Contains(LanguageNames.CSharp, project1Options.GetTestAccessor().Languages);
>>>>>>> 67d940c4

            var project2Checksum = await solution.State.GetChecksumAsync(project2.Id, CancellationToken.None);
            var project2SyncedSolution = await remoteWorkspace.GetSolutionAsync(assetProvider, project2Checksum, fromPrimaryBranch: false, workspaceVersion: -1, project2.Id, CancellationToken.None);
            Assert.Equal(1, project2SyncedSolution.Projects.Count());
            Assert.Equal(project2.Name, project2SyncedSolution.Projects.Single().Name);
            var project2Options = (SerializableOptionSet)project2SyncedSolution.Options;
<<<<<<< HEAD
            Assert.Equal(1, project2Options.Languages.Count);
            Assert.Contains(LanguageNames.VisualBasic, project2Options.Languages);
=======
            Assert.Equal(2, project2Options.GetTestAccessor().Languages.Count);
            Assert.Contains(LanguageNames.VisualBasic, project2Options.GetTestAccessor().Languages);
        }

        [Fact]
        public async Task TestPartialProjectSync_ReferenceToNonExistentProject()
        {
            var code = @"class Test { void Method() { } }";

            using var workspace = TestWorkspace.CreateCSharp(code);
            using var remoteWorkspace = CreateRemoteWorkspace();

            var solution = workspace.CurrentSolution;

            var project1 = solution.Projects.Single();

            // This reference a project that doesn't exist.
            // Ensure that it's still fine to get the checksum for this project we have.
            project1 = project1.AddProjectReference(new ProjectReference(ProjectId.CreateNewId()));

            solution = project1.Solution;

            var assetProvider = await GetAssetProviderAsync(workspace, remoteWorkspace, solution);

            var project1Checksum = await solution.State.GetChecksumAsync(project1.Id, CancellationToken.None);
>>>>>>> 67d940c4
        }

        private static async Task VerifySolutionUpdate(string code, Func<Solution, Solution> newSolutionGetter)
        {
            using var workspace = TestWorkspace.CreateCSharp(code);
            await VerifySolutionUpdate(workspace, newSolutionGetter);
        }

        private static async Task VerifySolutionUpdate(
            TestWorkspace workspace,
            Func<Solution, Solution> newSolutionGetter,
            Action<Solution> oldSolutionValidator = null,
            Action<Solution> newSolutionValidator = null)
        {
            var solution = workspace.CurrentSolution;
            oldSolutionValidator?.Invoke(solution);

            var map = new Dictionary<Checksum, object>();

            using var remoteWorkspace = CreateRemoteWorkspace();
            var assetProvider = await GetAssetProviderAsync(workspace, remoteWorkspace, solution, map);
            var solutionChecksum = await solution.State.GetChecksumAsync(CancellationToken.None);

            // update primary workspace
            await remoteWorkspace.UpdatePrimaryBranchSolutionAsync(assetProvider, solutionChecksum, solution.WorkspaceVersion, CancellationToken.None);
            var recoveredSolution = await remoteWorkspace.GetSolutionAsync(assetProvider, solutionChecksum, fromPrimaryBranch: false, workspaceVersion: -1, projectId: null, CancellationToken.None);
            oldSolutionValidator?.Invoke(recoveredSolution);

            Assert.IsAssignableFrom<RemoteWorkspace>(recoveredSolution.Workspace);
            var primaryWorkspace = recoveredSolution.Workspace;
            Assert.Equal(solutionChecksum, await recoveredSolution.State.GetChecksumAsync(CancellationToken.None));
            Assert.Same(primaryWorkspace.PrimaryBranchId, recoveredSolution.BranchId);

            // get new solution
            var newSolution = newSolutionGetter(solution);
            var newSolutionChecksum = await newSolution.State.GetChecksumAsync(CancellationToken.None);
            await newSolution.AppendAssetMapAsync(includeProjectCones: true, map, CancellationToken.None);

            // get solution without updating primary workspace
            var recoveredNewSolution = await remoteWorkspace.GetSolutionAsync(assetProvider, newSolutionChecksum, fromPrimaryBranch: false, workspaceVersion: -1, projectId: null, CancellationToken.None);

            Assert.Equal(newSolutionChecksum, await recoveredNewSolution.State.GetChecksumAsync(CancellationToken.None));
            Assert.NotSame(primaryWorkspace.PrimaryBranchId, recoveredNewSolution.BranchId);

            // do same once updating primary workspace
            await remoteWorkspace.UpdatePrimaryBranchSolutionAsync(assetProvider, newSolutionChecksum, solution.WorkspaceVersion + 1, CancellationToken.None);
            var third = await remoteWorkspace.GetSolutionAsync(assetProvider, newSolutionChecksum, fromPrimaryBranch: false, workspaceVersion: -1, projectId: null, CancellationToken.None);

            Assert.Equal(newSolutionChecksum, await third.State.GetChecksumAsync(CancellationToken.None));
            Assert.Same(primaryWorkspace.PrimaryBranchId, third.BranchId);

            newSolutionValidator?.Invoke(recoveredNewSolution);
        }

        private static async Task<AssetProvider> GetAssetProviderAsync(Workspace workspace, RemoteWorkspace remoteWorkspace, Solution solution, Dictionary<Checksum, object> map = null)
        {
            // make sure checksum is calculated
            await solution.State.GetChecksumAsync(CancellationToken.None);

            map ??= new Dictionary<Checksum, object>();
            await solution.AppendAssetMapAsync(includeProjectCones: true, map, CancellationToken.None);

            var sessionId = 0;
            var storage = new SolutionAssetCache();
            var assetSource = new SimpleAssetSource(workspace.Services.GetService<ISerializerService>(), map);

            return new AssetProvider(sessionId, storage, assetSource, remoteWorkspace.Services.GetService<ISerializerService>());
        }

        private class TestAnalyzerProvider : IIncrementalAnalyzerProvider
        {
            public readonly TestAnalyzer Analyzer = new TestAnalyzer();

            public IIncrementalAnalyzer CreateIncrementalAnalyzer(Workspace workspace)
            {
                return Analyzer;
            }

            public class TestAnalyzer : IncrementalAnalyzerBase
            {
                private TaskCompletionSource<bool> _source = new TaskCompletionSource<bool>();

                public override Task AnalyzeDocumentAsync(Document document, SyntaxNode bodyOpt, InvocationReasons reasons, CancellationToken cancellationToken)
                {
                    _source.SetResult(true);
                    return Task.CompletedTask;
                }

                public Task<bool> Called => _source.Task;

                public void Reset()
                {
                    _source = new TaskCompletionSource<bool>();
                }
            }
        }
    }
}<|MERGE_RESOLUTION|>--- conflicted
+++ resolved
@@ -725,34 +725,21 @@
             Assert.Equal(solutionChecksum, await syncedFullSolution.State.GetChecksumAsync(CancellationToken.None));
             Assert.Equal(2, syncedFullSolution.Projects.Count());
             var options = (SerializableOptionSet)syncedFullSolution.Options;
-<<<<<<< HEAD
-            Assert.Equal(2, options.Languages.Count);
-=======
             Assert.Equal(2, options.GetTestAccessor().Languages.Count);
->>>>>>> 67d940c4
 
             var project1Checksum = await solution.State.GetChecksumAsync(project1.Id, CancellationToken.None);
             var project1SyncedSolution = await remoteWorkspace.GetSolutionAsync(assetProvider, project1Checksum, fromPrimaryBranch: false, workspaceVersion: -1, project1.Id, CancellationToken.None);
             Assert.Equal(1, project1SyncedSolution.Projects.Count());
             Assert.Equal(project1.Name, project1SyncedSolution.Projects.Single().Name);
             var project1Options = (SerializableOptionSet)project1SyncedSolution.Options;
-<<<<<<< HEAD
-            Assert.Equal(1, project1Options.Languages.Count);
-            Assert.Contains(LanguageNames.CSharp, project1Options.Languages);
-=======
             Assert.Equal(2, project1Options.GetTestAccessor().Languages.Count);
             Assert.Contains(LanguageNames.CSharp, project1Options.GetTestAccessor().Languages);
->>>>>>> 67d940c4
 
             var project2Checksum = await solution.State.GetChecksumAsync(project2.Id, CancellationToken.None);
             var project2SyncedSolution = await remoteWorkspace.GetSolutionAsync(assetProvider, project2Checksum, fromPrimaryBranch: false, workspaceVersion: -1, project2.Id, CancellationToken.None);
             Assert.Equal(1, project2SyncedSolution.Projects.Count());
             Assert.Equal(project2.Name, project2SyncedSolution.Projects.Single().Name);
             var project2Options = (SerializableOptionSet)project2SyncedSolution.Options;
-<<<<<<< HEAD
-            Assert.Equal(1, project2Options.Languages.Count);
-            Assert.Contains(LanguageNames.VisualBasic, project2Options.Languages);
-=======
             Assert.Equal(2, project2Options.GetTestAccessor().Languages.Count);
             Assert.Contains(LanguageNames.VisualBasic, project2Options.GetTestAccessor().Languages);
         }
@@ -778,7 +765,6 @@
             var assetProvider = await GetAssetProviderAsync(workspace, remoteWorkspace, solution);
 
             var project1Checksum = await solution.State.GetChecksumAsync(project1.Id, CancellationToken.None);
->>>>>>> 67d940c4
         }
 
         private static async Task VerifySolutionUpdate(string code, Func<Solution, Solution> newSolutionGetter)
