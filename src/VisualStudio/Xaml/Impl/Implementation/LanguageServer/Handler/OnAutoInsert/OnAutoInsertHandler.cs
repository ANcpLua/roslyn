--- conflicted
+++ resolved
@@ -32,13 +32,6 @@
         public override bool RequiresLSPSolution => true;
 
         public override TextDocumentIdentifier? GetTextDocumentIdentifier(DocumentOnAutoInsertParams request) => request.TextDocument;
-<<<<<<< HEAD
-
-        public override async Task<DocumentOnAutoInsertResponseItem?> HandleRequestAsync(DocumentOnAutoInsertParams request, RequestContext context, CancellationToken cancellationToken)
-        {
-            using var _ = ArrayBuilder<DocumentOnAutoInsertResponseItem>.GetInstance(out var response);
-=======
->>>>>>> beffac2b
 
         public override async Task<DocumentOnAutoInsertResponseItem?> HandleRequestAsync(DocumentOnAutoInsertParams request, RequestContext context, CancellationToken cancellationToken)
         {
