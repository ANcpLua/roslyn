﻿// Licensed to the .NET Foundation under one or more agreements.
// The .NET Foundation licenses this file to you under the MIT license.
// See the LICENSE file in the project root for more information.

using System.Linq;
using System.Threading.Tasks;
using Microsoft.CodeAnalysis.CSharp;
using Microsoft.CodeAnalysis.LanguageServer.CustomProtocol;
using Microsoft.VisualStudio.LanguageServices.LiveShare.CustomProtocol;
using Xunit;
using LSP = Microsoft.VisualStudio.LanguageServer.Protocol;

namespace Microsoft.VisualStudio.LanguageServices.LiveShare.UnitTests
{
    public class PreviewCodeActionsTests : AbstractLiveShareRequestHandlerTests
    {
        [Fact]
        public async Task TestPreviewCodeActionsAsync()
        {
            var markup =
@"class A
{
    void M()
    {
        {|caret:|}{|edit:int|} i = 1;
    }
}";
            using var workspace = CreateTestWorkspace(markup, out var locations);
            var expected = CreateTextEdit("var", locations["edit"].First().Range);

<<<<<<< HEAD
            var results = await TestHandleAsync<RunCodeActionParams, LSP.TextEdit[]>(solution,
                CreateRunCodeActionParams(CSharpAnalyzersResources.Use_implicit_type, locations["caret"].First()),
                RoslynMethods.CodeActionPreviewName);
=======
            var results = await TestHandleAsync<RunCodeActionParams, LSP.TextEdit[]>(workspace.CurrentSolution, CreateRunCodeActionParams(CSharpAnalyzersResources.Use_implicit_type, locations["caret"].First()));
>>>>>>> 1bff69a4
            AssertJsonEquals(new LSP.TextEdit[] { expected }, results);
        }

        private static LSP.TextEdit CreateTextEdit(string text, LSP.Range range)
            => new LSP.TextEdit()
            {
                NewText = text,
                Range = range
            };
    }
}<|MERGE_RESOLUTION|>--- conflicted
+++ resolved
@@ -28,13 +28,9 @@
             using var workspace = CreateTestWorkspace(markup, out var locations);
             var expected = CreateTextEdit("var", locations["edit"].First().Range);
 
-<<<<<<< HEAD
-            var results = await TestHandleAsync<RunCodeActionParams, LSP.TextEdit[]>(solution,
+            var results = await TestHandleAsync<RunCodeActionParams, LSP.TextEdit[]>(workspace.CurrentSolution,
                 CreateRunCodeActionParams(CSharpAnalyzersResources.Use_implicit_type, locations["caret"].First()),
                 RoslynMethods.CodeActionPreviewName);
-=======
-            var results = await TestHandleAsync<RunCodeActionParams, LSP.TextEdit[]>(workspace.CurrentSolution, CreateRunCodeActionParams(CSharpAnalyzersResources.Use_implicit_type, locations["caret"].First()));
->>>>>>> 1bff69a4
             AssertJsonEquals(new LSP.TextEdit[] { expected }, results);
         }
 
