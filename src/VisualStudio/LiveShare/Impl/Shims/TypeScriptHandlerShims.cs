--- conflicted
+++ resolved
@@ -29,11 +29,7 @@
 namespace Microsoft.VisualStudio.LanguageServices.LiveShare
 {
     [ExportLspRequestHandler(LiveShareConstants.TypeScriptContractName, Methods.TextDocumentCompletionName)]
-<<<<<<< HEAD
-    internal class TypeScriptCompletionHandlerShim : CompletionHandler, ILspRequestHandler<object, LanguageServer.Protocol.CompletionItem[], Solution>
-=======
-    internal class TypeScriptCompletionHandlerShim : CompletionHandler, ILspRequestHandler<CompletionParams, object?, Solution>
->>>>>>> 8eb05a08
+    internal class TypeScriptCompletionHandlerShim : CompletionHandler, ILspRequestHandler<CompletionParams, LanguageServer.Protocol.CompletionItem[], Solution>
     {
         [ImportingConstructor]
         [Obsolete(MefConstruction.ImportingConstructorMessage, error: true)]
@@ -41,26 +37,8 @@
         {
         }
 
-<<<<<<< HEAD
-        public Task<LanguageServer.Protocol.CompletionItem[]> HandleAsync(object input, RequestContext<Solution> requestContext, CancellationToken cancellationToken)
-        {
-            // The VS LSP client supports streaming using IProgress<T> on various requests.
-            // However, this is not yet supported through Live Share, so deserialization fails on the IProgress<T> property.
-            // https://devdiv.visualstudio.com/DevDiv/_workitems/edit/1043376 tracks Live Share support for this (committed for 16.6).
-            var request = ((JObject)input).ToObject<CompletionParams>(InProcLanguageServer.JsonSerializer);
-            return base.HandleRequestAsync(requestContext.Context, request, requestContext.GetClientCapabilities(), null, cancellationToken);
-=======
-        [JsonRpcMethod(UseSingleObjectParameterDeserialization = true)]
-        public async Task<object?> HandleAsync(CompletionParams request, RequestContext<Solution> requestContext, CancellationToken cancellationToken)
-        {
-            // The return definition for TextDocumentCompletionName is SumType<CompletionItem[], CompletionList>.
-            // However Live Share is unable to handle a SumType return when using ILspRequestHandler.
-            // So instead we just return the actual value from the SumType.
-            // https://devdiv.visualstudio.com/DevDiv/_workitems/edit/1059193 tracks the fix.
-            var result = await base.HandleRequestAsync(requestContext.Context, request, requestContext.GetClientCapabilities(), cancellationToken).ConfigureAwait(false);
-            return result?.Value;
->>>>>>> 8eb05a08
-        }
+        public Task<LanguageServer.Protocol.CompletionItem[]> HandleAsync(CompletionParams request, RequestContext<Solution> requestContext, CancellationToken cancellationToken)
+            => base.HandleRequestAsync(requestContext.Context, request, requestContext.GetClientCapabilities(), null, cancellationToken);
     }
 
     [ExportLspRequestHandler(LiveShareConstants.TypeScriptContractName, Methods.TextDocumentCompletionResolveName)]
@@ -257,19 +235,8 @@
         {
         }
 
-<<<<<<< HEAD
-        public Task<SymbolInformation[]> HandleAsync(object input, RequestContext<Solution> requestContext, CancellationToken cancellationToken)
-        {
-            // The VS LSP client supports streaming using IProgress<T> on various requests.
-            // However, this is not yet supported through Live Share, so deserialization fails on the IProgress<T> property.
-            // https://devdiv.visualstudio.com/DevDiv/_workitems/edit/1043376 tracks Live Share support for this (committed for 16.6).
-            var request = ((JObject)input).ToObject<WorkspaceSymbolParams>(InProcLanguageServer.JsonSerializer);
-            return base.HandleRequestAsync(requestContext.Context, request, requestContext.GetClientCapabilities(), null, cancellationToken);
-        }
-=======
         [JsonRpcMethod(UseSingleObjectParameterDeserialization = true)]
         public Task<SymbolInformation[]> HandleAsync(WorkspaceSymbolParams request, RequestContext<Solution> requestContext, CancellationToken cancellationToken)
-            => base.HandleRequestAsync(requestContext.Context, request, requestContext.GetClientCapabilities(), cancellationToken);
->>>>>>> 8eb05a08
+            => base.HandleRequestAsync(requestContext.Context, request, requestContext.GetClientCapabilities(), null, cancellationToken);
     }
 }