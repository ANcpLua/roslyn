--- conflicted
+++ resolved
@@ -139,11 +139,7 @@
         }
     }
 
-<<<<<<< HEAD
-    internal record TSRequest([property: JsonConverter(typeof(DocumentUriConverter))] DocumentUri Document, string Project);
-=======
-    internal sealed record TSRequest(Uri Document, string Project);
->>>>>>> 50b6120b
+    internal sealed record TSRequest([property: JsonConverter(typeof(DocumentUriConverter))] DocumentUri Document, string Project);
 
     [ExportTypeScriptLspServiceFactory(typeof(TypeScriptHandler)), PartNotDiscoverable, Shared]
     internal sealed class TypeScriptHandlerFactory : AbstractVSTypeScriptRequestHandlerFactory
