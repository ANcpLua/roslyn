﻿<?xml version="1.0" encoding="utf-8"?>
<!-- Copyright (c)  Microsoft.  All Rights Reserved.  Licensed under the Apache License, Version 2.0.  See License.txt in the project root for license information. -->
<Project ToolsVersion="14.0" DefaultTargets="Build" xmlns="http://schemas.microsoft.com/developer/msbuild/2003">
  <Import Project="..\..\..\build\Targets\Settings.props" />
  <PropertyGroup>
    <Nonshipping>true</Nonshipping>
    <Platform Condition="'$(Platform)' == ''">AnyCPU</Platform>
    <PlatformTarget>AnyCPU</PlatformTarget>
    <ProjectGuid>{0BE66736-CDAA-4989-88B1-B3F46EBDCA4A}</ProjectGuid>
    <OutputType>Library</OutputType>
    <AssemblyName>Roslyn.Services.Editor.VisualBasic.UnitTests</AssemblyName>
    <OptionStrict>Off</OptionStrict>
    <VBRuntime>Default</VBRuntime>
    <TargetFrameworkVersion>v4.6</TargetFrameworkVersion>
    <TargetFrameworkProfile />
    <RoslynProjectType>UnitTest</RoslynProjectType>
  </PropertyGroup>
  <ItemGroup Label="Project References">
    <ProjectReference Include="..\..\Compilers\Core\Portable\CodeAnalysis.csproj">
      <Project>{1EE8CAD3-55F9-4D91-96B2-084641DA9A6C}</Project>
      <Name>CodeAnalysis</Name>
    </ProjectReference>
    <ProjectReference Include="..\..\Compilers\CSharp\Portable\CSharpCodeAnalysis.csproj">
      <Project>{b501a547-c911-4a05-ac6e-274a50dff30e}</Project>
      <Name>CSharpCodeAnalysis</Name>
    </ProjectReference>
    <ProjectReference Include="..\..\Compilers\Test\Resources\Core\CompilerTestResources.csproj">
      <Project>{7fe6b002-89d8-4298-9b1b-0b5c247dd1fd}</Project>
      <Name>CompilerTestResources</Name>
    </ProjectReference>
    <ProjectReference Include="..\..\Compilers\Test\Utilities\VisualBasic\BasicCompilerTestUtilities.vbproj">
      <Project>{4371944A-D3BA-4B5B-8285-82E5FFC6D1F8}</Project>
      <Name>BasicCompilerTestUtilities</Name>
    </ProjectReference>
    <ProjectReference Include="..\..\Compilers\VisualBasic\Portable\BasicCodeAnalysis.vbproj">
      <Project>{2523D0E6-DF32-4A3E-8AE0-A19BFFAE2EF6}</Project>
      <Name>BasicCodeAnalysis</Name>
    </ProjectReference>
    <ProjectReference Include="..\..\Features\CSharp\Portable\CSharpFeatures.csproj">
      <Project>{3973b09a-4fbf-44a5-8359-3d22ceb71f71}</Project>
      <Name>CSharpFeatures</Name>
    </ProjectReference>
    <ProjectReference Include="..\..\Interactive\EditorFeatures\Core\InteractiveEditorFeatures.csproj">
      <Project>{92412d1a-0f23-45b5-b196-58839c524917}</Project>
      <Name>InteractiveEditorFeatures</Name>
    </ProjectReference>
    <ProjectReference Include="..\..\Interactive\EditorFeatures\CSharp\CSharpInteractiveEditorFeatures.csproj">
      <Project>{fe2cbea6-d121-4faa-aa8b-fc9900bf8c83}</Project>
      <Name>CSharpInteractiveEditorFeatures</Name>
    </ProjectReference>
    <ProjectReference Include="..\..\Interactive\EditorFeatures\VisualBasic\BasicInteractiveEditorFeatures.vbproj">
      <Project>{849e516a-595f-474b-adb4-e099f921cedf}</Project>
      <Name>BasicInteractiveEditorFeatures</Name>
    </ProjectReference>
    <ProjectReference Include="..\..\Interactive\Features\InteractiveFeatures.csproj">
      <Project>{8e2a252e-a140-45a6-a81a-2652996ea589}</Project>
      <Name>InteractiveFeatures</Name>
    </ProjectReference>
    <ProjectReference Include="..\..\Interactive\Host\InteractiveHost.csproj">
      <Project>{eba4dfa1-6ded-418f-a485-a3b608978906}</Project>
      <Name>InteractiveHost</Name>
    </ProjectReference>
    <ProjectReference Include="..\..\Scripting\Core\Scripting.csproj">
      <Project>{12a68549-4e8c-42d6-8703-a09335f97997}</Project>
      <Name>Scripting</Name>
    </ProjectReference>
    <ProjectReference Include="..\..\Scripting\CSharp\CSharpScripting.csproj">
      <Project>{066f0dbd-c46c-4c20-afec-99829a172625}</Project>
      <Name>CSharpScripting</Name>
    </ProjectReference>
    <ProjectReference Include="..\..\Scripting\VisualBasic\BasicScripting.vbproj">
      <Project>{3e7dea65-317b-4f43-a25d-62f18d96cfd7}</Project>
      <Name>BasicScripting</Name>
    </ProjectReference>
    <ProjectReference Include="..\..\Test\PdbUtilities\PdbUtilities.csproj">
      <Project>{afde6bea-5038-4a4a-a88e-dbd2e4088eed}</Project>
      <Name>PdbUtilities</Name>
    </ProjectReference>
    <ProjectReference Include="..\..\Test\Utilities\Desktop\TestUtilities.Desktop.csproj">
      <Project>{76C6F005-C89D-4348-BB4A-391898DBEB52}</Project>
      <Name>TestUtilities.Desktop</Name>
    </ProjectReference>
    <ProjectReference Include="..\..\Features\VisualBasic\Portable\BasicFeatures.vbproj">
      <Project>{A1BCD0CE-6C2F-4F8C-9A48-D9D93928E26D}</Project>
      <Name>BasicFeatures</Name>
    </ProjectReference>
    <ProjectReference Include="..\..\Test\Utilities\Portable\TestUtilities.csproj">
      <Project>{ccbd3438-3e84-40a9-83ad-533f23bcfca5}</Project>
      <Name>TestUtilities</Name>
    </ProjectReference>
    <ProjectReference Include="..\..\Workspaces\CoreTestUtilities\WorkspacesTestUtilities.csproj">
      <Project>{3f2fdc1c-dc6f-44cb-b4a1-a9026f25d66e}</Project>
      <Name>WorkspacesTestUtilities</Name>
    </ProjectReference>
    <ProjectReference Include="..\..\Workspaces\Core\Desktop\Workspaces.Desktop.csproj">
      <Project>{2e87fa96-50bb-4607-8676-46521599f998}</Project>
      <Name>Workspaces.Desktop</Name>
    </ProjectReference>
    <ProjectReference Include="..\..\Workspaces\Core\Portable\Workspaces.csproj">
      <Project>{5F8D2414-064A-4B3A-9B42-8E2A04246BE5}</Project>
      <Name>Workspaces</Name>
    </ProjectReference>
    <ProjectReference Include="..\..\Features\Core\Portable\Features.csproj">
      <Project>{EDC68A0E-C68D-4A74-91B7-BF38EC909888}</Project>
      <Name>Features</Name>
    </ProjectReference>
    <ProjectReference Include="..\..\EditorFeatures\Text\TextEditorFeatures.csproj">
      <Project>{18F5FBB8-7570-4412-8CC7-0A86FF13B7BA}</Project>
      <Name>TextEditorFeatures</Name>
    </ProjectReference>
    <ProjectReference Include="..\..\Workspaces\CSharp\Portable\CSharpWorkspace.csproj">
      <Project>{21b239d0-d144-430f-a394-c066d58ee267}</Project>
      <Name>CSharpWorkspace</Name>
    </ProjectReference>
    <ProjectReference Include="..\..\Workspaces\Remote\Core\RemoteWorkspaces.csproj">
      <Project>{f822f72a-cc87-4e31-b57d-853f65cbebf3}</Project>
      <Name>RemoteWorkspaces</Name>
    </ProjectReference>
    <ProjectReference Include="..\..\Workspaces\Remote\ServiceHub\ServiceHub.csproj">
      <Project>{80fddd00-9393-47f7-8baf-7e87ce011068}</Project>
      <Name>ServiceHub</Name>
    </ProjectReference>
    <ProjectReference Include="..\..\Workspaces\VisualBasic\Portable\BasicWorkspace.vbproj">
      <Project>{57CA988D-F010-4BF2-9A2E-07D6DCD2FF2C}</Project>
      <Name>BasicWorkspace</Name>
    </ProjectReference>
    <ProjectReference Include="..\..\EditorFeatures\Core\EditorFeatures.csproj">
      <Project>{3CDEEAB7-2256-418A-BEB2-620B5CB16302}</Project>
      <Name>EditorFeatures</Name>
    </ProjectReference>
    <ProjectReference Include="..\..\EditorFeatures\VisualBasic\BasicEditorFeatures.vbproj">
      <Project>{49BFAE50-1BCE-48AE-BC89-78B7D90A3ECD}</Project>
      <Name>BasicEditorFeatures</Name>
    </ProjectReference>
    <ProjectReference Include="..\CSharp\CSharpEditorFeatures.csproj">
      <Project>{b0ce9307-ffdb-4838-a5ec-ce1f7cdc4ac2}</Project>
      <Name>CSharpEditorFeatures</Name>
    </ProjectReference>
    <ProjectReference Include="..\TestUtilities\ServicesTestUtilities.csproj">
      <Project>{76C6F005-C89D-4348-BB4A-39189DDBEB52}</Project>
      <Name>ServicesTestUtilities</Name>
    </ProjectReference>
  </ItemGroup>
  <PropertyGroup Condition="'$(Configuration)|$(Platform)' == 'Debug|AnyCPU'" />
  <PropertyGroup Condition="'$(Configuration)|$(Platform)' == 'Release|AnyCPU'" />
  <ItemGroup>
    <Reference Include="PresentationCore" />
    <Reference Include="PresentationFramework" />
    <Reference Include="System" />
    <Reference Include="System.ComponentModel.Composition" />
    <Reference Include="System.Drawing" />
    <Reference Include="System.Xml" />
    <Reference Include="System.Xml.Linq" />
    <Reference Include="WindowsBase" />
  </ItemGroup>
  <ItemGroup>
    <Compile Include="AutomaticCompletion\AutomaticBraceCompletionTests.vb" />
    <Compile Include="AutomaticCompletion\AutomaticBracketCompletionTests.vb" />
    <Compile Include="AutomaticCompletion\AutomaticInterpolatedStringExpressionCompletionTests.vb" />
    <Compile Include="AutomaticCompletion\AutomaticInterpolationCompletionTests.vb" />
    <Compile Include="AutomaticCompletion\AutomaticLessAndGreaterThanCompletionTests.vb" />
    <Compile Include="AutomaticCompletion\AutomaticLineEnderTests.vb" />
    <Compile Include="AutomaticCompletion\AutomaticParenthesesCompletion.vb" />
    <Compile Include="AutomaticCompletion\AutomaticStringLiteralCompletionTests.vb" />
    <Compile Include="AutomaticEndConstructCorrection\AutomaticEndConstructCorrectorTests.vb" />
    <Compile Include="BraceMatching\BraceHighlightingTests.vb" />
    <Compile Include="BraceMatching\VisualBasicBraceMatcherTests.vb" />
    <Compile Include="CaseCorrecting\CaseCorrectionServiceTests.vb" />
    <Compile Include="ChangeSignature\ChangeSignatureTests.vb" />
    <Compile Include="ChangeSignature\ChangeSignature_CheckAllSignatureChanges.vb" />
    <Compile Include="ChangeSignature\ChangeSignature_Delegates.vb" />
    <Compile Include="ChangeSignature\ChangeSignature_Formatting.vb" />
    <Compile Include="ChangeSignature\RemoveParametersTests.vb" />
    <Compile Include="ChangeSignature\ReorderParameters.InvocationErrors.vb" />
    <Compile Include="ChangeSignature\ReorderParameters.InvocationLocations.vb" />
    <Compile Include="ChangeSignature\ReorderParameters.MultiFile.vb" />
    <Compile Include="ChangeSignature\ReorderParametersTests.Cascading.vb" />
    <Compile Include="ChangeSignature\ReorderParametersTests.vb" />
    <Compile Include="Classification\AbstractVisualBasicClassifierTests.vb" />
    <Compile Include="Classification\SemanticClassifierTests.vb" />
    <Compile Include="Classification\SyntacticClassifierTests.vb" />
    <Compile Include="CodeActions\AbstractVisualBasicCodeActionTest.vb" />
    <Compile Include="CodeActions\ConvertIfToSwitch\ConvertIfToSwitchTests.vb" />
    <Compile Include="CodeActions\ConvertNumericLiteral\ConvertNumericLiteralTests.vb" />
    <Compile Include="CodeActions\UseNamedArguments\UseNamedArgumentsTests.vb" />
    <Compile Include="Diagnostics\RemoveUnusedVariable\RemoveUnusedVariableTest.vb" />
    <Compile Include="Structure\CollectionInitializerStructureProviderTests.vb" />
    <Compile Include="ConvertToInterpolatedString\ConvertPlaceholderToInterpolatedStringTests.vb" />
    <Compile Include="CodeActions\EncapsulateField\EncapsulateFieldTests.vb" />
    <Compile Include="CodeActions\ExtractMethod\ExtractMethodTests.vb" />
    <Compile Include="CodeActions\GenerateDefaultConstructors\GenerateDefaultConstructorsTests.vb" />
    <Compile Include="AddConstructorParametersFromMembers\AddConstructorParametersFromMembersTests.vb" />
    <Compile Include="GenerateConstructorFromMembers\GenerateConstructorFromMembersTests.vb" />
    <Compile Include="GenerateEqualsAndGetHashCodeFromMembers\GenerateEqualsAndGetHashCodeFromMembersTests.vb" />
    <Compile Include="CodeActions\InlineTemporary\InlineTemporaryTests.vb" />
    <Compile Include="CodeActions\IntroduceVariable\IntroduceVariableTests.vb" />
    <Compile Include="CodeActions\InvertIf\InvertIfTests.vb" />
    <Compile Include="CodeActions\MoveType\BasicMoveTypeTestsBase.vb" />
    <Compile Include="CodeActions\MoveType\MoveTypeTests.ActionCountTests.vb" />
    <Compile Include="CodeActions\MoveType\MoveTypeTests.MoveToNewFile.vb" />
    <Compile Include="CodeActions\MoveType\MoveTypeTests.RenameType.vb" />
    <Compile Include="CodeActions\MoveType\MoveTypeTests.RenameFile.vb" />
    <Compile Include="CodeActions\Preview\PreviewTests.vb" />
    <Compile Include="CodeActions\ReplacePropertyWithMethods\ReplacePropertyWithMethodsTests.vb" />
    <Compile Include="CodeLens\VisualBasicCodeLensTests.vb" />
    <Compile Include="Completion\CompletionServiceTests.vb" />
    <Compile Include="Diagnostics\AddImport\AddImportTests_NuGet.vb" />
    <Compile Include="ImplementAbstractClass\ImplementAbstractClassTests_FixAllTests.vb" />
    <Compile Include="ImplementInterface\ImplementInterfaceTests_FixAllTests.vb" />
    <Compile Include="Diagnostics\Iterator\IteratorTests.vb" />
    <Compile Include="CommentSelection\VisualBasicCommentSelectionTests.vb" />
    <Compile Include="Completion\CompletionProviders\AbstractContextTests.vb" />
    <Compile Include="Completion\CompletionProviders\AbstractVisualBasicCompletionProviderTests.vb" />
    <Compile Include="Completion\CompletionProviders\CrefCompletionProviderTests.vb" />
    <Compile Include="Completion\CompletionProviders\CompletionListTagCompletionProviderTests.vb" />
    <Compile Include="Completion\CompletionProviders\EnumCompletionProviderTests.vb" />
    <Compile Include="Completion\CompletionProviders\HandlesClauseCompletionProviderTests.vb" />
    <Compile Include="Completion\CompletionProviders\ImplementsClauseCompletionProviderTests.vb" />
    <Compile Include="Completion\CompletionProviders\KeywordCompletionProviderTests.vb" />
    <Compile Include="Completion\CompletionProviders\NamedParameterCompletionProviderTests.vb" />
    <Compile Include="Completion\CompletionProviders\NamespaceContextTests.vb" />
    <Compile Include="Completion\CompletionProviders\ObjectCreationCompletionProviderTests.vb" />
    <Compile Include="Completion\CompletionProviders\ObjectInitializerCompletionProviderTests.vb" />
    <Compile Include="Completion\CompletionProviders\OverrideCompletionProviderTests.vb" />
    <Compile Include="Completion\CompletionProviders\PartialTypeCompletionProviderTests.vb" />
    <Compile Include="Completion\CompletionProviders\SuggestionModeCompletionProviderTests.vb" />
    <Compile Include="Completion\CompletionProviders\SymbolCompletionProviderTests.vb" />
    <Compile Include="Completion\CompletionProviders\TypeContextTests.vb" />
    <Compile Include="Completion\CompletionProviders\XmlDocCommentCompletionProviderTests.vb" />
    <Compile Include="Diagnostics\AbstractVisualBasicDiagnosticProviderBasedUserDiagnosticTest.vb" />
    <Compile Include="Diagnostics\AddImport\AddImportTests.vb" />
    <Compile Include="Diagnostics\Async\AddAwaitTests.vb" />
    <Compile Include="Diagnostics\MakeMethodAsynchronous\MakeMethodAsynchronousTests.vb" />
    <Compile Include="Diagnostics\Async\ChangeToAsyncTests.vb" />
    <Compile Include="Diagnostics\CorrectNextControlVariable\CorrectNextControlVariableTests.vb" />
    <Compile Include="Diagnostics\DiagnosticAnalyzerDriver\DiagnosticAnalyzerDriverTests.vb" />
    <Compile Include="Diagnostics\ExitContinue\ExitContinueCodeActionTests.vb" />
    <Compile Include="Diagnostics\FixIncorrectFunctionReturnType\FixIncorrectFunctionReturnTypeTests.vb" />
    <Compile Include="Diagnostics\FullyQualify\FullyQualifyTests.vb" />
    <Compile Include="Diagnostics\GenerateConstructor\GenerateConstructorTests.vb" />
    <Compile Include="Diagnostics\GenerateEndConstruct\GenerateEndConstructTests.vb" />
    <Compile Include="Diagnostics\GenerateEnumMember\GenerateEnumMemberTests.vb" />
    <Compile Include="Diagnostics\GenerateEvent\GenerateEventTests.vb" />
    <Compile Include="Diagnostics\GenerateMethod\GenerateMethodTests.vb" />
    <Compile Include="Diagnostics\GenerateType\GenerateTypeTests.vb" />
    <Compile Include="Diagnostics\GenerateType\GenerateTypeTests_Dialog.vb" />
    <Compile Include="Diagnostics\GenerateVariable\GenerateVariableTests.vb" />
    <Compile Include="ImplementAbstractClass\ImplementAbstractClassCommandHandlerTests.vb" />
    <Compile Include="ImplementAbstractClass\ImplementAbstractClassTests.vb" />
    <Compile Include="ImplementInterface\ImplementInterfaceCommandHandlerTests.vb" />
    <Compile Include="ImplementInterface\ImplementInterfaceTests.vb" />
    <Compile Include="Diagnostics\InsertMissingCast\InsertMissingCastTests.vb" />
    <Compile Include="Diagnostics\MakeMethodSynchronous\MakeMethodSynchronousTests.vb" />
    <Compile Include="Diagnostics\MoveToTopOfFile\MoveToTopOfFileTests.vb" />
    <Compile Include="Diagnostics\OverloadBase\OverloadBaseTests.vb" />
    <Compile Include="Diagnostics\PreferFrameworkType\PreferFrameworkTypeTests.vb" />
    <Compile Include="Diagnostics\PreferFrameworkType\PreferFrameworkTypeTests_FixAllTests.vb" />
    <Compile Include="Structure\ObjectCreationInitializerStructureProviderTests.vb" />
    <Compile Include="QualifyMemberAccess\QualifyMemberAccessTests.vb" />
    <Compile Include="QualifyMemberAccess\QualifyMemberAccessTests_FixAllTests.vb" />
    <Compile Include="Diagnostics\RemoveUnnecessaryCast\RemoveUnnecessaryCastTests.vb" />
    <Compile Include="Diagnostics\RemoveUnnecessaryCast\RemoveUnnecessaryCastTests_FixAllTests.vb" />
    <Compile Include="RemoveUnnecessaryImports\RemoveUnnecessaryImportsTests.vb" />
    <Compile Include="RemoveUnnecessaryImports\RemoveUnnecessaryImportsTests_FixAllTests.vb" />
    <Compile Include="Diagnostics\SimplifyTypeNames\SimplifyTypeNamesTests_FixAllTests.vb" />
    <Compile Include="Diagnostics\SimplifyTypeNames\SimplifyTypeNamesTests.vb" />
    <Compile Include="Diagnostics\Spellcheck\SpellCheckTests.vb" />
    <Compile Include="Diagnostics\Suppression\SuppressionAllCodeTests.vb" />
    <Compile Include="Diagnostics\Suppression\SuppressionTests.vb" />
    <Compile Include="Diagnostics\UseAutoProperty\UseAutoPropertyTests.vb" />
    <Compile Include="DocumentationComments\CodeFixes\RemoveDocCommentNodeCodeFixProviderTests.vb" />
    <Compile Include="DocumentationComments\DocumentationCommentTests.vb" />
    <Compile Include="DocumentationComments\XmlTagCompletionTests.vb" />
    <Compile Include="EditAndContinue\ActiveStatementTests.vb" />
    <Compile Include="EditAndContinue\ActiveStatementTrackingServiceTests.vb" />
    <Compile Include="EditAndContinue\BreakpointSpansTests.vb" />
    <Compile Include="EditAndContinue\SyntaxComparerTests.vb" />
    <Compile Include="EditAndContinue\Helpers\Extensions.vb" />
    <Compile Include="EditAndContinue\Helpers\RudeEditTestBase.vb" />
    <Compile Include="EditAndContinue\Helpers\VisualBasicEditAndContinueTestHelpers.vb" />
    <Compile Include="EditAndContinue\LineEditTests.vb" />
    <Compile Include="EditAndContinue\RudeEditStatementTests.vb" />
    <Compile Include="EditAndContinue\RudeEditTopLevelTests.vb" />
    <Compile Include="EditAndContinue\SyntaxUtilitiesTests.vb" />
    <Compile Include="EditAndContinue\VisualBasicEditAndContinueAnalyzerTests.vb" />
    <Compile Include="EncapsulateField\EncapsulateFieldCommandHandlerTests.vb" />
    <Compile Include="EncapsulateField\EncapsulateFieldTestState.vb" />
    <Compile Include="EndConstructGeneration\CharacterTypingTests.vb" />
    <Compile Include="EndConstructGeneration\CustomEventTests.vb" />
    <Compile Include="EndConstructGeneration\DoLoopTests.vb" />
    <Compile Include="EndConstructGeneration\EndConstructCommandHandlerTests.vb" />
    <Compile Include="EndConstructGeneration\EndConstructTestingHelpers.vb" />
    <Compile Include="EndConstructGeneration\ForLoopTests.vb" />
    <Compile Include="EndConstructGeneration\IfBlockTests.vb" />
    <Compile Include="EndConstructGeneration\ITextSnapshotExtensionsTests.vb" />
    <Compile Include="EndConstructGeneration\MethodBlockTests.vb" />
    <Compile Include="EndConstructGeneration\MiscellaneousTests.vb" />
    <Compile Include="EndConstructGeneration\MultiLineLambdaTests.vb" />
    <Compile Include="EndConstructGeneration\NamespaceBlockTests.vb" />
    <Compile Include="EndConstructGeneration\PreprocessorIfTests.vb" />
    <Compile Include="EndConstructGeneration\PreprocessorRegionsTests.vb" />
    <Compile Include="EndConstructGeneration\PropertyBlockTests.vb" />
    <Compile Include="EndConstructGeneration\SelectBlockTests.vb" />
    <Compile Include="EndConstructGeneration\SyncLockBlockTests.vb" />
    <Compile Include="EndConstructGeneration\TryBlockTests.vb" />
    <Compile Include="EndConstructGeneration\TypeBlockTests.vb" />
    <Compile Include="EndConstructGeneration\UsingBlockTests.vb" />
    <Compile Include="EndConstructGeneration\WhileLoopTests.vb" />
    <Compile Include="EndConstructGeneration\WhiteSpacesInsertTests.vb" />
    <Compile Include="EndConstructGeneration\WithBlockTests.vb" />
    <Compile Include="EndConstructGeneration\XmlLiteralTests.vb" />
    <Compile Include="Extensions\StatementSyntaxExtensionTests.vb" />
    <Compile Include="ExtractInterface\ExtractInterfaceTests.vb" />
    <Compile Include="ExtractMethod\ExtractMethodTests.ControlFlowAnalysis.vb" />
    <Compile Include="ExtractMethod\ExtractMethodTests.DataFlowAnalysis.vb" />
    <Compile Include="ExtractMethod\ExtractMethodTests.LanguageInteraction.vb" />
    <Compile Include="ExtractMethod\ExtractMethodTests.MethodNameGeneration.vb" />
    <Compile Include="ExtractMethod\ExtractMethodTests.SelectionValidator.vb" />
    <Compile Include="ExtractMethod\ExtractMethodTests.TriviaProcessor.vb" />
    <Compile Include="ExtractMethod\ExtractMethodTests.vb" />
    <Compile Include="Formatting\FormattingTestBase.vb" />
    <Compile Include="Formatting\FormattingEngineTests_Venus.vb" />
    <Compile Include="Formatting\Indentation\SmartIndenterTests.vb" />
    <Compile Include="Formatting\Indentation\SmartIndentProviderTests.vb" />
    <Compile Include="Formatting\Indentation\SmartTokenFormatter_FormatTokenTests.vb" />
    <Compile Include="Formatting\XmlLiterals.Designer.vb" />
    <Compile Include="GoToAdjacentMember\VisualBasicGoToAdjacentMemberTests.vb" />
    <Compile Include="KeywordHighlighting\AbstractVisualBasicKeywordHighlighterTests.vb" />
    <Compile Include="KeywordHighlighting\AccessorDeclarationHighlighterTests.vb" />
    <Compile Include="KeywordHighlighting\ConditionalPreprocessorHighlighterTests.vb" />
    <Compile Include="KeywordHighlighting\ConstructorDeclarationHighlighterTests.vb" />
    <Compile Include="KeywordHighlighting\DoLoopBlockHighlighterTests.vb" />
    <Compile Include="KeywordHighlighting\EnumBlockHighlighterTests.vb" />
    <Compile Include="KeywordHighlighting\EventBlockHighlighterTests.vb" />
    <Compile Include="KeywordHighlighting\EventDeclarationHighlighterTests.vb" />
    <Compile Include="KeywordHighlighting\ForLoopBlockHighlighterTests.vb" />
    <Compile Include="KeywordHighlighting\MethodDeclarationHighlighterTests.vb" />
    <Compile Include="KeywordHighlighting\MultiLineIfBlockHighlighterTests.vb" />
    <Compile Include="KeywordHighlighting\MultiLineLambdaExpressionHighlighterTests.vb" />
    <Compile Include="KeywordHighlighting\NamespaceBlockHighlighterTests.vb" />
    <Compile Include="KeywordHighlighting\OperatorDeclarationHighlighterTests.vb" />
    <Compile Include="KeywordHighlighting\PropertyBlockHighlighterTests.vb" />
    <Compile Include="KeywordHighlighting\PropertyDeclarationHighlighterTests.vb" />
    <Compile Include="KeywordHighlighting\RegionHighlighterTests.vb" />
    <Compile Include="KeywordHighlighting\SelectBlockHighlighterTests.vb" />
    <Compile Include="KeywordHighlighting\SingleLineIfBlockHighlighterTests.vb" />
    <Compile Include="KeywordHighlighting\SyncLockBlockHighlighterTests.vb" />
    <Compile Include="KeywordHighlighting\TryBlockHighlighterTests.vb" />
    <Compile Include="KeywordHighlighting\TypeBlockHighlighterTests.vb" />
    <Compile Include="KeywordHighlighting\UsingBlockHighlighterTests.vb" />
    <Compile Include="KeywordHighlighting\WhileBlockHighlighterTests.vb" />
    <Compile Include="KeywordHighlighting\WithBlockHighlighterTests.vb" />
    <Compile Include="KeywordHighlighting\XmlCDataHighligherTests.vb" />
    <Compile Include="KeywordHighlighting\XmlCommentHighligherTests.vb" />
    <Compile Include="KeywordHighlighting\XmlDocumentPrologueHighligherTests.vb" />
    <Compile Include="KeywordHighlighting\XmlElementHighlighterTests.vb" />
    <Compile Include="KeywordHighlighting\XmlEmbeddedExpressionHighligherTests.vb" />
    <Compile Include="KeywordHighlighting\XmlProcessingInstructionHighlighterTests.vb" />
    <Compile Include="LineCommit\CommitOnEnterTests.vb" />
    <Compile Include="LineCommit\CommitOnMiscellaneousCommandsTests.vb" />
    <Compile Include="LineCommit\CommitTestData.vb" />
    <Compile Include="LineCommit\CommitWithViewTests.vb" />
    <Compile Include="LineSeparators\LineSeparatorTests.vb" />
    <Compile Include="NavigateTo\NavigateToTests.vb" />
    <Compile Include="Organizing\AbstractOrganizerTests.vb" />
    <Compile Include="Organizing\OrganizeImportsTests.vb" />
    <Compile Include="Organizing\OrganizeModifiersTests.vb" />
    <Compile Include="Organizing\OrganizeTypeDeclarationTests.vb" />
    <Compile Include="PopulateSwitch\PopulateSwitchTests.vb" />
    <Compile Include="PopulateSwitch\PopulateSwitchTests_FixAllTests.vb" />
    <Compile Include="QuickInfo\SemanticQuickInfoSourceTests.vb" />
    <Compile Include="Recommendations\ArrayStatements\EraseKeywordRecommenderTests.vb" />
    <Compile Include="Recommendations\ArrayStatements\PreserveKeywordRecommenderTests.vb" />
    <Compile Include="Recommendations\ArrayStatements\ReDimKeywordRecommenderTests.vb" />
    <Compile Include="Recommendations\Declarations\AliasKeywordRecommenderTests.vb" />
    <Compile Include="Recommendations\Declarations\AsKeywordRecommenderTests.vb" />
    <Compile Include="Recommendations\Declarations\AsyncKeywordRecommenderTests.vb" />
    <Compile Include="Recommendations\Declarations\AttributeScopesKeywordRecommenderTests.vb" />
    <Compile Include="Recommendations\Declarations\CharsetModifierKeywordRecommenderTests.vb" />
    <Compile Include="Recommendations\Declarations\ClassKeywordRecommenderTests.vb" />
    <Compile Include="Recommendations\Declarations\ConstKeywordRecommenderTests.vb" />
    <Compile Include="Recommendations\Declarations\CovarianceModifierKeywordRecommenderTests.vb" />
    <Compile Include="Recommendations\Declarations\CustomEventKeywordRecommenderTests.vb" />
    <Compile Include="Recommendations\Declarations\DeclareKeywordRecommenderTests.vb" />
    <Compile Include="Recommendations\Declarations\DelegateKeywordRecommenderTests.vb" />
    <Compile Include="Recommendations\Declarations\DelegateSubFunctionKeywordRecommenderTests.vb" />
    <Compile Include="Recommendations\Declarations\DimKeywordRecommenderTests.vb" />
    <Compile Include="Recommendations\Declarations\EndBlockKeywordRecommenderTests.vb" />
    <Compile Include="Recommendations\Declarations\EnumKeywordRecommenderTests.vb" />
    <Compile Include="Recommendations\Declarations\EventKeywordRecommenderTests.vb" />
    <Compile Include="Recommendations\Declarations\ExternalSubFunctionKeywordRecommenderTests.vb" />
    <Compile Include="Recommendations\Declarations\FunctionKeywordRecommenderTests.vb" />
    <Compile Include="Recommendations\Declarations\GenericConstraintsKeywordRecommenderTests.vb" />
    <Compile Include="Recommendations\Declarations\GetSetKeywordRecommenderTests.vb" />
    <Compile Include="Recommendations\Declarations\HandlesKeywordRecommenderTests.vb" />
    <Compile Include="Recommendations\Declarations\ImplementsKeywordRecommenderTests.vb" />
    <Compile Include="Recommendations\Declarations\ImportsKeywordRecommenderTests.vb" />
    <Compile Include="Recommendations\Declarations\InheritsKeywordRecommenderTests.vb" />
    <Compile Include="Recommendations\Declarations\InKeywordRecommenderTests.vb" />
    <Compile Include="Recommendations\Declarations\InterfaceKeywordRecommenderTests.vb" />
    <Compile Include="Recommendations\Declarations\IteratorKeywordRecommenderTests.vb" />
    <Compile Include="Recommendations\Declarations\LibKeywordRecommenderTests.vb" />
    <Compile Include="Recommendations\Declarations\ModifierKeywordRecommenderTests.InsideClassDeclaration.vb" />
    <Compile Include="Recommendations\Declarations\ModifierKeywordRecommenderTests.InsideInterfaceDeclaration.vb" />
    <Compile Include="Recommendations\Declarations\ModifierKeywordRecommenderTests.InsideModuleDeclaration.vb" />
    <Compile Include="Recommendations\Declarations\ModifierKeywordRecommenderTests.InsideNamespaceDeclaration.vb" />
    <Compile Include="Recommendations\Declarations\ModifierKeywordRecommenderTests.InsideStructureDeclaration.vb" />
    <Compile Include="Recommendations\Declarations\ModuleKeywordRecommenderTests.vb" />
    <Compile Include="Recommendations\Declarations\NamespaceKeywordRecommenderTests.vb" />
    <Compile Include="Recommendations\Declarations\OfKeywordRecommenderTests.vb" />
    <Compile Include="Recommendations\Declarations\OperatorKeywordRecommenderTests.vb" />
    <Compile Include="Recommendations\Declarations\ParameterModifiersKeywordRecommenderTests.vb" />
    <Compile Include="Recommendations\Declarations\PropertyKeywordRecommenderTests.vb" />
    <Compile Include="Recommendations\Declarations\StaticKeywordRecommenderTests.vb" />
    <Compile Include="Recommendations\Declarations\StructureKeywordRecommenderTests.vb" />
    <Compile Include="Recommendations\Declarations\SubKeywordRecommenderTests.vb" />
    <Compile Include="Recommendations\Declarations\ToKeywordRecommenderTests.vb" />
    <Compile Include="Recommendations\EventHandling\AddHandlerKeywordRecommenderTests.vb" />
    <Compile Include="Recommendations\EventHandling\RaiseEventKeywordRecommenderTests.vb" />
    <Compile Include="Recommendations\EventHandling\RemoveHandlerKeywordRecommenderTests.vb" />
    <Compile Include="Recommendations\Expressions\AddressOfKeywordRecommenderTests.vb" />
    <Compile Include="Recommendations\Expressions\AwaitKeywordRecommenderTests.vb" />
    <Compile Include="Recommendations\Expressions\BinaryOperatorKeywordRecommenderTests.vb" />
    <Compile Include="Recommendations\Expressions\CastOperatorsKeywordRecommenderTests.vb" />
    <Compile Include="Recommendations\Expressions\FromKeywordRecommenderTests.vb" />
    <Compile Include="Recommendations\Expressions\GetTypeKeywordRecommenderTests.vb" />
    <Compile Include="Recommendations\Expressions\GetXmlNamespaceKeywordRecommenderTests.vb" />
    <Compile Include="Recommendations\Expressions\GlobalKeywordRecommenderTests.vb" />
    <Compile Include="Recommendations\Expressions\IfKeywordRecommenderTests.vb" />
    <Compile Include="Recommendations\Expressions\KeyKeywordRecommenderTests.vb" />
    <Compile Include="Recommendations\Expressions\LambdaKeywordRecommenderTests.vb" />
    <Compile Include="Recommendations\Expressions\MeKeywordRecommenderTests.vb" />
    <Compile Include="Recommendations\Expressions\MyBaseKeywordRecommenderTests.vb" />
    <Compile Include="Recommendations\Expressions\MyClassKeywordRecommenderTests.vb" />
    <Compile Include="Recommendations\Expressions\NameOfKeywordRecommenderTests.vb" />
    <Compile Include="Recommendations\Expressions\NewKeywordRecommenderTests.vb" />
    <Compile Include="Recommendations\Expressions\NothingKeywordRecommenderTests.vb" />
    <Compile Include="Recommendations\Expressions\NotKeywordRecommenderTests.vb" />
    <Compile Include="Recommendations\Expressions\TrueFalseKeywordRecommenderTests.vb" />
    <Compile Include="Recommendations\Expressions\TypeOfKeywordRecommenderTests.vb" />
    <Compile Include="Recommendations\Expressions\WithKeywordRecommenderTests.vb" />
    <Compile Include="Recommendations\OnErrorStatements\ErrorKeywordRecommenderTests.vb" />
    <Compile Include="Recommendations\OnErrorStatements\GoToDestinationsRecommenderTests.vb" />
    <Compile Include="Recommendations\OnErrorStatements\GoToKeywordRecommenderTests.vb" />
    <Compile Include="Recommendations\OnErrorStatements\NextKeywordRecommenderTests.vb" />
    <Compile Include="Recommendations\OnErrorStatements\OnErrorKeywordRecommenderTests.vb" />
    <Compile Include="Recommendations\OnErrorStatements\ResumeKeywordRecommenderTests.vb" />
    <Compile Include="Recommendations\OptionStatements\CompareOptionsRecommenderTests.vb" />
    <Compile Include="Recommendations\OptionStatements\ExplicitOptionsRecommenderTests.vb" />
    <Compile Include="Recommendations\OptionStatements\InferOptionsRecommenderTests.vb" />
    <Compile Include="Recommendations\OptionStatements\OptionKeywordRecommenderTests.vb" />
    <Compile Include="Recommendations\OptionStatements\OptionNamesRecommenderTests.vb" />
    <Compile Include="Recommendations\OptionStatements\StrictOptionsRecommenderTests.vb" />
    <Compile Include="Recommendations\PreprocessorDirectives\ConstDirectiveKeywordRecommenderTests.vb" />
    <Compile Include="Recommendations\PreprocessorDirectives\ElseDirectiveKeywordRecommenderTests.vb" />
    <Compile Include="Recommendations\PreprocessorDirectives\ElseIfDirectiveKeywordRecommenderTests.vb" />
    <Compile Include="Recommendations\PreprocessorDirectives\WarningDirectiveKeywordRecommenderTests.vb" />
    <Compile Include="Recommendations\PreprocessorDirectives\EndIfDirectiveKeywordRecommenderTests.vb" />
    <Compile Include="Recommendations\PreprocessorDirectives\EndRegionDirectiveKeywordRecommenderTests.vb" />
    <Compile Include="Recommendations\PreprocessorDirectives\IfDirectiveKeywordRecommenderTests.vb" />
    <Compile Include="Recommendations\PreprocessorDirectives\RegionDirectiveKeywordRecommenderTests.vb" />
    <Compile Include="Recommendations\Queries\AggregateKeywordRecommenderTests.vb" />
    <Compile Include="Recommendations\Queries\AscendingDescendingKeywordRecommenderTests.vb" />
    <Compile Include="Recommendations\Queries\EqualsKeywordRecommenderTests.vb" />
    <Compile Include="Recommendations\Queries\FromKeywordRecommenderTests.vb" />
    <Compile Include="Recommendations\Queries\GroupKeywordRecommenderTests.vb" />
    <Compile Include="Recommendations\Queries\IntoKeywordRecommenderTests.vb" />
    <Compile Include="Recommendations\Queries\JoinKeywordRecommenderTests.vb" />
    <Compile Include="Recommendations\Queries\LetKeywordRecommenderTests.vb" />
    <Compile Include="Recommendations\Queries\OrderByKeywordRecommenderTests.vb" />
    <Compile Include="Recommendations\Queries\SelectKeywordRecommenderTests.vb" />
    <Compile Include="Recommendations\Queries\WhereKeywordRecommenderTests.vb" />
    <Compile Include="Recommendations\RecommendationTestHelpers.vb" />
    <Compile Include="Recommendations\Statements\CallKeywordRecommenderTests.vb" />
    <Compile Include="Recommendations\Statements\CaseKeywordRecommenderTests.vb" />
    <Compile Include="Recommendations\Statements\CatchKeywordRecommenderTests.vb" />
    <Compile Include="Recommendations\Statements\ContinueKeywordRecommenderTests.vb" />
    <Compile Include="Recommendations\Statements\DoKeywordRecommenderTests.vb" />
    <Compile Include="Recommendations\Statements\EachKeywordRecommenderTests.vb" />
    <Compile Include="Recommendations\Statements\ElseIfKeywordRecommenderTests.vb" />
    <Compile Include="Recommendations\Statements\ElseKeywordRecommenderTests.vb" />
    <Compile Include="Recommendations\Statements\EndKeywordRecommenderTests.vb" />
    <Compile Include="Recommendations\Statements\ExitKeywordRecommenderTests.vb" />
    <Compile Include="Recommendations\Statements\FinallyKeywordRecommenderTests.vb" />
    <Compile Include="Recommendations\Statements\ForKeywordRecommenderTests.vb" />
    <Compile Include="Recommendations\Statements\GoToKeywordRecommenderTests.vb" />
    <Compile Include="Recommendations\Statements\IfKeywordRecommenderTests.vb" />
    <Compile Include="Recommendations\Statements\IsKeywordRecommenderTests.vb" />
    <Compile Include="Recommendations\Statements\LoopKeywordRecommenderTests.vb" />
    <Compile Include="Recommendations\Statements\MidKeywordRecommenderTests.vb" />
    <Compile Include="Recommendations\Statements\NextKeywordRecommenderTests.vb" />
    <Compile Include="Recommendations\Statements\ReturnKeywordRecommenderTests.vb" />
    <Compile Include="Recommendations\Statements\SelectKeywordRecommenderTests.vb" />
    <Compile Include="Recommendations\Statements\StepKeywordRecommenderTests.vb" />
    <Compile Include="Recommendations\Statements\StopKeywordRecommenderTests.vb" />
    <Compile Include="Recommendations\Statements\SyncLockKeywordRecommenderTests.vb" />
    <Compile Include="Recommendations\Statements\ThenKeywordRecommenderTests.vb" />
    <Compile Include="Recommendations\Statements\ThrowKeywordRecommenderTests.vb" />
    <Compile Include="Recommendations\Statements\ToKeywordRecommenderTests.vb" />
    <Compile Include="Recommendations\Statements\TryKeywordRecommenderTests.vb" />
    <Compile Include="Recommendations\Statements\UntilAndWhileKeywordRecommenderTests.vb" />
    <Compile Include="Recommendations\Statements\WhenKeywordRecommenderTests.vb" />
    <Compile Include="Recommendations\Statements\WhileLoopKeywordRecommenderTests.vb" />
    <Compile Include="Recommendations\Statements\WithKeywordRecommenderTests.vb" />
    <Compile Include="Recommendations\Statements\YieldKeywordRecommenderTests.vb" />
    <Compile Include="Recommendations\Types\BuiltInTypesKeywordRecommenderTests.vb" />
    <Compile Include="Semantics\SpeculationAnalyzerTests.vb" />
    <Compile Include="SignatureHelp\AbstractVisualBasicSignatureHelpProviderTests.vb" />
    <Compile Include="SignatureHelp\AddRemoveHandlerSignatureHelpProviderTests.vb" />
    <Compile Include="SignatureHelp\AttributeSignatureHelpProviderTests.vb" />
    <Compile Include="SignatureHelp\CastExpressionSignatureHelpProviderTests.vb" />
    <Compile Include="SignatureHelp\ConditionalExpressionSignatureHelpProviderTests.vb" />
    <Compile Include="SignatureHelp\FunctionAggregationSignatureHelpProviderTests.vb" />
    <Compile Include="SignatureHelp\GenericNameSignatureHelpProviderTests.vb" />
    <Compile Include="SignatureHelp\GetTypeExpressionSignatureHelpProviderTests.vb" />
    <Compile Include="SignatureHelp\GetXmlNamespaceExpressionSignatureHelpProviderTests.vb" />
    <Compile Include="SignatureHelp\InvocationExpressionSignatureHelpProviderTests.vb" />
    <Compile Include="SignatureHelp\MidAssignmentSignatureHelpProviderTests.vb" />
    <Compile Include="SignatureHelp\ObjectCreationExpressionSignatureHelpProviderTests.vb" />
    <Compile Include="SignatureHelp\PredefinedCastExpressionSignatureHelpProviderTests.vb" />
    <Compile Include="SignatureHelp\RaiseEventStatementSignatureHelpProviderTests.vb" />
    <Compile Include="Squiggles\ErrorSquiggleProducerTests.vb" />
    <Compile Include="Structure\AbstractVisualBasicSyntaxNodeStructureTests.vb" />
    <Compile Include="Structure\AbstractVisualBasicSyntaxTriviaStructureTests.vb" />
    <Compile Include="Structure\AccessorDeclarationStructureTests.vb" />
    <Compile Include="Structure\CommentStructureTests.vb" />
    <Compile Include="Structure\CompilationUnitStructureTests.vb" />
    <Compile Include="Structure\ConstructorDeclarationStructureTests.vb" />
    <Compile Include="Structure\DelegateDeclarationStructureTests.vb" />
    <Compile Include="Structure\DisabledCodeStructureTests.vb" />
    <Compile Include="Structure\DocumentationCommentStructureTests.vb" />
    <Compile Include="Structure\EnumDeclarationStructureTests.vb" />
    <Compile Include="Structure\EventDeclarationStructureTests.vb" />
    <Compile Include="Structure\ExternalMethodDeclarationStructureTests.vb" />
    <Compile Include="Structure\FieldDeclarationStructureTests.vb" />
    <Compile Include="Structure\ForBlockStructureTests.vb" />
    <Compile Include="Structure\MetadataAsSource\ConstructorDeclarationStructureTests.vb" />
    <Compile Include="Structure\MetadataAsSource\DelegateDeclarationStructureTests.vb" />
    <Compile Include="Structure\MetadataAsSource\EnumDeclarationStructureTests.vb" />
    <Compile Include="Structure\MetadataAsSource\EnumMemberDeclarationStructureTests.vb" />
    <Compile Include="Structure\MetadataAsSource\EventDeclarationStructureTests.vb" />
    <Compile Include="Structure\MetadataAsSource\FieldDeclarationStructureTests.vb" />
    <Compile Include="Structure\MetadataAsSource\InvalidIdentifierStructureTests.vb" />
    <Compile Include="Structure\MetadataAsSource\MethodDeclarationStructureTests.vb" />
    <Compile Include="Structure\MetadataAsSource\OperatorDeclarationStructureTests.vb" />
    <Compile Include="Structure\MetadataAsSource\PropertyDeclarationStructureTests.vb" />
    <Compile Include="Structure\MetadataAsSource\RegionDirectiveStructureTests.vb" />
    <Compile Include="Structure\MetadataAsSource\TypeDeclarationStructureTests.vb" />
    <Compile Include="Structure\DoLoopBlockStructureTests.vb" />
    <Compile Include="Structure\SelectBlockStructureTests.vb" />
    <Compile Include="Structure\MultiLineIfBlockStructureTests.vb" />
    <Compile Include="Structure\ForEachBlockStructureTests.vb" />
    <Compile Include="Structure\TryBlockStructureTests.vb" />
    <Compile Include="Structure\SyncLockBlockStructureTests.vb" />
    <Compile Include="Structure\WithBlockStructureTests.vb" />
    <Compile Include="Structure\UsingBlockStructureTests.vb" />
    <Compile Include="Structure\WhileBlockStructureTests.vb" />
    <Compile Include="Structure\MethodDeclarationStructureTests.vb" />
    <Compile Include="Structure\MultilineLambdaStructureTests.vb" />
    <Compile Include="Structure\NamespaceDeclarationStructureTests.vb" />
    <Compile Include="Structure\OperatorDeclarationStructureTests.vb" />
    <Compile Include="Structure\OverallStructureTests.vb" />
    <Compile Include="Structure\PropertyDeclarationStructureTests.vb" />
    <Compile Include="Structure\RegionDirectiveStructureTests.vb" />
    <Compile Include="Structure\TypeDeclarationStructureTests.vb" />
    <Compile Include="Structure\XmlExpressionStructureTests.vb" />
    <Compile Include="SymbolId\SymbolKeyCompilationsTests.vb" />
    <Compile Include="SymbolId\SymbolKeyMetadataVsSourceTests.vb" />
    <Compile Include="SymbolId\SymbolKeyTestBase.vb" />
    <Compile Include="TextStructureNavigation\TextStructureNavigatorTests.vb" />
    <Compile Include="TodoComment\TodoCommentTests.vb" />
    <Compile Include="TypeInferrer\TypeInferrerTests.vb" />
    <Compile Include="UseCollectionInitializer\UseCollectionInitializerTests.vb" />
    <Compile Include="UseCoalesceExpression\UseCoalesceExpressionForNullableTests.vb" />
    <Compile Include="UseExplicitTupleName\UseExplicitTupleNameTests.vb" />
    <Compile Include="UseObjectInitializer\UseObjectInitializerTests.vb" />
    <Compile Include="Utilities\CodeSnippets.vb" />
    <Compile Include="Utils.vb" />
    <EmbeddedResource Include="Formatting\XmlLiterals.resx" />
    <None Include="project.json" />
    <None Include="PerfTests\BasicPerfFindRefs.xml">
      <CopyToOutputDirectory>PreserveNewest</CopyToOutputDirectory>
    </None>
    <None Include="PerfTests\BasicPerfFindRefsIEnumerable.xml">
      <CopyToOutputDirectory>PreserveNewest</CopyToOutputDirectory>
    </None>
    <None Include="PerfTests\BasicPerfGoldilocksTyping.xml">
      <CopyToOutputDirectory>PreserveNewest</CopyToOutputDirectory>
    </None>
    <None Include="PerfTests\BasicPerfGoldilocksTypingFullSolutionDiagnostics.xml">
      <CopyToOutputDirectory>PreserveNewest</CopyToOutputDirectory>
    </None>
    <None Include="PerfTests\BasicPerfGoldilocksTypingFullSolutionDiagnosticsMultipliedDelay.xml">
      <CopyToOutputDirectory>PreserveNewest</CopyToOutputDirectory>
    </None>
    <None Include="PerfTests\BasicPerfNavigateTo.xml" />
    <None Include="PerfTests\BasicPerfNavigateToRoslyn.xml">
      <CopyToOutputDirectory>PreserveNewest</CopyToOutputDirectory>
    </None>
    <None Include="PerfTests\BasicPerfPaste.xml">
      <CopyToOutputDirectory>PreserveNewest</CopyToOutputDirectory>
    </None>
    <None Include="PerfTests\BasicPerfRenameRoslyn.xml">
      <CopyToOutputDirectory>PreserveNewest</CopyToOutputDirectory>
    </None>
    <None Include="PerfTests\BasicPerfSolutionLoad.xml">
      <CopyToOutputDirectory>PreserveNewest</CopyToOutputDirectory>
    </None>
    <None Include="PerfTests\BasicPgoTyping.xml">
      <CopyToOutputDirectory>PreserveNewest</CopyToOutputDirectory>
    </None>
    <None Include="PerfTests\BasicPgoOpenFile.xml">
      <CopyToOutputDirectory>PreserveNewest</CopyToOutputDirectory>
    </None>
    <None Include="PerfTests\Sources\BasicClassesAtEndBase.vb">
      <CopyToOutputDirectory>PreserveNewest</CopyToOutputDirectory>
    </None>
    <None Include="PerfTests\Sources\BasicClassesAtEndTyping.txt">
      <CopyToOutputDirectory>PreserveNewest</CopyToOutputDirectory>
    </None>
    <None Include="PerfTests\Sources\BasicGoldilocksInput.txt">
      <CopyToOutputDirectory>PreserveNewest</CopyToOutputDirectory>
    </None>
    <None Include="PerfTests\Sources\BasicGoldilocksInput-MultipliedDelay.txt">
      <CopyToOutputDirectory>PreserveNewest</CopyToOutputDirectory>
    </None>
    <None Include="PerfTests\Sources\IndividualDS.vb">
      <CopyToOutputDirectory>PreserveNewest</CopyToOutputDirectory>
    </None>
    <None Include="PerfTests\Sources\LargeMethod.vb">
      <CopyToOutputDirectory>PreserveNewest</CopyToOutputDirectory>
    </None>
    <None Include="PerfTests\Sources\LargeMethodVB.txt">
      <CopyToOutputDirectory>PreserveNewest</CopyToOutputDirectory>
    </None>
    <None Include="PerfTests\Sources\Scrolling.vb">
      <CopyToOutputDirectory>PreserveNewest</CopyToOutputDirectory>
    </None>
    <None Include="PerfTests\Sources\TypeFileVB.txt">
      <CopyToOutputDirectory>PreserveNewest</CopyToOutputDirectory>
    </None>
    <None Include="StressTests\BasicStress.xml">
      <CopyToOutputDirectory>PreserveNewest</CopyToOutputDirectory>
    </None>
    <None Include="StressTests\BasicStressOpenCloseDoc.xml">
      <CopyToOutputDirectory>PreserveNewest</CopyToOutputDirectory>
    </None>
    <None Include="StressTests\BasicStressOpenCloseSolution.xml">
      <CopyToOutputDirectory>PreserveNewest</CopyToOutputDirectory>
    </None>
    <None Include="StressTests\BasicStressRoslynOnly.xml">
      <CopyToOutputDirectory>PreserveNewest</CopyToOutputDirectory>
    </None>
  </ItemGroup>
  <ItemGroup>
    <Import Include="Microsoft.CodeAnalysis.Editor.Shared.Extensions" />
    <Import Include="Microsoft.CodeAnalysis.Shared.Extensions" />
    <Import Include="Microsoft.CodeAnalysis.VisualBasic" />
    <Import Include="Microsoft.CodeAnalysis.VisualBasic.UnitTests" />
    <Import Include="Roslyn.Test.Utilities" />
    <Import Include="Roslyn.Utilities" />
    <Import Include="System.Threading.Tasks" />
    <Import Include="Xunit" />
  </ItemGroup>
  <ItemGroup>
    <Folder Include="My Project\" />
  </ItemGroup>
  <ItemGroup>
    <Service Include="{82A7F48D-3B50-4B1E-B82E-3ADA8210C358}" />
  </ItemGroup>
  <ItemGroup>
    <Compile Include="UseCoalesceExpression\UseCoalesceExpressionTests.vb" />
    <Compile Include="UseNullPropagation\UseNullPropagationTests.vb" />
    <None Include="PerfTests\BasicPerfGoldilocksTypingFullSolutionDiagnosticsThirdPartyAnalyzers.xml">
      <CopyToOutputDirectory>PreserveNewest</CopyToOutputDirectory>
      <SubType>Designer</SubType>
    </None>
    <None Include="PerfTests\BasicPerfFullSolutionDiagnostics.xml">
      <SubType>Designer</SubType>
      <CopyToOutputDirectory>PreserveNewest</CopyToOutputDirectory>
    </None>
    <None Include="PerfTests\BasicPerfLightBulb.xml">
      <CopyToOutputDirectory>PreserveNewest</CopyToOutputDirectory>
    </None>
    <Compile Include="CodeActions\ReplaceMethodWithProperty\ReplaceMethodWithPropertyTests.vb" />
    <None Include="PerfTests\BasicPerfFullSolutionDiagnosticsThirdPartyAnalyzers.xml">
      <SubType>Designer</SubType>
      <CopyToOutputDirectory>PreserveNewest</CopyToOutputDirectory>
    </None>
    <None Include="PerfTests\BasicPerfBuildWithThirdPartyAnalyzers.xml">
      <CopyToOutputDirectory>PreserveNewest</CopyToOutputDirectory>
      <SubType>Designer</SubType>
    </None>
    <Compile Include="ConvertToInterpolatedString\ConvertConcatenationToInterpolatedStringTests.vb" />
<<<<<<< HEAD
    <Compile Include="AddParameter\AddParameterTests.vb" />
=======
    <Compile Include="ConflictMarkerResolution\ConflictMarkerResolutionTests.vb" />
>>>>>>> 5961e610
    <Content Include="PerfTests\Sources\BasicPgoTypingInput.txt">
      <CopyToOutputDirectory>PreserveNewest</CopyToOutputDirectory>
    </Content>
  </ItemGroup>
  <Import Project="..\..\..\build\Targets\Imports.targets" />
</Project><|MERGE_RESOLUTION|>--- conflicted
+++ resolved
@@ -692,11 +692,8 @@
       <SubType>Designer</SubType>
     </None>
     <Compile Include="ConvertToInterpolatedString\ConvertConcatenationToInterpolatedStringTests.vb" />
-<<<<<<< HEAD
     <Compile Include="AddParameter\AddParameterTests.vb" />
-=======
     <Compile Include="ConflictMarkerResolution\ConflictMarkerResolutionTests.vb" />
->>>>>>> 5961e610
     <Content Include="PerfTests\Sources\BasicPgoTypingInput.txt">
       <CopyToOutputDirectory>PreserveNewest</CopyToOutputDirectory>
     </Content>
