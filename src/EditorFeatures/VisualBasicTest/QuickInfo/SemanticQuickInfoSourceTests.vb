--- conflicted
+++ resolved
@@ -55,13 +55,8 @@
             End If
         End Function
 
-<<<<<<< HEAD
-        Protected Async Function TestFromXmlAsync(markup As String, ParamArray expectedResults As Action(Of Object)()) As Task
+        Friend Async Function TestFromXmlAsync(markup As String, ParamArray expectedResults As Action(Of QuickInfoItem)()) As Task
             Using workspace = TestWorkspace.Create(markup)
-=======
-        Friend Async Function TestFromXmlAsync(markup As String, ParamArray expectedResults As Action(Of QuickInfoItem)()) As Task
-            Using workspace = Await TestWorkspace.CreateAsync(markup)
->>>>>>> c68bf9fd
                 Await TestSharedAsync(workspace, workspace.Documents.First().CursorPosition.Value, expectedResults)
             End Using
         End Function
