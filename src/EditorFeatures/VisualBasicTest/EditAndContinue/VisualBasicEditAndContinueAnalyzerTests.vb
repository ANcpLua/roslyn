--- conflicted
+++ resolved
@@ -461,11 +461,7 @@
                 Dim oldStatementSyntax = oldSyntaxRoot.FindNode(oldStatementTextSpan)
 
                 Dim baseActiveStatements = ImmutableArray.Create(ActiveStatementsDescription.CreateActiveStatement(ActiveStatementFlags.IsLeafFrame, oldStatementSpan, DocumentId.CreateNewId(ProjectId.CreateNewId())))
-<<<<<<< HEAD
-                Dim result = Await analyzer.AnalyzeDocumentAsync(oldDocument, baseActiveStatements, newDocument, trackingServiceOpt:=Nothing, CancellationToken.None)
-=======
                 Dim result = Await analyzer.AnalyzeDocumentAsync(oldDocument, baseActiveStatements, newDocument, trackingService:=Nothing, CancellationToken.None)
->>>>>>> 1de29ff0
 
                 Assert.True(result.HasChanges)
                 Assert.True(result.SemanticEdits(0).PreserveLocalVariables)
@@ -495,11 +491,7 @@
                 Dim oldProject = workspace.CurrentSolution.Projects.Single()
                 Dim oldDocument = oldProject.Documents.Single()
                 Dim baseActiveStatements = ImmutableArray.Create(Of ActiveStatement)()
-<<<<<<< HEAD
-                Dim result = Await analyzer.AnalyzeDocumentAsync(oldDocument, baseActiveStatements, oldDocument, trackingServiceOpt:=Nothing, CancellationToken.None)
-=======
                 Dim result = Await analyzer.AnalyzeDocumentAsync(oldDocument, baseActiveStatements, oldDocument, trackingService:=Nothing, CancellationToken.None)
->>>>>>> 1de29ff0
 
                 Assert.False(result.HasChanges)
                 Assert.False(result.HasChangesAndErrors)
@@ -533,11 +525,7 @@
                 Dim newSolution = workspace.CurrentSolution.WithDocumentText(documentId, SourceText.From(source2))
 
                 Dim baseActiveStatements = ImmutableArray.Create(Of ActiveStatement)()
-<<<<<<< HEAD
-                Dim result = Await analyzer.AnalyzeDocumentAsync(oldDocument, baseActiveStatements, newSolution.GetDocument(documentId), trackingServiceOpt:=Nothing, CancellationToken.None)
-=======
                 Dim result = Await analyzer.AnalyzeDocumentAsync(oldDocument, baseActiveStatements, newSolution.GetDocument(documentId), trackingService:=Nothing, CancellationToken.None)
->>>>>>> 1de29ff0
 
                 Assert.False(result.HasChanges)
                 Assert.False(result.HasChangesAndErrors)
@@ -561,11 +549,7 @@
                 Dim oldProject = workspace.CurrentSolution.Projects.Single()
                 Dim oldDocument = oldProject.Documents.Single()
                 Dim baseActiveStatements = ImmutableArray.Create(Of ActiveStatement)()
-<<<<<<< HEAD
-                Dim result = Await analyzer.AnalyzeDocumentAsync(oldDocument, baseActiveStatements, oldDocument, trackingServiceOpt:=Nothing, CancellationToken.None)
-=======
                 Dim result = Await analyzer.AnalyzeDocumentAsync(oldDocument, baseActiveStatements, oldDocument, trackingService:=Nothing, CancellationToken.None)
->>>>>>> 1de29ff0
 
                 Assert.False(result.HasChanges)
                 Assert.False(result.HasChangesAndErrors)
@@ -601,11 +585,7 @@
                 Dim newSolution = workspace.CurrentSolution.WithDocumentText(documentId, SourceText.From(source2))
 
                 Dim baseActiveStatements = ImmutableArray.Create(Of ActiveStatement)()
-<<<<<<< HEAD
-                Dim result = Await analyzer.AnalyzeDocumentAsync(oldDocument, baseActiveStatements, newSolution.GetDocument(documentId), trackingServiceOpt:=Nothing, CancellationToken.None)
-=======
                 Dim result = Await analyzer.AnalyzeDocumentAsync(oldDocument, baseActiveStatements, newSolution.GetDocument(documentId), trackingService:=Nothing, CancellationToken.None)
->>>>>>> 1de29ff0
 
                 ' no declaration errors (error in method body is only reported when emitting)
                 Assert.False(result.HasChangesAndErrors)
@@ -638,11 +618,7 @@
                 Dim newSolution = workspace.CurrentSolution.WithDocumentText(documentId, SourceText.From(source2))
 
                 Dim baseActiveStatements = ImmutableArray.Create(Of ActiveStatement)()
-<<<<<<< HEAD
-                Dim result = Await analyzer.AnalyzeDocumentAsync(oldSolution.GetDocument(documentId), baseActiveStatements, newSolution.GetDocument(documentId), trackingServiceOpt:=Nothing, CancellationToken.None)
-=======
                 Dim result = Await analyzer.AnalyzeDocumentAsync(oldSolution.GetDocument(documentId), baseActiveStatements, newSolution.GetDocument(documentId), trackingService:=Nothing, CancellationToken.None)
->>>>>>> 1de29ff0
 
                 Assert.True(result.HasChanges)
                 Assert.True(result.HasChangesAndErrors)
@@ -708,11 +684,7 @@
                 Dim result = New List(Of DocumentAnalysisResults)()
                 Dim baseActiveStatements = ImmutableArray.Create(Of ActiveStatement)()
                 For Each changedDocumentId In changedDocuments
-<<<<<<< HEAD
-                    result.Add(Await analyzer.AnalyzeDocumentAsync(oldProject.GetDocument(changedDocumentId), baseActiveStatements, newProject.GetDocument(changedDocumentId), trackingServiceOpt:=Nothing, CancellationToken.None))
-=======
                     result.Add(Await analyzer.AnalyzeDocumentAsync(oldProject.GetDocument(changedDocumentId), baseActiveStatements, newProject.GetDocument(changedDocumentId), trackingService:=Nothing, CancellationToken.None))
->>>>>>> 1de29ff0
                 Next
 
                 Assert.True(result.IsSingle())
