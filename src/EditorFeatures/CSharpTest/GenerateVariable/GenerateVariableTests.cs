﻿// Copyright (c) Microsoft.  All Rights Reserved.  Licensed under the Apache License, Version 2.0.  See License.txt in the project root for license information.

using System.Collections.Generic;
using System.Collections.Immutable;
using System.Threading.Tasks;
using Microsoft.CodeAnalysis.CodeActions;
using Microsoft.CodeAnalysis.CodeFixes;
using Microsoft.CodeAnalysis.CodeStyle;
using Microsoft.CodeAnalysis.CSharp.CodeStyle;
using Microsoft.CodeAnalysis.CSharp.GenerateVariable;
using Microsoft.CodeAnalysis.CSharp.Test.Utilities;
using Microsoft.CodeAnalysis.Diagnostics;
using Microsoft.CodeAnalysis.Editor.CSharp.UnitTests.Diagnostics;
using Microsoft.CodeAnalysis.Options;
using Microsoft.CodeAnalysis.Test.Utilities;
using Roslyn.Test.Utilities;
using Xunit;

namespace Microsoft.CodeAnalysis.Editor.CSharp.UnitTests.GenerateVariable
{
    public class GenerateVariableTests : AbstractCSharpDiagnosticProviderBasedUserDiagnosticTest
    {
        private const int ReadonlyFieldIndex = 1;
        private const int PropertyIndex = 2;
        private const int LocalIndex = 3;

        internal override (DiagnosticAnalyzer, CodeFixProvider) CreateDiagnosticProviderAndFixer(Workspace workspace)
            => (null, new CSharpGenerateVariableCodeFixProvider());

        private readonly CodeStyleOption<bool> onWithInfo = new CodeStyleOption<bool>(true, NotificationOption.Suggestion);

        // specify all options explicitly to override defaults.
        private IDictionary<OptionKey, object> ImplicitTypingEverywhere() => OptionsSet(
            SingleOption(CSharpCodeStyleOptions.UseImplicitTypeWherePossible, onWithInfo),
            SingleOption(CSharpCodeStyleOptions.UseImplicitTypeWhereApparent, onWithInfo),
            SingleOption(CSharpCodeStyleOptions.UseImplicitTypeForIntrinsicTypes, onWithInfo));

        internal IDictionary<OptionKey, object> OptionSet(OptionKey option, object value)
        {
            var options = new Dictionary<OptionKey, object>();
            options.Add(option, value);
            return options;
        }

        protected override ImmutableArray<CodeAction> MassageActions(ImmutableArray<CodeAction> actions)
            => FlattenActions(actions);

        [Fact, Trait(Traits.Feature, Traits.Features.CodeActionsGenerateVariable)]
        public async Task TestSimpleLowercaseIdentifier1()
        {
            await TestInRegularAndScriptAsync(
@"class Class
{
    void Method()
    {
        [|goo|];
    }
}",
@"class Class
{
    private object goo;

    void Method()
    {
        goo;
    }
}");
        }

        [Fact, Trait(Traits.Feature, Traits.Features.CodeActionsGenerateVariable)]
        public async Task TestSimpleLowercaseIdentifier2()
        {
            await TestInRegularAndScriptAsync(
@"class Class
{
    void Method()
    {
        [|goo|];
    }
}",
@"class Class
{
    private readonly object goo;

    void Method()
    {
        goo;
    }
}",
index: ReadonlyFieldIndex);
        }

        [Fact, Trait(Traits.Feature, Traits.Features.CodeActionsGenerateVariable)]
        public async Task TestTestSimpleLowercaseIdentifier3()
        {
            await TestInRegularAndScriptAsync(
@"class Class
{
    void Method()
    {
        [|goo|];
    }
}",
@"class Class
{
    public object goo { get; private set; }

    void Method()
    {
        goo;
    }
}",
index: PropertyIndex);
        }

        [Fact, Trait(Traits.Feature, Traits.Features.CodeActionsGenerateVariable)]
        public async Task TestSimpleUppercaseIdentifier1()
        {
            await TestInRegularAndScriptAsync(
@"class Class
{
    void Method()
    {
        [|Goo|];
    }
}",
@"class Class
{
    public object Goo { get; private set; }

    void Method()
    {
        Goo;
    }
}");
        }

        [Fact, Trait(Traits.Feature, Traits.Features.CodeActionsGenerateVariable)]
        public async Task TestSimpleUppercaseIdentifier2()
        {
            await TestInRegularAndScriptAsync(
@"class Class
{
    void Method()
    {
        [|Goo|];
    }
}",
@"class Class
{
    private object Goo;

    void Method()
    {
        Goo;
    }
}",
index: ReadonlyFieldIndex);
        }

        [Fact, Trait(Traits.Feature, Traits.Features.CodeActionsGenerateVariable)]
        public async Task TestSimpleUppercaseIdentifier3()
        {
            await TestInRegularAndScriptAsync(
@"class Class
{
    void Method()
    {
        [|Goo|];
    }
}",
@"class Class
{
    private readonly object Goo;

    void Method()
    {
        Goo;
    }
}",
index: PropertyIndex);
        }

        [Fact, Trait(Traits.Feature, Traits.Features.CodeActionsGenerateVariable)]
        public async Task TestSimpleRead1()
        {
            await TestInRegularAndScriptAsync(
@"class Class
{
    void Method(int i)
    {
        Method([|goo|]);
    }
}",
@"class Class
{
    private int goo;

    void Method(int i)
    {
        Method(goo);
    }
}");
        }

        [Fact, Trait(Traits.Feature, Traits.Features.CodeActionsGenerateVariable)]
        public async Task TestSimpleWriteCount()
        {
            await TestExactActionSetOfferedAsync(
@"class Class
{
    void Method(int i)
    {
        [|goo|] = 1;
    }
}",
new[] { string.Format(FeaturesResources.Generate_field_1_0, "goo", "Class"), string.Format(FeaturesResources.Generate_property_1_0, "goo", "Class"), string.Format(FeaturesResources.Generate_local_0, "goo") });
        }

        [Fact, Trait(Traits.Feature, Traits.Features.CodeActionsGenerateVariable)]
        public async Task TestSimpleWrite1()
        {
            await TestInRegularAndScriptAsync(
@"class Class
{
    void Method(int i)
    {
        [|goo|] = 1;
    }
}",
@"class Class
{
    private int goo;

    void Method(int i)
    {
        goo = 1;
    }
}");
        }

        [Fact, Trait(Traits.Feature, Traits.Features.CodeActionsGenerateVariable)]
        public async Task TestSimpleWrite2()
        {
            await TestInRegularAndScriptAsync(
@"class Class
{
    void Method(int i)
    {
        [|goo|] = 1;
    }
}",
@"class Class
{
    public int goo { get; private set; }

    void Method(int i)
    {
        goo = 1;
    }
}",
index: ReadonlyFieldIndex);
        }

        [Fact, Trait(Traits.Feature, Traits.Features.CodeActionsGenerateVariable)]
        public async Task TestGenerateFieldInRef()
        {
            await TestInRegularAndScriptAsync(
@"class Class
{
    void Method(ref int i)
    {
        Method(ref this.[|goo|]);
    }
}",
@"class Class
{
    private int goo;

    void Method(ref int i)
    {
        Method(ref this.[|goo|]);
    }
}");
        }

        [Fact, Trait(Traits.Feature, Traits.Features.CodeActionsGenerateVariable)]
        public async Task TestGeneratePropertyInRef()
        {
            await TestInRegularAndScriptAsync(
@"
using System;
class Class
{
    void Method(ref int i)
    {
        Method(ref this.[|goo|]);
    }
}",
@"
using System;
class Class
{
    public ref int goo => throw new NotImplementedException();

    void Method(ref int i)
    {
        Method(ref this.goo);
    }
}", index: ReadonlyFieldIndex);
        }

        [Fact, Trait(Traits.Feature, Traits.Features.CodeActionsGenerateVariable)]
        public async Task TestGeneratePropertyInIn()
        {
            await TestInRegularAndScriptAsync(
@"
using System;
class Class
{
    void Method(in int i)
    {
        Method(in this.[|goo|]);
    }
}",
@"
using System;
class Class
{
    public ref readonly int goo => throw new NotImplementedException();

    void Method(in int i)
    {
        Method(in this.goo);
    }
}", index: PropertyIndex);
        }

        [Fact, Trait(Traits.Feature, Traits.Features.CodeActionsGenerateVariable)]
        public async Task TestInRef1()
        {
            await TestInRegularAndScriptAsync(
@"class Class
{
    void Method(ref int i)
    {
        Method(ref [|goo|]);
    }
}",
@"class Class
{
    private int goo;

    void Method(ref int i)
    {
        Method(ref goo);
    }
}");
        }

        [Fact, Trait(Traits.Feature, Traits.Features.CodeActionsGenerateVariable)]
        public async Task TestInOutCodeActionCount()
        {
            await TestExactActionSetOfferedAsync(
@"class Class
{
    void Method(out int i)
    {
        Method(out [|goo|]);
    }
}",
new[] { string.Format(FeaturesResources.Generate_field_1_0, "goo", "Class"), string.Format(FeaturesResources.Generate_local_0, "goo") });
        }

        [Fact, Trait(Traits.Feature, Traits.Features.CodeActionsGenerateVariable)]
        public async Task TestInOut1()
        {
            await TestInRegularAndScriptAsync(
@"class Class
{
    void Method(out int i)
    {
        Method(out [|goo|]);
    }
}",
@"class Class
{
    private int goo;

    void Method(out int i)
    {
        Method(out goo);
    }
}");
        }

        [Fact, Trait(Traits.Feature, Traits.Features.CodeActionsGenerateVariable)]
        public async Task TestGenerateInStaticMember1()
        {
            await TestInRegularAndScriptAsync(
@"class Class
{
    static void Method()
    {
        [|goo|];
    }
}",
@"class Class
{
    private static object goo;

    static void Method()
    {
        goo;
    }
}");
        }

        [Fact, Trait(Traits.Feature, Traits.Features.CodeActionsGenerateVariable)]
        public async Task TestGenerateInStaticMember2()
        {
            await TestInRegularAndScriptAsync(
@"class Class
{
    static void Method()
    {
        [|goo|];
    }
}",
@"class Class
{
    private static readonly object goo;

    static void Method()
    {
        goo;
    }
}",
index: ReadonlyFieldIndex);
        }

        [Fact, Trait(Traits.Feature, Traits.Features.CodeActionsGenerateVariable)]
        public async Task TestGenerateInStaticMember3()
        {
            await TestInRegularAndScriptAsync(
@"class Class
{
    static void Method()
    {
        [|goo|];
    }
}",
@"class Class
{
    public static object goo { get; private set; }

    static void Method()
    {
        goo;
    }
}",
index: PropertyIndex);
        }

        [Fact, Trait(Traits.Feature, Traits.Features.CodeActionsGenerateVariable)]
        public async Task TestGenerateOffInstance1()
        {
            await TestInRegularAndScriptAsync(
@"class Class
{
    void Method()
    {
        this.[|goo|];
    }
}",
@"class Class
{
    private object goo;

    void Method()
    {
        this.goo;
    }
}");
        }

        [Fact, Trait(Traits.Feature, Traits.Features.CodeActionsGenerateVariable)]
        public async Task TestGenerateOffInstance2()
        {
            await TestInRegularAndScriptAsync(
@"class Class
{
    void Method()
    {
        this.[|goo|];
    }
}",
@"class Class
{
    private readonly object goo;

    void Method()
    {
        this.goo;
    }
}",
index: ReadonlyFieldIndex);
        }

        [Fact, Trait(Traits.Feature, Traits.Features.CodeActionsGenerateVariable)]
        public async Task TestGenerateOffInstance3()
        {
            await TestInRegularAndScriptAsync(
@"class Class
{
    void Method()
    {
        this.[|goo|];
    }
}",
@"class Class
{
    public object goo { get; private set; }

    void Method()
    {
        this.goo;
    }
}",
index: PropertyIndex);
        }

        [Fact, Trait(Traits.Feature, Traits.Features.CodeActionsGenerateVariable)]
        public async Task TestGenerateOffWrittenInstance1()
        {
            await TestInRegularAndScriptAsync(
@"class Class
{
    void Method()
    {
        this.[|goo|] = 1;
    }
}",
@"class Class
{
    private int goo;

    void Method()
    {
        this.goo = 1;
    }
}");
        }

        [Fact, Trait(Traits.Feature, Traits.Features.CodeActionsGenerateVariable)]
        public async Task TestGenerateOffWrittenInstance2()
        {
            await TestInRegularAndScriptAsync(
@"class Class
{
    void Method()
    {
        this.[|goo|] = 1;
    }
}",
@"class Class
{
    public int goo { get; private set; }

    void Method()
    {
        this.goo = 1;
    }
}",
index: ReadonlyFieldIndex);
        }

        [Fact, Trait(Traits.Feature, Traits.Features.CodeActionsGenerateVariable)]
        public async Task TestGenerateOffStatic1()
        {
            await TestInRegularAndScriptAsync(
@"class Class
{
    void Method()
    {
        Class.[|goo|];
    }
}",
@"class Class
{
    private static object goo;

    void Method()
    {
        Class.goo;
    }
}");
        }

        [Fact, Trait(Traits.Feature, Traits.Features.CodeActionsGenerateVariable)]
        public async Task TestGenerateOffStatic2()
        {
            await TestInRegularAndScriptAsync(
@"class Class
{
    void Method()
    {
        Class.[|goo|];
    }
}",
@"class Class
{
    private static readonly object goo;

    void Method()
    {
        Class.goo;
    }
}",
index: ReadonlyFieldIndex);
        }

        [Fact, Trait(Traits.Feature, Traits.Features.CodeActionsGenerateVariable)]
        public async Task TestGenerateOffStatic3()
        {
            await TestInRegularAndScriptAsync(
@"class Class
{
    void Method()
    {
        Class.[|goo|];
    }
}",
@"class Class
{
    public static object goo { get; private set; }

    void Method()
    {
        Class.goo;
    }
}",
index: PropertyIndex);
        }

        [Fact, Trait(Traits.Feature, Traits.Features.CodeActionsGenerateVariable)]
        public async Task TestGenerateOffWrittenStatic1()
        {
            await TestInRegularAndScriptAsync(
@"class Class
{
    void Method()
    {
        Class.[|goo|] = 1;
    }
}",
@"class Class
{
    private static int goo;

    void Method()
    {
        Class.goo = 1;
    }
}");
        }

        [Fact, Trait(Traits.Feature, Traits.Features.CodeActionsGenerateVariable)]
        public async Task TestGenerateOffWrittenStatic2()
        {
            await TestInRegularAndScriptAsync(
@"class Class
{
    void Method()
    {
        Class.[|goo|] = 1;
    }
}",
@"class Class
{
    public static int goo { get; private set; }

    void Method()
    {
        Class.goo = 1;
    }
}",
index: ReadonlyFieldIndex);
        }

        [Fact, Trait(Traits.Feature, Traits.Features.CodeActionsGenerateVariable)]
        public async Task TestGenerateInstanceIntoSibling1()
        {
            await TestInRegularAndScriptAsync(
@"class Class
{
    void Method()
    {
        new D().[|goo|];
    }
}

class D
{
}",
@"class Class
{
    void Method()
    {
        new D().goo;
    }
}

class D
{
    internal object goo;
}");
        }

        [Fact, Trait(Traits.Feature, Traits.Features.CodeActionsGenerateVariable)]
        public async Task TestGenerateInstanceIntoOuter1()
        {
            await TestInRegularAndScriptAsync(
@"class Outer
{
    class Class
    {
        void Method()
        {
            new Outer().[|goo|];
        }
    }
}",
@"class Outer
{
    private object goo;

    class Class
    {
        void Method()
        {
            new Outer().goo;
        }
    }
}");
        }

        [Fact, Trait(Traits.Feature, Traits.Features.CodeActionsGenerateVariable)]
        public async Task TestGenerateInstanceIntoDerived1()
        {
            await TestInRegularAndScriptAsync(
@"class Class : Base
{
    void Method(Base b)
    {
        b.[|goo|];
    }
}

class Base
{
}",
@"class Class : Base
{
    void Method(Base b)
    {
        b.goo;
    }
}

class Base
{
    internal object goo;
}");
        }

        [Fact, Trait(Traits.Feature, Traits.Features.CodeActionsGenerateVariable)]
        public async Task TestGenerateStaticIntoDerived1()
        {
            await TestInRegularAndScriptAsync(
@"class Class : Base
{
    void Method(Base b)
    {
        Base.[|goo|];
    }
}

class Base
{
}",
@"class Class : Base
{
    void Method(Base b)
    {
        Base.goo;
    }
}

class Base
{
    protected static object goo;
}");
        }

        [Fact, Trait(Traits.Feature, Traits.Features.CodeActionsGenerateVariable)]
        public async Task TestGenerateIntoInterfaceFixCount()
        {
            await TestActionCountAsync(
@"class Class
{
    void Method(I i)
    {
        i.[|goo|];
    }
}

interface I
{
}",
count: 2);
        }

        [Fact, Trait(Traits.Feature, Traits.Features.CodeActionsGenerateVariable)]
        public async Task TestGenerateIntoInterface1()
        {
            await TestInRegularAndScriptAsync(
@"class Class
{
    void Method(I i)
    {
        i.[|Goo|];
    }
}

interface I
{
}",
@"class Class
{
    void Method(I i)
    {
        i.Goo;
    }
}

interface I
{
    object Goo { get; set; }
}", index: ReadonlyFieldIndex);
        }

        [Fact, Trait(Traits.Feature, Traits.Features.CodeActionsGenerateVariable)]
        public async Task TestGenerateIntoInterface2()
        {
            await TestInRegularAndScriptAsync(
@"class Class
{
    void Method(I i)
    {
        i.[|Goo|];
    }
}

interface I
{
}",
@"class Class
{
    void Method(I i)
    {
        i.Goo;
    }
}

interface I
{
    object Goo { get; }
}");
        }

        [Fact, Trait(Traits.Feature, Traits.Features.CodeActionsGenerateVariable)]
        public async Task TestGenerateStaticIntoInterfaceMissing()
        {
            await TestMissingInRegularAndScriptAsync(
@"class Class
{
    void Method(I i)
    {
        I.[|Goo|];
    }
}

interface I
{
}");
        }

        [Fact, Trait(Traits.Feature, Traits.Features.CodeActionsGenerateVariable)]
        public async Task TestGenerateWriteIntoInterfaceFixCount()
        {
            await TestActionCountAsync(
@"class Class
{
    void Method(I i)
    {
        i.[|Goo|] = 1;
    }
}

interface I
{
}",
count: 1);
        }

        [Fact, Trait(Traits.Feature, Traits.Features.CodeActionsGenerateVariable)]
        public async Task TestGenerateWriteIntoInterface1()
        {
            await TestInRegularAndScriptAsync(
@"class Class
{
    void Method(I i)
    {
        i.[|Goo|] = 1;
    }
}

interface I
{
}",
@"class Class
{
    void Method(I i)
    {
        i.Goo = 1;
    }
}

interface I
{
    int Goo { get; set; }
}");
        }

        [Fact, Trait(Traits.Feature, Traits.Features.CodeActionsGenerateVariable)]
        public async Task TestGenerateInGenericType()
        {
            await TestInRegularAndScriptAsync(
@"class Class<T>
{
    void Method(T t)
    {
        [|goo|] = t;
    }
}",
@"class Class<T>
{
    private T goo;

    void Method(T t)
    {
        goo = t;
    }
}");
        }

        [Fact, Trait(Traits.Feature, Traits.Features.CodeActionsGenerateVariable)]
        public async Task TestGenerateInGenericMethod1()
        {
            await TestInRegularAndScriptAsync(
@"class Class
{
    void Method<T>(T t)
    {
        [|goo|] = t;
    }
}",
@"class Class
{
    private object goo;

    void Method<T>(T t)
    {
        goo = t;
    }
}");
        }

        [Fact, Trait(Traits.Feature, Traits.Features.CodeActionsGenerateVariable)]
        public async Task TestGenerateInGenericMethod2()
        {
            await TestInRegularAndScriptAsync(
@"class Class
{
    void Method<T>(IList<T> t)
    {
        [|goo|] = t;
    }
}",
@"class Class
{
    private IList<object> goo;

    void Method<T>(IList<T> t)
    {
        goo = t;
    }
}");
        }

        [Fact, Trait(Traits.Feature, Traits.Features.CodeActionsGenerateVariable)]
        public async Task TestGenerateFieldBeforeFirstField()
        {
            await TestInRegularAndScriptAsync(
@"class Class
{
    int i;

    void Method()
    {
        [|goo|];
    }
}",
@"class Class
{
    int i;
    private object goo;

    void Method()
    {
        goo;
    }
}");
        }

        [Fact, Trait(Traits.Feature, Traits.Features.CodeActionsGenerateVariable)]
        public async Task TestGenerateFieldAfterLastField()
        {
            await TestInRegularAndScriptAsync(
@"class Class
{
    void Method()
    {
        [|goo|];
    }

    int i;
}",
@"class Class
{
    void Method()
    {
        goo;
    }

    int i;
    private object goo;
}");
        }

        [Fact, Trait(Traits.Feature, Traits.Features.CodeActionsGenerateVariable)]
        public async Task TestGeneratePropertyAfterLastField1()
        {
            await TestInRegularAndScriptAsync(
@"class Class
{
    int Bar;

    void Method()
    {
        [|Goo|];
    }
}",
@"class Class
{
    int Bar;

    public object Goo { get; private set; }

    void Method()
    {
        Goo;
    }
}");
        }

        [Fact, Trait(Traits.Feature, Traits.Features.CodeActionsGenerateVariable)]
        public async Task TestGeneratePropertyAfterLastField2()
        {
            await TestInRegularAndScriptAsync(
@"class Class
{
    void Method()
    {
        [|Goo|];
    }

    int Bar;
}",
@"class Class
{
    void Method()
    {
        Goo;
    }

    int Bar;

    public object Goo { get; private set; }
}");
        }

        [Fact, Trait(Traits.Feature, Traits.Features.CodeActionsGenerateVariable)]
        public async Task TestGeneratePropertyBeforeFirstProperty()
        {
            await TestInRegularAndScriptAsync(
@"class Class
{
    int Quux { get; }

    void Method()
    {
        [|Goo|];
    }
}",
@"class Class
{
    public object Goo { get; private set; }
    int Quux { get; }

    void Method()
    {
        Goo;
    }
}");
        }

        [Fact, Trait(Traits.Feature, Traits.Features.CodeActionsGenerateVariable)]
        public async Task TestGeneratePropertyBeforeFirstPropertyEvenWithField1()
        {
            await TestInRegularAndScriptAsync(
@"class Class
{
    int Bar;

    int Quux { get; }

    void Method()
    {
        [|Goo|];
    }
}",
@"class Class
{
    int Bar;

    public object Goo { get; private set; }
    int Quux { get; }

    void Method()
    {
        Goo;
    }
}");
        }

        [Fact, Trait(Traits.Feature, Traits.Features.CodeActionsGenerateVariable)]
        public async Task TestGeneratePropertyAfterLastPropertyEvenWithField2()
        {
            await TestInRegularAndScriptAsync(
@"class Class
{
    int Quux { get; }

    int Bar;

    void Method()
    {
        [|Goo|];
    }
}",
@"class Class
{
    int Quux { get; }
    public object Goo { get; private set; }

    int Bar;

    void Method()
    {
        Goo;
    }
}");
        }

        [Fact, Trait(Traits.Feature, Traits.Features.CodeActionsGenerateVariable)]
        public async Task TestMissingInInvocation()
        {
            await TestMissingInRegularAndScriptAsync(
@"class Class
{
    void Method()
    {
        [|Goo|]();
    }
}");
        }

        [Fact, Trait(Traits.Feature, Traits.Features.CodeActionsGenerateVariable)]
        public async Task TestMissingInObjectCreation()
        {
            await TestMissingInRegularAndScriptAsync(
@"class Class
{
    void Method()
    {
        new [|Goo|]();
    }
}");
        }

        [Fact, Trait(Traits.Feature, Traits.Features.CodeActionsGenerateVariable)]
        public async Task TestMissingInTypeDeclaration()
        {
            await TestMissingInRegularAndScriptAsync(
@"class Class
{
    void Method()
    {
        [|A|] a;
    }
}");

            await TestMissingInRegularAndScriptAsync(
@"class Class
{
    void Method()
    {
        [|A.B|] a;
    }
}");

            await TestMissingInRegularAndScriptAsync(
@"class Class
{
    void Method()
    {
        [|A|].B a;
    }
}");

            await TestMissingInRegularAndScriptAsync(
@"class Class
{
    void Method()
    {
        A.[|B|] a;
    }
}");

            await TestMissingInRegularAndScriptAsync(
@"class Class
{
    void Method()
    {
        [|A.B.C|] a;
    }
}");

            await TestMissingInRegularAndScriptAsync(
@"class Class
{
    void Method()
    {
        [|A.B|].C a;
    }
}");

            await TestMissingInRegularAndScriptAsync(
@"class Class
{
    void Method()
    {
        A.B.[|C|] a;
    }
}");

            await TestMissingInRegularAndScriptAsync(
@"class Class
{
    void Method()
    {
        [|A|].B.C a;
    }
}");

            await TestMissingInRegularAndScriptAsync(
@"class Class
{
    void Method()
    {
        A.[|B|].C a;
    }
}");
        }

        [WorkItem(539336, "http://vstfdevdiv:8080/DevDiv2/DevDiv/_workitems/edit/539336")]
        [Fact, Trait(Traits.Feature, Traits.Features.CodeActionsGenerateVariable)]
        public async Task TestMissingInAttribute()
        {
            await TestMissingInRegularAndScriptAsync(
@"[[|A|]]
class Class
{
}");

            await TestMissingInRegularAndScriptAsync(
@"[[|A.B|]]
class Class
{
}");

            await TestMissingInRegularAndScriptAsync(
@"[[|A|].B]
class Class
{
}");

            await TestMissingInRegularAndScriptAsync(
@"[A.[|B|]]
class Class
{
}");

            await TestMissingInRegularAndScriptAsync(
@"[[|A.B.C|]]
class Class
{
}");

            await TestMissingInRegularAndScriptAsync(
@"[[|A.B|].C]
class Class
{
}");

            await TestMissingInRegularAndScriptAsync(
@"[A.B.[|C|]]
class Class
{
}");

            await TestMissingInRegularAndScriptAsync(
@"[[|A|].B.C]
class Class
{
}");

            await TestMissingInRegularAndScriptAsync(
@"[A.B.[|C|]]
class Class
{
}");
        }

        [WorkItem(539340, "http://vstfdevdiv:8080/DevDiv2/DevDiv/_workitems/edit/539340")]
        [Fact, Trait(Traits.Feature, Traits.Features.CodeActionsGenerateVariable)]
        public async Task TestSpansField()
        {
            await TestSpansAsync(
@"class C
{
    void M()
    {
        this.[|Goo|] }");

            await TestSpansAsync(
@"class C
{
    void M()
    {
        this.[|Goo|];
    }");

            await TestSpansAsync(
@"class C
{
    void M()
    {
        this.[|Goo|] = 1 }");

            await TestSpansAsync(
@"class C
{
    void M()
    {
        this.[|Goo|] = 1 + 2 }");

            await TestSpansAsync(
@"class C
{
    void M()
    {
        this.[|Goo|] = 1 + 2;
    }");

            await TestSpansAsync(
@"class C
{
    void M()
    {
        this.[|Goo|] += Bar() }");

            await TestSpansAsync(
@"class C
{
    void M()
    {
        this.[|Goo|] += Bar();
    }");
        }

        [WorkItem(539427, "http://vstfdevdiv:8080/DevDiv2/DevDiv/_workitems/edit/539427")]
        [Fact, Trait(Traits.Feature, Traits.Features.CodeActionsGenerateVariable)]
        public async Task TestGenerateFromLambda()
        {
            await TestInRegularAndScriptAsync(
@"class Class
{
    void Method(int i)
    {
        [|goo|] = () => {
            return 2 };
    }
}",
@"using System;

class Class
{
    private Func<int> goo;

    void Method(int i)
    {
        goo = () => {
            return 2 };
    }
}");
        }

        // TODO: Move to TypeInferrer.InferTypes, or something
        [WorkItem(539466, "http://vstfdevdiv:8080/DevDiv2/DevDiv/_workitems/edit/539466")]
        [Fact, Trait(Traits.Feature, Traits.Features.CodeActionsGenerateVariable)]
        public async Task TestGenerateInMethodOverload1()
        {
            await TestInRegularAndScriptAsync(
@"class Class
{
    void Method(int i)
    {
        System.Console.WriteLine([|goo|]);
    }
}",
@"class Class
{
    private bool goo;

    void Method(int i)
    {
        System.Console.WriteLine(goo);
    }
}");
        }

        // TODO: Move to TypeInferrer.InferTypes, or something
        [WorkItem(539466, "http://vstfdevdiv:8080/DevDiv2/DevDiv/_workitems/edit/539466")]
        [Fact, Trait(Traits.Feature, Traits.Features.CodeActionsGenerateVariable)]
        public async Task TestGenerateInMethodOverload2()
        {
            await TestInRegularAndScriptAsync(
@"class Class
{
    void Method(int i)
    {
        System.Console.WriteLine(this.[|goo|]);
    }
}",
@"class Class
{
    private bool goo;

    void Method(int i)
    {
        System.Console.WriteLine(this.goo);
    }
}");
        }

        [WorkItem(539468, "http://vstfdevdiv:8080/DevDiv2/DevDiv/_workitems/edit/539468")]
        [Fact, Trait(Traits.Feature, Traits.Features.CodeActionsGenerateVariable)]
        public async Task TestExplicitProperty1()
        {
            await TestInRegularAndScriptAsync(
@"class Class : ITest
{
    bool ITest.[|SomeProp|] { get; set; }
}

interface ITest
{
}",
@"class Class : ITest
{
    bool ITest.SomeProp { get; set; }
}

interface ITest
{
    bool SomeProp { get; set; }
}");
        }

        [WorkItem(539468, "http://vstfdevdiv:8080/DevDiv2/DevDiv/_workitems/edit/539468")]
        [Fact, Trait(Traits.Feature, Traits.Features.CodeActionsGenerateVariable)]
        public async Task TestExplicitProperty2()
        {
            await TestInRegularAndScriptAsync(
@"class Class : ITest
{
    bool ITest.[|SomeProp|] { }
}

interface ITest
{
}",
@"class Class : ITest
{
    bool ITest.SomeProp { }
}

interface ITest
{
    bool SomeProp { get; set; }
}", index: ReadonlyFieldIndex);
        }

        [WorkItem(539468, "http://vstfdevdiv:8080/DevDiv2/DevDiv/_workitems/edit/539468")]
        [Fact, Trait(Traits.Feature, Traits.Features.CodeActionsGenerateVariable)]
        public async Task TestExplicitProperty3()
        {
            await TestInRegularAndScriptAsync(
@"class Class : ITest
{
    bool ITest.[|SomeProp|] { }
}

interface ITest
{
}",
@"class Class : ITest
{
    bool ITest.SomeProp { }
}

interface ITest
{
    bool SomeProp { get; }
}");
        }

        [WorkItem(539468, "http://vstfdevdiv:8080/DevDiv2/DevDiv/_workitems/edit/539468")]
        [Fact, Trait(Traits.Feature, Traits.Features.CodeActionsGenerateVariable)]
        public async Task TestExplicitProperty4()
        {
            await TestMissingInRegularAndScriptAsync(
@"class Class
{
    bool ITest.[|SomeProp|] { }
}

interface ITest
{
}");
        }

        [WorkItem(539468, "http://vstfdevdiv:8080/DevDiv2/DevDiv/_workitems/edit/539468")]
        [Fact, Trait(Traits.Feature, Traits.Features.CodeActionsGenerateVariable)]
        public async Task TestExplicitProperty5()
        {
            await TestMissingInRegularAndScriptAsync(
@"class Class : ITest
{
    bool ITest.[|SomeProp|] { }
}

interface ITest
{
    bool SomeProp { get; }
}");
        }

        [WorkItem(539489, "http://vstfdevdiv:8080/DevDiv2/DevDiv/_workitems/edit/539489")]
        [Fact, Trait(Traits.Feature, Traits.Features.CodeActionsGenerateVariable)]
        public async Task TestEscapedName()
        {
            await TestInRegularAndScriptAsync(
@"class Class
{
    void Method()
    {
        [|@goo|];
    }
}",
@"class Class
{
    private object goo;

    void Method()
    {
        @goo;
    }
}");
        }

        [WorkItem(539489, "http://vstfdevdiv:8080/DevDiv2/DevDiv/_workitems/edit/539489")]
        [Fact, Trait(Traits.Feature, Traits.Features.CodeActionsGenerateVariable)]
        public async Task TestEscapedKeyword()
        {
            await TestInRegularAndScriptAsync(
@"class Class
{
    void Method()
    {
        [|@int|];
    }
}",
@"class Class
{
    private object @int;

    void Method()
    {
        @int;
    }
}");
        }

        [WorkItem(539529, "http://vstfdevdiv:8080/DevDiv2/DevDiv/_workitems/edit/539529")]
        [Fact, Trait(Traits.Feature, Traits.Features.CodeActionsGenerateVariable)]
        public async Task TestRefLambda()
        {
            await TestInRegularAndScriptAsync(
@"class Class
{
    void Method()
    {
        [|test|] = (ref int x) => x = 10;
    }
}",
@"class Class
{
    private object test;

    void Method()
    {
        test = (ref int x) => x = 10;
    }
}");
        }

        [WorkItem(539595, "http://vstfdevdiv:8080/DevDiv2/DevDiv/_workitems/edit/539595")]
        [Fact, Trait(Traits.Feature, Traits.Features.CodeActionsGenerateVariable)]
        public async Task TestNotOnError()
        {
            await TestMissingInRegularAndScriptAsync(
@"class Class
{
    void F<U, V>(U u1, V v1)
    {
        Goo<string, int>([|u1|], u2);
    }
}");
        }

        [WorkItem(539571, "http://vstfdevdiv:8080/DevDiv2/DevDiv/_workitems/edit/539571")]
        [Fact, Trait(Traits.Feature, Traits.Features.CodeActionsGenerateVariable)]
        public async Task TestNameSimplification()
        {
            await TestInRegularAndScriptAsync(
@"namespace TestNs
{
    class Program
    {
        class Test
        {
            void Meth()
            {
                Program.[|blah|] = new Test();
            }
        }
    }
}",
@"namespace TestNs
{
    class Program
    {
        private static Test blah;

        class Test
        {
            void Meth()
            {
                Program.blah = new Test();
            }
        }
    }
}");
        }

        [WorkItem(539717, "http://vstfdevdiv:8080/DevDiv2/DevDiv/_workitems/edit/539717")]
        [Fact, Trait(Traits.Feature, Traits.Features.CodeActionsGenerateVariable)]
        public async Task TestPostIncrement()
        {
            await TestInRegularAndScriptAsync(
@"class Program
{
    static void Main(string[] args)
    {
        [|i|]++;
    }
}",
@"class Program
{
    private static int i;

    static void Main(string[] args)
    {
        i++;
    }
}");
        }

        [WorkItem(539717, "http://vstfdevdiv:8080/DevDiv2/DevDiv/_workitems/edit/539717")]
        [Fact, Trait(Traits.Feature, Traits.Features.CodeActionsGenerateVariable)]
        public async Task TestPreDecrement()
        {
            await TestInRegularAndScriptAsync(
@"class Program
{
    static void Main(string[] args)
    {
        --[|i|];
    }
}",
@"class Program
{
    private static int i;

    static void Main(string[] args)
    {
        --i;
    }
}");
        }

        [WorkItem(539738, "http://vstfdevdiv:8080/DevDiv2/DevDiv/_workitems/edit/539738")]
        [Fact, Trait(Traits.Feature, Traits.Features.CodeActionsGenerateVariable)]
        public async Task TestGenerateIntoScript()
        {
            await TestAsync(
@"using C;

static class C
{
}

C.[|i|] ++ ;",
@"using C;

static class C
{
    internal static int i;
}

C.i ++ ;",
parseOptions: Options.Script);
        }

        [WorkItem(539558, "http://vstfdevdiv:8080/DevDiv2/DevDiv/_workitems/edit/539558")]
        [Fact, Trait(Traits.Feature, Traits.Features.CodeActionsGenerateVariable)]
        public async Task BugFix5565()
        {
            await TestInRegularAndScriptAsync(
@"using System;
using System.Collections.Generic;
using System.Linq;

class Program
{
    static void Main(string[] args)
    {
        [|Goo|]#();
    }
}",
@"using System;
using System.Collections.Generic;
using System.Linq;

class Program
{
    public static object Goo { get; private set; }

    static void Main(string[] args)
    {
        Goo#();
    }
}");
        }

        [WorkItem(539536, "http://vstfdevdiv:8080/DevDiv2/DevDiv/_workitems/edit/539536")]
        [Fact(Skip = "Tuples"), Trait(Traits.Feature, Traits.Features.CodeActionsGenerateVariable)]
        public async Task BugFix5538()
        {
            await TestInRegularAndScriptAsync(
@"using System;
using System.Collections.Generic;
using System.Linq;

class Program
{
    static void Main(string[] args)
    {
        new([|goo|])();
    }
}",
@"using System;
using System.Collections.Generic;
using System.Linq;

class Program
{
    public static object goo { get; private set; }

    static void Main(string[] args)
    {
        new(goo)();
    }
}",
index: PropertyIndex);
        }

        [WorkItem(539665, "http://vstfdevdiv:8080/DevDiv2/DevDiv/_workitems/edit/539665")]
        [Fact, Trait(Traits.Feature, Traits.Features.CodeActionsGenerateVariable)]
        public async Task BugFix5697()
        {
            await TestInRegularAndScriptAsync(
@"class C { }
class D
{
    void M()
    {
        C.[|P|] = 10;
    }
}
",
@"class C
{
    public static int P { get; internal set; }
}
class D
{
    void M()
    {
        C.P = 10;
    }
}
");
        }

        [WorkItem(539793, "http://vstfdevdiv:8080/DevDiv2/DevDiv/_workitems/edit/539793")]
        [Fact, Trait(Traits.Feature, Traits.Features.CodeActionsGenerateVariable)]
        public async Task TestIncrement()
        {
            await TestExactActionSetOfferedAsync(
@"class Program
{
    static void Main()
    {
        [|p|]++;
    }
}",
new[] { string.Format(FeaturesResources.Generate_field_1_0, "p", "Program"), string.Format(FeaturesResources.Generate_property_1_0, "p", "Program"), string.Format(FeaturesResources.Generate_local_0, "p") });

            await TestInRegularAndScriptAsync(
@"class Program
{
    static void Main()
    {
        [|p|]++;
    }
}",
@"class Program
{
    private static int p;

    static void Main()
    {
        p++;
    }
}");
        }

        [WorkItem(539834, "http://vstfdevdiv:8080/DevDiv2/DevDiv/_workitems/edit/539834")]
        [Fact, Trait(Traits.Feature, Traits.Features.CodeActionsGenerateType)]
        public async Task TestNotInGoto()
        {
            await TestMissingInRegularAndScriptAsync(
@"class Program
{
    static void Main()
    {
        goto [|goo|];
    }
}");
        }

        [WorkItem(539826, "http://vstfdevdiv:8080/DevDiv2/DevDiv/_workitems/edit/539826")]
        [Fact, Trait(Traits.Feature, Traits.Features.CodeActionsGenerateVariable)]
        public async Task TestOnLeftOfDot()
        {
            await TestInRegularAndScriptAsync(
@"class Program
{
    static void Main()
    {
        [|goo|].ToString();
    }
}",
@"class Program
{
    private static object goo;

    static void Main()
    {
        goo.ToString();
    }
}");
        }

        [WorkItem(539840, "http://vstfdevdiv:8080/DevDiv2/DevDiv/_workitems/edit/539840")]
        [Fact, Trait(Traits.Feature, Traits.Features.CodeActionsGenerateVariable)]
        public async Task TestNotBeforeAlias()
        {
            await TestMissingInRegularAndScriptAsync(
@"using System;
using System.Collections.Generic;
using System.Linq;

class Program
{
    static void Main(string[] args)
    {
        [|global|]::System.String s;
    }
}");
        }

        [WorkItem(539871, "http://vstfdevdiv:8080/DevDiv2/DevDiv/_workitems/edit/539871")]
        [Fact, Trait(Traits.Feature, Traits.Features.CodeActionsGenerateVariable)]
        public async Task TestMissingOnGenericName()
        {
            await TestMissingInRegularAndScriptAsync(
@"class C<T>
{
    public delegate void Goo<R>(R r);

    static void M()
    {
        Goo<T> r = [|Goo<T>|];
    }
}");
        }

        [WorkItem(539934, "http://vstfdevdiv:8080/DevDiv2/DevDiv/_workitems/edit/539934")]
        [Fact, Trait(Traits.Feature, Traits.Features.CodeActionsGenerateVariable)]
        public async Task TestOnDelegateAddition()
        {
            await TestAsync(
@"class C
{
    delegate void D();

    void M()
    {
        D d = [|M1|] + M2;
    }
}",
@"class C
{
    private D M1 { get; set; }

    delegate void D();

    void M()
    {
        D d = M1 + M2;
    }
}",
parseOptions: null);
        }

        [WorkItem(539986, "http://vstfdevdiv:8080/DevDiv2/DevDiv/_workitems/edit/539986")]
        [Fact, Trait(Traits.Feature, Traits.Features.CodeActionsGenerateVariable)]
        public async Task TestReferenceTypeParameter1()
        {
            await TestInRegularAndScriptAsync(
@"class C<T>
{
    public void Test()
    {
        C<T> c = A.[|M|];
    }
}

class A
{
}",
@"class C<T>
{
    public void Test()
    {
        C<T> c = A.M;
    }
}

class A
{
    public static C<object> M { get; internal set; }
}");
        }

        [WorkItem(539986, "http://vstfdevdiv:8080/DevDiv2/DevDiv/_workitems/edit/539986")]
        [Fact, Trait(Traits.Feature, Traits.Features.CodeActionsGenerateVariable)]
        public async Task TestReferenceTypeParameter2()
        {
            await TestInRegularAndScriptAsync(
@"class C<T>
{
    public void Test()
    {
        C<T> c = A.[|M|];
    }

    class A
    {
    }
}",
@"class C<T>
{
    public void Test()
    {
        C<T> c = A.M;
    }

    class A
    {
        public static C<T> M { get; internal set; }
    }
}");
        }

        [WorkItem(540159, "http://vstfdevdiv:8080/DevDiv2/DevDiv/_workitems/edit/540159")]
        [Fact, Trait(Traits.Feature, Traits.Features.CodeActionsGenerateVariable)]
        public async Task TestEmptyIdentifierName()
        {
            await TestMissingInRegularAndScriptAsync(
@"class C
{
    static void M()
    {
        int i = [|@|] }
}");
            await TestMissingInRegularAndScriptAsync(
@"class C
{
    static void M()
    {
        int i = [|@|]}
}");
        }

        [WorkItem(541194, "http://vstfdevdiv:8080/DevDiv2/DevDiv/_workitems/edit/541194")]
        [Fact, Trait(Traits.Feature, Traits.Features.CodeActionsGenerateVariable)]
        public async Task TestForeachVar()
        {
            await TestInRegularAndScriptAsync(
@"class C
{
    void M()
    {
        foreach (var v in [|list|])
        {
        }
    }
}",
@"using System.Collections.Generic;

class C
{
    private IEnumerable<object> list;

    void M()
    {
        foreach (var v in list)
        {
        }
    }
}");
        }

        [WorkItem(541265, "http://vstfdevdiv:8080/DevDiv2/DevDiv/_workitems/edit/541265")]
        [Fact, Trait(Traits.Feature, Traits.Features.CodeActionsGenerateVariable)]
        public async Task TestExtensionMethodUsedAsInstance()
        {
            await TestAsync(
@"using System;

class C
{
    public static void Main()
    {
        string s = ""Hello"";
        [|f|] = s.ExtensionMethod;
    }
}

public static class MyExtension
{
    public static int ExtensionMethod(this String s)
    {
        return s.Length;
    }
}",
@"using System;

class C
{
    private static Func<int> f;

    public static void Main()
    {
        string s = ""Hello"";
        f = s.ExtensionMethod;
    }
}

public static class MyExtension
{
    public static int ExtensionMethod(this String s)
    {
        return s.Length;
    }
}",
parseOptions: null);
        }

        [WorkItem(541549, "http://vstfdevdiv:8080/DevDiv2/DevDiv/_workitems/edit/541549")]
        [Fact, Trait(Traits.Feature, Traits.Features.CodeActionsGenerateVariable)]
        public async Task TestDelegateInvoke()
        {
            await TestInRegularAndScriptAsync(
@"using System;

class Program
{
    static void Main(string[] args)
    {
        Func<int, int> f = x => x + 1;
        f([|x|]);
    }
}",
@"using System;

class Program
{
    private static int x;

    static void Main(string[] args)
    {
        Func<int, int> f = x => x + 1;
        f(x);
    }
}");
        }

        [WorkItem(541597, "http://vstfdevdiv:8080/DevDiv2/DevDiv/_workitems/edit/541597")]
        [Fact, Trait(Traits.Feature, Traits.Features.CodeActionsGenerateVariable)]
        public async Task TestComplexAssign1()
        {
            await TestInRegularAndScriptAsync(
@"class Program
{
    static void Main(string[] args)
    {
        [|a|] = a + 10;
    }
}",
@"class Program
{
    private static int a;

    static void Main(string[] args)
    {
        a = a + 10;
    }
}");
        }

        [WorkItem(541597, "http://vstfdevdiv:8080/DevDiv2/DevDiv/_workitems/edit/541597")]
        [Fact, Trait(Traits.Feature, Traits.Features.CodeActionsGenerateVariable)]
        public async Task TestComplexAssign2()
        {
            await TestInRegularAndScriptAsync(
@"class Program
{
    static void Main(string[] args)
    {
        a = [|a|] + 10;
    }
}",
@"class Program
{
    private static int a;

    static void Main(string[] args)
    {
        a = a + 10;
    }
}");
        }

        [WorkItem(541659, "http://vstfdevdiv:8080/DevDiv2/DevDiv/_workitems/edit/541659")]
        [Fact, Trait(Traits.Feature, Traits.Features.CodeActionsGenerateVariable)]
        public async Task TestTypeNamedVar()
        {
            await TestInRegularAndScriptAsync(
@"using System;

class Program
{
    public static void Main()
    {
        var v = [|p|];
    }
}

class var
{
}",
@"using System;

class Program
{
    private static var p;

    public static void Main()
    {
        var v = p;
    }
}

class var
{
}");
        }

        [WorkItem(541675, "http://vstfdevdiv:8080/DevDiv2/DevDiv/_workitems/edit/541675")]
        [Fact, Trait(Traits.Feature, Traits.Features.CodeActionsGenerateVariable)]
        public async Task TestStaticExtensionMethodArgument()
        {
            await TestInRegularAndScriptAsync(
@"using System;

class Program
{
    static void Main(string[] args)
    {
        MyExtension.ExMethod([|ss|]);
    }
}

static class MyExtension
{
    public static int ExMethod(this string s)
    {
        return s.Length;
    }
}",
@"using System;

class Program
{
    private static string ss;

    static void Main(string[] args)
    {
        MyExtension.ExMethod(ss);
    }
}

static class MyExtension
{
    public static int ExMethod(this string s)
    {
        return s.Length;
    }
}");
        }

        [WorkItem(539675, "http://vstfdevdiv:8080/DevDiv2/DevDiv/_workitems/edit/539675")]
        [Fact, Trait(Traits.Feature, Traits.Features.CodeActionsGenerateVariable)]
        public async Task AddBlankLineBeforeCommentBetweenMembers1()
        {
            await TestInRegularAndScriptAsync(
@"class Program
{
    //method
    static void Main(string[] args)
    {
        [|P|] = 10;
    }
}",
@"class Program
{
    public static int P { get; private set; }

    //method
    static void Main(string[] args)
    {
        P = 10;
    }
}");
        }

        [WorkItem(539675, "http://vstfdevdiv:8080/DevDiv2/DevDiv/_workitems/edit/539675")]
        [Fact, Trait(Traits.Feature, Traits.Features.CodeActionsGenerateVariable)]
        public async Task AddBlankLineBeforeCommentBetweenMembers2()
        {
            await TestInRegularAndScriptAsync(
@"class Program
{
    //method
    static void Main(string[] args)
    {
        [|P|] = 10;
    }
}",
@"class Program
{
    private static int P;

    //method
    static void Main(string[] args)
    {
        P = 10;
    }
}",
index: ReadonlyFieldIndex);
        }

        [WorkItem(543813, "http://vstfdevdiv:8080/DevDiv2/DevDiv/_workitems/edit/543813")]
        [Fact, Trait(Traits.Feature, Traits.Features.CodeActionsGenerateVariable)]
        public async Task AddBlankLineBetweenMembers1()
        {
            await TestInRegularAndScriptAsync(
@"class Program
{
    static void Main(string[] args)
    {
        [|P|] = 10;
    }
}",
@"class Program
{
    private static int P;

    static void Main(string[] args)
    {
        P = 10;
    }
}",
index: ReadonlyFieldIndex);
        }

        [WorkItem(543813, "http://vstfdevdiv:8080/DevDiv2/DevDiv/_workitems/edit/543813")]
        [Fact, Trait(Traits.Feature, Traits.Features.CodeActionsGenerateVariable)]
        public async Task AddBlankLineBetweenMembers2()
        {
            await TestInRegularAndScriptAsync(
@"class Program
{
    static void Main(string[] args)
    {
        [|P|] = 10;
    }
}",
@"class Program
{
    public static int P { get; private set; }

    static void Main(string[] args)
    {
        P = 10;
    }
}",
index: 0);
        }

        [WorkItem(543813, "http://vstfdevdiv:8080/DevDiv2/DevDiv/_workitems/edit/543813")]
        [Fact, Trait(Traits.Feature, Traits.Features.CodeActionsGenerateVariable)]
        public async Task DontAddBlankLineBetweenFields()
        {
            await TestInRegularAndScriptAsync(
@"class Program
{
    private static int P;

    static void Main(string[] args)
    {
        P = 10;
        [|A|] = 9;
    }
}",
@"class Program
{
    private static int P;
    private static int A;

    static void Main(string[] args)
    {
        P = 10;
        A = 9;
    }
}",
index: ReadonlyFieldIndex);
        }

        [WorkItem(543813, "http://vstfdevdiv:8080/DevDiv2/DevDiv/_workitems/edit/543813")]
        [Fact, Trait(Traits.Feature, Traits.Features.CodeActionsGenerateVariable)]
        public async Task DontAddBlankLineBetweenAutoProperties()
        {
            await TestInRegularAndScriptAsync(
@"class Program
{
    public static int P { get; private set; }

    static void Main(string[] args)
    {
        P = 10;
        [|A|] = 9;
    }
}",
@"class Program
{
    public static int P { get; private set; }
    public static int A { get; private set; }

    static void Main(string[] args)
    {
        P = 10;
        A = 9;
    }
}",
index: 0);
        }

        [WorkItem(539665, "http://vstfdevdiv:8080/DevDiv2/DevDiv/_workitems/edit/539665")]
        [Fact, Trait(Traits.Feature, Traits.Features.CodeActionsGenerateVariable)]
        public async Task TestIntoEmptyClass()
        {
            await TestInRegularAndScriptAsync(
@"class C { }
class D
{
    void M()
    {
        C.[|P|] = 10;
    }
}",
@"class C
{
    public static int P { get; internal set; }
}
class D
{
    void M()
    {
        C.P = 10;
    }
}");
        }

        [WorkItem(540595, "http://vstfdevdiv:8080/DevDiv2/DevDiv/_workitems/edit/540595")]
        [Fact, Trait(Traits.Feature, Traits.Features.CodeActionsGenerateVariable)]
        public async Task TestGeneratePropertyInScript()
        {
            await TestAsync(
@"[|Goo|]",
@"object Goo { get; private set; }

Goo",
parseOptions: Options.Script);
        }

        [WorkItem(542535, "http://vstfdevdiv:8080/DevDiv2/DevDiv/_workitems/edit/542535")]
        [Fact, Trait(Traits.Feature, Traits.Features.CodeActionsGenerateVariable)]
        public async Task TestConstantInParameterValue()
        {
            const string Initial =
@"class C
{   
    const int y = 1 ; 
    public void Goo ( bool x = [|undeclared|] ) { }
} ";

            await TestActionCountAsync(
Initial,
count: 1);

            await TestInRegularAndScriptAsync(
Initial,
@"class C
{   
    const int y = 1 ;
    private const bool undeclared;

    public void Goo ( bool x = undeclared ) { }
} ");
        }

        [WorkItem(542900, "http://vstfdevdiv:8080/DevDiv2/DevDiv/_workitems/edit/542900")]
        [Fact, Trait(Traits.Feature, Traits.Features.CodeActionsGenerateVariable)]
        public async Task TestGenerateFromAttributeNamedArgument1()
        {
            await TestInRegularAndScriptAsync(
@"using System;

class ProgramAttribute : Attribute
{
    [Program([|Name|] = 0)]
    static void Main(string[] args)
    {
    }
}",
@"using System;

class ProgramAttribute : Attribute
{
    public int Name { get; set; }

    [Program(Name = 0)]
    static void Main(string[] args)
    {
    }
}");
        }

        [WorkItem(542900, "http://vstfdevdiv:8080/DevDiv2/DevDiv/_workitems/edit/542900")]
        [Fact, Trait(Traits.Feature, Traits.Features.CodeActionsGenerateVariable)]
        public async Task TestGenerateFromAttributeNamedArgument2()
        {
            await TestInRegularAndScriptAsync(
@"using System;

class ProgramAttribute : Attribute
{
    [Program([|Name|] = 0)]
    static void Main(string[] args)
    {
    }
}",
@"using System;

class ProgramAttribute : Attribute
{
    public int Name;

    [Program(Name = 0)]
    static void Main(string[] args)
    {
    }
}",
index: ReadonlyFieldIndex);
        }

        [WorkItem(541698, "http://vstfdevdiv:8080/DevDiv2/DevDiv/_workitems/edit/541698")]
        [Fact, Trait(Traits.Feature, Traits.Features.CodeActionsGenerateVariable)]
        public async Task TestMinimalAccessibility1_InternalPrivate()
        {
            await TestAsync(
@"class Program
{
    public static void Main()
    {
        C c = [|P|];
    }

    private class C
    {
    }
}",
@"class Program
{
    private static C P { get; set; }

    public static void Main()
    {
        C c = P;
    }

    private class C
    {
    }
}",
parseOptions: null);
        }

        [WorkItem(541698, "http://vstfdevdiv:8080/DevDiv2/DevDiv/_workitems/edit/541698")]
        [Fact, Trait(Traits.Feature, Traits.Features.CodeActionsGenerateVariable)]
        public async Task TestMinimalAccessibility2_InternalProtected()
        {
            await TestAsync(
@"class Program
{
    public static void Main()
    {
        C c = [|P|];
    }

    protected class C
    {
    }
}",
@"class Program
{
    protected static C P { get; private set; }

    public static void Main()
    {
        C c = P;
    }

    protected class C
    {
    }
}",
parseOptions: null);
        }

        [WorkItem(541698, "http://vstfdevdiv:8080/DevDiv2/DevDiv/_workitems/edit/541698")]
        [Fact, Trait(Traits.Feature, Traits.Features.CodeActionsGenerateVariable)]
        public async Task TestMinimalAccessibility3_InternalInternal()
        {
            await TestAsync(
@"class Program
{
    public static void Main()
    {
        C c = [|P|];
    }

    internal class C
    {
    }
}",
@"class Program
{
    public static C P { get; private set; }

    public static void Main()
    {
        C c = P;
    }

    internal class C
    {
    }
}",
parseOptions: null);
        }

        [WorkItem(541698, "http://vstfdevdiv:8080/DevDiv2/DevDiv/_workitems/edit/541698")]
        [Fact, Trait(Traits.Feature, Traits.Features.CodeActionsGenerateVariable)]
        public async Task TestMinimalAccessibility4_InternalProtectedInternal()
        {
            await TestAsync(
@"class Program
{
    public static void Main()
    {
        C c = [|P|];
    }

    protected internal class C
    {
    }
}",
@"class Program
{
    public static C P { get; private set; }

    public static void Main()
    {
        C c = P;
    }

    protected internal class C
    {
    }
}",
parseOptions: null);
        }

        [WorkItem(541698, "http://vstfdevdiv:8080/DevDiv2/DevDiv/_workitems/edit/541698")]
        [Fact, Trait(Traits.Feature, Traits.Features.CodeActionsGenerateVariable)]
        public async Task TestMinimalAccessibility5_InternalPublic()
        {
            await TestAsync(
@"class Program
{
    public static void Main()
    {
        C c = [|P|];
    }

    public class C
    {
    }
}",
@"class Program
{
    public static C P { get; private set; }

    public static void Main()
    {
        C c = P;
    }

    public class C
    {
    }
}",
parseOptions: null);
        }

        [WorkItem(541698, "http://vstfdevdiv:8080/DevDiv2/DevDiv/_workitems/edit/541698")]
        [Fact, Trait(Traits.Feature, Traits.Features.CodeActionsGenerateVariable)]
        public async Task TestMinimalAccessibility6_PublicInternal()
        {
            await TestAsync(
@"public class Program
{
    public static void Main()
    {
        C c = [|P|];
    }

    internal class C
    {
    }
}",
@"public class Program
{
    internal static C P { get; private set; }

    public static void Main()
    {
        C c = P;
    }

    internal class C
    {
    }
}",
parseOptions: null);
        }

        [WorkItem(541698, "http://vstfdevdiv:8080/DevDiv2/DevDiv/_workitems/edit/541698")]
        [Fact, Trait(Traits.Feature, Traits.Features.CodeActionsGenerateVariable)]
        public async Task TestMinimalAccessibility7_PublicProtectedInternal()
        {
            await TestAsync(
@"public class Program
{
    public static void Main()
    {
        C c = [|P|];
    }

    protected internal class C
    {
    }
}",
@"public class Program
{
    protected internal static C P { get; private set; }

    public static void Main()
    {
        C c = P;
    }

    protected internal class C
    {
    }
}",
parseOptions: null);
        }

        [WorkItem(541698, "http://vstfdevdiv:8080/DevDiv2/DevDiv/_workitems/edit/541698")]
        [Fact, Trait(Traits.Feature, Traits.Features.CodeActionsGenerateVariable)]
        public async Task TestMinimalAccessibility8_PublicProtected()
        {
            await TestAsync(
@"public class Program
{
    public static void Main()
    {
        C c = [|P|];
    }

    protected class C
    {
    }
}",
@"public class Program
{
    protected static C P { get; private set; }

    public static void Main()
    {
        C c = P;
    }

    protected class C
    {
    }
}",
parseOptions: null);
        }

        [WorkItem(541698, "http://vstfdevdiv:8080/DevDiv2/DevDiv/_workitems/edit/541698")]
        [Fact, Trait(Traits.Feature, Traits.Features.CodeActionsGenerateVariable)]
        public async Task TestMinimalAccessibility9_PublicPrivate()
        {
            await TestAsync(
@"public class Program
{
    public static void Main()
    {
        C c = [|P|];
    }

    private class C
    {
    }
}",
@"public class Program
{
    private static C P { get; set; }

    public static void Main()
    {
        C c = P;
    }

    private class C
    {
    }
}",
parseOptions: null);
        }

        [WorkItem(541698, "http://vstfdevdiv:8080/DevDiv2/DevDiv/_workitems/edit/541698")]
        [Fact, Trait(Traits.Feature, Traits.Features.CodeActionsGenerateVariable)]
        public async Task TestMinimalAccessibility10_PrivatePrivate()
        {
            await TestAsync(
@"class outer
{
    private class Program
    {
        public static void Main()
        {
            C c = [|P|];
        }

        private class C
        {
        }
    }
}",
@"class outer
{
    private class Program
    {
        public static C P { get; private set; }

        public static void Main()
        {
            C c = P;
        }

        private class C
        {
        }
    }
}",
parseOptions: null);
        }

        [WorkItem(541698, "http://vstfdevdiv:8080/DevDiv2/DevDiv/_workitems/edit/541698")]
        [Fact, Trait(Traits.Feature, Traits.Features.CodeActionsGenerateVariable)]
        public async Task TestMinimalAccessibility11_PrivateProtected()
        {
            await TestAsync(
@"class outer
{
    private class Program
    {
        public static void Main()
        {
            C c = [|P|];
        }

        protected class C
        {
        }
    }
}",
@"class outer
{
    private class Program
    {
        public static C P { get; private set; }

        public static void Main()
        {
            C c = P;
        }

        protected class C
        {
        }
    }
}",
parseOptions: null);
        }

        [WorkItem(541698, "http://vstfdevdiv:8080/DevDiv2/DevDiv/_workitems/edit/541698")]
        [Fact, Trait(Traits.Feature, Traits.Features.CodeActionsGenerateVariable)]
        public async Task TestMinimalAccessibility12_PrivateProtectedInternal()
        {
            await TestAsync(
@"class outer
{
    private class Program
    {
        public static void Main()
        {
            C c = [|P|];
        }

        protected internal class C
        {
        }
    }
}",
@"class outer
{
    private class Program
    {
        public static C P { get; private set; }

        public static void Main()
        {
            C c = P;
        }

        protected internal class C
        {
        }
    }
}",
parseOptions: null);
        }

        [WorkItem(541698, "http://vstfdevdiv:8080/DevDiv2/DevDiv/_workitems/edit/541698")]
        [Fact, Trait(Traits.Feature, Traits.Features.CodeActionsGenerateVariable)]
        public async Task TestMinimalAccessibility13_PrivateInternal()
        {
            await TestAsync(
@"class outer
{
    private class Program
    {
        public static void Main()
        {
            C c = [|P|];
        }

        internal class C
        {
        }
    }
}",
@"class outer
{
    private class Program
    {
        public static C P { get; private set; }

        public static void Main()
        {
            C c = P;
        }

        internal class C
        {
        }
    }
}",
parseOptions: null);
        }

        [WorkItem(541698, "http://vstfdevdiv:8080/DevDiv2/DevDiv/_workitems/edit/541698")]
        [Fact, Trait(Traits.Feature, Traits.Features.CodeActionsGenerateVariable)]
        public async Task TestMinimalAccessibility14_ProtectedPrivate()
        {
            await TestAsync(
@"class outer
{
    protected class Program
    {
        public static void Main()
        {
            C c = [|P|];
        }

        private class C
        {
        }
    }
}",
@"class outer
{
    protected class Program
    {
        private static C P { get; set; }

        public static void Main()
        {
            C c = P;
        }

        private class C
        {
        }
    }
}",
parseOptions: null);
        }

        [WorkItem(541698, "http://vstfdevdiv:8080/DevDiv2/DevDiv/_workitems/edit/541698")]
        [Fact, Trait(Traits.Feature, Traits.Features.CodeActionsGenerateVariable)]
        public async Task TestMinimalAccessibility15_ProtectedInternal()
        {
            await TestAsync(
@"class outer
{
    protected class Program
    {
        public static void Main()
        {
            C c = [|P|];
        }

        internal class C
        {
        }
    }
}",
@"class outer
{
    protected class Program
    {
        public static C P { get; private set; }

        public static void Main()
        {
            C c = P;
        }

        internal class C
        {
        }
    }
}",
parseOptions: null);
        }

        [WorkItem(541698, "http://vstfdevdiv:8080/DevDiv2/DevDiv/_workitems/edit/541698")]
        [Fact, Trait(Traits.Feature, Traits.Features.CodeActionsGenerateVariable)]
        public async Task TestMinimalAccessibility16_ProtectedInternalProtected()
        {
            await TestAsync(
@"class outer
{
    protected internal class Program
    {
        public static void Main()
        {
            C c = [|P|];
        }

        protected class C
        {
        }
    }
}",
@"class outer
{
    protected internal class Program
    {
        protected static C P { get; private set; }

        public static void Main()
        {
            C c = P;
        }

        protected class C
        {
        }
    }
}",
parseOptions: null);
        }

        [WorkItem(541698, "http://vstfdevdiv:8080/DevDiv2/DevDiv/_workitems/edit/541698")]
        [Fact, Trait(Traits.Feature, Traits.Features.CodeActionsGenerateVariable)]
        public async Task TestMinimalAccessibility17_ProtectedInternalInternal()
        {
            await TestAsync(
@"class outer
{
    protected internal class Program
    {
        public static void Main()
        {
            C c = [|P|];
        }

        internal class C
        {
        }
    }
}",
@"class outer
{
    protected internal class Program
    {
        public static C P { get; private set; }

        public static void Main()
        {
            C c = P;
        }

        internal class C
        {
        }
    }
}",
parseOptions: null);
        }

        [WorkItem(543153, "http://vstfdevdiv:8080/DevDiv2/DevDiv/_workitems/edit/543153")]
        [Fact, Trait(Traits.Feature, Traits.Features.CodeActionsGenerateVariable)]
        public async Task TestAnonymousObjectInitializer1()
        {
            await TestInRegularAndScriptAsync(
@"class C
{
    void M()
    {
        var a = new { x = 5 };
        a = new { x = [|HERE|] };
    }
}",
@"class C
{
    private int HERE;

    void M()
    {
        var a = new { x = 5 };
        a = new { x = HERE };
    }
}",
index: ReadonlyFieldIndex);
        }

        [WorkItem(543124, "http://vstfdevdiv:8080/DevDiv2/DevDiv/_workitems/edit/543124")]
        [Fact, Trait(Traits.Feature, Traits.Features.CodeActionsGenerateVariable)]
        public async Task TestNoGenerationIntoAnonymousType()
        {
            await TestMissingInRegularAndScriptAsync(
@"class Program
{
    static void Main(string[] args)
    {
        var v = new { };
        bool b = v.[|Bar|];
    }
}");
        }

        [WorkItem(543543, "http://vstfdevdiv:8080/DevDiv2/DevDiv/_workitems/edit/543543")]
        [Fact, Trait(Traits.Feature, Traits.Features.CodeActionsGenerateVariable)]
        public async Task TestNotOfferedForBoundParametersOfOperators()
        {
            await TestMissingInRegularAndScriptAsync(
@"class Program
{
    public Program(string s)
    {
    }

    static void Main(string[] args)
    {
        Program p = """";
    }

    public static implicit operator Program(string str)
    {
        return new Program([|str|]);
    }
}");
        }

        [WorkItem(544175, "http://vstfdevdiv:8080/DevDiv2/DevDiv/_workitems/edit/544175")]
        [Fact, Trait(Traits.Feature, Traits.Features.CodeActionsGenerateVariable)]
        public async Task TestNotOnNamedParameterName1()
        {
            await TestMissingInRegularAndScriptAsync(
@"using System;

class class1
{
    public void Test()
    {
        Goo([|x|]: x);
    }

    public string Goo(int x)
    {
    }
}");
        }

        [WorkItem(544271, "http://vstfdevdiv:8080/DevDiv2/DevDiv/_workitems/edit/544271")]
        [Fact, Trait(Traits.Feature, Traits.Features.CodeActionsGenerateVariable)]
        public async Task TestNotOnNamedParameterName2()
        {
            await TestMissingInRegularAndScriptAsync(
@"class Goo
{
    public Goo(int a = 42)
    {
    }
}

class DogBed : Goo
{
    public DogBed(int b) : base([|a|]: b)
    {
    }
}");
        }

        [WorkItem(544164, "http://vstfdevdiv:8080/DevDiv2/DevDiv/_workitems/edit/544164")]
        [Fact, Trait(Traits.Feature, Traits.Features.CodeActionsGenerateVariable)]
        public async Task TestPropertyOnObjectInitializer()
        {
            await TestInRegularAndScriptAsync(
@"class Goo
{
}

class Bar
{
    void goo()
    {
        var c = new Goo { [|Gibberish|] = 24 };
    }
}",
@"class Goo
{
    public int Gibberish { get; internal set; }
}

class Bar
{
    void goo()
    {
        var c = new Goo { Gibberish = 24 };
    }
}");
        }

        [WorkItem(13166, "https://github.com/dotnet/roslyn/issues/13166")]
        [Fact, Trait(Traits.Feature, Traits.Features.CodeActionsGenerateVariable)]
        public async Task TestPropertyOnNestedObjectInitializer()
        {
            await TestInRegularAndScriptAsync(
@"public class Inner
{
}

public class Outer
{
    public Inner Inner { get; set; } = new Inner();

    public static Outer X() => new Outer { Inner = { [|InnerValue|] = 5 } };
}",
@"public class Inner
{
    public int InnerValue { get; internal set; }
}

public class Outer
{
    public Inner Inner { get; set; } = new Inner();

    public static Outer X() => new Outer { Inner = { InnerValue = 5 } };
}");
        }

        [Fact, Trait(Traits.Feature, Traits.Features.CodeActionsGenerateVariable)]
        public async Task TestPropertyOnObjectInitializer1()
        {
            await TestInRegularAndScriptAsync(
@"class Goo
{
}

class Bar
{
    void goo()
    {
        var c = new Goo { [|Gibberish|] = Gibberish };
    }
}",
@"class Goo
{
    public object Gibberish { get; internal set; }
}

class Bar
{
    void goo()
    {
        var c = new Goo { Gibberish = Gibberish };
    }
}");
        }

        [Fact, Trait(Traits.Feature, Traits.Features.CodeActionsGenerateVariable)]
        public async Task TestPropertyOnObjectInitializer2()
        {
            await TestInRegularAndScriptAsync(
@"class Goo
{
}

class Bar
{
    void goo()
    {
        var c = new Goo { Gibberish = [|Gibberish|] };
    }
}",
@"class Goo
{
}

class Bar
{
    public object Gibberish { get; private set; }

    void goo()
    {
        var c = new Goo { Gibberish = Gibberish };
    }
}");
        }

        [Fact, Trait(Traits.Feature, Traits.Features.CodeActionsGenerateVariable)]
        public async Task TestFieldOnObjectInitializer()
        {
            await TestInRegularAndScriptAsync(
@"class Goo
{
}

class Bar
{
    void goo()
    {
        var c = new Goo { [|Gibberish|] = 24 };
    }
}",
@"class Goo
{
    internal int Gibberish;
}

class Bar
{
    void goo()
    {
        var c = new Goo { Gibberish = 24 };
    }
}",
index: ReadonlyFieldIndex);
        }

        [Fact, Trait(Traits.Feature, Traits.Features.CodeActionsGenerateVariable)]
        public async Task TestFieldOnObjectInitializer1()
        {
            await TestInRegularAndScriptAsync(
@"class Goo
{
}

class Bar
{
    void goo()
    {
        var c = new Goo { [|Gibberish|] = Gibberish };
    }
}",
@"class Goo
{
    internal object Gibberish;
}

class Bar
{
    void goo()
    {
        var c = new Goo { Gibberish = Gibberish };
    }
}",
index: ReadonlyFieldIndex);
        }

        [Fact, Trait(Traits.Feature, Traits.Features.CodeActionsGenerateVariable)]
        public async Task TestFieldOnObjectInitializer2()
        {
            await TestInRegularAndScriptAsync(
@"class Goo
{
}

class Bar
{
    void goo()
    {
        var c = new Goo { Gibberish = [|Gibberish|] };
    }
}",
@"class Goo
{
}

class Bar
{
    private object Gibberish;

    void goo()
    {
        var c = new Goo { Gibberish = Gibberish };
    }
}",
index: ReadonlyFieldIndex);
        }

        [Fact, Trait(Traits.Feature, Traits.Features.CodeActionsGenerateVariable)]
        public async Task TestOnlyPropertyAndFieldOfferedForObjectInitializer()
        {
            await TestActionCountAsync(
@"class Goo
{
}

class Bar
{
    void goo()
    {
        var c = new Goo { . [|Gibberish|] = 24 };
    }
}",
2);
        }

        [Fact, Trait(Traits.Feature, Traits.Features.CodeActionsGenerateVariable)]
        public async Task TestGenerateLocalInObjectInitializerValue()
        {
            await TestInRegularAndScriptAsync(
@"class Goo
{
}

class Bar
{
    void goo()
    {
        var c = new Goo { Gibberish = [|blah|] };
    }
}",
@"class Goo
{
}

class Bar
{
    void goo()
    {
        object blah = null;
        var c = new Goo { Gibberish = blah };
    }
}",
index: LocalIndex);
        }

        [WorkItem(544319, "http://vstfdevdiv:8080/DevDiv2/DevDiv/_workitems/edit/544319")]
        [Fact, Trait(Traits.Feature, Traits.Features.CodeActionsGenerateVariable)]
        public async Task TestNotOnIncompleteMember1()
        {
            await TestMissingInRegularAndScriptAsync(
@"using System;

class Class1
{
    Console.[|WriteLine|](); }");
        }

        [WorkItem(544319, "http://vstfdevdiv:8080/DevDiv2/DevDiv/_workitems/edit/544319")]
        [Fact, Trait(Traits.Feature, Traits.Features.CodeActionsGenerateVariable)]
        public async Task TestNotOnIncompleteMember2()
        {
            await TestMissingInRegularAndScriptAsync(
@"using System;

class Class1
{ [|WriteLine|]();
}");
        }

        [WorkItem(544319, "http://vstfdevdiv:8080/DevDiv2/DevDiv/_workitems/edit/544319")]
        [Fact, Trait(Traits.Feature, Traits.Features.CodeActionsGenerateVariable)]
        public async Task TestNotOnIncompleteMember3()
        {
            await TestMissingInRegularAndScriptAsync(
@"using System;

class Class1
{
    [|WriteLine|]
}");
        }

        [WorkItem(544384, "http://vstfdevdiv:8080/DevDiv2/DevDiv/_workitems/edit/544384")]
        [Fact, Trait(Traits.Feature, Traits.Features.CodeActionsGenerateVariable)]
        public async Task TestPointerType()
        {
            await TestInRegularAndScriptAsync(
@"class Program
{
    static int x;

    unsafe static void F(int* p)
    {
        *p = 1;
    }

    static unsafe void Main(string[] args)
    {
        int[] a = new int[10];
        fixed (int* p2 = &x, int* p3 = ) F(GetP2([|p2|]));
    }

    unsafe private static int* GetP2(int* p2)
    {
        return p2;
    }
}",
@"class Program
{
    static int x;
    private static unsafe int* p2;

    unsafe static void F(int* p)
    {
        *p = 1;
    }

    static unsafe void Main(string[] args)
    {
        int[] a = new int[10];
        fixed (int* p2 = &x, int* p3 = ) F(GetP2(p2));
    }

    unsafe private static int* GetP2(int* p2)
    {
        return p2;
    }
}");
        }

        [WorkItem(544510, "http://vstfdevdiv:8080/DevDiv2/DevDiv/_workitems/edit/544510")]
        [Fact, Trait(Traits.Feature, Traits.Features.CodeActionsGenerateVariable)]
        public async Task TestNotOnUsingAlias()
        {
            await TestMissingInRegularAndScriptAsync(
@"using [|S|] = System ; S . Console . WriteLine ( ""hello world"" ) ; ");
        }

        [WorkItem(544907, "http://vstfdevdiv:8080/DevDiv2/DevDiv/_workitems/edit/544907")]
        [Fact, Trait(Traits.Feature, Traits.Features.CodeActionsGenerateVariable)]
        public async Task TestExpressionTLambda()
        {
            await TestInRegularAndScriptAsync(
@"using System;
using System.Linq.Expressions;

class C
{
    static void Main()
    {
        Expression<Func<int, int>> e = x => [|Goo|];
    }
}",
@"using System;
using System.Linq.Expressions;

class C
{
    public static int Goo { get; private set; }

    static void Main()
    {
        Expression<Func<int, int>> e = x => Goo;
    }
}");
        }

        [Fact, Trait(Traits.Feature, Traits.Features.CodeActionsGenerateVariable)]
        public async Task TestNoGenerationIntoEntirelyHiddenType()
        {
            await TestMissingInRegularAndScriptAsync(
@"class C
{
    void Goo()
    {
        int i = D.[|Bar|];
    }
}

#line hidden
class D
{
}
#line default");
        }

        [Fact, Trait(Traits.Feature, Traits.Features.CodeActionsGenerateVariable)]
        public async Task TestInReturnStatement()
        {
            await TestInRegularAndScriptAsync(
@"class Program
{
    void Main()
    {
        return [|goo|];
    }
}",
@"class Program
{
    private object goo;

    void Main()
    {
        return goo;
    }
}");
        }

        [Fact, Trait(Traits.Feature, Traits.Features.CodeActionsGenerateVariable)]
        public async Task TestLocal1()
        {
            await TestInRegularAndScriptAsync(
@"class Program
{
    void Main()
    {
        Goo([|bar|]);
    }

    static void Goo(int i)
    {
    }
}",
@"class Program
{
    void Main()
    {
        int bar = 0;
        Goo(bar);
    }

    static void Goo(int i)
    {
    }
}",
index: LocalIndex);
        }

        [Fact, Trait(Traits.Feature, Traits.Features.CodeActionsGenerateVariable)]
        public async Task TestLocalMissingForVar()
        {
            await TestMissingInRegularAndScriptAsync(
@"class Program
{
    void Main()
    {
        var x = [|var|];
    }");
        }

        [Fact, Trait(Traits.Feature, Traits.Features.CodeActionsGenerateVariable)]
        public async Task TestOutLocal1()
        {
            await TestInRegularAndScriptAsync(
@"class Program
{
    void Main()
    {
        Goo(out [|bar|]);
    }

    static void Goo(out int i)
    {
    }
}",
@"class Program
{
    void Main()
    {
        int bar;
        Goo(out bar);
    }

    static void Goo(out int i)
    {
    }
}",
index: ReadonlyFieldIndex);
        }

        [WorkItem(809542, "http://vstfdevdiv:8080/DevDiv2/DevDiv/_workitems/edit/809542")]
        [Fact, Trait(Traits.Feature, Traits.Features.CodeActionsGenerateVariable)]
        public async Task TestLocalBeforeComment()
        {
            await TestInRegularAndScriptAsync(
@"class Program
{
    void Main()
    {
#if true
        // Banner Line 1
        // Banner Line 2
        int.TryParse(""123"", out [|local|]);
#endif
    }
}",
@"class Program
{
    void Main()
    {
#if true
        int local;
        // Banner Line 1
        // Banner Line 2
        int.TryParse(""123"", out [|local|]);
#endif
    }
}",
index: ReadonlyFieldIndex);
        }

        [WorkItem(809542, "http://vstfdevdiv:8080/DevDiv2/DevDiv/_workitems/edit/809542")]
        [Fact, Trait(Traits.Feature, Traits.Features.CodeActionsGenerateVariable)]
        public async Task TestLocalAfterComment()
        {
            await TestInRegularAndScriptAsync(
@"class Program
{
    void Main()
    {
#if true
        // Banner Line 1
        // Banner Line 2

        int.TryParse(""123"", out [|local|]);
#endif
    }
}",
@"class Program
{
    void Main()
    {
#if true
        // Banner Line 1
        // Banner Line 2

        int local;
        int.TryParse(""123"", out [|local|]);
#endif
    }
}",
index: ReadonlyFieldIndex);
        }

        [Fact, Trait(Traits.Feature, Traits.Features.CodeActionsGenerateVariable)]
        public async Task TestGenerateIntoVisiblePortion()
        {
            await TestInRegularAndScriptAsync(
@"using System;

#line hidden
class Program
{
    void Main()
    {
#line default
        Goo(Program.[|X|])
    }
}",
@"using System;

#line hidden
class Program
{
    void Main()
    {
#line default
        Goo(Program.X)
    }

    public static object X { get; private set; }
}");
        }

        [Fact, Trait(Traits.Feature, Traits.Features.CodeActionsGenerateVariable)]
        public async Task TestMissingWhenNoAvailableRegionToGenerateInto()
        {
            await TestMissingInRegularAndScriptAsync(
@"using System;

#line hidden
class Program
{
    void Main()
    {
#line default
        Goo(Program.[|X|])


#line hidden
    }
}
#line default");
        }

        [Fact, Trait(Traits.Feature, Traits.Features.CodeActionsGenerateVariable)]
        public async Task TestGenerateLocalAvailableIfBlockIsNotHidden()
        {
            await TestInRegularAndScriptAsync(
@"using System;

#line hidden
class Program
{
#line default
    void Main()
    {
        Goo([|x|]);
    }
#line hidden
}
#line default",
@"using System;

#line hidden
class Program
{
#line default
    void Main()
    {
        object x = null;
        Goo(x);
    }
#line hidden
}
#line default");
        }

        [WorkItem(545217, "http://vstfdevdiv:8080/DevDiv2/DevDiv/_workitems/edit/545217")]
        [Fact, Trait(Traits.Feature, Traits.Features.CodeActionsGenerateVariable)]
        public async Task TestGenerateLocalNameSimplification_CSharp7()
        {
            await TestInRegularAndScriptAsync(
@"class Program
{
    void goo()
    {
        bar([|xyz|]);
    }

    struct sfoo
    {
    }

    void bar(sfoo x)
    {
    }
}",
@"class Program
{
    void goo()
    {
        sfoo xyz = default(sfoo);
        bar(xyz);
    }

    struct sfoo
    {
    }

    void bar(sfoo x)
    {
    }
}",
<<<<<<< HEAD
parseOptions: TestOptions.Regular7,
index: 3);
        }

        [WorkItem(545217, "http://vstfdevdiv:8080/DevDiv2/DevDiv/_workitems/edit/545217")]
        [Fact, Trait(Traits.Feature, Traits.Features.CodeActionsGenerateVariable)]
        public async Task TestGenerateLocalNameSimplification()
        {
            await TestInRegularAndScriptAsync(
@"class Program
{
    void goo()
    {
        bar([|xyz|]);
    }

    struct sfoo
    {
    }

    void bar(sfoo x)
    {
    }
}",
@"class Program
{
    void goo()
    {
        sfoo xyz = default;
        bar(xyz);
    }

    struct sfoo
    {
    }

    void bar(sfoo x)
    {
    }
}",
index: 3);
=======
index: LocalIndex);
>>>>>>> 6f3c1f14
        }

        [Fact, Trait(Traits.Feature, Traits.Features.CodeActionsGenerateVariable)]
        public async Task TestParenthesizedExpression()
        {
            await TestInRegularAndScriptAsync(
@"class Program
{
    void Main()
    {
        int v = 1 + ([|k|]);
    }
}",
@"class Program
{
    private int k;

    void Main()
    {
        int v = 1 + (k);
    }
}");
        }

        [Fact, Trait(Traits.Feature, Traits.Features.CodeActionsGenerateVariable)]
        public async Task TestInSelect()
        {
            await TestInRegularAndScriptAsync(
@"using System.Linq;

class Program
{
    void Main(string[] args)
    {
        var q = from a in args
                select [|v|];
    }
}",
@"using System.Linq;

class Program
{
    private object v;

    void Main(string[] args)
    {
        var q = from a in args
                select v;
    }
}");
        }

        [Fact, Trait(Traits.Feature, Traits.Features.CodeActionsGenerateVariable)]
        public async Task TestInChecked()
        {
            await TestInRegularAndScriptAsync(
@"class Program
{
    void Main()
    {
        int[] a = null;
        int[] temp = checked([|goo|]);
    }
}",
@"class Program
{
    private int[] goo;

    void Main()
    {
        int[] a = null;
        int[] temp = checked(goo);
    }
}");
        }

        [Fact, Trait(Traits.Feature, Traits.Features.CodeActionsGenerateVariable)]
        public async Task TestInArrayRankSpecifier()
        {
            await TestInRegularAndScriptAsync(
@"class Program
{
    void Main()
    {
        var v = new int[[|k|]];
    }
}",
@"class Program
{
    private int k;

    void Main()
    {
        var v = new int[k];
    }
}");
        }

        [Fact, Trait(Traits.Feature, Traits.Features.CodeActionsGenerateVariable)]
        public async Task TestInConditional1()
        {
            await TestInRegularAndScriptAsync(
@"class Program
{
    static void Main()
    {
        int i = [|goo|] ? bar : baz;
    }
}",
@"class Program
{
    private static bool goo;

    static void Main()
    {
        int i = goo ? bar : baz;
    }
}");
        }

        [Fact, Trait(Traits.Feature, Traits.Features.CodeActionsGenerateVariable)]
        public async Task TestInConditional2()
        {
            await TestInRegularAndScriptAsync(
@"class Program
{
    static void Main()
    {
        int i = goo ? [|bar|] : baz;
    }
}",
@"class Program
{
    private static int bar;

    static void Main()
    {
        int i = goo ? bar : baz;
    }
}");
        }

        [Fact, Trait(Traits.Feature, Traits.Features.CodeActionsGenerateVariable)]
        public async Task TestInConditional3()
        {
            await TestInRegularAndScriptAsync(
@"class Program
{
    static void Main()
    {
        int i = goo ? bar : [|baz|];
    }
}",
@"class Program
{
    private static int baz;

    static void Main()
    {
        int i = goo ? bar : baz;
    }
}");
        }

        [Fact, Trait(Traits.Feature, Traits.Features.CodeActionsGenerateVariable)]
        public async Task TestInCast()
        {
            await TestInRegularAndScriptAsync(
@"class Program
{
    void Main()
    {
        var x = (int)[|y|];
    }
}",
@"class Program
{
    private int y;

    void Main()
    {
        var x = (int)y;
    }
}");
        }

        [Fact, Trait(Traits.Feature, Traits.Features.CodeActionsGenerateVariable)]
        public async Task TestInIf()
        {
            await TestInRegularAndScriptAsync(
@"class Program
{
    void Main()
    {
        if ([|goo|])
        {
        }
    }
}",
@"class Program
{
    private bool goo;

    void Main()
    {
        if (goo)
        {
        }
    }
}");
        }

        [Fact, Trait(Traits.Feature, Traits.Features.CodeActionsGenerateVariable)]
        public async Task TestInSwitch()
        {
            await TestInRegularAndScriptAsync(
@"class Program
{
    void Main()
    {
        switch ([|goo|])
        {
        }
    }
}",
@"class Program
{
    private int goo;

    void Main()
    {
        switch (goo)
        {
        }
    }
}");
        }

        [Fact, Trait(Traits.Feature, Traits.Features.CodeActionsGenerateVariable)]
        public async Task TestMissingOnNamespace()
        {
            await TestMissingInRegularAndScriptAsync(
@"class Program
{
    void Main()
    {
        [|System|].Console.WriteLine(4);
    }
}");
        }

        [Fact, Trait(Traits.Feature, Traits.Features.CodeActionsGenerateVariable)]
        public async Task TestMissingOnType()
        {
            await TestMissingInRegularAndScriptAsync(
@"class Program
{
    void Main()
    {
        [|System.Console|].WriteLine(4);
    }
}");
        }

        [Fact, Trait(Traits.Feature, Traits.Features.CodeActionsGenerateVariable)]
        public async Task TestMissingOnBase()
        {
            await TestMissingInRegularAndScriptAsync(
@"class Program
{
    void Main()
    {
        [|base|].ToString();
    }
}");
        }

        [WorkItem(545273, "http://vstfdevdiv:8080/DevDiv2/DevDiv/_workitems/edit/545273")]
        [Fact, Trait(Traits.Feature, Traits.Features.CodeActionsGenerateVariable)]
        public async Task TestGenerateFromAssign1()
        {
            await TestInRegularAndScriptAsync(
@"class Program
{
    void Main()
    {
        [|undefined|] = 1;
    }
}",
@"class Program
{
    void Main()
    {
        var undefined = 1;
    }
}",
index: PropertyIndex, options: ImplicitTypingEverywhere());
        }

        [Fact, Trait(Traits.Feature, Traits.Features.CodeActionsGenerateVariable)]
        public async Task TestFuncAssignment()
        {
            await TestInRegularAndScriptAsync(
@"class Program
{
    void Main()
    {
        [|undefined|] = (x) => 2;
    }
}",
@"class Program
{
    void Main()
    {
        System.Func<object, int> undefined = (x) => 2;
    }
}",
index: PropertyIndex);
        }

        [WorkItem(545273, "http://vstfdevdiv:8080/DevDiv2/DevDiv/_workitems/edit/545273")]
        [Fact, Trait(Traits.Feature, Traits.Features.CodeActionsGenerateVariable)]
        public async Task TestGenerateFromAssign1NotAsVar()
        {
            await TestInRegularAndScriptAsync(
@"class Program
{
    void Main()
    {
        [|undefined|] = 1;
    }
}",
@"class Program
{
    void Main()
    {
        int undefined = 1;
    }
}",
index: PropertyIndex);
        }

        [WorkItem(545273, "http://vstfdevdiv:8080/DevDiv2/DevDiv/_workitems/edit/545273")]
        [Fact, Trait(Traits.Feature, Traits.Features.CodeActionsGenerateVariable)]
        public async Task TestGenerateFromAssign2()
        {
            await TestInRegularAndScriptAsync(
@"class Program
{
    void Main()
    {
        [|undefined|] = new { P = ""1"" };
    }
}",
@"class Program
{
    void Main()
    {
        var undefined = new { P = ""1"" };
    }
}",
index: PropertyIndex);
        }

        [WorkItem(545269, "http://vstfdevdiv:8080/DevDiv2/DevDiv/_workitems/edit/545269")]
        [Fact, Trait(Traits.Feature, Traits.Features.CodeActionsGenerateVariable)]
        public async Task TestGenerateInVenus1()
        {
            await TestMissingInRegularAndScriptAsync(
@"class C
{
#line 1 ""goo""
    void Goo()
    {
        this.[|Bar|] = 1;
    }
#line default
#line hidden
}");
        }

        [WorkItem(545269, "http://vstfdevdiv:8080/DevDiv2/DevDiv/_workitems/edit/545269")]
        [Fact, Trait(Traits.Feature, Traits.Features.CodeActionsGenerateVariable)]
        public async Task TestGenerateInVenus2()
        {
            var code = @"
class C
{
#line 1 ""goo""
    void Goo()
    {
        [|Bar|] = 1;
    }
#line default
#line hidden
}
";
            await TestExactActionSetOfferedAsync(code, new[] { string.Format(FeaturesResources.Generate_local_0, "Bar") });

            await TestInRegularAndScriptAsync(code,
@"
class C
{
#line 1 ""goo""
    void Goo()
    {
        var [|Bar|] = 1;
    }
#line default
#line hidden
}
", options: ImplicitTypingEverywhere());
        }

        [WorkItem(546027, "http://vstfdevdiv:8080/DevDiv2/DevDiv/_workitems/edit/546027")]
        [Fact, Trait(Traits.Feature, Traits.Features.CodeActionsGenerateVariable)]
        public async Task TestGeneratePropertyFromAttribute()
        {
            await TestInRegularAndScriptAsync(
@"using System;

[AttributeUsage(AttributeTargets.Class)]
class MyAttrAttribute : Attribute
{
}

[MyAttr(123, [|Version|] = 1)]
class D
{
}",
@"using System;

[AttributeUsage(AttributeTargets.Class)]
class MyAttrAttribute : Attribute
{
    public int Version { get; set; }
}

[MyAttr(123, Version = 1)]
class D
{
}");
        }

        [WorkItem(545232, "http://vstfdevdiv:8080/DevDiv2/DevDiv/_workitems/edit/545232")]
        [Fact, Trait(Traits.Feature, Traits.Features.CodeActionsGenerateVariable)]
        public async Task TestNewLinePreservationBeforeInsertingLocal()
        {
            await TestInRegularAndScriptAsync(
@"using System;
namespace CSharpDemoApp
{
    class Program
    {
        static void Main(string[] args)
        {
            const int MEGABYTE = 1024 * 1024;
            Console.WriteLine(MEGABYTE);
 
            Calculate([|multiplier|]);
        }
        static void Calculate(double multiplier = Math.PI)
        {
        }
    }
}
",
@"using System;
namespace CSharpDemoApp
{
    class Program
    {
        static void Main(string[] args)
        {
            const int MEGABYTE = 1024 * 1024;
            Console.WriteLine(MEGABYTE);

            double multiplier = 0;
            Calculate(multiplier);
        }
        static void Calculate(double multiplier = Math.PI)
        {
        }
    }
}
",
index: LocalIndex);
        }

        [WorkItem(863346, "http://vstfdevdiv:8080/DevDiv2/DevDiv/_workitems/edit/863346")]
        [Fact, Trait(Traits.Feature, Traits.Features.CodeActionsGenerateVariable)]
        public async Task TestGenerateInGenericMethod_Local()
        {
            await TestInRegularAndScriptAsync(
@"using System;
class TestClass<T1>
{
    static T TestMethod<T>(T item)
    {
        T t = WrapFunc<T>([|NewLocal|]);
        return t;
    }

    private static T WrapFunc<T>(Func<T1, T> function)
    {
        T1 zoo = default(T1);
        return function(zoo);
    }
}
",
@"using System;
class TestClass<T1>
{
    static T TestMethod<T>(T item)
    {
        Func<T1, T> NewLocal = null;
        T t = WrapFunc<T>(NewLocal);
        return t;
    }

    private static T WrapFunc<T>(Func<T1, T> function)
    {
        T1 zoo = default(T1);
        return function(zoo);
    }
}
",
index: LocalIndex);
        }

        [WorkItem(863346, "http://vstfdevdiv:8080/DevDiv2/DevDiv/_workitems/edit/863346")]
        [Fact, Trait(Traits.Feature, Traits.Features.CodeActionsGenerateVariable)]
        public async Task TestGenerateInGenericMethod_Property()
        {
            await TestInRegularAndScriptAsync(
@"using System;
class TestClass<T1>
{
    static T TestMethod<T>(T item)
    {
        T t = WrapFunc<T>([|NewLocal|]);
        return t;
    }

    private static T WrapFunc<T>(Func<T1, T> function)
    {
        T1 zoo = default(T1);
        return function(zoo);
    }
}
",
@"using System;
class TestClass<T1>
{
    public static Func<T1, object> NewLocal { get; private set; }

    static T TestMethod<T>(T item)
    {
        T t = WrapFunc<T>(NewLocal);
        return t;
    }

    private static T WrapFunc<T>(Func<T1, T> function)
    {
        T1 zoo = default(T1);
        return function(zoo);
    }
}
");
        }

        [WorkItem(865067, "http://vstfdevdiv:8080/DevDiv2/DevDiv/_workitems/edit/865067")]
        [Fact, Trait(Traits.Feature, Traits.Features.CodeActionsGenerateVariable)]
        public async Task TestWithYieldReturn()
        {
            await TestInRegularAndScriptAsync(
@"using System;
using System.Collections.Generic;

class Program
{
    IEnumerable<DayOfWeek> Goo()
    {
        yield return [|abc|];
    }
}",
@"using System;
using System.Collections.Generic;

class Program
{
    private DayOfWeek abc;

    IEnumerable<DayOfWeek> Goo()
    {
        yield return abc;
    }
}");
        }

        [WorkItem(877580, "http://vstfdevdiv:8080/DevDiv2/DevDiv/_workitems/edit/877580")]
        [Fact, Trait(Traits.Feature, Traits.Features.CodeActionsGenerateVariable)]
        public async Task TestWithThrow()
        {
            await TestInRegularAndScriptAsync(
@"using System;

class Program
{
    void Goo()
    {
        throw [|MyExp|];
    }
}",
@"using System;

class Program
{
    private Exception MyExp;

    void Goo()
    {
        throw MyExp;
    }
}", index: ReadonlyFieldIndex);
        }

        [WorkItem(530177, "http://vstfdevdiv:8080/DevDiv2/DevDiv/_workitems/edit/530177")]
        [Fact, Trait(Traits.Feature, Traits.Features.CodeActionsGenerateVariable)]
        public async Task TestUnsafeField()
        {
            await TestInRegularAndScriptAsync(
@"class Class
{
    void Method()
    {
        [|int* a = goo|];
    }
}",
@"class Class
{
    private unsafe int* goo;

    void Method()
    {
        int* a = goo;
    }
}");
        }

        [WorkItem(530177, "http://vstfdevdiv:8080/DevDiv2/DevDiv/_workitems/edit/530177")]
        [Fact, Trait(Traits.Feature, Traits.Features.CodeActionsGenerateVariable)]
        public async Task TestUnsafeField2()
        {
            await TestInRegularAndScriptAsync(
@"class Class
{
    void Method()
    {
        [|int*[] a = goo|];
    }
}",
@"class Class
{
    private unsafe int*[] goo;

    void Method()
    {
        int*[] a = goo;
    }
}");
        }

        [WorkItem(530177, "http://vstfdevdiv:8080/DevDiv2/DevDiv/_workitems/edit/530177")]
        [Fact, Trait(Traits.Feature, Traits.Features.CodeActionsGenerateVariable)]
        public async Task TestUnsafeFieldInUnsafeClass()
        {
            await TestInRegularAndScriptAsync(
@"unsafe class Class
{
    void Method()
    {
        [|int* a = goo|];
    }
}",
@"unsafe class Class
{
    private int* goo;

    void Method()
    {
        int* a = goo;
    }
}");
        }

        [WorkItem(530177, "http://vstfdevdiv:8080/DevDiv2/DevDiv/_workitems/edit/530177")]
        [Fact, Trait(Traits.Feature, Traits.Features.CodeActionsGenerateVariable)]
        public async Task TestUnsafeFieldInNestedClass()
        {
            await TestInRegularAndScriptAsync(
@"unsafe class Class
{
    class MyClass
    {
        void Method()
        {
            [|int* a = goo|];
        }
    }
}",
@"unsafe class Class
{
    class MyClass
    {
        private int* goo;

        void Method()
        {
            int* a = goo;
        }
    }
}");
        }

        [WorkItem(530177, "http://vstfdevdiv:8080/DevDiv2/DevDiv/_workitems/edit/530177")]
        [Fact, Trait(Traits.Feature, Traits.Features.CodeActionsGenerateVariable)]
        public async Task TestUnsafeFieldInNestedClass2()
        {
            await TestInRegularAndScriptAsync(
@"class Class
{
    unsafe class MyClass
    {
        void Method()
        {
            [|int* a = Class.goo|];
        }
    }
}",
@"class Class
{
    private static unsafe int* goo;

    unsafe class MyClass
    {
        void Method()
        {
            int* a = Class.goo;
        }
    }
}");
        }

        [WorkItem(530177, "http://vstfdevdiv:8080/DevDiv2/DevDiv/_workitems/edit/530177")]
        [Fact, Trait(Traits.Feature, Traits.Features.CodeActionsGenerateVariable)]
        public async Task TestUnsafeReadOnlyField()
        {
            await TestInRegularAndScriptAsync(
@"class Class
{
    void Method()
    {
        [|int* a = goo|];
    }
}",
@"class Class
{
    private readonly unsafe int* goo;

    void Method()
    {
        int* a = goo;
    }
}",
index: ReadonlyFieldIndex);
        }

        [WorkItem(530177, "http://vstfdevdiv:8080/DevDiv2/DevDiv/_workitems/edit/530177")]
        [Fact, Trait(Traits.Feature, Traits.Features.CodeActionsGenerateVariable)]
        public async Task TestUnsafeReadOnlyField2()
        {
            await TestInRegularAndScriptAsync(
@"class Class
{
    void Method()
    {
        [|int*[] a = goo|];
    }
}",
@"class Class
{
    private readonly unsafe int*[] goo;

    void Method()
    {
        int*[] a = goo;
    }
}",
index: ReadonlyFieldIndex);
        }

        [WorkItem(530177, "http://vstfdevdiv:8080/DevDiv2/DevDiv/_workitems/edit/530177")]
        [Fact, Trait(Traits.Feature, Traits.Features.CodeActionsGenerateVariable)]
        public async Task TestUnsafeReadOnlyFieldInUnsafeClass()
        {
            await TestInRegularAndScriptAsync(
@"unsafe class Class
{
    void Method()
    {
        [|int* a = goo|];
    }
}",
@"unsafe class Class
{
    private readonly int* goo;

    void Method()
    {
        int* a = goo;
    }
}",
index: ReadonlyFieldIndex);
        }

        [WorkItem(530177, "http://vstfdevdiv:8080/DevDiv2/DevDiv/_workitems/edit/530177")]
        [Fact, Trait(Traits.Feature, Traits.Features.CodeActionsGenerateVariable)]
        public async Task TestUnsafeReadOnlyFieldInNestedClass()
        {
            await TestInRegularAndScriptAsync(
@"unsafe class Class
{
    class MyClass
    {
        void Method()
        {
            [|int* a = goo|];
        }
    }
}",
@"unsafe class Class
{
    class MyClass
    {
        private readonly int* goo;

        void Method()
        {
            int* a = goo;
        }
    }
}",
index: ReadonlyFieldIndex);
        }

        [WorkItem(530177, "http://vstfdevdiv:8080/DevDiv2/DevDiv/_workitems/edit/530177")]
        [Fact, Trait(Traits.Feature, Traits.Features.CodeActionsGenerateVariable)]
        public async Task TestUnsafeReadOnlyFieldInNestedClass2()
        {
            await TestInRegularAndScriptAsync(
@"class Class
{
    unsafe class MyClass
    {
        void Method()
        {
            [|int* a = Class.goo|];
        }
    }
}",
@"class Class
{
    private static readonly unsafe int* goo;

    unsafe class MyClass
    {
        void Method()
        {
            int* a = Class.goo;
        }
    }
}",
index: ReadonlyFieldIndex);
        }

        [WorkItem(530177, "http://vstfdevdiv:8080/DevDiv2/DevDiv/_workitems/edit/530177")]
        [Fact, Trait(Traits.Feature, Traits.Features.CodeActionsGenerateVariable)]
        public async Task TestUnsafeProperty()
        {
            await TestInRegularAndScriptAsync(
@"class Class
{
    void Method()
    {
        [|int* a = goo|];
    }
}",
@"class Class
{
    public unsafe int* goo { get; private set; }

    void Method()
    {
        int* a = goo;
    }
}",
index: PropertyIndex);
        }

        [WorkItem(530177, "http://vstfdevdiv:8080/DevDiv2/DevDiv/_workitems/edit/530177")]
        [Fact, Trait(Traits.Feature, Traits.Features.CodeActionsGenerateVariable)]
        public async Task TestUnsafeProperty2()
        {
            await TestInRegularAndScriptAsync(
@"class Class
{
    void Method()
    {
        [|int*[] a = goo|];
    }
}",
@"class Class
{
    public unsafe int*[] goo { get; private set; }

    void Method()
    {
        int*[] a = goo;
    }
}",
index: PropertyIndex);
        }

        [WorkItem(530177, "http://vstfdevdiv:8080/DevDiv2/DevDiv/_workitems/edit/530177")]
        [Fact, Trait(Traits.Feature, Traits.Features.CodeActionsGenerateVariable)]
        public async Task TestUnsafePropertyInUnsafeClass()
        {
            await TestInRegularAndScriptAsync(
@"unsafe class Class
{
    void Method()
    {
        [|int* a = goo|];
    }
}",
@"unsafe class Class
{
    public int* goo { get; private set; }

    void Method()
    {
        int* a = goo;
    }
}",
index: PropertyIndex);
        }

        [WorkItem(530177, "http://vstfdevdiv:8080/DevDiv2/DevDiv/_workitems/edit/530177")]
        [Fact, Trait(Traits.Feature, Traits.Features.CodeActionsGenerateVariable)]
        public async Task TestUnsafePropertyInNestedClass()
        {
            await TestInRegularAndScriptAsync(
@"unsafe class Class
{
    class MyClass
    {
        void Method()
        {
            [|int* a = goo|];
        }
    }
}",
@"unsafe class Class
{
    class MyClass
    {
        public int* goo { get; private set; }

        void Method()
        {
            int* a = goo;
        }
    }
}",
index: PropertyIndex);
        }

        [WorkItem(530177, "http://vstfdevdiv:8080/DevDiv2/DevDiv/_workitems/edit/530177")]
        [Fact, Trait(Traits.Feature, Traits.Features.CodeActionsGenerateVariable)]
        public async Task TestUnsafePropertyInNestedClass2()
        {
            await TestInRegularAndScriptAsync(
@"class Class
{
    unsafe class MyClass
    {
        void Method()
        {
            [|int* a = Class.goo|];
        }
    }
}",
@"class Class
{
    public static unsafe int* goo { get; private set; }

    unsafe class MyClass
    {
        void Method()
        {
            int* a = Class.goo;
        }
    }
}",
index: PropertyIndex);
        }

        [WorkItem(1032176, "http://vstfdevdiv:8080/DevDiv2/DevDiv/_workitems/edit/1032176")]
        [Fact, Trait(Traits.Feature, Traits.Features.CodeActionsGenerateVariable)]
        public async Task TestInsideNameOfProperty()
        {
            await TestInRegularAndScriptAsync(
@"class C
{
    void M()
    {
        var x = nameof([|Z|]);
    }
}",
@"class C
{
    public object Z { get; private set; }

    void M()
    {
        var x = nameof(Z);
    }
}");
        }

        [WorkItem(1032176, "http://vstfdevdiv:8080/DevDiv2/DevDiv/_workitems/edit/1032176")]
        [Fact, Trait(Traits.Feature, Traits.Features.CodeActionsGenerateVariable)]
        public async Task TestInsideNameOfField()
        {
            await TestInRegularAndScriptAsync(
@"class C
{
    void M()
    {
        var x = nameof([|Z|]);
    }
}",
@"class C
{
    private object Z;

    void M()
    {
        var x = nameof(Z);
    }
}",
index: ReadonlyFieldIndex);
        }

        [WorkItem(1032176, "http://vstfdevdiv:8080/DevDiv2/DevDiv/_workitems/edit/1032176")]
        [Fact, Trait(Traits.Feature, Traits.Features.CodeActionsGenerateVariable)]
        public async Task TestInsideNameOfReadonlyField()
        {
            await TestInRegularAndScriptAsync(
@"class C
{
    void M()
    {
        var x = nameof([|Z|]);
    }
}",
@"class C
{
    private readonly object Z;

    void M()
    {
        var x = nameof(Z);
    }
}",
index: PropertyIndex);
        }

        [WorkItem(1032176, "http://vstfdevdiv:8080/DevDiv2/DevDiv/_workitems/edit/1032176")]
        [Fact, Trait(Traits.Feature, Traits.Features.CodeActionsGenerateVariable)]
        public async Task TestInsideNameOfLocal()
        {
            await TestInRegularAndScriptAsync(
@"class C
{
    void M()
    {
        var x = nameof([|Z|]);
    }
}",
@"class C
{
    void M()
    {
        object Z = null;
        var x = nameof(Z);
    }
}",
index: LocalIndex);
        }

        [WorkItem(1032176, "http://vstfdevdiv:8080/DevDiv2/DevDiv/_workitems/edit/1032176")]
        [Fact, Trait(Traits.Feature, Traits.Features.CodeActionsGenerateVariable)]
        public async Task TestInsideNameOfProperty2()
        {
            await TestInRegularAndScriptAsync(
@"class C
{
    void M()
    {
        var x = nameof([|Z.X|]);
    }
}",
@"class C
{
    public object Z { get; private set; }

    void M()
    {
        var x = nameof(Z.X);
    }
}");
        }

        [WorkItem(1032176, "http://vstfdevdiv:8080/DevDiv2/DevDiv/_workitems/edit/1032176")]
        [Fact, Trait(Traits.Feature, Traits.Features.CodeActionsGenerateVariable)]
        public async Task TestInsideNameOfField2()
        {
            await TestInRegularAndScriptAsync(
@"class C
{
    void M()
    {
        var x = nameof([|Z.X|]);
    }
}",
@"class C
{
    private object Z;

    void M()
    {
        var x = nameof(Z.X);
    }
}",
index: ReadonlyFieldIndex);
        }

        [WorkItem(1032176, "http://vstfdevdiv:8080/DevDiv2/DevDiv/_workitems/edit/1032176")]
        [Fact, Trait(Traits.Feature, Traits.Features.CodeActionsGenerateVariable)]
        public async Task TestInsideNameOfReadonlyField2()
        {
            await TestInRegularAndScriptAsync(
@"class C
{
    void M()
    {
        var x = nameof([|Z.X|]);
    }
}",
@"class C
{
    private readonly object Z;

    void M()
    {
        var x = nameof(Z.X);
    }
}",
index: PropertyIndex);
        }

        [WorkItem(1032176, "http://vstfdevdiv:8080/DevDiv2/DevDiv/_workitems/edit/1032176")]
        [Fact, Trait(Traits.Feature, Traits.Features.CodeActionsGenerateVariable)]
        public async Task TestInsideNameOfLocal2()
        {
            await TestInRegularAndScriptAsync(
@"class C
{
    void M()
    {
        var x = nameof([|Z.X|]);
    }
}",
@"class C
{
    void M()
    {
        object Z = null;
        var x = nameof(Z.X);
    }
}",
index: LocalIndex);
        }

        [WorkItem(1032176, "http://vstfdevdiv:8080/DevDiv2/DevDiv/_workitems/edit/1032176")]
        [Fact, Trait(Traits.Feature, Traits.Features.CodeActionsGenerateVariable)]
        public async Task TestInsideNameOfProperty3()
        {
            await TestInRegularAndScriptAsync(
@"class C
{
    void M()
    {
        var x = nameof([|Z.X.Y|]);
    }
}",
@"class C
{
    public object Z { get; private set; }

    void M()
    {
        var x = nameof(Z.X.Y);
    }
}");
        }

        [WorkItem(1032176, "http://vstfdevdiv:8080/DevDiv2/DevDiv/_workitems/edit/1032176")]
        [Fact, Trait(Traits.Feature, Traits.Features.CodeActionsGenerateVariable)]
        public async Task TestInsideNameOfField3()
        {
            await TestInRegularAndScriptAsync(
@"class C
{
    void M()
    {
        var x = nameof([|Z.X.Y|]);
    }
}",
@"class C
{
    private object Z;

    void M()
    {
        var x = nameof(Z.X.Y);
    }
}",
index: ReadonlyFieldIndex);
        }

        [WorkItem(1032176, "http://vstfdevdiv:8080/DevDiv2/DevDiv/_workitems/edit/1032176")]
        [Fact, Trait(Traits.Feature, Traits.Features.CodeActionsGenerateVariable)]
        public async Task TestInsideNameOfReadonlyField3()
        {
            await TestInRegularAndScriptAsync(
@"class C
{
    void M()
    {
        var x = nameof([|Z.X.Y|]);
    }
}",
@"class C
{
    private readonly object Z;

    void M()
    {
        var x = nameof(Z.X.Y);
    }
}",
index: PropertyIndex);
        }

        [WorkItem(1032176, "http://vstfdevdiv:8080/DevDiv2/DevDiv/_workitems/edit/1032176")]
        [Fact, Trait(Traits.Feature, Traits.Features.CodeActionsGenerateVariable)]
        public async Task TestInsideNameOfLocal3()
        {
            await TestInRegularAndScriptAsync(
@"class C
{
    void M()
    {
        var x = nameof([|Z.X.Y|]);
    }
}",
@"class C
{
    void M()
    {
        object Z = null;
        var x = nameof(Z.X.Y);
    }
}",
index: LocalIndex);
        }

        [WorkItem(1032176, "http://vstfdevdiv:8080/DevDiv2/DevDiv/_workitems/edit/1032176")]
        [Fact, Trait(Traits.Feature, Traits.Features.CodeActionsGenerateVariable)]
        public async Task TestInsideNameOfMissing()
        {
            await TestMissingInRegularAndScriptAsync(
@"class C
{
    void M()
    {
        var x = [|nameof(1 + 2)|];
    }
}");
        }

        [WorkItem(1032176, "http://vstfdevdiv:8080/DevDiv2/DevDiv/_workitems/edit/1032176")]
        [Fact, Trait(Traits.Feature, Traits.Features.CodeActionsGenerateVariable)]
        public async Task TestInsideNameOfMissing2()
        {
            await TestMissingInRegularAndScriptAsync(
@"class C
{
    void M()
    {
        var y = 1 + 2;
        var x = [|nameof(y)|];
    }
}");
        }

        [WorkItem(1032176, "http://vstfdevdiv:8080/DevDiv2/DevDiv/_workitems/edit/1032176")]
        [Fact, Trait(Traits.Feature, Traits.Features.CodeActionsGenerateVariable)]
        public async Task TestInsideNameOfMissing3()
        {
            await TestMissingInRegularAndScriptAsync(
@"class C
{
    void M()
    {
        var y = 1 + 2;
        var z = """";
        var x = [|nameof(y, z)|];
    }
}");
        }

        [WorkItem(1032176, "http://vstfdevdiv:8080/DevDiv2/DevDiv/_workitems/edit/1032176")]
        [Fact, Trait(Traits.Feature, Traits.Features.CodeActionsGenerateVariable)]
        public async Task TestInsideNameOfProperty4()
        {
            await TestInRegularAndScriptAsync(
@"class C
{
    void M()
    {
        var x = nameof([|y|], z);
    }
}",
@"class C
{
    public object y { get; private set; }

    void M()
    {
        var x = nameof(y, z);
    }
}",
index: PropertyIndex);
        }

        [WorkItem(1032176, "http://vstfdevdiv:8080/DevDiv2/DevDiv/_workitems/edit/1032176")]
        [Fact, Trait(Traits.Feature, Traits.Features.CodeActionsGenerateVariable)]
        public async Task TestInsideNameOfField4()
        {
            await TestInRegularAndScriptAsync(
@"class C
{
    void M()
    {
        var x = nameof([|y|], z);
    }
}",
@"class C
{
    private object y;

    void M()
    {
        var x = nameof(y, z);
    }
}");
        }

        [WorkItem(1032176, "http://vstfdevdiv:8080/DevDiv2/DevDiv/_workitems/edit/1032176")]
        [Fact, Trait(Traits.Feature, Traits.Features.CodeActionsGenerateVariable)]
        public async Task TestInsideNameOfReadonlyField4()
        {
            await TestInRegularAndScriptAsync(
@"class C
{
    void M()
    {
        var x = nameof([|y|], z);
    }
}",
@"class C
{
    private readonly object y;

    void M()
    {
        var x = nameof(y, z);
    }
}",
index: ReadonlyFieldIndex);
        }

        [WorkItem(1032176, "http://vstfdevdiv:8080/DevDiv2/DevDiv/_workitems/edit/1032176")]
        [Fact, Trait(Traits.Feature, Traits.Features.CodeActionsGenerateVariable)]
        public async Task TestInsideNameOfLocal4()
        {
            await TestInRegularAndScriptAsync(
@"class C
{
    void M()
    {
        var x = nameof([|y|], z);
    }
}",
@"class C
{
    void M()
    {
        object y = null;
        var x = nameof(y, z);
    }
}",
index: LocalIndex);
        }

        [WorkItem(1032176, "http://vstfdevdiv:8080/DevDiv2/DevDiv/_workitems/edit/1032176")]
        [Fact, Trait(Traits.Feature, Traits.Features.CodeActionsGenerateVariable)]
        public async Task TestInsideNameOfProperty5()
        {
            await TestInRegularAndScriptAsync(
@"class C
{
    void M()
    {
        var x = nameof([|y|]);
    }

    private object nameof(object y)
    {
        return null;
    }
}",
@"class C
{
    public object y { get; private set; }

    void M()
    {
        var x = nameof(y);
    }

    private object nameof(object y)
    {
        return null;
    }
}",
index: PropertyIndex);
        }

        [WorkItem(1032176, "http://vstfdevdiv:8080/DevDiv2/DevDiv/_workitems/edit/1032176")]
        [Fact, Trait(Traits.Feature, Traits.Features.CodeActionsGenerateVariable)]
        public async Task TestInsideNameOfField5()
        {
            await TestInRegularAndScriptAsync(
@"class C
{
    void M()
    {
        var x = nameof([|y|]);
    }

    private object nameof(object y)
    {
        return null;
    }
}",
@"class C
{
    private object y;

    void M()
    {
        var x = nameof(y);
    }

    private object nameof(object y)
    {
        return null;
    }
}");
        }

        [WorkItem(1032176, "http://vstfdevdiv:8080/DevDiv2/DevDiv/_workitems/edit/1032176")]
        [Fact, Trait(Traits.Feature, Traits.Features.CodeActionsGenerateVariable)]
        public async Task TestInsideNameOfReadonlyField5()
        {
            await TestInRegularAndScriptAsync(
@"class C
{
    void M()
    {
        var x = nameof([|y|]);
    }

    private object nameof(object y)
    {
        return null;
    }
}",
@"class C
{
    private readonly object y;

    void M()
    {
        var x = nameof(y);
    }

    private object nameof(object y)
    {
        return null;
    }
}",
index: ReadonlyFieldIndex);
        }

        [WorkItem(1032176, "http://vstfdevdiv:8080/DevDiv2/DevDiv/_workitems/edit/1032176")]
        [Fact, Trait(Traits.Feature, Traits.Features.CodeActionsGenerateVariable)]
        public async Task TestInsideNameOfLocal5()
        {
            await TestInRegularAndScriptAsync(
@"class C
{
    void M()
    {
        var x = nameof([|y|]);
    }

    private object nameof(object y)
    {
        return null;
    }
}",
@"class C
{
    void M()
    {
        object y = null;
        var x = nameof(y);
    }

    private object nameof(object y)
    {
        return null;
    }
}",
index: LocalIndex);
        }

        [WorkItem(1064748, "http://vstfdevdiv:8080/DevDiv2/DevDiv/_workitems/edit/1064748")]
        [Fact, Trait(Traits.Feature, Traits.Features.CodeActionsGenerateVariable)]
        public async Task TestConditionalAccessProperty()
        {
            await TestInRegularAndScriptAsync(
@"class C
{
    void Main(C a)
    {
        C x = a?[|.Instance|];
    }
}",
@"class C
{
    public C Instance { get; private set; }

    void Main(C a)
    {
        C x = a?.Instance;
    }
}");
        }

        [WorkItem(1064748, "http://vstfdevdiv:8080/DevDiv2/DevDiv/_workitems/edit/1064748")]
        [Fact, Trait(Traits.Feature, Traits.Features.CodeActionsGenerateVariable)]
        public async Task TestConditionalAccessField()
        {
            await TestInRegularAndScriptAsync(
@"class C
{
    void Main(C a)
    {
        C x = a?[|.Instance|];
    }
}",
@"class C
{
    private C Instance;

    void Main(C a)
    {
        C x = a?.Instance;
    }
}",
index: ReadonlyFieldIndex);
        }

        [WorkItem(1064748, "http://vstfdevdiv:8080/DevDiv2/DevDiv/_workitems/edit/1064748")]
        [Fact, Trait(Traits.Feature, Traits.Features.CodeActionsGenerateVariable)]
        public async Task TestConditionalAccessReadonlyField()
        {
            await TestInRegularAndScriptAsync(
@"class C
{
    void Main(C a)
    {
        C x = a?[|.Instance|];
    }
}",
@"class C
{
    private readonly C Instance;

    void Main(C a)
    {
        C x = a?.Instance;
    }
}",
index: PropertyIndex);
        }

        [WorkItem(1064748, "http://vstfdevdiv:8080/DevDiv2/DevDiv/_workitems/edit/1064748")]
        [Fact, Trait(Traits.Feature, Traits.Features.CodeActionsGenerateVariable)]
        public async Task TestConditionalAccessVarProperty()
        {
            await TestInRegularAndScriptAsync(
@"class C
{
    void Main(C a)
    {
        var x = a?[|.Instance|];
    }
}",
@"class C
{
    public object Instance { get; private set; }

    void Main(C a)
    {
        var x = a?.Instance;
    }
}");
        }

        [WorkItem(1064748, "http://vstfdevdiv:8080/DevDiv2/DevDiv/_workitems/edit/1064748")]
        [Fact, Trait(Traits.Feature, Traits.Features.CodeActionsGenerateVariable)]
        public async Task TestConditionalAccessVarField()
        {
            await TestInRegularAndScriptAsync(
@"class C
{
    void Main(C a)
    {
        var x = a?[|.Instance|];
    }
}",
@"class C
{
    private object Instance;

    void Main(C a)
    {
        var x = a?.Instance;
    }
}",
index: ReadonlyFieldIndex);
        }

        [WorkItem(1064748, "http://vstfdevdiv:8080/DevDiv2/DevDiv/_workitems/edit/1064748")]
        [Fact, Trait(Traits.Feature, Traits.Features.CodeActionsGenerateVariable)]
        public async Task TestConditionalAccessVarReadOnlyField()
        {
            await TestInRegularAndScriptAsync(
@"class C
{
    void Main(C a)
    {
        var x = a?[|.Instance|];
    }
}",
@"class C
{
    private readonly object Instance;

    void Main(C a)
    {
        var x = a?.Instance;
    }
}",
index: PropertyIndex);
        }

        [WorkItem(1064748, "http://vstfdevdiv:8080/DevDiv2/DevDiv/_workitems/edit/1064748")]
        [Fact, Trait(Traits.Feature, Traits.Features.CodeActionsGenerateVariable)]
        public async Task TestConditionalAccessNullableProperty()
        {
            await TestInRegularAndScriptAsync(
@"class C
{
    void Main(C a)
    {
        int? x = a?[|.B|];
    }
}",
@"class C
{
    public int B { get; private set; }

    void Main(C a)
    {
        int? x = a?.B;
    }
}");
        }

        [WorkItem(1064748, "http://vstfdevdiv:8080/DevDiv2/DevDiv/_workitems/edit/1064748")]
        [Fact, Trait(Traits.Feature, Traits.Features.CodeActionsGenerateVariable)]
        public async Task TestConditionalAccessNullableField()
        {
            await TestInRegularAndScriptAsync(
@"class C
{
    void Main(C a)
    {
        int? x = a?[|.B|];
    }
}",
@"class C
{
    private int B;

    void Main(C a)
    {
        int? x = a?.B;
    }
}",
index: ReadonlyFieldIndex);
        }

        [WorkItem(1064748, "http://vstfdevdiv:8080/DevDiv2/DevDiv/_workitems/edit/1064748")]
        [Fact, Trait(Traits.Feature, Traits.Features.CodeActionsGenerateVariable)]
        public async Task TestConditionalAccessNullableReadonlyField()
        {
            await TestInRegularAndScriptAsync(
@"class C
{
    void Main(C a)
    {
        int? x = a?[|.B|];
    }
}",
@"class C
{
    private readonly int B;

    void Main(C a)
    {
        int? x = a?.B;
    }
}",
index: PropertyIndex);
        }

        [WorkItem(1064748, "http://vstfdevdiv:8080/DevDiv2/DevDiv/_workitems/edit/1064748")]
        [Fact, Trait(Traits.Feature, Traits.Features.CodeActionsGenerateVariable)]
        public async Task TestGeneratePropertyInConditionalAccessExpression()
        {
            await TestInRegularAndScriptAsync(
@"class C
{
    public E B { get; private set; }

    void Main(C a)
    {
        C x = a?.B.[|C|];
    }

    public class E
    {
    }
}",
@"class C
{
    public E B { get; private set; }

    void Main(C a)
    {
        C x = a?.B.C;
    }

    public class E
    {
        public C C { get; internal set; }
    }
}");
        }

        [WorkItem(1064748, "http://vstfdevdiv:8080/DevDiv2/DevDiv/_workitems/edit/1064748")]
        [Fact, Trait(Traits.Feature, Traits.Features.CodeActionsGenerateVariable)]
        public async Task TestGeneratePropertyInConditionalAccessExpression2()
        {
            await TestInRegularAndScriptAsync(
@"class C
{
    public E B { get; private set; }

    void Main(C a)
    {
        int x = a?.B.[|C|];
    }

    public class E
    {
    }
}",
@"class C
{
    public E B { get; private set; }

    void Main(C a)
    {
        int x = a?.B.C;
    }

    public class E
    {
        public int C { get; internal set; }
    }
}");
        }

        [WorkItem(1064748, "http://vstfdevdiv:8080/DevDiv2/DevDiv/_workitems/edit/1064748")]
        [Fact, Trait(Traits.Feature, Traits.Features.CodeActionsGenerateVariable)]
        public async Task TestGeneratePropertyInConditionalAccessExpression3()
        {
            await TestInRegularAndScriptAsync(
@"class C
{
    public E B { get; private set; }

    void Main(C a)
    {
        int? x = a?.B.[|C|];
    }

    public class E
    {
    }
}",
@"class C
{
    public E B { get; private set; }

    void Main(C a)
    {
        int? x = a?.B.C;
    }

    public class E
    {
        public int C { get; internal set; }
    }
}");
        }

        [WorkItem(1064748, "http://vstfdevdiv:8080/DevDiv2/DevDiv/_workitems/edit/1064748")]
        [Fact, Trait(Traits.Feature, Traits.Features.CodeActionsGenerateVariable)]
        public async Task TestGeneratePropertyInConditionalAccessExpression4()
        {
            await TestInRegularAndScriptAsync(
@"class C
{
    public E B { get; private set; }

    void Main(C a)
    {
        var x = a?.B.[|C|];
    }

    public class E
    {
    }
}",
@"class C
{
    public E B { get; private set; }

    void Main(C a)
    {
        var x = a?.B.C;
    }

    public class E
    {
        public object C { get; internal set; }
    }
}");
        }

        [WorkItem(1064748, "http://vstfdevdiv:8080/DevDiv2/DevDiv/_workitems/edit/1064748")]
        [Fact, Trait(Traits.Feature, Traits.Features.CodeActionsGenerateVariable)]
        public async Task TestGenerateFieldInConditionalAccessExpression()
        {
            await TestInRegularAndScriptAsync(
@"class C
{
    public E B { get; private set; }

    void Main(C a)
    {
        C x = a?.B.[|C|];
    }

    public class E
    {
    }
}",
@"class C
{
    public E B { get; private set; }

    void Main(C a)
    {
        C x = a?.B.C;
    }

    public class E
    {
        internal C C;
    }
}",
index: ReadonlyFieldIndex);
        }

        [WorkItem(1064748, "http://vstfdevdiv:8080/DevDiv2/DevDiv/_workitems/edit/1064748")]
        [Fact, Trait(Traits.Feature, Traits.Features.CodeActionsGenerateVariable)]
        public async Task TestGenerateFieldInConditionalAccessExpression2()
        {
            await TestInRegularAndScriptAsync(
@"class C
{
    public E B { get; private set; }

    void Main(C a)
    {
        int x = a?.B.[|C|];
    }

    public class E
    {
    }
}",
@"class C
{
    public E B { get; private set; }

    void Main(C a)
    {
        int x = a?.B.C;
    }

    public class E
    {
        internal int C;
    }
}",
index: ReadonlyFieldIndex);
        }

        [WorkItem(1064748, "http://vstfdevdiv:8080/DevDiv2/DevDiv/_workitems/edit/1064748")]
        [Fact, Trait(Traits.Feature, Traits.Features.CodeActionsGenerateVariable)]
        public async Task TestGenerateFieldInConditionalAccessExpression3()
        {
            await TestInRegularAndScriptAsync(
@"class C
{
    public E B { get; private set; }

    void Main(C a)
    {
        int? x = a?.B.[|C|];
    }

    public class E
    {
    }
}",
@"class C
{
    public E B { get; private set; }

    void Main(C a)
    {
        int? x = a?.B.C;
    }

    public class E
    {
        internal int C;
    }
}",
index: ReadonlyFieldIndex);
        }

        [WorkItem(1064748, "http://vstfdevdiv:8080/DevDiv2/DevDiv/_workitems/edit/1064748")]
        [Fact, Trait(Traits.Feature, Traits.Features.CodeActionsGenerateVariable)]
        public async Task TestGenerateFieldInConditionalAccessExpression4()
        {
            await TestInRegularAndScriptAsync(
@"class C
{
    public E B { get; private set; }

    void Main(C a)
    {
        var x = a?.B.[|C|];
    }

    public class E
    {
    }
}",
@"class C
{
    public E B { get; private set; }

    void Main(C a)
    {
        var x = a?.B.C;
    }

    public class E
    {
        internal object C;
    }
}",
index: ReadonlyFieldIndex);
        }

        [WorkItem(1064748, "http://vstfdevdiv:8080/DevDiv2/DevDiv/_workitems/edit/1064748")]
        [Fact, Trait(Traits.Feature, Traits.Features.CodeActionsGenerateVariable)]
        public async Task TestGenerateReadonlyFieldInConditionalAccessExpression()
        {
            await TestInRegularAndScriptAsync(
@"class C
{
    public E B { get; private set; }

    void Main(C a)
    {
        C x = a?.B.[|C|];
    }

    public class E
    {
    }
}",
@"class C
{
    public E B { get; private set; }

    void Main(C a)
    {
        C x = a?.B.C;
    }

    public class E
    {
        internal readonly C C;
    }
}",
index: PropertyIndex);
        }

        [WorkItem(1064748, "http://vstfdevdiv:8080/DevDiv2/DevDiv/_workitems/edit/1064748")]
        [Fact, Trait(Traits.Feature, Traits.Features.CodeActionsGenerateVariable)]
        public async Task TestGenerateReadonlyFieldInConditionalAccessExpression2()
        {
            await TestInRegularAndScriptAsync(
@"class C
{
    public E B { get; private set; }

    void Main(C a)
    {
        int x = a?.B.[|C|];
    }

    public class E
    {
    }
}",
@"class C
{
    public E B { get; private set; }

    void Main(C a)
    {
        int x = a?.B.C;
    }

    public class E
    {
        internal readonly int C;
    }
}",
index: PropertyIndex);
        }

        [WorkItem(1064748, "http://vstfdevdiv:8080/DevDiv2/DevDiv/_workitems/edit/1064748")]
        [Fact, Trait(Traits.Feature, Traits.Features.CodeActionsGenerateVariable)]
        public async Task TestGenerateReadonlyFieldInConditionalAccessExpression3()
        {
            await TestInRegularAndScriptAsync(
@"class C
{
    public E B { get; private set; }

    void Main(C a)
    {
        int? x = a?.B.[|C|];
    }

    public class E
    {
    }
}",
@"class C
{
    public E B { get; private set; }

    void Main(C a)
    {
        int? x = a?.B.C;
    }

    public class E
    {
        internal readonly int C;
    }
}",
index: PropertyIndex);
        }

        [WorkItem(1064748, "http://vstfdevdiv:8080/DevDiv2/DevDiv/_workitems/edit/1064748")]
        [Fact, Trait(Traits.Feature, Traits.Features.CodeActionsGenerateVariable)]
        public async Task TestGenerateReadonlyFieldInConditionalAccessExpression4()
        {
            await TestInRegularAndScriptAsync(
@"class C
{
    public E B { get; private set; }

    void Main(C a)
    {
        var x = a?.B.[|C|];
    }

    public class E
    {
    }
}",
@"class C
{
    public E B { get; private set; }

    void Main(C a)
    {
        var x = a?.B.C;
    }

    public class E
    {
        internal readonly object C;
    }
}",
index: PropertyIndex);
        }

        [Fact, Trait(Traits.Feature, Traits.Features.CodeActionsGenerateVariable)]
        public async Task TestGenerateFieldInPropertyInitializers()
        {
            await TestInRegularAndScriptAsync(
@"using System;
using System.Collections.Generic;
using System.Linq;
using System.Threading.Tasks;

class Program
{
    public int MyProperty { get; } = [|y|];
}",
@"using System;
using System.Collections.Generic;
using System.Linq;
using System.Threading.Tasks;

class Program
{
    private static int y;

    public int MyProperty { get; } = y;
}");
        }

        [Fact, Trait(Traits.Feature, Traits.Features.CodeActionsGenerateVariable)]
        public async Task TestGenerateReadonlyFieldInPropertyInitializers()
        {
            await TestInRegularAndScriptAsync(
@"using System;
using System.Collections.Generic;
using System.Linq;
using System.Threading.Tasks;

class Program
{
    public int MyProperty { get; } = [|y|];
}",
@"using System;
using System.Collections.Generic;
using System.Linq;
using System.Threading.Tasks;

class Program
{
    private static readonly int y;

    public int MyProperty { get; } = y;
}",
index: ReadonlyFieldIndex);
        }

        [Fact, Trait(Traits.Feature, Traits.Features.CodeActionsGenerateVariable)]
        public async Task TestGeneratePropertyInPropertyInitializers()
        {
            await TestInRegularAndScriptAsync(
@"using System;
using System.Collections.Generic;
using System.Linq;
using System.Threading.Tasks;

class Program
{
    public int MyProperty { get; } = [|y|];
}",
@"using System;
using System.Collections.Generic;
using System.Linq;
using System.Threading.Tasks;

class Program
{
    public static int y { get; private set; }
    public int MyProperty { get; } = y;
}",
index: PropertyIndex);
        }

        [Fact, Trait(Traits.Feature, Traits.Features.CodeActionsGenerateVariable)]
        public async Task TestGenerateFieldInExpressionBodyMember()
        {
            await TestInRegularAndScriptAsync(
@"class Program
{
    public int Y => [|y|];
}",
@"class Program
{
    private int y;

    public int Y => y;
}");
        }

        [Fact, Trait(Traits.Feature, Traits.Features.CodeActionsGenerateVariable)]
        public async Task TestGenerateReadonlyFieldInExpressionBodyMember()
        {
            await TestInRegularAndScriptAsync(
@"class Program
{
    public int Y => [|y|];
}",
@"class Program
{
    private readonly int y;

    public int Y => y;
}",
index: ReadonlyFieldIndex);
        }

        [Fact, Trait(Traits.Feature, Traits.Features.CodeActionsGenerateVariable)]
        public async Task TestGeneratePropertyInExpressionBodyMember()
        {
            await TestInRegularAndScriptAsync(
@"class Program
{
    public int Y => [|y|];
}",
@"class Program
{
    public int Y => y;

    public int y { get; private set; }
}",
index: PropertyIndex);
        }

        [Fact, Trait(Traits.Feature, Traits.Features.CodeActionsGenerateVariable)]
        public async Task TestGenerateFieldInExpressionBodyMember2()
        {
            await TestInRegularAndScriptAsync(
@"class C
{
    public static C operator --(C p) => [|x|];
}",
@"class C
{
    private static C x;

    public static C operator --(C p) => x;
}");
        }

        [Fact, Trait(Traits.Feature, Traits.Features.CodeActionsGenerateVariable)]
        public async Task TestGenerateReadOnlyFieldInExpressionBodyMember2()
        {
            await TestInRegularAndScriptAsync(
@"class C
{
    public static C operator --(C p) => [|x|];
}",
@"class C
{
    private static readonly C x;

    public static C operator --(C p) => x;
}",
index: ReadonlyFieldIndex);
        }

        [Fact, Trait(Traits.Feature, Traits.Features.CodeActionsGenerateVariable)]
        public async Task TestGeneratePropertyInExpressionBodyMember2()
        {
            await TestInRegularAndScriptAsync(
@"class C
{
    public static C operator --(C p) => [|x|];
}",
@"class C
{
    public static C x { get; private set; }

    public static C operator --(C p) => x;
}",
index: PropertyIndex);
        }

        [Fact, Trait(Traits.Feature, Traits.Features.CodeActionsGenerateVariable)]
        public async Task TestGenerateFieldInExpressionBodyMember3()
        {
            await TestInRegularAndScriptAsync(
@"class C
{
    public static C GetValue(C p) => [|x|];
}",
@"class C
{
    private static C x;

    public static C GetValue(C p) => x;
}");
        }

        [Fact, Trait(Traits.Feature, Traits.Features.CodeActionsGenerateVariable)]
        public async Task TestGenerateReadOnlyFieldInExpressionBodyMember3()
        {
            await TestInRegularAndScriptAsync(
@"class C
{
    public static C GetValue(C p) => [|x|];
}",
@"class C
{
    private static readonly C x;

    public static C GetValue(C p) => x;
}",
index: ReadonlyFieldIndex);
        }

        [Fact, Trait(Traits.Feature, Traits.Features.CodeActionsGenerateVariable)]
        public async Task TestGeneratePropertyInExpressionBodyMember3()
        {
            await TestInRegularAndScriptAsync(
@"class C
{
    public static C GetValue(C p) => [|x|];
}",
@"class C
{
    public static C x { get; private set; }

    public static C GetValue(C p) => x;
}",
index: PropertyIndex);
        }

        [Fact, Trait(Traits.Feature, Traits.Features.CodeActionsGenerateVariable)]
        public async Task TestGenerateFieldInDictionaryInitializer()
        {
            await TestInRegularAndScriptAsync(
@"using System.Collections.Generic;

class Program
{
    static void Main(string[] args)
    {
        var x = new Dictionary<string, int> { [[|key|]] = 0 };
    }
}",
@"using System.Collections.Generic;

class Program
{
    private static string key;

    static void Main(string[] args)
    {
        var x = new Dictionary<string, int> { [key] = 0 };
    }
}");
        }

        [Fact, Trait(Traits.Feature, Traits.Features.CodeActionsGenerateVariable)]
        public async Task TestGeneratePropertyInDictionaryInitializer()
        {
            await TestInRegularAndScriptAsync(
@"using System.Collections.Generic;

class Program
{
    static void Main(string[] args)
    {
        var x = new Dictionary<string, int> { [""Zero""] = 0, [[|One|]] = 1, [""Two""] = 2 };
    }
}",
@"using System.Collections.Generic;

class Program
{
    public static string One { get; private set; }

    static void Main(string[] args)
    {
        var x = new Dictionary<string, int> { [""Zero""] = 0, [One] = 1, [""Two""] = 2 };
    }
}");
        }

        [Fact, Trait(Traits.Feature, Traits.Features.CodeActionsGenerateVariable)]
        public async Task TestGenerateFieldInDictionaryInitializer2()
        {
            await TestInRegularAndScriptAsync(
@"using System.Collections.Generic;

class Program
{
    static void Main(string[] args)
    {
        var x = new Dictionary<string, int> { [""Zero""] = [|i|] };
    }
}",
@"using System.Collections.Generic;

class Program
{
    private static int i;

    static void Main(string[] args)
    {
        var x = new Dictionary<string, int> { [""Zero""] = i };
    }
}");
        }

        [Fact, Trait(Traits.Feature, Traits.Features.CodeActionsGenerateVariable)]
        public async Task TestGenerateReadOnlyFieldInDictionaryInitializer()
        {
            await TestInRegularAndScriptAsync(
@"using System.Collections.Generic;

class Program
{
    static void Main(string[] args)
    {
        var x = new Dictionary<string, int> { [[|key|]] = 0 };
    }
}",
@"using System.Collections.Generic;

class Program
{
    private static readonly string key;

    static void Main(string[] args)
    {
        var x = new Dictionary<string, int> { [key] = 0 };
    }
}",
index: ReadonlyFieldIndex);
        }

        [Fact, Trait(Traits.Feature, Traits.Features.CodeActionsGenerateVariable)]
        public async Task TestGenerateFieldInDictionaryInitializer3()
        {
            await TestInRegularAndScriptAsync(
@"using System.Collections.Generic;

class Program
{
    static void Main(string[] args)
    {
        var x = new Dictionary<string, int> { [""Zero""] = 0, [[|One|]] = 1, [""Two""] = 2 };
    }
}",
@"using System.Collections.Generic;

class Program
{
    private static string One;

    static void Main(string[] args)
    {
        var x = new Dictionary<string, int> { [""Zero""] = 0, [One] = 1, [""Two""] = 2 };
    }
}",
index: ReadonlyFieldIndex);
        }

        [Fact, Trait(Traits.Feature, Traits.Features.CodeActionsGenerateVariable)]
        public async Task TestGenerateReadOnlyFieldInDictionaryInitializer2()
        {
            await TestInRegularAndScriptAsync(
@"using System.Collections.Generic;

class Program
{
    static void Main(string[] args)
    {
        var x = new Dictionary<string, int> { [""Zero""] = [|i|] };
    }
}",
@"using System.Collections.Generic;

class Program
{
    private static readonly int i;

    static void Main(string[] args)
    {
        var x = new Dictionary<string, int> { [""Zero""] = i };
    }
}",
index: ReadonlyFieldIndex);
        }

        [Fact, Trait(Traits.Feature, Traits.Features.CodeActionsGenerateVariable)]
        public async Task TestGeneratePropertyInDictionaryInitializer2()
        {
            await TestInRegularAndScriptAsync(
@"using System.Collections.Generic;

class Program
{
    static void Main(string[] args)
    {
        var x = new Dictionary<string, int> { [[|key|]] = 0 };
    }
}",
@"using System.Collections.Generic;

class Program
{
    public static string key { get; private set; }

    static void Main(string[] args)
    {
        var x = new Dictionary<string, int> { [key] = 0 };
    }
}",
index: PropertyIndex);
        }

        [Fact, Trait(Traits.Feature, Traits.Features.CodeActionsGenerateVariable)]
        public async Task TestGenerateReadOnlyFieldInDictionaryInitializer3()
        {
            await TestInRegularAndScriptAsync(
@"using System.Collections.Generic;

class Program
{
    static void Main(string[] args)
    {
        var x = new Dictionary<string, int> { [""Zero""] = 0, [[|One|]] = 1, [""Two""] = 2 };
    }
}",
@"using System.Collections.Generic;

class Program
{
    private static readonly string One;

    static void Main(string[] args)
    {
        var x = new Dictionary<string, int> { [""Zero""] = 0, [One] = 1, [""Two""] = 2 };
    }
}",
index: PropertyIndex);
        }

        [Fact, Trait(Traits.Feature, Traits.Features.CodeActionsGenerateVariable)]
        public async Task TestGeneratePropertyInDictionaryInitializer3()
        {
            await TestInRegularAndScriptAsync(
@"using System.Collections.Generic;

class Program
{
    static void Main(string[] args)
    {
        var x = new Dictionary<string, int> { [""Zero""] = [|i|] };
    }
}",
@"using System.Collections.Generic;

class Program
{
    public static int i { get; private set; }

    static void Main(string[] args)
    {
        var x = new Dictionary<string, int> { [""Zero""] = i };
    }
}",
index: PropertyIndex);
        }

        [Fact, Trait(Traits.Feature, Traits.Features.CodeActionsGenerateVariable)]
        public async Task TestGenerateLocalInDictionaryInitializer()
        {
            await TestInRegularAndScriptAsync(
@"using System.Collections.Generic;

class Program
{
    static void Main(string[] args)
    {
        var x = new Dictionary<string, int> { [[|key|]] = 0 };
    }
}",
@"using System.Collections.Generic;

class Program
{
    static void Main(string[] args)
    {
        string key = null;
        var x = new Dictionary<string, int> { [key] = 0 };
    }
}",
index: LocalIndex);
        }

        [Fact, Trait(Traits.Feature, Traits.Features.CodeActionsGenerateVariable)]
        public async Task TestGenerateLocalInDictionaryInitializer2()
        {
            await TestInRegularAndScriptAsync(
@"using System.Collections.Generic;

class Program
{
    static void Main(string[] args)
    {
        var x = new Dictionary<string, int> { [""Zero""] = 0, [[|One|]] = 1, [""Two""] = 2 };
    }
}",
@"using System.Collections.Generic;

class Program
{
    static void Main(string[] args)
    {
        string One = null;
        var x = new Dictionary<string, int> { [""Zero""] = 0, [One] = 1, [""Two""] = 2 };
    }
}",
index: LocalIndex);
        }

        [Fact, Trait(Traits.Feature, Traits.Features.CodeActionsGenerateVariable)]
        public async Task TestGenerateLocalInDictionaryInitializer3()
        {
            await TestInRegularAndScriptAsync(
@"using System.Collections.Generic;

class Program
{
    static void Main(string[] args)
    {
        var x = new Dictionary<string, int> { [""Zero""] = [|i|] };
    }
}",
@"using System.Collections.Generic;

class Program
{
    static void Main(string[] args)
    {
        int i = 0;
        var x = new Dictionary<string, int> { [""Zero""] = i };
    }
}",
index: LocalIndex);
        }

        [Fact, Trait(Traits.Feature, Traits.Features.CodeActionsGenerateVariable)]
        public async Task TestGenerateVariableFromLambda()
        {
            await TestInRegularAndScriptAsync(
@"using System;

class Program
{
    static void Main(string[] args)
    {
        [|goo|] = () => {
            return 0;
        };
    }
}",
@"using System;

class Program
{
    private static Func<int> goo;

    static void Main(string[] args)
    {
        goo = () => {
            return 0;
        };
    }
}");
        }

        [Fact, Trait(Traits.Feature, Traits.Features.CodeActionsGenerateVariable)]
        public async Task TestGenerateVariableFromLambda2()
        {
            await TestInRegularAndScriptAsync(
@"using System;

class Program
{
    static void Main(string[] args)
    {
        [|goo|] = () => {
            return 0;
        };
    }
}",
@"using System;

class Program
{
    public static Func<int> goo { get; private set; }

    static void Main(string[] args)
    {
        goo = () => {
            return 0;
        };
    }
}",
index: ReadonlyFieldIndex);
        }

        [Fact, Trait(Traits.Feature, Traits.Features.CodeActionsGenerateVariable)]
        public async Task TestGenerateVariableFromLambda3()
        {
            await TestInRegularAndScriptAsync(
@"using System;

class Program
{
    static void Main(string[] args)
    {
        [|goo|] = () => {
            return 0;
        };
    }
}",
@"using System;

class Program
{
    static void Main(string[] args)
    {
        Func<int> goo = () =>
        {
            return 0;
        };
    }
}",
index: PropertyIndex);
        }

        [WorkItem(8010, "https://github.com/dotnet/roslyn/issues/8010")]
        [Fact, Trait(Traits.Feature, Traits.Features.CodeActionsGenerateVariable)]
        public async Task TestGenerationFromStaticProperty_Field()
        {
            await TestInRegularAndScriptAsync(
@"using System;

public class Test
{
    public static int Property1
    {
        get
        {
            return [|_field|];
        }
    }
}",
@"using System;

public class Test
{
    private static int _field;

    public static int Property1
    {
        get
        {
            return _field;
        }
    }
}");
        }

        [WorkItem(8010, "https://github.com/dotnet/roslyn/issues/8010")]
        [Fact, Trait(Traits.Feature, Traits.Features.CodeActionsGenerateVariable)]
        public async Task TestGenerationFromStaticProperty_ReadonlyField()
        {
            await TestInRegularAndScriptAsync(
@"using System;

public class Test
{
    public static int Property1
    {
        get
        {
            return [|_field|];
        }
    }
}",
@"using System;

public class Test
{
    private static readonly int _field;

    public static int Property1
    {
        get
        {
            return _field;
        }
    }
}",
index: ReadonlyFieldIndex);
        }

        [WorkItem(8010, "https://github.com/dotnet/roslyn/issues/8010")]
        [Fact, Trait(Traits.Feature, Traits.Features.CodeActionsGenerateVariable)]
        public async Task TestGenerationFromStaticProperty_Property()
        {
            await TestInRegularAndScriptAsync(
@"using System;

public class Test
{
    public static int Property1
    {
        get
        {
            return [|_field|];
        }
    }
}",
@"using System;

public class Test
{
    public static int Property1
    {
        get
        {
            return _field;
        }
    }

    public static int _field { get; private set; }
}",
index: PropertyIndex);
        }

        [WorkItem(8010, "https://github.com/dotnet/roslyn/issues/8010")]
        [Fact, Trait(Traits.Feature, Traits.Features.CodeActionsGenerateVariable)]
        public async Task TestGenerationFromStaticProperty_Local()
        {
            await TestInRegularAndScriptAsync(
@"using System;

public class Test
{
    public static int Property1
    {
        get
        {
            return [|_field|];
        }
    }
}",
@"using System;

public class Test
{
    public static int Property1
    {
        get
        {
            int _field = 0;
            return _field;
        }
    }
}",
index: LocalIndex);
        }

        [WorkItem(8358, "https://github.com/dotnet/roslyn/issues/8358")]
        [Fact, Trait(Traits.Feature, Traits.Features.CodeActionsGenerateVariable)]
        public async Task TestSameNameAsInstanceVariableInContainingType()
        {
            await TestInRegularAndScriptAsync(
@"class Outer
{
    int _field;

    class Inner
    {
        public Inner(int field)
        {
            [|_field|] = field;
        }
    }
}",
@"class Outer
{
    int _field;

    class Inner
    {
        private int _field;

        public Inner(int field)
        {
            _field = field;
        }
    }
}");
        }

        [WorkItem(8358, "https://github.com/dotnet/roslyn/issues/8358")]
        [Fact, Trait(Traits.Feature, Traits.Features.CodeActionsGenerateVariable)]
        public async Task TestNotOnStaticWithExistingInstance1()
        {
            await TestMissingInRegularAndScriptAsync(
@"class C
{
    int _field;

    void M()
    {
        C.[|_field|] = 42;
    }
}");
        }

        [WorkItem(8358, "https://github.com/dotnet/roslyn/issues/8358")]
        [Fact, Trait(Traits.Feature, Traits.Features.CodeActionsGenerateVariable)]
        public async Task TestNotOnStaticWithExistingInstance2()
        {
            await TestMissingInRegularAndScriptAsync(
@"class C
{
    int _field;

    static C()
    {
        [|_field|] = 42;
    }
}");
        }

        [Fact, Trait(Traits.Feature, Traits.Features.CodeActionsGenerateVariable)]
        public async Task TupleRead()
        {
            await TestInRegularAndScriptAsync(
@"class Class
{
    void Method((int, string) i)
    {
        Method([|tuple|]);
    }
}",
@"class Class
{
    private (int, string) tuple;

    void Method((int, string) i)
    {
        Method(tuple);
    }
}");
        }

        [Fact, Trait(Traits.Feature, Traits.Features.CodeActionsGenerateVariable)]
        public async Task TupleWithOneNameRead()
        {
            await TestInRegularAndScriptAsync(
@"class Class
{
    void Method((int a, string) i)
    {
        Method([|tuple|]);
    }
}",
@"class Class
{
    private (int a, string) tuple;

    void Method((int a, string) i)
    {
        Method(tuple);
    }
}");
        }

        [Fact, Trait(Traits.Feature, Traits.Features.CodeActionsGenerateVariable)]
        public async Task TupleWrite()
        {
            await TestInRegularAndScriptAsync(
@"class Class
{
    void Method()
    {
        [|tuple|] = (1, ""hello"");
    }
}",
@"class Class
{
    private (int, string) tuple;

    void Method()
    {
        tuple = (1, ""hello"");
    }
}");
        }

        [Fact, Trait(Traits.Feature, Traits.Features.CodeActionsGenerateVariable)]
        public async Task TupleWithOneNameWrite()
        {
            await TestInRegularAndScriptAsync(
@"class Class
{
    void Method()
    {
        [|tuple|] = (a: 1, ""hello"");
    }
}",
@"class Class
{
    private (int a, string) tuple;

    void Method()
    {
        tuple = (a: 1, ""hello"");
    }
}");
        }

        [Fact, Trait(Traits.Feature, Traits.Features.CodeActionsGenerateVariable)]
        public async Task TupleRefReturnProperties()
        {
            await TestInRegularAndScriptAsync(
@"
using System;
class C
{
    public void Goo()
    {
        ref int i = ref this.[|Bar|];
    }
}",
@"
using System;
class C
{
    public ref int Bar => throw new NotImplementedException();

    public void Goo()
    {
        ref int i = ref this.Bar;
    }
}");
        }

        [Fact, Trait(Traits.Feature, Traits.Features.CodeActionsGenerateVariable)]
        public async Task TupleRefWithField()
        {
            await TestInRegularAndScriptAsync(
@"
using System;
class C
{
    public void Goo()
    {
        ref int i = ref this.[|bar|];
    }
}",
@"
using System;
class C
{
    private int bar;

    public void Goo()
    {
        ref int i = ref this.bar;
    }
}");
        }

        [WorkItem(17621, "https://github.com/dotnet/roslyn/issues/17621")]
        [Fact, Trait(Traits.Feature, Traits.Features.CodeActionsGenerateVariable)]
        public async Task TestWithMatchingTypeName1()
        {
            await TestInRegularAndScript1Async(
@"
using System;

public class Goo
{
    public Goo(String goo)
    {
        [|String|] = goo;
    }
}",
@"
using System;

public class Goo
{
    public Goo(String goo)
    {
        String = goo;
    }

    public string String { get; }
}");
        }

        [WorkItem(17621, "https://github.com/dotnet/roslyn/issues/17621")]
        [Fact, Trait(Traits.Feature, Traits.Features.CodeActionsGenerateVariable)]
        public async Task TestWithMatchingTypeName2()
        {
            await TestInRegularAndScript1Async(
@"
using System;

public class Goo
{
    public Goo(String goo)
    {
        [|String|] = goo;
    }
}",
@"
using System;

public class Goo
{
    public Goo(String goo)
    {
        String = goo;
    }

    public string String { get; private set; }
}", index: ReadonlyFieldIndex);
        }

        [WorkItem(18275, "https://github.com/dotnet/roslyn/issues/18275")]
        [Fact, Trait(Traits.Feature, Traits.Features.CodeActionsGenerateVariable)]
        public async Task TestContextualKeyword1()
        {
            await TestMissingInRegularAndScriptAsync(
@"
namespace N
{
    class nameof
    {
    }
}

class C
{
    void M()
    {
        [|nameof|]
    }
}");
        }

        [Fact, Trait(Traits.Feature, Traits.Features.CodeActionsGenerateVariable)]
        public async Task TestPreferReadOnlyIfAfterReadOnlyAssignment()
        {
            await TestInRegularAndScriptAsync(
@"class Class
{
    private readonly int _goo;

    public Class()
    {
        _goo = 0;
        [|_bar|] = 1;
    }
}",
@"class Class
{
    private readonly int _goo;
    private readonly int _bar;

    public Class()
    {
        _goo = 0;
        _bar = 1;
    }
}");
        }

        [Fact, Trait(Traits.Feature, Traits.Features.CodeActionsGenerateVariable)]
        public async Task TestPreferReadOnlyIfBeforeReadOnlyAssignment()
        {
            await TestInRegularAndScriptAsync(
@"class Class
{
    private readonly int _goo;

    public Class()
    {
        [|_bar|] = 1;
        _goo = 0;
    }
}",
@"class Class
{
    private readonly int _bar;
    private readonly int _goo;

    public Class()
    {
        _bar = 1;
        _goo = 0;
    }
}");
        }

        [WorkItem(19239, "https://github.com/dotnet/roslyn/issues/19239")]
        [Fact, Trait(Traits.Feature, Traits.Features.CodeActionsGenerateVariable)]
        public async Task TestGenerateReadOnlyPropertyInConstructor()
        {
            await TestInRegularAndScriptAsync(
@"class Class
{
    public Class()
    {
        [|Bar|] = 1;
    }
}",
@"class Class
{
    public Class()
    {
        Bar = 1;
    }

    public int Bar { get; }
}");
        }

        [Fact, Trait(Traits.Feature, Traits.Features.CodeActionsGenerateVariable)]
        public async Task TestPlaceFieldBasedOnSurroundingStatements()
        {
            await TestInRegularAndScriptAsync(
@"class Class
{
    private int _goo;
    private int _quux;

    public Class()
    {
        _goo = 0;
        [|_bar|] = 1;
        _quux = 2;
    }
}",
@"class Class
{
    private int _goo;
    private int _bar;
    private int _quux;

    public Class()
    {
        _goo = 0;
        _bar = 1;
        _quux = 2;
    }
}");
        }

        [Fact, Trait(Traits.Feature, Traits.Features.CodeActionsGenerateVariable)]
        public async Task TestPlaceFieldBasedOnSurroundingStatements2()
        {
            await TestInRegularAndScriptAsync(
@"class Class
{
    private int goo;
    private int quux;

    public Class()
    {
        this.goo = 0;
        this.[|bar|] = 1;
        this.quux = 2;
    }
}",
@"class Class
{
    private int goo;
    private int bar;
    private int quux;

    public Class()
    {
        this.goo = 0;
        this.bar = 1;
        this.quux = 2;
    }
}");
        }

        [Fact, Trait(Traits.Feature, Traits.Features.CodeActionsGenerateVariable)]
        public async Task TestPlacePropertyBasedOnSurroundingStatements()
        {
            await TestInRegularAndScriptAsync(
@"class Class
{
    public int Goo { get; }
    public int Quuz { get; }

    public Class()
    {
        Goo = 0;
        [|Bar|] = 1;
        Quux = 2;
    }
}",
@"class Class
{
    public int Goo { get; }
    public int Bar { get; }
    public int Quuz { get; }

    public Class()
    {
        Goo = 0;
        Bar = 1;
        Quux = 2;
    }
}");
        }

        [WorkItem(19575, "https://github.com/dotnet/roslyn/issues/19575")]
        [Fact, Trait(Traits.Feature, Traits.Features.CodeActionsGenerateVariable)]
        public async Task TestNotOnGenericCodeParsedAsExpression()
        {
            await TestMissingAsync(@"
class C
{
    private void GetEvaluationRuleNames()
    {
        [|IEnumerable|] < Int32 >
        return ImmutableArray.CreateRange();
    }
}");
        }

        [WorkItem(19575, "https://github.com/dotnet/roslyn/issues/19575")]
        [Fact, Trait(Traits.Feature, Traits.Features.CodeActionsGenerateVariable)]
        public async Task TestOnNonGenericExpressionWithLessThan()
        {
            await TestInRegularAndScriptAsync(@"
class C
{
    private void GetEvaluationRuleNames()
    {
        [|IEnumerable|] < Int32
        return ImmutableArray.CreateRange();
    }
}",
@"
class C
{
    public int IEnumerable { get; private set; }

    private void GetEvaluationRuleNames()
    {
        IEnumerable < Int32
        return ImmutableArray.CreateRange();
    }
}");
        }

        [WorkItem(18988, "https://github.com/dotnet/roslyn/issues/18988")]
        [Fact, Trait(Traits.Feature, Traits.Features.CodeActionsGenerateVariable)]
        public async Task GroupNonReadonlyFieldsTogether()
        {
            await TestInRegularAndScriptAsync(@"
class C
{
    public bool isDisposed;

    public readonly int x;
    public readonly int m;

    public C()
    {
        this.[|y|] = 0;
    }
}",
@"
class C
{
    public bool isDisposed;
    private int y;
    public readonly int x;
    public readonly int m;

    public C()
    {
        this.y = 0;
    }
}");
        }

        [WorkItem(18988, "https://github.com/dotnet/roslyn/issues/18988")]
        [Fact, Trait(Traits.Feature, Traits.Features.CodeActionsGenerateVariable)]
        public async Task GroupReadonlyFieldsTogether()
        {
            await TestInRegularAndScriptAsync(@"
class C
{
    public readonly int x;
    public readonly int m;

    public bool isDisposed;

    public C()
    {
        this.[|y|] = 0;
    }
}",
@"
class C
{
    public readonly int x;
    public readonly int m;
    private readonly int y;
    public bool isDisposed;

    public C()
    {
        this.y = 0;
    }
}", index: ReadonlyFieldIndex);
        }

        [WorkItem(20791, "https://github.com/dotnet/roslyn/issues/20791")]
        [Fact, Trait(Traits.Feature, Traits.Features.CodeActionsGenerateVariable)]
        public async Task TestWithOutOverload1()
        {
            await TestInRegularAndScriptAsync(
@"class Class
{
    void Method()
    {
        Goo(out [|goo|]);
    }

    void Goo(int i) { }
    void Goo(out bool b) { }
}",
@"class Class
{
    private bool goo;

    void Method()
    {
        Goo(out goo);
    }

    void Goo(int i) { }
    void Goo(out bool b) { }
}");
        }

        [WorkItem(20791, "https://github.com/dotnet/roslyn/issues/20791")]
        [Fact, Trait(Traits.Feature, Traits.Features.CodeActionsGenerateVariable)]
        public async Task TestWithOutOverload2()
        {
            await TestInRegularAndScriptAsync(
@"class Class
{
    void Method()
    {
        Goo([|goo|]);
    }

    void Goo(out bool b) { }
    void Goo(int i) { }
}",
@"class Class
{
    private int goo;

    void Method()
    {
        Goo(goo);
    }

    void Goo(out bool b) { }
    void Goo(int i) { }
}");
        }

        [WorkItem(20791, "https://github.com/dotnet/roslyn/issues/20791")]
        [Fact, Trait(Traits.Feature, Traits.Features.CodeActionsGenerateVariable)]
        public async Task TestWithRefOverload1()
        {
            await TestInRegularAndScriptAsync(
@"class Class
{
    void Method()
    {
        Goo(ref [|goo|]);
    }

    void Goo(int i) { }
    void Goo(ref bool b) { }
}",
@"class Class
{
    private bool goo;

    void Method()
    {
        Goo(ref goo);
    }

    void Goo(int i) { }
    void Goo(ref bool b) { }
}");
        }

        [WorkItem(20791, "https://github.com/dotnet/roslyn/issues/20791")]
        [Fact, Trait(Traits.Feature, Traits.Features.CodeActionsGenerateVariable)]
        public async Task TestWithRefOverload2()
        {
            await TestInRegularAndScriptAsync(
@"class Class
{
    void Method()
    {
        Goo([|goo|]);
    }

    void Goo(ref bool b) { }
    void Goo(int i) { }
}",
@"class Class
{
    private int goo;

    void Method()
    {
        Goo(goo);
    }

    void Goo(ref bool b) { }
    void Goo(int i) { }
}");
        }

        [WorkItem(26993, "https://github.com/dotnet/roslyn/issues/26993")]
        [Fact, Trait(Traits.Feature, Traits.Features.CodeActionsGenerateVariable)]
        public async Task TestGenerateFieldInExpressionBodiedGetter()
        {
            await TestInRegularAndScriptAsync(
@"class Program
{
    public int Property
    {
        get => [|_field|];
    }
}",
@"class Program
{
    private int _field;

    public int Property
    {
        get => _field;
    }
}");
        }

        [WorkItem(26993, "https://github.com/dotnet/roslyn/issues/26993")]
        [Fact, Trait(Traits.Feature, Traits.Features.CodeActionsGenerateVariable)]
        public async Task TestGenerateFieldInExpressionBodiedGetterWithDifferentAccessibility()
        {
            await TestInRegularAndScriptAsync(
@"class Program
{
    public int Property
    {
        protected get => [|_field|];
        set => throw new System.NotImplementedException();
    }
}",
@"class Program
{
    private int _field;

    public int Property
    {
        protected get => _field;
        set => throw new System.NotImplementedException();
    }
}");
        }

        [WorkItem(26993, "https://github.com/dotnet/roslyn/issues/26993")]
        [Fact, Trait(Traits.Feature, Traits.Features.CodeActionsGenerateVariable)]
        public async Task TestGenerateReadonlyFieldInExpressionBodiedGetter()
        {
            await TestInRegularAndScriptAsync(
@"class Program
{
    public int Property
    {
        get => [|_readonlyField|];
    }
}",
@"class Program
{
    private readonly int _readonlyField;

    public int Property
    {
        get => _readonlyField;
    }
}",
index: ReadonlyFieldIndex);
        }

        [WorkItem(26993, "https://github.com/dotnet/roslyn/issues/26993")]
        [Fact, Trait(Traits.Feature, Traits.Features.CodeActionsGenerateVariable)]
        public async Task TestGeneratePropertyInExpressionBodiedGetter()
        {
            await TestInRegularAndScriptAsync(
@"class Program
{
    public int Property
    {
        get => [|prop|];
    }
}",
@"class Program
{
    public int Property
    {
        get => prop;
    }
    public int prop { get; private set; }
}",
index: PropertyIndex);
        }

        [WorkItem(26993, "https://github.com/dotnet/roslyn/issues/26993")]
        [Fact, Trait(Traits.Feature, Traits.Features.CodeActionsGenerateVariable)]
        public async Task TestGenerateFieldInExpressionBodiedSetterInferredFromType()
        {
            await TestInRegularAndScriptAsync(
@"class Program
{
    public int Property
    {
        set => [|_field|] = value;
    }
}",
@"class Program
{
    private int _field;

    public int Property
    {
        set => _field = value;
    }
}");
        }

        [WorkItem(26993, "https://github.com/dotnet/roslyn/issues/26993")]
        [Fact, Trait(Traits.Feature, Traits.Features.CodeActionsGenerateVariable)]
        public async Task TestGenerateFieldInExpressionBodiedLocalFunction()
        {
            await TestInRegularAndScriptAsync(
@"class Program
{
    public void Method()
    {
        int Local() => [|_field|];
    }
}",
@"class Program
{
    private int _field;

    public void Method()
    {
        int Local() => _field;
    }
}");
        }

        [WorkItem(26993, "https://github.com/dotnet/roslyn/issues/26993")]
        [Fact, Trait(Traits.Feature, Traits.Features.CodeActionsGenerateVariable)]
        public async Task TestGenerateReadonlyFieldInExpressionBodiedLocalFunction()
        {
            await TestInRegularAndScriptAsync(
@"class Program
{
    public void Method()
    {
        int Local() => [|_readonlyField|];
    }
}",
@"class Program
{
    private readonly int _readonlyField;

    public void Method()
    {
        int Local() => _readonlyField;
    }
}",
index: ReadonlyFieldIndex);
        }

        [WorkItem(26993, "https://github.com/dotnet/roslyn/issues/26993")]
        [Fact, Trait(Traits.Feature, Traits.Features.CodeActionsGenerateVariable)]
        public async Task TestGeneratePropertyInExpressionBodiedLocalFunction()
        {
            await TestInRegularAndScriptAsync(
@"class Program
{
    public void Method()
    {
        int Local() => [|prop|];
    }
}",
@"class Program
{
    public int prop { get; private set; }

    public void Method()
    {
        int Local() => prop;
    }
}",
index: PropertyIndex);
        }

        [WorkItem(26993, "https://github.com/dotnet/roslyn/issues/26993")]
        [Fact, Trait(Traits.Feature, Traits.Features.CodeActionsGenerateVariable)]
        public async Task TestGenerateFieldInExpressionBodiedLocalFunctionInferredFromType()
        {
            await TestInRegularAndScriptAsync(
@"class Program
{
    public void Method()
    {
        int Local() => [|_field|] = 12;
    }
}",
@"class Program
{
    private int _field;

    public void Method()
    {
        int Local() => _field = 12;
    }
}");
        }

        [WorkItem(26993, "https://github.com/dotnet/roslyn/issues/26993")]
        [Fact, Trait(Traits.Feature, Traits.Features.CodeActionsGenerateVariable)]
        public async Task TestGenerateFieldInBlockBodiedLocalFunction()
        {
            await TestInRegularAndScriptAsync(
@"class Program
{
    public void Method()
    {
        int Local()
        {
            return [|_field|];
        }
    }
}",
@"class Program
{
    private int _field;

    public void Method()
    {
        int Local()
        {
            return _field;
        }
    }
}");
        }

        [WorkItem(26993, "https://github.com/dotnet/roslyn/issues/26993")]
        [Fact, Trait(Traits.Feature, Traits.Features.CodeActionsGenerateVariable)]
        public async Task TestGenerateReadonlyFieldInBlockBodiedLocalFunction()
        {
            await TestInRegularAndScriptAsync(
@"class Program
{
    public void Method()
    {
        int Local()
        {
            return [|_readonlyField|];
        }
    }
}",
@"class Program
{
    private readonly int _readonlyField;

    public void Method()
    {
        int Local()
        {
            return _readonlyField;
        }
    }
}",
index: ReadonlyFieldIndex);
        }

        [WorkItem(26993, "https://github.com/dotnet/roslyn/issues/26993")]
        [Fact, Trait(Traits.Feature, Traits.Features.CodeActionsGenerateVariable)]
        public async Task TestGeneratePropertyInBlockBodiedLocalFunction()
        {
            await TestInRegularAndScriptAsync(
@"class Program
{
    public void Method()
    {
        int Local()
        {
            return [|prop|];
        }
    }
}",
@"class Program
{
    public int prop { get; private set; }

    public void Method()
    {
        int Local()
        {
            return prop;
        }
    }
}",
index: PropertyIndex);
        }

        [WorkItem(26993, "https://github.com/dotnet/roslyn/issues/26993")]
        [Fact, Trait(Traits.Feature, Traits.Features.CodeActionsGenerateVariable)]
        public async Task TestGenerateFieldInBlockBodiedLocalFunctionInferredFromType()
        {
            await TestInRegularAndScriptAsync(
@"class Program
{
    public void Method()
    {
        int Local() 
        {
            return [|_field|] = 12;
        }
    }
}",
@"class Program
{
    private int _field;

    public void Method()
    {
        int Local() 
        {
            return _field = 12;
        }
    }
}");
        }

        [WorkItem(26993, "https://github.com/dotnet/roslyn/issues/26993")]
        [Fact, Trait(Traits.Feature, Traits.Features.CodeActionsGenerateVariable)]
        public async Task TestGenerateFieldInBlockBodiedLocalFunctionInsideLambdaExpression()
        {
            await TestInRegularAndScriptAsync(
@"
using System;

class Program
{
    public void Method()
    {
        Action action = () => 
        {
            int Local()
            {
                return [|_field|];
            }
        };
    }
}",
@"
using System;

class Program
{
    private int _field;

    public void Method()
    {
        Action action = () => 
        {
            int Local()
            {
                return _field;
            }
        };
    }
}");
        }

        [WorkItem(26993, "https://github.com/dotnet/roslyn/issues/26993")]
        [Fact, Trait(Traits.Feature, Traits.Features.CodeActionsGenerateVariable)]
        public async Task TestGenerateFieldInExpressionBodiedLocalFunctionInsideLambdaExpression()
        {
            await TestInRegularAndScriptAsync(
@"
using System;

class Program
{
    public void Method()
    {
        Action action = () => 
        {
            int Local() => [|_field|];
        };
    }
}",
@"
using System;

class Program
{
    private int _field;

    public void Method()
    {
        Action action = () => 
        {
            int Local() => _field;
        };
    }
}");
        }

        [WorkItem(26406, "https://github.com/dotnet/roslyn/issues/26406")]
        [Fact, Trait(Traits.Feature, Traits.Features.CodeActionsGenerateVariable)]
        public async Task TestIdentifierInsideLock1()
        {
            await TestInRegularAndScriptAsync(
@"class Class
{
    void Method()
    {
        lock ([|goo|])
        {
        }
    }
}",
@"class Class
{
    private object goo;

    void Method()
    {
        lock (goo)
        {
        }
    }
}");
        }

        [WorkItem(26406, "https://github.com/dotnet/roslyn/issues/26406")]
        [Fact, Trait(Traits.Feature, Traits.Features.CodeActionsGenerateVariable)]
        public async Task TestIdentifierInsideLock2()
        {
            await TestInRegularAndScriptAsync(
@"class Class
{
    void Method()
    {
        lock ([|goo|])
        {
        }
    }
}",
@"class Class
{
    private readonly object goo;

    void Method()
    {
        lock (goo)
        {
        }
    }
}", index: 1);
        }

        [WorkItem(26406, "https://github.com/dotnet/roslyn/issues/26406")]
        [Fact, Trait(Traits.Feature, Traits.Features.CodeActionsGenerateVariable)]
        public async Task TestIdentifierInsideLock3()
        {
            await TestInRegularAndScriptAsync(
@"class Class
{
    void Method()
    {
        lock ([|goo|])
        {
        }
    }
}",
@"class Class
{
    public object goo { get; private set; }

    void Method()
    {
        lock (goo)
        {
        }
    }
}", index: 2);
        }
    }
}<|MERGE_RESOLUTION|>--- conflicted
+++ resolved
@@ -3964,7 +3964,6 @@
     {
     }
 }",
-<<<<<<< HEAD
 parseOptions: TestOptions.Regular7,
 index: 3);
         }
@@ -4005,10 +4004,7 @@
     {
     }
 }",
-index: 3);
-=======
 index: LocalIndex);
->>>>>>> 6f3c1f14
         }
 
         [Fact, Trait(Traits.Feature, Traits.Features.CodeActionsGenerateVariable)]
