﻿// Licensed to the .NET Foundation under one or more agreements.
// The .NET Foundation licenses this file to you under the MIT license.
// See the LICENSE file in the project root for more information.

using System.Collections.Immutable;
using System.Linq;
using System.Threading.Tasks;
using Microsoft.CodeAnalysis.Classification;
using Microsoft.CodeAnalysis.Remote.Testing;
using Microsoft.CodeAnalysis.Test.Utilities;
using Microsoft.CodeAnalysis.Text;
using Roslyn.Test.Utilities;
using Roslyn.Utilities;
using Xunit;
using static Microsoft.CodeAnalysis.Editor.UnitTests.Classification.FormattedClassifications;

namespace Microsoft.CodeAnalysis.Editor.CSharp.UnitTests.Classification
{
    [Trait(Traits.Feature, Traits.Features.Classification)]
    public partial class TotalClassifierTests : AbstractCSharpClassifierTests
    {
        protected override async Task<ImmutableArray<ClassifiedSpan>> GetClassificationSpansAsync(string code, TextSpan span, ParseOptions options, TestHost testHost)
        {
            using var workspace = CreateWorkspace(code, options, testHost);
            var document = workspace.CurrentSolution.GetDocument(workspace.Documents.First().Id);

            return await GetAllClassificationsAsync(document, span);
        }

        [Theory]
        [CombinatorialData]
        public async Task VarAsUsingAliasForNamespace(TestHost testHost)
        {
            await TestAsync(
@"using var = System;",
                testHost,
                Keyword("using"),
                Namespace("var"),
                Operators.Equals,
                Namespace("System"),
                Punctuation.Semicolon);
        }

        [Theory]
        [CombinatorialData]
        [WorkItem(547068, "http://vstfdevdiv:8080/DevDiv2/DevDiv/_workitems/edit/547068")]
        public async Task Bug17819(TestHost testHost)
        {
            await TestAsync(
@"_ _()
{
}
///<param name='_
}",
                testHost,
                ParseOptions(Options.Regular),
                Method("_"),
                Method("_"),
                Punctuation.OpenParen,
                Punctuation.CloseParen,
                Punctuation.OpenCurly,
                Punctuation.CloseCurly,
                XmlDoc.Delimiter("///"),
                XmlDoc.Delimiter("<"),
                XmlDoc.Name("param"),
                XmlDoc.AttributeName("name"),
                XmlDoc.Delimiter("="),
                XmlDoc.AttributeQuotes("'"),
                Identifier("_"),
                Punctuation.CloseCurly);
        }

        [Theory]
        [CombinatorialData]
        public async Task VarAsUsingAliasForClass(TestHost testHost)
        {
            await TestAsync(
@"using var = System.Math;",
                testHost,
                Keyword("using"),
                Class("var"),
                Operators.Equals,
                Namespace("System"),
                Operators.Dot,
                Class("Math"),
                Static("Math"),
                Punctuation.Semicolon);
        }

        [Theory]
        [CombinatorialData]
        public async Task VarAsUsingAliasForDelegate(TestHost testHost)
        {
            await TestAsync(
@"using var = System.Action;",
                testHost,
                Keyword("using"),
                Delegate("var"),
                Operators.Equals,
                Namespace("System"),
                Operators.Dot,
                Delegate("Action"),
                Punctuation.Semicolon);
        }

        [Theory]
        [CombinatorialData]
        public async Task VarAsUsingAliasForStruct(TestHost testHost)
        {
            await TestAsync(
@"using var = System.DateTime;",
                testHost,
                Keyword("using"),
                Struct("var"),
                Operators.Equals,
                Namespace("System"),
                Operators.Dot,
                Struct("DateTime"),
                Punctuation.Semicolon);
        }

        [Theory]
        [CombinatorialData]
        public async Task VarAsUsingAliasForEnum(TestHost testHost)
        {
            await TestAsync(
@"using var = System.DayOfWeek;",
                testHost,
                Keyword("using"),
                Enum("var"),
                Operators.Equals,
                Namespace("System"),
                Operators.Dot,
                Enum("DayOfWeek"),
                Punctuation.Semicolon);
        }

        [Theory]
        [CombinatorialData]
        public async Task VarAsUsingAliasForInterface(TestHost testHost)
        {
            await TestAsync(
@"using var = System.IDisposable;",
                testHost,
                Keyword("using"),
                Interface("var"),
                Operators.Equals,
                Namespace("System"),
                Operators.Dot,
                Interface("IDisposable"),
                Punctuation.Semicolon);
        }

        [Theory]
        [CombinatorialData]
        public async Task VarAsConstructorName(TestHost testHost)
        {
            await TestAsync(
@"class var
{
    var()
    {
    }
}",
                testHost,
                Keyword("class"),
                Class("var"),
                Punctuation.OpenCurly,
                Class("var"),
                Punctuation.OpenParen,
                Punctuation.CloseParen,
                Punctuation.OpenCurly,
                Punctuation.CloseCurly,
                Punctuation.CloseCurly);
        }

        [Theory]
        [CombinatorialData]
        public async Task TestRecordClass(TestHost testHost)
        {
            await TestAsync(
@"record class R
{
    R()
    {
    }
}",
                testHost,
                Keyword("record"),
                Keyword("class"),
                Record("R"),
                Punctuation.OpenCurly,
                Record("R"),
                Punctuation.OpenParen,
                Punctuation.CloseParen,
                Punctuation.OpenCurly,
                Punctuation.CloseCurly,
                Punctuation.CloseCurly);
        }

        [Theory]
        [CombinatorialData]
        public async Task TestRecordStruct(TestHost testHost)
        {
            await TestAsync(
@"record struct R
{
    R(int i)
    {
    }
}",
                testHost,
                Keyword("record"),
                Keyword("struct"),
                RecordStruct("R"),
                Punctuation.OpenCurly,
                RecordStruct("R"),
                Punctuation.OpenParen,
                Keyword("int"),
                Parameter("i"),
                Punctuation.CloseParen,
                Punctuation.OpenCurly,
                Punctuation.CloseCurly,
                Punctuation.CloseCurly);
        }

        [Theory]
        [CombinatorialData]
        public async Task UsingAliasGlobalNamespace(TestHost testHost)
        {
            await TestAsync(
@"using IO = global::System.IO;",
                testHost,
                Keyword("using"),
                Namespace("IO"),
                Operators.Equals,
                Keyword("global"),
                Operators.ColonColon,
                Namespace("System"),
                Operators.Dot,
                Namespace("IO"),
                Punctuation.Semicolon);
        }

        [Theory]
        [CombinatorialData]
        public async Task PartialDynamicWhere(TestHost testHost)
        {
            var code = @"partial class partial<where> where where : partial<where>
{
    static dynamic dynamic<partial>()
    {
        return dynamic<dynamic>();
    }
}
";
            await TestAsync(code,
                testHost,
                Keyword("partial"),
                Keyword("class"),
                Class("partial"),
                Punctuation.OpenAngle,
                TypeParameter("where"),
                Punctuation.CloseAngle,
                Keyword("where"),
                TypeParameter("where"),
                Punctuation.Colon,
                Class("partial"),
                Punctuation.OpenAngle,
                TypeParameter("where"),
                Punctuation.CloseAngle,
                Punctuation.OpenCurly,
                Keyword("static"),
                Keyword("dynamic"),
                Method("dynamic"),
                Static("dynamic"),
                Punctuation.OpenAngle,
                TypeParameter("partial"),
                Punctuation.CloseAngle,
                Punctuation.OpenParen,
                Punctuation.CloseParen,
                Punctuation.OpenCurly,
                ControlKeyword("return"),
                Method("dynamic"),
                Static("dynamic"),
                Punctuation.OpenAngle,
                Keyword("dynamic"),
                Punctuation.CloseAngle,
                Punctuation.OpenParen,
                Punctuation.CloseParen,
                Punctuation.Semicolon,
                Punctuation.CloseCurly,
                Punctuation.CloseCurly);
        }

        [Theory]
        [CombinatorialData]
        [WorkItem(543123, "http://vstfdevdiv:8080/DevDiv2/DevDiv/_workitems/edit/543123")]
        public async Task VarInForeach(TestHost testHost)
        {
            await TestInMethodAsync(@"foreach (var v in args) { }",
                testHost,
                ControlKeyword("foreach"),
                Punctuation.OpenParen,
                Keyword("var"),
                Local("v"),
                ControlKeyword("in"),
                Identifier("args"),
                Punctuation.CloseParen,
                Punctuation.OpenCurly,
                Punctuation.CloseCurly);
        }

        [Theory]
        [CombinatorialData]
        public async Task ValueInSetterAndAnonymousTypePropertyName(TestHost testHost)
        {
            await TestAsync(
@"class C
{
    int P
    {
        set
        {
            var t = new { value = value };
        }
    }
}",
                testHost,
                Keyword("class"),
                Class("C"),
                Punctuation.OpenCurly,
                Keyword("int"),
                Property("P"),
                Punctuation.OpenCurly,
                Keyword("set"),
                Punctuation.OpenCurly,
                Keyword("var"),
                Local("t"),
                Operators.Equals,
                Keyword("new"),
                Punctuation.OpenCurly,
                Property("value"),
                Operators.Equals,
                Keyword("value"),
                Punctuation.CloseCurly,
                Punctuation.Semicolon,
                Punctuation.CloseCurly,
                Punctuation.CloseCurly,
                Punctuation.CloseCurly);
        }

        [Theory]
        [CombinatorialData]
        public async Task TestValueInEvent(TestHost testHost)
        {
            await TestInClassAsync(
@"event int Bar
{
    add
    {
        this.value = value;
    }

    remove
    {
        this.value = value;
    }
}",
                testHost,
                Keyword("event"),
                Keyword("int"),
                Event("Bar"),
                Punctuation.OpenCurly,
                Keyword("add"),
                Punctuation.OpenCurly,
                Keyword("this"),
                Operators.Dot,
                Identifier("value"),
                Operators.Equals,
                Keyword("value"),
                Punctuation.Semicolon,
                Punctuation.CloseCurly,

                Keyword("remove"),
                Punctuation.OpenCurly,
                Keyword("this"),
                Operators.Dot,
                Identifier("value"),
                Operators.Equals,
                Keyword("value"),
                Punctuation.Semicolon,
                Punctuation.CloseCurly,
                Punctuation.CloseCurly);
        }

        [Theory]
        [CombinatorialData]
        public async Task TestValueInProperty(TestHost testHost)
        {
            await TestInClassAsync(
@"int Goo
{
    get
    {
        this.value = value;
    }

    set
    {
        this.value = value;
    }
}",
                testHost,
                Keyword("int"),
                Property("Goo"),
                Punctuation.OpenCurly,
                Keyword("get"),
                Punctuation.OpenCurly,
                Keyword("this"),
                Operators.Dot,
                Identifier("value"),
                Operators.Equals,
                Identifier("value"),
                Punctuation.Semicolon,
                Punctuation.CloseCurly,

                Keyword("set"),
                Punctuation.OpenCurly,
                Keyword("this"),
                Operators.Dot,
                Identifier("value"),
                Operators.Equals,
                Keyword("value"),
                Punctuation.Semicolon,
                Punctuation.CloseCurly,
                Punctuation.CloseCurly);
        }

        [Theory]
        [CombinatorialData]
        public async Task ValueFieldInSetterAccessedThroughThis(TestHost testHost)
        {
            await TestInClassAsync(
@"int P
{
    set
    {
        this.value = value;
    }
}",
                testHost,
                Keyword("int"),
                Property("P"),
                Punctuation.OpenCurly,
                Keyword("set"),
                Punctuation.OpenCurly,
                Keyword("this"),
                Operators.Dot,
                Identifier("value"),
                Operators.Equals,
                Keyword("value"),
                Punctuation.Semicolon,
                Punctuation.CloseCurly,
                Punctuation.CloseCurly);
        }

        [Theory]
        [CombinatorialData]
        public async Task NewOfInterface(TestHost testHost)
        {
            await TestInMethodAsync(
@"object o = new System.IDisposable();",
                testHost,
                Keyword("object"),
                Local("o"),
                Operators.Equals,
                Keyword("new"),
                Namespace("System"),
                Operators.Dot,
                Interface("IDisposable"),
                Punctuation.OpenParen,
                Punctuation.CloseParen,
                Punctuation.Semicolon);
        }

        [WorkItem(545611, "http://vstfdevdiv:8080/DevDiv2/DevDiv/_workitems/edit/545611")]
        [Theory]
        [CombinatorialData]
        public async Task TestVarConstructor(TestHost testHost)
        {
            await TestAsync(
@"class var
{
    void Main()
    {
        new var();
    }
}",
                testHost,
                Keyword("class"),
                Class("var"),
                Punctuation.OpenCurly,
                Keyword("void"),
                Method("Main"),
                Punctuation.OpenParen,
                Punctuation.CloseParen,
                Punctuation.OpenCurly,
                Keyword("new"),
                Class("var"),
                Punctuation.OpenParen,
                Punctuation.CloseParen,
                Punctuation.Semicolon,
                Punctuation.CloseCurly,
                Punctuation.CloseCurly);
        }

        [WorkItem(545609, "http://vstfdevdiv:8080/DevDiv2/DevDiv/_workitems/edit/545609")]
        [Theory]
        [CombinatorialData]
        public async Task TestVarTypeParameter(TestHost testHost)
        {
            await TestAsync(
@"class X
{
    void Goo<var>()
    {
        var x;
    }
}",
                testHost,
                Keyword("class"),
                Class("X"),
                Punctuation.OpenCurly,
                Keyword("void"),
                Method("Goo"),
                Punctuation.OpenAngle,
                TypeParameter("var"),
                Punctuation.CloseAngle,
                Punctuation.OpenParen,
                Punctuation.CloseParen,
                Punctuation.OpenCurly,
                TypeParameter("var"),
                Local("x"),
                Punctuation.Semicolon,
                Punctuation.CloseCurly,
                Punctuation.CloseCurly);
        }

        [WorkItem(545610, "http://vstfdevdiv:8080/DevDiv2/DevDiv/_workitems/edit/545610")]
        [Theory]
        [CombinatorialData]
        public async Task TestVarAttribute1(TestHost testHost)
        {
            await TestAsync(
@"using System;

[var]
class var : Attribute
{
}",
                testHost,
                Keyword("using"),
                Namespace("System"),
                Punctuation.Semicolon,
                Punctuation.OpenBracket,
                Class("var"),
                Punctuation.CloseBracket,
                Keyword("class"),
                Class("var"),
                Punctuation.Colon,
                Class("Attribute"),
                Punctuation.OpenCurly,
                Punctuation.CloseCurly);
        }

        [WorkItem(545610, "http://vstfdevdiv:8080/DevDiv2/DevDiv/_workitems/edit/545610")]
        [Theory]
        [CombinatorialData]
        public async Task TestVarAttribute2(TestHost testHost)
        {
            await TestAsync(
@"using System;

[var]
class varAttribute : Attribute
{
}",
                testHost,
                Keyword("using"),
                Namespace("System"),
                Punctuation.Semicolon,
                Punctuation.OpenBracket,
                Class("var"),
                Punctuation.CloseBracket,
                Keyword("class"),
                Class("varAttribute"),
                Punctuation.Colon,
                Class("Attribute"),
                Punctuation.OpenCurly,
                Punctuation.CloseCurly);
        }

        [WorkItem(546170, "http://vstfdevdiv:8080/DevDiv2/DevDiv/_workitems/edit/546170")]
        [Theory]
        [CombinatorialData]
        public async Task TestStandaloneTypeName(TestHost testHost)
        {
            await TestAsync(
@"using System;

class C
{
    static void Main()
    {
        var tree = Console
    }
}",
                testHost,
                Keyword("using"),
                Namespace("System"),
                Punctuation.Semicolon,
                Keyword("class"),
                Class("C"),
                Punctuation.OpenCurly,
                Keyword("static"),
                Keyword("void"),
                Method("Main"),
                Static("Main"),
                Punctuation.OpenParen,
                Punctuation.CloseParen,
                Punctuation.OpenCurly,
                Keyword("var"),
                Local("tree"),
                Operators.Equals,
                Class("Console"),
                Static("Console"),
                Punctuation.CloseCurly,
                Punctuation.CloseCurly);
        }

        [WorkItem(546403, "http://vstfdevdiv:8080/DevDiv2/DevDiv/_workitems/edit/546403")]
        [Theory]
        [CombinatorialData]
        public async Task TestNamespaceClassAmbiguities(TestHost testHost)
        {
            await TestAsync(
@"class C
{
}

namespace C
{
}",
                testHost,
                Keyword("class"),
                Class("C"),
                Punctuation.OpenCurly,
                Punctuation.CloseCurly,
                Keyword("namespace"),
                Namespace("C"),
                Punctuation.OpenCurly,
                Punctuation.CloseCurly);
        }

        [Theory]
        [CombinatorialData]
        public async Task NameAttributeValue(TestHost testHost)
        {
            await TestAsync(
@"class Program<T>
{
    /// <param name=""x""/>
    void Goo(int x)
    {
    }
}",
                testHost,
                Keyword("class"),
                Class("Program"),
                Punctuation.OpenAngle,
                TypeParameter("T"),
                Punctuation.CloseAngle,
                Punctuation.OpenCurly,
                XmlDoc.Delimiter("///"),
                XmlDoc.Text(" "),
                XmlDoc.Delimiter("<"),
                XmlDoc.Name("param"),
                XmlDoc.AttributeName("name"),
                XmlDoc.Delimiter("="),
                XmlDoc.AttributeQuotes("\""),
                Parameter("x"),
                XmlDoc.AttributeQuotes("\""),
                XmlDoc.Delimiter("/>"),
                Keyword("void"),
                Method("Goo"),
                Punctuation.OpenParen,
                Keyword("int"),
                Parameter("x"),
                Punctuation.CloseParen,
                Punctuation.OpenCurly,
                Punctuation.CloseCurly,
                Punctuation.CloseCurly);
        }

        [Theory]
        [CombinatorialData]
        public async Task Cref1(TestHost testHost)
        {
            await TestAsync(
@"/// <see cref=""Program{T}""/>
class Program<T>
{
    void Goo()
    {
    }
}",
                testHost,
                XmlDoc.Delimiter("///"),
                XmlDoc.Text(" "),
                XmlDoc.Delimiter("<"),
                XmlDoc.Name("see"),
                XmlDoc.AttributeName("cref"),
                XmlDoc.Delimiter("="),
                XmlDoc.AttributeQuotes("\""),
                Class("Program"),
                Punctuation.OpenCurly,
                TypeParameter("T"),
                Punctuation.CloseCurly,
                XmlDoc.AttributeQuotes("\""),
                XmlDoc.Delimiter("/>"),
                Keyword("class"),
                Class("Program"),
                Punctuation.OpenAngle,
                TypeParameter("T"),
                Punctuation.CloseAngle,
                Punctuation.OpenCurly,
                Keyword("void"),
                Method("Goo"),
                Punctuation.OpenParen,
                Punctuation.CloseParen,
                Punctuation.OpenCurly,
                Punctuation.CloseCurly,
                Punctuation.CloseCurly);
        }

        [Theory]
        [CombinatorialData]
        public async Task CrefNamespaceIsNotClass(TestHost testHost)
        {
            await TestAsync(
@"///  <see cref=""N""/>
namespace N
{
    class Program
    {
    }
}",
                testHost,
                XmlDoc.Delimiter("///"),
                XmlDoc.Text("  "),
                XmlDoc.Delimiter("<"),
                XmlDoc.Name("see"),
                XmlDoc.AttributeName("cref"),
                XmlDoc.Delimiter("="),
                XmlDoc.AttributeQuotes("\""),
                Namespace("N"),
                XmlDoc.AttributeQuotes("\""),
                XmlDoc.Delimiter("/>"),
                Keyword("namespace"),
                Namespace("N"),
                Punctuation.OpenCurly,
                Keyword("class"),
                Class("Program"),
                Punctuation.OpenCurly,
                Punctuation.CloseCurly,
                Punctuation.CloseCurly);
        }

        [Theory]
        [CombinatorialData]
        public async Task InterfacePropertyWithSameNameShouldBePreferredToType(TestHost testHost)
        {
            await TestAsync(
@"interface IGoo
{
    int IGoo { get; set; }

    void Bar(int x = IGoo);
}",
                testHost,
                Keyword("interface"),
                Interface("IGoo"),
                Punctuation.OpenCurly,
                Keyword("int"),
                Property("IGoo"),
                Punctuation.OpenCurly,
                Keyword("get"),
                Punctuation.Semicolon,
                Keyword("set"),
                Punctuation.Semicolon,
                Punctuation.CloseCurly,
                Keyword("void"),
                Method("Bar"),
                Punctuation.OpenParen,
                Keyword("int"),
                Parameter("x"),
                Operators.Equals,
                Property("IGoo"),
                Punctuation.CloseParen,
                Punctuation.Semicolon,
                Punctuation.CloseCurly);
        }

        [Theory]
        [CombinatorialData]
        [WorkItem(633, "https://github.com/dotnet/roslyn/issues/633")]
        public async Task XmlDocCref(TestHost testHost)
        {
            await TestAsync(
@"/// <summary>
/// <see cref=""MyClass.MyClass(int)""/>
/// </summary>
class MyClass
{
    public MyClass(int x)
    {
    }
}",
                testHost,
                XmlDoc.Delimiter("///"),
                XmlDoc.Text(" "),
                XmlDoc.Delimiter("<"),
                XmlDoc.Name("summary"),
                XmlDoc.Delimiter(">"),
                XmlDoc.Delimiter("///"),
                XmlDoc.Text(" "),
                XmlDoc.Delimiter("<"),
                XmlDoc.Name("see"),
                XmlDoc.AttributeName("cref"),
                XmlDoc.Delimiter("="),
                XmlDoc.AttributeQuotes("\""),
                Class("MyClass"),
                Operators.Dot,
                Class("MyClass"),
                Punctuation.OpenParen,
                Keyword("int"),
                Punctuation.CloseParen,
                XmlDoc.AttributeQuotes("\""),
                XmlDoc.Delimiter("/>"),
                XmlDoc.Delimiter("///"),
                XmlDoc.Text(" "),
                XmlDoc.Delimiter("</"),
                XmlDoc.Name("summary"),
                XmlDoc.Delimiter(">"),
                Keyword("class"),
                Class("MyClass"),
                Punctuation.OpenCurly,
                Keyword("public"),
                Class("MyClass"),
                Punctuation.OpenParen,
                Keyword("int"),
                Parameter("x"),
                Punctuation.CloseParen,
                Punctuation.OpenCurly,
                Punctuation.CloseCurly,
                Punctuation.CloseCurly);
        }

        [Theory]
        [CombinatorialData]
        public async Task TestGenericTypeWithNoArity(TestHost testHost)
        {
            await TestAsync(
@"
using System.Collections.Generic;

class Program : IReadOnlyCollection
{
}",
                testHost,
                Keyword("using"),
                Namespace("System"),
                Operators.Dot,
                Namespace("Collections"),
                Operators.Dot,
                Namespace("Generic"),
                Punctuation.Semicolon,
                Keyword("class"),
                Class("Program"),
                Punctuation.Colon,
                Interface("IReadOnlyCollection"),
                Punctuation.OpenCurly,
                Punctuation.CloseCurly);
        }

        [Theory]
        [CombinatorialData]
        public async Task TestGenericTypeWithWrongArity(TestHost testHost)
        {
            await TestAsync(
@"
using System.Collections.Generic;

class Program : IReadOnlyCollection<int,string>
{
}",
                testHost,
                Keyword("using"),
                Namespace("System"),
                Operators.Dot,
                Namespace("Collections"),
                Operators.Dot,
                Namespace("Generic"),
                Punctuation.Semicolon,
                Keyword("class"),
                Class("Program"),
                Punctuation.Colon,
                Interface("IReadOnlyCollection"),
                Punctuation.OpenAngle,
                Keyword("int"),
                Punctuation.Comma,
                Keyword("string"),
                Punctuation.CloseAngle,
                Punctuation.OpenCurly,
                Punctuation.CloseCurly);
        }

        [Theory]
        [CombinatorialData]
        public async Task TestExtensionMethodDeclaration(TestHost testHost)
        {
            await TestAsync(
@"static class ExtMethod
{
    public static void TestMethod(this C c)
    {
    }
}
",
                testHost,
                Keyword("static"),
                Keyword("class"),
                Class("ExtMethod"),
                Static("ExtMethod"),
                Punctuation.OpenCurly,
                Keyword("public"),
                Keyword("static"),
                Keyword("void"),
                ExtensionMethod("TestMethod"),
                Static("TestMethod"),
                Punctuation.OpenParen,
                Keyword("this"),
                Identifier("C"),
                Parameter("c"),
                Punctuation.CloseParen,
                Punctuation.OpenCurly,
                Punctuation.CloseCurly,
                Punctuation.CloseCurly);
        }

        [Theory]
        [CombinatorialData]
        public async Task TestExtensionMethodUsage(TestHost testHost)
        {
            await TestAsync(
@"static class ExtMethod
{
    public static void TestMethod(this C c)
    {
    }
}

class C
{
    void Test()
    {
        ExtMethod.TestMethod(new C());
        new C().TestMethod();
    }
}
",
                testHost,
                ParseOptions(Options.Regular),
                Keyword("static"),
                Keyword("class"),
                Class("ExtMethod"),
                Static("ExtMethod"),
                Punctuation.OpenCurly,
                Keyword("public"),
                Keyword("static"),
                Keyword("void"),
                ExtensionMethod("TestMethod"),
                Static("TestMethod"),
                Punctuation.OpenParen,
                Keyword("this"),
                Class("C"),
                Parameter("c"),
                Punctuation.CloseParen,
                Punctuation.OpenCurly,
                Punctuation.CloseCurly,
                Punctuation.CloseCurly,
                Keyword("class"),
                Class("C"),
                Punctuation.OpenCurly,
                Keyword("void"),
                Method("Test"),
                Punctuation.OpenParen,
                Punctuation.CloseParen,
                Punctuation.OpenCurly,
                Class("ExtMethod"),
                Static("ExtMethod"),
                Operators.Dot,
                Method("TestMethod"),
                Static("TestMethod"),
                Punctuation.OpenParen,
                Keyword("new"),
                Class("C"),
                Punctuation.OpenParen,
                Punctuation.CloseParen,
                Punctuation.CloseParen,
                Punctuation.Semicolon,
                Keyword("new"),
                Class("C"),
                Punctuation.OpenParen,
                Punctuation.CloseParen,
                Operators.Dot,
                ExtensionMethod("TestMethod"),
                Punctuation.OpenParen,
                Punctuation.CloseParen,
                Punctuation.Semicolon,
                Punctuation.CloseCurly,
                Punctuation.CloseCurly);
        }

        [Theory]
        [CombinatorialData]
        public async Task TestConstLocals(TestHost testHost)
        {
            await TestInMethodAsync(
@"const int Number = 42;
var x = Number;",
                testHost,
                Keyword("const"),
                Keyword("int"),
                Constant("Number"),
                Static("Number"),
                Operators.Equals,
                Number("42"),
                Punctuation.Semicolon,
                Keyword("var"),
                Local("x"),
                Operators.Equals,
                Constant("Number"),
                Punctuation.Semicolon);
        }

        [Theory]
        [CombinatorialData]
        public async Task TestUnmanagedConstraint_InsideMethod(TestHost testHost)
        {
            await TestInMethodAsync(@"
var unmanaged = 0;
unmanaged++;",
                testHost,
                Keyword("var"),
                Local("unmanaged"),
                Operators.Equals,
                Number("0"),
                Punctuation.Semicolon,
                Local("unmanaged"),
                Operators.PlusPlus,
                Punctuation.Semicolon);
        }

        [Theory]
        [CombinatorialData]
        public async Task TestUnmanagedConstraint_Type_Keyword(TestHost testHost)
        {
            await TestAsync(
                "class X<T> where T : unmanaged { }",
                testHost,
                Keyword("class"),
                Class("X"),
                Punctuation.OpenAngle,
                TypeParameter("T"),
                Punctuation.CloseAngle,
                Keyword("where"),
                TypeParameter("T"),
                Punctuation.Colon,
                Keyword("unmanaged"),
                Punctuation.OpenCurly,
                Punctuation.CloseCurly);
        }

        [Theory]
        [CombinatorialData]
        public async Task TestUnmanagedConstraint_Type_ExistingInterface(TestHost testHost)
        {
            await TestAsync(@"
interface unmanaged {}
class X<T> where T : unmanaged { }",
                testHost,
                Keyword("interface"),
                Interface("unmanaged"),
                Punctuation.OpenCurly,
                Punctuation.CloseCurly,
                Keyword("class"),
                Class("X"),
                Punctuation.OpenAngle,
                TypeParameter("T"),
                Punctuation.CloseAngle,
                Keyword("where"),
                TypeParameter("T"),
                Punctuation.Colon,
                Interface("unmanaged"),
                Punctuation.OpenCurly,
                Punctuation.CloseCurly);
        }

        [Theory]
        [CombinatorialData]
        public async Task TestUnmanagedConstraint_Type_ExistingInterfaceButOutOfScope(TestHost testHost)
        {
            await TestAsync(@"
namespace OtherScope
{
    interface unmanaged {}
}
class X<T> where T : unmanaged { }",
                testHost,
                Keyword("namespace"),
                Namespace("OtherScope"),
                Punctuation.OpenCurly,
                Keyword("interface"),
                Interface("unmanaged"),
                Punctuation.OpenCurly,
                Punctuation.CloseCurly,
                Punctuation.CloseCurly,
                Keyword("class"),
                Class("X"),
                Punctuation.OpenAngle,
                TypeParameter("T"),
                Punctuation.CloseAngle,
                Keyword("where"),
                TypeParameter("T"),
                Punctuation.Colon,
                Keyword("unmanaged"),
                Punctuation.OpenCurly,
                Punctuation.CloseCurly);
        }

        [Theory]
        [CombinatorialData]
        public async Task TestUnmanagedConstraint_Method_Keyword(TestHost testHost)
        {
            await TestAsync(@"
class X
{
    void M<T>() where T : unmanaged { }
}",
                testHost,
                Keyword("class"),
                Class("X"),
                Punctuation.OpenCurly,
                Keyword("void"),
                Method("M"),
                Punctuation.OpenAngle,
                TypeParameter("T"),
                Punctuation.CloseAngle,
                Punctuation.OpenParen,
                Punctuation.CloseParen,
                Keyword("where"),
                TypeParameter("T"),
                Punctuation.Colon,
                Keyword("unmanaged"),
                Punctuation.OpenCurly,
                Punctuation.CloseCurly,
                Punctuation.CloseCurly);
        }

        [Theory]
        [CombinatorialData]
        public async Task TestUnmanagedConstraint_Method_ExistingInterface(TestHost testHost)
        {
            await TestAsync(@"
interface unmanaged {}
class X
{
    void M<T>() where T : unmanaged { }
}",
                testHost,
                Keyword("interface"),
                Interface("unmanaged"),
                Punctuation.OpenCurly,
                Punctuation.CloseCurly,
                Keyword("class"),
                Class("X"),
                Punctuation.OpenCurly,
                Keyword("void"),
                Method("M"),
                Punctuation.OpenAngle,
                TypeParameter("T"),
                Punctuation.CloseAngle,
                Punctuation.OpenParen,
                Punctuation.CloseParen,
                Keyword("where"),
                TypeParameter("T"),
                Punctuation.Colon,
                Interface("unmanaged"),
                Punctuation.OpenCurly,
                Punctuation.CloseCurly,
                Punctuation.CloseCurly);
        }

        [Theory]
        [CombinatorialData]
        public async Task TestUnmanagedConstraint_Method_ExistingInterfaceButOutOfScope(TestHost testHost)
        {
            await TestAsync(@"
namespace OtherScope
{
    interface unmanaged {}
}
class X
{
    void M<T>() where T : unmanaged { }
}",
                testHost,
                Keyword("namespace"),
                Namespace("OtherScope"),
                Punctuation.OpenCurly,
                Keyword("interface"),
                Interface("unmanaged"),
                Punctuation.OpenCurly,
                Punctuation.CloseCurly,
                Punctuation.CloseCurly,
                Keyword("class"),
                Class("X"),
                Punctuation.OpenCurly,
                Keyword("void"),
                Method("M"),
                Punctuation.OpenAngle,
                TypeParameter("T"),
                Punctuation.CloseAngle,
                Punctuation.OpenParen,
                Punctuation.CloseParen,
                Keyword("where"),
                TypeParameter("T"),
                Punctuation.Colon,
                Keyword("unmanaged"),
                Punctuation.OpenCurly,
                Punctuation.CloseCurly,
                Punctuation.CloseCurly);
        }

        [Theory]
        [CombinatorialData]
        public async Task TestUnmanagedConstraint_Delegate_Keyword(TestHost testHost)
        {
            await TestAsync(
                "delegate void D<T>() where T : unmanaged;",
                testHost,
                Keyword("delegate"),
                Keyword("void"),
                Delegate("D"),
                Punctuation.OpenAngle,
                TypeParameter("T"),
                Punctuation.CloseAngle,
                Punctuation.OpenParen,
                Punctuation.CloseParen,
                Keyword("where"),
                TypeParameter("T"),
                Punctuation.Colon,
                Keyword("unmanaged"),
                Punctuation.Semicolon);
        }

        [Theory]
        [CombinatorialData]
        public async Task TestUnmanagedConstraint_Delegate_ExistingInterface(TestHost testHost)
        {
            await TestAsync(@"
interface unmanaged {}
delegate void D<T>() where T : unmanaged;",
                testHost,
                Keyword("interface"),
                Interface("unmanaged"),
                Punctuation.OpenCurly,
                Punctuation.CloseCurly,
                Keyword("delegate"),
                Keyword("void"),
                Delegate("D"),
                Punctuation.OpenAngle,
                TypeParameter("T"),
                Punctuation.CloseAngle,
                Punctuation.OpenParen,
                Punctuation.CloseParen,
                Keyword("where"),
                TypeParameter("T"),
                Punctuation.Colon,
                Interface("unmanaged"),
                Punctuation.Semicolon);
        }

        [Theory]
        [CombinatorialData]
        public async Task TestUnmanagedConstraint_Delegate_ExistingInterfaceButOutOfScope(TestHost testHost)
        {
            await TestAsync(@"
namespace OtherScope
{
    interface unmanaged {}
}
delegate void D<T>() where T : unmanaged;",
                testHost,
                Keyword("namespace"),
                Namespace("OtherScope"),
                Punctuation.OpenCurly,
                Keyword("interface"),
                Interface("unmanaged"),
                Punctuation.OpenCurly,
                Punctuation.CloseCurly,
                Punctuation.CloseCurly,
                Keyword("delegate"),
                Keyword("void"),
                Delegate("D"),
                Punctuation.OpenAngle,
                TypeParameter("T"),
                Punctuation.CloseAngle,
                Punctuation.OpenParen,
                Punctuation.CloseParen,
                Keyword("where"),
                TypeParameter("T"),
                Punctuation.Colon,
                Keyword("unmanaged"),
                Punctuation.Semicolon);
        }

        [Theory]
        [CombinatorialData]
        public async Task TestUnmanagedConstraint_LocalFunction_Keyword(TestHost testHost)
        {
            await TestAsync(@"
class X
{
    void N()
    {
        void M<T>() where T : unmanaged { }
    }
}",
                testHost,
                Keyword("class"),
                Class("X"),
                Punctuation.OpenCurly,
                Keyword("void"),
                Method("N"),
                Punctuation.OpenParen,
                Punctuation.CloseParen,
                Punctuation.OpenCurly,
                Keyword("void"),
                Method("M"),
                Punctuation.OpenAngle,
                TypeParameter("T"),
                Punctuation.CloseAngle,
                Punctuation.OpenParen,
                Punctuation.CloseParen,
                Keyword("where"),
                TypeParameter("T"),
                Punctuation.Colon,
                Keyword("unmanaged"),
                Punctuation.OpenCurly,
                Punctuation.CloseCurly,
                Punctuation.CloseCurly,
                Punctuation.CloseCurly);
        }

        [Theory]
        [CombinatorialData]
        public async Task TestUnmanagedConstraint_LocalFunction_ExistingInterface(TestHost testHost)
        {
            await TestAsync(@"
interface unmanaged {}
class X
{
    void N()
    {
        void M<T>() where T : unmanaged { }
    }
}",
                testHost,
                Keyword("interface"),
                Interface("unmanaged"),
                Punctuation.OpenCurly,
                Punctuation.CloseCurly,
                Keyword("class"),
                Class("X"),
                Punctuation.OpenCurly,
                Keyword("void"),
                Method("N"),
                Punctuation.OpenParen,
                Punctuation.CloseParen,
                Punctuation.OpenCurly,
                Keyword("void"),
                Method("M"),
                Punctuation.OpenAngle,
                TypeParameter("T"),
                Punctuation.CloseAngle,
                Punctuation.OpenParen,
                Punctuation.CloseParen,
                Keyword("where"),
                TypeParameter("T"),
                Punctuation.Colon,
                Interface("unmanaged"),
                Punctuation.OpenCurly,
                Punctuation.CloseCurly,
                Punctuation.CloseCurly,
                Punctuation.CloseCurly);
        }

        [Theory]
        [CombinatorialData]
        public async Task TestUnmanagedConstraint_LocalFunction_ExistingInterfaceButOutOfScope(TestHost testHost)
        {
            await TestAsync(@"
namespace OtherScope
{
    interface unmanaged {}
}
class X
{
    void N()
    {
        void M<T>() where T : unmanaged { }
    }
}",
                testHost,
                Keyword("namespace"),
                Namespace("OtherScope"),
                Punctuation.OpenCurly,
                Keyword("interface"),
                Interface("unmanaged"),
                Punctuation.OpenCurly,
                Punctuation.CloseCurly,
                Punctuation.CloseCurly,
                Keyword("class"),
                Class("X"),
                Punctuation.OpenCurly,
                Keyword("void"),
                Method("N"),
                Punctuation.OpenParen,
                Punctuation.CloseParen,
                Punctuation.OpenCurly,
                Keyword("void"),
                Method("M"),
                Punctuation.OpenAngle,
                TypeParameter("T"),
                Punctuation.CloseAngle,
                Punctuation.OpenParen,
                Punctuation.CloseParen,
                Keyword("where"),
                TypeParameter("T"),
                Punctuation.Colon,
                Keyword("unmanaged"),
                Punctuation.OpenCurly,
                Punctuation.CloseCurly,
                Punctuation.CloseCurly,
                Punctuation.CloseCurly);
        }

        [WorkItem(29492, "https://github.com/dotnet/roslyn/issues/29492")]
        [Theory]
        [CombinatorialData]
        public async Task TestOperatorOverloading(TestHost testHost)
        {
            await TestAsync(@"
class C
{
    void M()
    {
        var a = 1 + 1;
        var b = new True() + new True();
    }
}
class True
{
    public static True operator +(True a, True b)
    {
         return new True();
    }
}",
    testHost,
    Keyword("class"),
    Class("C"),
    Punctuation.OpenCurly,
    Keyword("void"),
    Method("M"),
    Punctuation.OpenParen,
    Punctuation.CloseParen,
    Punctuation.OpenCurly,
    Keyword("var"),
    Local("a"),
    Operators.Equals,
    Number("1"),
    Operators.Plus,
    Number("1"),
    Punctuation.Semicolon,
    Keyword("var"),
    Local("b"),
    Operators.Equals,
    Keyword("new"),
    Class("True"),
    Punctuation.OpenParen,
    Punctuation.CloseParen,
    OverloadedOperators.Plus,
    Keyword("new"),
    Class("True"),
    Punctuation.OpenParen,
    Punctuation.CloseParen,
    Punctuation.Semicolon,
    Punctuation.CloseCurly,
    Punctuation.CloseCurly,
    Keyword("class"),
    Class("True"),
    Punctuation.OpenCurly,
    Keyword("public"),
    Keyword("static"),
    Class("True"),
    Keyword("operator"),
    Operators.Plus,
    Punctuation.OpenParen,
    Class("True"),
    Parameter("a"),
    Punctuation.Comma,
    Class("True"),
    Parameter("b"),
    Punctuation.CloseParen,
    Punctuation.OpenCurly,
    ControlKeyword("return"),
    Keyword("new"),
    Class("True"),
    Punctuation.OpenParen,
    Punctuation.CloseParen,
    Punctuation.Semicolon,
    Punctuation.CloseCurly,
    Punctuation.CloseCurly);
        }

        [Theory]
        [CombinatorialData]
        public async Task TestNotNullConstraint_InsideMethod(TestHost testHost)
        {
            await TestInMethodAsync(@"
var notnull = 0;
notnull++;",
                testHost,
                Keyword("var"),
                Local("notnull"),
                Operators.Equals,
                Number("0"),
                Punctuation.Semicolon,
                Local("notnull"),
                Operators.PlusPlus,
                Punctuation.Semicolon);
        }

        [Theory]
        [CombinatorialData]
        public async Task TestNotNullConstraint_Type_Keyword(TestHost testHost)
        {
            await TestAsync(
                "class X<T> where T : notnull { }",
                testHost,
                Keyword("class"),
                Class("X"),
                Punctuation.OpenAngle,
                TypeParameter("T"),
                Punctuation.CloseAngle,
                Keyword("where"),
                TypeParameter("T"),
                Punctuation.Colon,
                Keyword("notnull"),
                Punctuation.OpenCurly,
                Punctuation.CloseCurly);
        }

        [Theory]
        [CombinatorialData]
        public async Task TestNotNullConstraint_Type_ExistingInterface(TestHost testHost)
        {
            await TestAsync(@"
interface notnull {}
class X<T> where T : notnull { }",
                testHost,
                Keyword("interface"),
                Interface("notnull"),
                Punctuation.OpenCurly,
                Punctuation.CloseCurly,
                Keyword("class"),
                Class("X"),
                Punctuation.OpenAngle,
                TypeParameter("T"),
                Punctuation.CloseAngle,
                Keyword("where"),
                TypeParameter("T"),
                Punctuation.Colon,
                Interface("notnull"),
                Punctuation.OpenCurly,
                Punctuation.CloseCurly);
        }

        [Theory]
        [CombinatorialData]
        public async Task TestNotNullConstraint_Type_ExistingInterfaceButOutOfScope(TestHost testHost)
        {
            await TestAsync(@"
namespace OtherScope
{
    interface notnull {}
}
class X<T> where T : notnull { }",
                testHost,
                Keyword("namespace"),
                Namespace("OtherScope"),
                Punctuation.OpenCurly,
                Keyword("interface"),
                Interface("notnull"),
                Punctuation.OpenCurly,
                Punctuation.CloseCurly,
                Punctuation.CloseCurly,
                Keyword("class"),
                Class("X"),
                Punctuation.OpenAngle,
                TypeParameter("T"),
                Punctuation.CloseAngle,
                Keyword("where"),
                TypeParameter("T"),
                Punctuation.Colon,
                Keyword("notnull"),
                Punctuation.OpenCurly,
                Punctuation.CloseCurly);
        }

        [Theory]
        [CombinatorialData]
        public async Task TestNotNullConstraint_Method_Keyword(TestHost testHost)
        {
            await TestAsync(@"
class X
{
    void M<T>() where T : notnull { }
}",
                testHost,
                Keyword("class"),
                Class("X"),
                Punctuation.OpenCurly,
                Keyword("void"),
                Method("M"),
                Punctuation.OpenAngle,
                TypeParameter("T"),
                Punctuation.CloseAngle,
                Punctuation.OpenParen,
                Punctuation.CloseParen,
                Keyword("where"),
                TypeParameter("T"),
                Punctuation.Colon,
                Keyword("notnull"),
                Punctuation.OpenCurly,
                Punctuation.CloseCurly,
                Punctuation.CloseCurly);
        }

        [Theory]
        [CombinatorialData]
        public async Task TestNotNullConstraint_Method_ExistingInterface(TestHost testHost)
        {
            await TestAsync(@"
interface notnull {}
class X
{
    void M<T>() where T : notnull { }
}",
                testHost,
                Keyword("interface"),
                Interface("notnull"),
                Punctuation.OpenCurly,
                Punctuation.CloseCurly,
                Keyword("class"),
                Class("X"),
                Punctuation.OpenCurly,
                Keyword("void"),
                Method("M"),
                Punctuation.OpenAngle,
                TypeParameter("T"),
                Punctuation.CloseAngle,
                Punctuation.OpenParen,
                Punctuation.CloseParen,
                Keyword("where"),
                TypeParameter("T"),
                Punctuation.Colon,
                Interface("notnull"),
                Punctuation.OpenCurly,
                Punctuation.CloseCurly,
                Punctuation.CloseCurly);
        }

        [Theory]
        [CombinatorialData]
        public async Task TestNotNullConstraint_Method_ExistingInterfaceButOutOfScope(TestHost testHost)
        {
            await TestAsync(@"
namespace OtherScope
{
    interface notnull {}
}
class X
{
    void M<T>() where T : notnull { }
}",
                testHost,
                Keyword("namespace"),
                Namespace("OtherScope"),
                Punctuation.OpenCurly,
                Keyword("interface"),
                Interface("notnull"),
                Punctuation.OpenCurly,
                Punctuation.CloseCurly,
                Punctuation.CloseCurly,
                Keyword("class"),
                Class("X"),
                Punctuation.OpenCurly,
                Keyword("void"),
                Method("M"),
                Punctuation.OpenAngle,
                TypeParameter("T"),
                Punctuation.CloseAngle,
                Punctuation.OpenParen,
                Punctuation.CloseParen,
                Keyword("where"),
                TypeParameter("T"),
                Punctuation.Colon,
                Keyword("notnull"),
                Punctuation.OpenCurly,
                Punctuation.CloseCurly,
                Punctuation.CloseCurly);
        }

        [Theory]
        [CombinatorialData]
        public async Task TestNotNullConstraint_Delegate_Keyword(TestHost testHost)
        {
            await TestAsync(
                "delegate void D<T>() where T : notnull;",
                testHost,
                Keyword("delegate"),
                Keyword("void"),
                Delegate("D"),
                Punctuation.OpenAngle,
                TypeParameter("T"),
                Punctuation.CloseAngle,
                Punctuation.OpenParen,
                Punctuation.CloseParen,
                Keyword("where"),
                TypeParameter("T"),
                Punctuation.Colon,
                Keyword("notnull"),
                Punctuation.Semicolon);
        }

        [Theory]
        [CombinatorialData]
        public async Task TestNotNullConstraint_Delegate_ExistingInterface(TestHost testHost)
        {
            await TestAsync(@"
interface notnull {}
delegate void D<T>() where T : notnull;",
                testHost,
                Keyword("interface"),
                Interface("notnull"),
                Punctuation.OpenCurly,
                Punctuation.CloseCurly,
                Keyword("delegate"),
                Keyword("void"),
                Delegate("D"),
                Punctuation.OpenAngle,
                TypeParameter("T"),
                Punctuation.CloseAngle,
                Punctuation.OpenParen,
                Punctuation.CloseParen,
                Keyword("where"),
                TypeParameter("T"),
                Punctuation.Colon,
                Interface("notnull"),
                Punctuation.Semicolon);
        }

        [Theory]
        [CombinatorialData]
        public async Task TestNotNullConstraint_Delegate_ExistingInterfaceButOutOfScope(TestHost testHost)
        {
            await TestAsync(@"
namespace OtherScope
{
    interface notnull {}
}
delegate void D<T>() where T : notnull;",
                testHost,
                Keyword("namespace"),
                Namespace("OtherScope"),
                Punctuation.OpenCurly,
                Keyword("interface"),
                Interface("notnull"),
                Punctuation.OpenCurly,
                Punctuation.CloseCurly,
                Punctuation.CloseCurly,
                Keyword("delegate"),
                Keyword("void"),
                Delegate("D"),
                Punctuation.OpenAngle,
                TypeParameter("T"),
                Punctuation.CloseAngle,
                Punctuation.OpenParen,
                Punctuation.CloseParen,
                Keyword("where"),
                TypeParameter("T"),
                Punctuation.Colon,
                Keyword("notnull"),
                Punctuation.Semicolon);
        }

        [Theory]
        [CombinatorialData]
        public async Task TestNotNullConstraint_LocalFunction_Keyword(TestHost testHost)
        {
            await TestAsync(@"
class X
{
    void N()
    {
        void M<T>() where T : notnull { }
    }
}",
                testHost,
                Keyword("class"),
                Class("X"),
                Punctuation.OpenCurly,
                Keyword("void"),
                Method("N"),
                Punctuation.OpenParen,
                Punctuation.CloseParen,
                Punctuation.OpenCurly,
                Keyword("void"),
                Method("M"),
                Punctuation.OpenAngle,
                TypeParameter("T"),
                Punctuation.CloseAngle,
                Punctuation.OpenParen,
                Punctuation.CloseParen,
                Keyword("where"),
                TypeParameter("T"),
                Punctuation.Colon,
                Keyword("notnull"),
                Punctuation.OpenCurly,
                Punctuation.CloseCurly,
                Punctuation.CloseCurly,
                Punctuation.CloseCurly);
        }

        [Theory]
        [CombinatorialData]
        public async Task TestNotNullConstraint_LocalFunction_ExistingInterface(TestHost testHost)
        {
            await TestAsync(@"
interface notnull {}
class X
{
    void N()
    {
        void M<T>() where T : notnull { }
    }
}",
                testHost,
                Keyword("interface"),
                Interface("notnull"),
                Punctuation.OpenCurly,
                Punctuation.CloseCurly,
                Keyword("class"),
                Class("X"),
                Punctuation.OpenCurly,
                Keyword("void"),
                Method("N"),
                Punctuation.OpenParen,
                Punctuation.CloseParen,
                Punctuation.OpenCurly,
                Keyword("void"),
                Method("M"),
                Punctuation.OpenAngle,
                TypeParameter("T"),
                Punctuation.CloseAngle,
                Punctuation.OpenParen,
                Punctuation.CloseParen,
                Keyword("where"),
                TypeParameter("T"),
                Punctuation.Colon,
                Interface("notnull"),
                Punctuation.OpenCurly,
                Punctuation.CloseCurly,
                Punctuation.CloseCurly,
                Punctuation.CloseCurly);
        }

        [Theory]
        [CombinatorialData]
        public async Task TestNotNullConstraint_LocalFunction_ExistingInterfaceButOutOfScope(TestHost testHost)
        {
            await TestAsync(@"
namespace OtherScope
{
    interface notnull {}
}
class X
{
    void N()
    {
        void M<T>() where T : notnull { }
    }
}",
                testHost,
                Keyword("namespace"),
                Namespace("OtherScope"),
                Punctuation.OpenCurly,
                Keyword("interface"),
                Interface("notnull"),
                Punctuation.OpenCurly,
                Punctuation.CloseCurly,
                Punctuation.CloseCurly,
                Keyword("class"),
                Class("X"),
                Punctuation.OpenCurly,
                Keyword("void"),
                Method("N"),
                Punctuation.OpenParen,
                Punctuation.CloseParen,
                Punctuation.OpenCurly,
                Keyword("void"),
                Method("M"),
                Punctuation.OpenAngle,
                TypeParameter("T"),
                Punctuation.CloseAngle,
                Punctuation.OpenParen,
                Punctuation.CloseParen,
                Keyword("where"),
                TypeParameter("T"),
                Punctuation.Colon,
                Keyword("notnull"),
                Punctuation.OpenCurly,
                Punctuation.CloseCurly,
                Punctuation.CloseCurly,
                Punctuation.CloseCurly);
        }

        [WorkItem(10174, "https://github.com/dotnet/roslyn/issues/10174")]
        [Theory]
        [CombinatorialData]
        public async Task VarInPropertyPattern(TestHost testHost)
        {
            await TestAsync(
@"
using System;

class Person { public string Name; }

class Program
{
    void Goo(object o)
    {
        if (o is Person { Name: var n })
        {
            Console.WriteLine(n);
        }
    }
}",
                testHost,
                Keyword("using"),
                Namespace("System"),
                Punctuation.Semicolon,
                Keyword("class"),
                Class("Person"),
                Punctuation.OpenCurly,
                Keyword("public"),
                Keyword("string"),
                Field("Name"),
                Punctuation.Semicolon,
                Punctuation.CloseCurly,
                Keyword("class"),
                Class("Program"),
                Punctuation.OpenCurly,
                Keyword("void"),
                Method("Goo"),
                Punctuation.OpenParen,
                Keyword("object"),
                Parameter("o"),
                Punctuation.CloseParen,
                Punctuation.OpenCurly,
                ControlKeyword("if"),
                Punctuation.OpenParen,
                Parameter("o"),
                Keyword("is"),
                Class("Person"),
                Punctuation.OpenCurly,
                Field("Name"),
                Punctuation.Colon,
                Keyword("var"),
                Identifier("n"),
                Punctuation.CloseCurly,
                Punctuation.CloseParen,
                Punctuation.OpenCurly,
                Class("Console"),
                Static("Console"),
                Operators.Dot,
                Method("WriteLine"),
                Static("WriteLine"),
                Punctuation.OpenParen,
                Local("n"),
                Punctuation.CloseParen,
                Punctuation.Semicolon,
                Punctuation.CloseCurly,
                Punctuation.CloseCurly,
                Punctuation.CloseCurly);
        }

        [WorkItem(42368, "https://github.com/dotnet/roslyn/issues/42368")]
        [Theory]
        [CombinatorialData]
        public async Task NotPattern(TestHost testHost)
        {
            await TestAsync(
@"
class Person
{
    void Goo(object o)
    {
        if (o is not Person p)
        {
        }
    }
}",
                testHost,
                Keyword("class"),
                Class("Person"),
                Punctuation.OpenCurly,
                Keyword("void"),
                Method("Goo"),
                Punctuation.OpenParen,
                Keyword("object"),
                Parameter("o"),
                Punctuation.CloseParen,
                Punctuation.OpenCurly,
                ControlKeyword("if"),
                Punctuation.OpenParen,
                Parameter("o"),
                Keyword("is"),
                Keyword("not"),
                Class("Person"),
                Local("p"),
                Punctuation.CloseParen,
                Punctuation.OpenCurly,
                Punctuation.CloseCurly,
                Punctuation.CloseCurly,
                Punctuation.CloseCurly);
        }

        [WorkItem(42368, "https://github.com/dotnet/roslyn/issues/42368")]
        [Theory]
        [CombinatorialData]
        public async Task OrPattern(TestHost testHost)
        {
            await TestAsync(
@"
class Person
{
    void Goo(object o)
    {
        if (o is Person or int)
        {
        }
    }
}",
                testHost,
                Keyword("class"),
                Class("Person"),
                Punctuation.OpenCurly,
                Keyword("void"),
                Method("Goo"),
                Punctuation.OpenParen,
                Keyword("object"),
                Parameter("o"),
                Punctuation.CloseParen,
                Punctuation.OpenCurly,
                ControlKeyword("if"),
                Punctuation.OpenParen,
                Parameter("o"),
                Keyword("is"),
                Class("Person"),
                Keyword("or"),
                Keyword("int"),
                Punctuation.CloseParen,
                Punctuation.OpenCurly,
                Punctuation.CloseCurly,
                Punctuation.CloseCurly,
                Punctuation.CloseCurly);
        }

        [WorkItem(42368, "https://github.com/dotnet/roslyn/issues/42368")]
        [Theory]
        [CombinatorialData]
        public async Task RelationalPattern(TestHost testHost)
        {
            await TestAsync(
@"
class Person
{
    void Goo(object o)
    {
        if (o is >= 0)
        {
        }
    }
}",
                testHost,
                Keyword("class"),
                Class("Person"),
                Punctuation.OpenCurly,
                Keyword("void"),
                Method("Goo"),
                Punctuation.OpenParen,
                Keyword("object"),
                Parameter("o"),
                Punctuation.CloseParen,
                Punctuation.OpenCurly,
                ControlKeyword("if"),
                Punctuation.OpenParen,
                Parameter("o"),
                Keyword("is"),
                Operators.GreaterThanEquals,
                NumericLiteral("0"),
                Punctuation.CloseParen,
                Punctuation.OpenCurly,
                Punctuation.CloseCurly,
                Punctuation.CloseCurly,
                Punctuation.CloseCurly);
        }

        [Theory]
        [CombinatorialData]
        public async Task BasicFileScopedNamespaceClassification(TestHost testHost)
        {
            await TestAsync(
@"namespace NS;

class C { }",
                testHost,
                Keyword("namespace"),
                Namespace("NS"),
                Punctuation.Semicolon,
                Keyword("class"),
                Class("C"),
                Punctuation.OpenCurly,
                Punctuation.CloseCurly);
        }
<<<<<<< HEAD
=======

        [Theory]
        [CombinatorialData]
        public async Task TestStringEscape(TestHost testHost)
        {
            await TestInMethodAsync(@"var goo = $@""{{{12:X}}}"";",
                testHost,
                Keyword("var"),
                Local("goo"),
                Operators.Equals,
                Verbatim("$@\""),
                Escape("{{"),
                Punctuation.OpenCurly,
                Number("12"),
                Punctuation.Colon,
                String("X"),
                Punctuation.CloseCurly,
                Escape("}}"),
                Verbatim("\""),
                Punctuation.Semicolon);
        }
>>>>>>> 67d940c4
    }
}<|MERGE_RESOLUTION|>--- conflicted
+++ resolved
@@ -2168,8 +2168,6 @@
                 Punctuation.OpenCurly,
                 Punctuation.CloseCurly);
         }
-<<<<<<< HEAD
-=======
 
         [Theory]
         [CombinatorialData]
@@ -2191,6 +2189,5 @@
                 Verbatim("\""),
                 Punctuation.Semicolon);
         }
->>>>>>> 67d940c4
     }
 }