﻿// Copyright (c) Microsoft.  All Rights Reserved.  Licensed under the Apache License, Version 2.0.  See License.txt in the project root for license information.

using System;
using System.Threading.Tasks;
using Microsoft.CodeAnalysis.CodeStyle;
using Microsoft.CodeAnalysis.CSharp.CodeStyle;
using Microsoft.CodeAnalysis.CSharp.Completion.Providers;
using Microsoft.CodeAnalysis.Editor.UnitTests.Workspaces;
using Microsoft.CodeAnalysis.Test.Utilities;
using Roslyn.Test.Utilities;
using Xunit;

namespace Microsoft.CodeAnalysis.Editor.CSharp.UnitTests.Completion.CompletionProviders
{
    public class PartialMethodCompletionProviderTests : AbstractCSharpCompletionProviderTests
    {
        public PartialMethodCompletionProviderTests(CSharpTestWorkspaceFixture workspaceFixture) : base(workspaceFixture)
        {
        }

        internal override Type GetCompletionProviderType()
        {
            return typeof(PartialMethodCompletionProvider);
        }

        [Fact, Trait(Traits.Feature, Traits.Features.Completion)]
        public async Task NoPartialMethods1()
        {
            var text = @"class c
{
    $$
}";
            await VerifyNoItemsExistAsync(text);
        }

        [Fact, Trait(Traits.Feature, Traits.Features.Completion)]
        public async Task NoPartialMethods2()
        {
            var text = @"class c
{
    private void goo() { };

    partial void $$
}";
            await VerifyNoItemsExistAsync(text);
        }

        [Fact, Trait(Traits.Feature, Traits.Features.Completion)]
        public async Task PartialMethodInPartialClass()
        {
            var text = @"partial class c
{
    partial void goo();

    partial void $$
}";
            await VerifyItemExistsAsync(text, "goo()");
        }

        [Fact, Trait(Traits.Feature, Traits.Features.Completion)]
        public async Task PartialMethodInPartialGenericClass()
        {
            var text = @"partial class c<T>
{
    partial void goo(T bar);

    partial void $$
}";
            await VerifyItemExistsAsync(text, "goo(T bar)");
        }

        [Fact, Trait(Traits.Feature, Traits.Features.Completion)]
        public async Task PartialMethodInPartialStruct()
        {
            var text = @"partial struct c
{
    partial void goo();

    partial void $$
}";
            await VerifyItemExistsAsync(text, "goo()");
        }

        [Fact, Trait(Traits.Feature, Traits.Features.Completion)]
        public async Task CompletionOnPartial1()
        {
            var text = @"partial class c
{
    partial void goo();

    partial $$
}";
            await VerifyItemExistsAsync(text, "goo()");
        }

        [Fact, Trait(Traits.Feature, Traits.Features.Completion)]
        public async Task CompletionOnPartial2()
        {
            var text = @"partial class c
{
    partial void goo();

    void partial $$
}";
            await VerifyItemExistsAsync(text, "goo()");
        }

        [Fact, Trait(Traits.Feature, Traits.Features.Completion)]
        public async Task StaticUnsafePartial()
        {
            var text = @"partial class c
{
    partial static unsafe void goo();

    void static unsafe partial $$
}";
            await VerifyItemExistsAsync(text, "goo()");
        }

        [Fact, Trait(Traits.Feature, Traits.Features.Completion)]
        public async Task PartialCompletionWithPrivate()
        {
            var text = @"partial class c
{
    partial static unsafe void goo();

    private partial $$
}";
            await VerifyItemExistsAsync(text, "goo()");
        }

        [Fact, Trait(Traits.Feature, Traits.Features.Completion)]
        public async Task NotCompletionDespiteValidModifier()
        {
            var text = @"partial class c
{
    partial void goo();

    void partial unsafe $$
}";
            await VerifyNoItemsExistAsync(text);
        }

        [Fact, Trait(Traits.Feature, Traits.Features.Completion)]
        public async Task NotIfPublic()
        {
            var text = @"partial class c
{
    public partial void goo();

    void partial $$
}";
            await VerifyNoItemsExistAsync(text);
        }

        [Fact, Trait(Traits.Feature, Traits.Features.Completion)]
        public async Task NotIfInternal()
        {
            var text = @"partial class c
{
    internal partial void goo();

    void partial $$
}";
            await VerifyNoItemsExistAsync(text);
        }

        [Fact, Trait(Traits.Feature, Traits.Features.Completion)]
        public async Task NotIfProtected()
        {
            var text = @"partial class c
{
    protected partial void goo();

    void partial $$
}";
            await VerifyNoItemsExistAsync(text);
        }

        [Fact, Trait(Traits.Feature, Traits.Features.Completion)]
        public async Task NotIfProtectedInternal()
        {
            var text = @"partial class c
{
    protected internal partial void goo();

    void partial $$
}";
            await VerifyNoItemsExistAsync(text);
        }

        [Fact, Trait(Traits.Feature, Traits.Features.Completion)]
        public async Task NotIfExtern()
        {
            var text = @"partial class c
{
    partial void goo();

    extern void partial $$
}";
            await VerifyNoItemsExistAsync(text);
        }

        [Fact, Trait(Traits.Feature, Traits.Features.Completion)]
        public async Task NotIfVirtual()
        {
            var text = @"partial class c
{
    virtual partial void goo();

    void partial $$
}";
            await VerifyNoItemsExistAsync(text);
        }

        [Fact, Trait(Traits.Feature, Traits.Features.Completion)]
        public async Task NotIfNonVoidReturnType()
        {
            var text = @"partial class c
{
    partial int goo();

    partial $$
}";
            await VerifyNoItemsExistAsync(text);
        }

        [Fact, Trait(Traits.Feature, Traits.Features.Completion)]
        public async Task NotInsideInterface()
        {
            var text = @"partial interface i
{
    partial void goo();

    partial $$
}";
            await VerifyNoItemsExistAsync(text);
        }

        [WpfFact, Trait(Traits.Feature, Traits.Features.Completion)]
        public async Task CommitInPartialClass()
        {
            var markupBeforeCommit = @"partial class c
{
    partial void goo();

    partial $$
}";

            var expectedCodeAfterCommit = @"partial class c
{
    partial void goo();

    partial void goo()
    {
        throw new System.NotImplementedException();$$
    }
}";

            await VerifyCustomCommitProviderAsync(markupBeforeCommit, "goo()", expectedCodeAfterCommit);
        }

        [WpfFact, Trait(Traits.Feature, Traits.Features.Completion)]
        public async Task CommitGenericPartialMethod()
        {
            var markupBeforeCommit = @"partial class c<T>
{
    partial void goo(T bar);

    partial $$
}";

            var expectedCodeAfterCommit = @"partial class c<T>
{
    partial void goo(T bar);

    partial void goo(T bar)
    {
        throw new System.NotImplementedException();$$
    }
}";

            await VerifyCustomCommitProviderAsync(markupBeforeCommit, "goo(T bar)", expectedCodeAfterCommit);
        }

        [WpfFact, Trait(Traits.Feature, Traits.Features.Completion)]
        public async Task CommitMethodErasesPrivate()
        {
            var markupBeforeCommit = @"partial class c
{
    partial void goo();

    private partial $$
}";

            var expectedCodeAfterCommit = @"partial class c
{
    partial void goo();

    partial void goo()
    {
        throw new System.NotImplementedException();$$
    }
}";

            await VerifyCustomCommitProviderAsync(markupBeforeCommit, "goo()", expectedCodeAfterCommit);
        }

        [WpfFact, Trait(Traits.Feature, Traits.Features.Completion)]
        public async Task CommitInPartialClassPart()
        {
            var markupBeforeCommit = @"partial class c
{
    partial void goo();
}

partial class c
{
    partial $$
}";

            var expectedCodeAfterCommit = @"partial class c
{
    partial void goo();
}

partial class c
{
    partial void goo()
    {
        throw new System.NotImplementedException();$$
    }
}";

            await VerifyCustomCommitProviderAsync(markupBeforeCommit, "goo()", expectedCodeAfterCommit);
        }

        [WpfFact, Trait(Traits.Feature, Traits.Features.Completion)]
        public async Task CommitInPartialStruct()
        {
            var markupBeforeCommit = @"partial struct c
{
    partial void goo();

    partial $$
}";

            var expectedCodeAfterCommit = @"partial struct c
{
    partial void goo();

    partial void goo()
    {
        throw new System.NotImplementedException();$$
    }
}";

            await VerifyCustomCommitProviderAsync(markupBeforeCommit, "goo()", expectedCodeAfterCommit);
        }

        [Fact, Trait(Traits.Feature, Traits.Features.Completion)]
        public async Task NotIfNoPartialKeyword()
        {
            var text = @"partial class C
    {
        partial void Goo();
    }
 
    partial class C
    {
        void $$
    }
";
            await VerifyNoItemsExistAsync(text);
        }

        [WorkItem(578757, "http://vstfdevdiv:8080/DevDiv2/DevDiv/_workitems/edit/578757")]
        [Fact, Trait(Traits.Feature, Traits.Features.Completion)]
        public async Task DoNotConsiderFollowingDeclarationPartial()
        {
            var text = @"class Program
{
    partial $$
 
    void Goo()
    {
        
    }
}
";
            await VerifyNoItemsExistAsync(text);
        }

        [WorkItem(578078, "http://vstfdevdiv:8080/DevDiv2/DevDiv/_workitems/edit/578078")]
        [WpfFact, Trait(Traits.Feature, Traits.Features.Completion)]
        public async Task CommitAsync()
        {
            var markupBeforeCommit = @"using System;

partial class Bar
{
    partial void Goo();

    async partial $$
}";

            var expectedCodeAfterCommit = @"using System;

partial class Bar
{
    partial void Goo();

    async partial void Goo()
    {
        throw new NotImplementedException();$$
    }
}";

            await VerifyCustomCommitProviderAsync(markupBeforeCommit, "Goo()", expectedCodeAfterCommit);
        }

        [WorkItem(578078, "http://vstfdevdiv:8080/DevDiv2/DevDiv/_workitems/edit/578078")]
        [WpfFact, Trait(Traits.Feature, Traits.Features.Completion)]
        public async Task AmbiguityCommittingWithParen()
        {
            var markupBeforeCommit = @"using System;

partial class Bar
{
    partial void Goo();

    partial Goo$$
}";

            var expectedCodeAfterCommit = @"using System;

partial class Bar
{
    partial void Goo();

    partial void Goo()
    {
        throw new NotImplementedException();$$
    }
}";

            await VerifyCustomCommitProviderAsync(markupBeforeCommit, "Goo()", expectedCodeAfterCommit, commitChar: '(');
        }

        [WorkItem(965677, "http://vstfdevdiv:8080/DevDiv2/DevDiv/_workitems/edit/965677")]
        [WpfFact, Trait(Traits.Feature, Traits.Features.Completion)]
        public async Task NoDefaultParameterValues()
        {
            var text = @"namespace PartialClass
{
    partial class PClass
    {
        partial void PMethod(int i = 0);

        partial $$
    }
}
";

            var expected = @"namespace PartialClass
{
    partial class PClass
    {
        partial void PMethod(int i = 0);

        partial void PMethod(int i)
        {
            throw new System.NotImplementedException();$$
        }
    }
}
";
            await VerifyCustomCommitProviderAsync(text, "PMethod(int i)", expected);
        }

        [WorkItem(26388, "https://github.com/dotnet/roslyn/issues/26388")]
        [WpfFact, Trait(Traits.Feature, Traits.Features.Completion)]
        public async Task ExpressionBodyMethod()
        {
<<<<<<< HEAD
            var workspace = WorkspaceFixture.GetWorkspace(ExportProvider);
            var originalOptions = workspace.Options;
=======
            var workspace = WorkspaceFixture.GetWorkspace();
            workspace.TryApplyChanges(workspace.CurrentSolution.WithOptions(workspace.Options.WithChangedOption(
                CSharpCodeStyleOptions.PreferExpressionBodiedMethods,
                new CodeStyleOption<ExpressionBodyPreference>(ExpressionBodyPreference.WhenPossible, NotificationOption.Silent))));
>>>>>>> e7006f8d

            var text = @"using System;
partial class Bar
{
    partial void Foo();
    partial $$
}
"
;

            var expected = @"using System;
partial class Bar
{
    partial void Foo();
    partial void Foo() => throw new NotImplementedException();$$
}
"
;

            await VerifyCustomCommitProviderAsync(text, "Foo()", expected);
        }
    }
}<|MERGE_RESOLUTION|>--- conflicted
+++ resolved
@@ -482,15 +482,10 @@
         [WpfFact, Trait(Traits.Feature, Traits.Features.Completion)]
         public async Task ExpressionBodyMethod()
         {
-<<<<<<< HEAD
             var workspace = WorkspaceFixture.GetWorkspace(ExportProvider);
-            var originalOptions = workspace.Options;
-=======
-            var workspace = WorkspaceFixture.GetWorkspace();
             workspace.TryApplyChanges(workspace.CurrentSolution.WithOptions(workspace.Options.WithChangedOption(
                 CSharpCodeStyleOptions.PreferExpressionBodiedMethods,
                 new CodeStyleOption<ExpressionBodyPreference>(ExpressionBodyPreference.WhenPossible, NotificationOption.Silent))));
->>>>>>> e7006f8d
 
             var text = @"using System;
 partial class Bar
