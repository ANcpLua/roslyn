﻿// Licensed to the .NET Foundation under one or more agreements.
// The .NET Foundation licenses this file to you under the MIT license.
// See the LICENSE file in the project root for more information.

#nullable disable

using System;
using System.Collections.Generic;
using System.Diagnostics.CodeAnalysis;
using System.Threading.Tasks;
using Microsoft.CodeAnalysis.Completion.Providers;
using Microsoft.CodeAnalysis.CSharp;
using Microsoft.CodeAnalysis.CSharp.Completion.Providers;
using Microsoft.CodeAnalysis.Editor.CSharp.UnitTests.Completion.CompletionProviders;
using Microsoft.CodeAnalysis.Editor.Implementation.IntelliSense.AsyncCompletion;
using Microsoft.CodeAnalysis.Test.Utilities;
using Roslyn.Test.Utilities;
using Xunit;

namespace Microsoft.CodeAnalysis.Editor.CSharp.UnitTests.Completion.CompletionSetSources;

[UseExportProvider]
[Trait(Traits.Feature, Traits.Features.Completion)]
public partial class SymbolCompletionProviderTests : AbstractCSharpCompletionProviderTests
{
    internal override Type GetCompletionProviderType()
        => typeof(SymbolCompletionProvider);

    [Theory]
    [InlineData(SourceCodeKind.Regular)]
    [InlineData(SourceCodeKind.Script)]
    public async Task EmptyFile(SourceCodeKind sourceCodeKind)
    {
        await VerifyItemIsAbsentAsync(@"$$", @"String", expectedDescriptionOrNull: null, sourceCodeKind: sourceCodeKind);
        await VerifyItemExistsAsync(@"$$", @"System", expectedDescriptionOrNull: null, sourceCodeKind: sourceCodeKind);
    }

    [Theory]
    [InlineData(SourceCodeKind.Regular)]
    [InlineData(SourceCodeKind.Script)]
    public async Task EmptyFileWithUsing(SourceCodeKind sourceCodeKind)
    {
        await VerifyItemExistsAsync("""
            using System;
            $$
            """, @"String", expectedDescriptionOrNull: null, sourceCodeKind: sourceCodeKind);
        await VerifyItemExistsAsync("""
            using System;
            $$
            """, @"System", expectedDescriptionOrNull: null, sourceCodeKind: sourceCodeKind);
    }

    [Fact]
    public async Task NotAfterHashR()
        => await VerifyItemIsAbsentAsync(@"#r $$", "@System", expectedDescriptionOrNull: null, sourceCodeKind: SourceCodeKind.Script);

    [Fact]
    public async Task NotAfterHashLoad()
        => await VerifyItemIsAbsentAsync(@"#load $$", "@System", expectedDescriptionOrNull: null, sourceCodeKind: SourceCodeKind.Script);

    [Fact]
    public async Task UsingDirective()
    {
        await VerifyItemIsAbsentAsync(@"using $$", @"String");
        await VerifyItemIsAbsentAsync(@"using $$ = System", @"System");
        await VerifyItemExistsAsync(@"using $$", @"System");
        await VerifyItemExistsAsync(@"using T = $$", @"System");
    }

    [Fact]
    public async Task InactiveRegion()
    {
        await VerifyItemIsAbsentAsync("""
            class C {
            #if false 
            $$
            #endif
            """, @"String");
        await VerifyItemIsAbsentAsync("""
            class C {
            #if false 
            $$
            #endif
            """, @"System");
    }

    [Fact]
    public async Task ActiveRegion()
    {
        await VerifyItemIsAbsentAsync("""
            class C {
            #if true 
            $$
            #endif
            """, @"String");
        await VerifyItemExistsAsync("""
            class C {
            #if true 
            $$
            #endif
            """, @"System");
    }

    [Fact]
    public async Task InactiveRegionWithUsing()
    {
        await VerifyItemIsAbsentAsync("""
            using System;

            class C {
            #if false 
            $$
            #endif
            """, @"String");
        await VerifyItemIsAbsentAsync("""
            using System;

            class C {
            #if false 
            $$
            #endif
            """, @"System");
    }

    [Fact]
    public async Task ActiveRegionWithUsing()
    {
        await VerifyItemExistsAsync("""
            using System;

            class C {
            #if true 
            $$
            #endif
            """, @"String");
        await VerifyItemExistsAsync("""
            using System;

            class C {
            #if true 
            $$
            #endif
            """, @"System");
    }

    [Fact]
    public async Task SingleLineComment1()
    {
        await VerifyItemIsAbsentAsync("""
            using System;

            class C {
            // $$
            """, @"String");
        await VerifyItemIsAbsentAsync("""
            using System;

            class C {
            // $$
            """, @"System");
    }

    [Fact]
    public async Task SingleLineComment2()
    {
        await VerifyItemIsAbsentAsync("""
            using System;

            class C {
            // $$
            """, @"String");
        await VerifyItemIsAbsentAsync("""
            using System;

            class C {
            // $$
            """, @"System");
        await VerifyItemIsAbsentAsync("""
            using System;

            class C {
              // $$
            """, @"System");
    }

    [Fact]
    public async Task MultiLineComment()
    {
        await VerifyItemIsAbsentAsync("""
            using System;

            class C {
            /*  $$
            """, @"String");
        await VerifyItemIsAbsentAsync("""
            using System;

            class C {
            /*  $$
            """, @"System");
        await VerifyItemIsAbsentAsync("""
            using System;

            class C {
            /*  $$   */
            """, @"String");
        await VerifyItemIsAbsentAsync("""
            using System;

            class C {
            /*  $$   */
            """, @"System");
        await VerifyItemExistsAsync("""
            using System;

            class C {
            /*    */$$
            """, @"System");
        await VerifyItemExistsAsync("""
            using System;

            class C {
            /*    */$$
            """, @"System");
        await VerifyItemExistsAsync("""
            using System;

            class C {
              /*    */$$
            """, @"System");
    }

    [Fact]
    public async Task SingleLineXmlComment1()
    {
        await VerifyItemIsAbsentAsync("""
            using System;

            class C {
            /// $$
            """, @"String");
        await VerifyItemIsAbsentAsync("""
            using System;

            class C {
            /// $$
            """, @"System");
    }

    [Fact]
    public async Task SingleLineXmlComment2()
    {
        await VerifyItemIsAbsentAsync("""
            using System;

            class C {
            /// $$
            """, @"String");
        await VerifyItemIsAbsentAsync("""
            using System;

            class C {
            /// $$
            """, @"System");
        await VerifyItemIsAbsentAsync("""
            using System;

            class C {
              /// $$
            """, @"System");
    }

    [Fact]
    public async Task MultiLineXmlComment()
    {
        await VerifyItemIsAbsentAsync("""
            using System;

            class C {
            /**  $$   */
            """, @"String");
        await VerifyItemIsAbsentAsync("""
            using System;

            class C {
            /**  $$   */
            """, @"System");
        await VerifyItemExistsAsync("""
            using System;

            class C {
            /**     */$$
            """, @"System");
        await VerifyItemExistsAsync("""
            using System;

            class C {
            /**     */$$
            """, @"System");
        await VerifyItemExistsAsync("""
            using System;

            class C {
              /**     */$$
            """, @"System");
    }

    [Fact]
    public async Task OpenStringLiteral()
    {
        var code = AddUsingDirectives("using System;", AddInsideMethod("string s = \"$$"));
        await VerifyExpectedItemsAsync(code, [
            ItemExpectation.Absent("String"),
            ItemExpectation.Absent("System")
        ]);
    }

    [Fact]
    public async Task OpenStringLiteralInDirective()
    {
        var code = "#r \"$$";
        await VerifyExpectedItemsAsync(
            code, [
                ItemExpectation.Absent("String"),
                ItemExpectation.Absent("System")
            ],
            sourceCodeKind: SourceCodeKind.Script);
    }

    [Fact]
    public async Task StringLiteral()
    {
        var code = AddUsingDirectives("using System;", AddInsideMethod("string s = \"$$\";"));
        await VerifyExpectedItemsAsync(code, [
            ItemExpectation.Absent("String"),
            ItemExpectation.Absent("System")
        ]);
    }

    [Fact]
    public async Task StringLiteralInDirective()
    {
        var code = """
            #r "$$"
            """;
        await VerifyExpectedItemsAsync(
            code, [
                ItemExpectation.Absent("String"),
                ItemExpectation.Absent("System")
            ],
            sourceCodeKind: SourceCodeKind.Script);
    }

    [Fact]
    public async Task OpenCharLiteral()
    {
        var code = AddUsingDirectives("using System;", AddInsideMethod("char c = '$$"));
        await VerifyExpectedItemsAsync(code, [
            ItemExpectation.Absent("String"),
            ItemExpectation.Absent("System")
        ]);
    }

    [Fact]
    public async Task AssemblyAttribute1()
    {
        var code = @"[assembly: $$]";
        await VerifyExpectedItemsAsync(code, [
            ItemExpectation.Absent("String"),
            ItemExpectation.Exists("System")
        ]);
    }

    [Fact]
    public async Task AssemblyAttribute2()
    {
        var code = @"[assembly: $$]";
        var source = AddUsingDirectives("using System;", code);
        await VerifyExpectedItemsAsync(source, [
            ItemExpectation.Exists("System"),
            ItemExpectation.Exists("AttributeUsage")
        ]);
    }

    [Fact]
    public async Task SystemAttributeIsNotAnAttribute()
    {
        var content = """
            [$$]
            class CL {}
            """;

        await VerifyItemIsAbsentAsync(AddUsingDirectives("using System;", content), @"Attribute");
    }

    [Fact]
    public async Task TypeAttribute()
    {
        var content = """
            [$$]
            class CL {}
            """;

        await VerifyItemExistsAsync(AddUsingDirectives("using System;", content), @"AttributeUsage");
        await VerifyItemExistsAsync(AddUsingDirectives("using System;", content), @"System");
    }

    [Fact]
    public async Task TypeParamAttribute()
    {
        var code = AddUsingDirectives("using System;", @"class CL<[A$$]T> {}");
        await VerifyExpectedItemsAsync(code, [
            ItemExpectation.Exists("AttributeUsage"),
            ItemExpectation.Exists("System")
        ]);
    }

    [Fact]
    public async Task MethodAttribute()
    {
        var content = """
            class CL {
                [$$]
                void Method() {}
            }
            """;
        var code = AddUsingDirectives("using System;", content);
        await VerifyExpectedItemsAsync(code, [
            ItemExpectation.Exists("AttributeUsage"),
            ItemExpectation.Exists("System")
        ]);
    }

    [Fact]
    public async Task MethodTypeParamAttribute()
    {
        var content = """
            class CL{
                void Method<[A$$]T> () {}
            }
            """;
        var code = AddUsingDirectives("using System;", content);
        await VerifyExpectedItemsAsync(code, [
            ItemExpectation.Exists("AttributeUsage"),
            ItemExpectation.Exists("System")
        ]);
    }

    [Fact]
    public async Task MethodParamAttribute()
    {
        var content = """
            class CL{
                void Method ([$$]int i) {}
            }
            """;
        var code = AddUsingDirectives("using System;", content);
        await VerifyExpectedItemsAsync(code, [
            ItemExpectation.Exists("AttributeUsage"),
            ItemExpectation.Exists("System")
        ]);
    }

    [Fact, WorkItem("https://github.com/dotnet/roslyn/issues/7213")]
    public async Task NamespaceName_EmptyNameSpan_TopLevel()
    {
        var source = @"namespace $$ { }";

        await VerifyItemExistsAsync(source, "System", sourceCodeKind: SourceCodeKind.Regular);
    }

    [Fact, WorkItem("https://github.com/dotnet/roslyn/issues/7213")]
    public async Task NamespaceName_EmptyNameSpan_Nested()
    {
        var source = """
            ;
            namespace System
            {
                namespace $$ { }
            }
            """;

        await VerifyItemExistsAsync(source, "Runtime", sourceCodeKind: SourceCodeKind.Regular);
    }

    [Fact, WorkItem("https://github.com/dotnet/roslyn/issues/7213")]
    public async Task NamespaceName_Unqualified_TopLevelNoPeers()
    {
        var source = """
            using System;

            namespace $$
            """;

        await VerifyExpectedItemsAsync(source,
            [
                ItemExpectation.Exists("System"),
                ItemExpectation.Absent("String")
            ],
            sourceCodeKind: SourceCodeKind.Regular);
    }

    [Fact, WorkItem("https://github.com/dotnet/roslyn/issues/7213")]
    public async Task NamespaceName_Unqualified_TopLevelNoPeers_FileScopedNamespace()
    {
        var source = """
            using System;

            namespace $$;
            """;

        await VerifyExpectedItemsAsync(source,
            [
                ItemExpectation.Exists("System"),
                ItemExpectation.Absent("String")
            ],
            sourceCodeKind: SourceCodeKind.Regular);
    }

    [Fact, WorkItem("https://github.com/dotnet/roslyn/issues/7213")]
    public async Task NamespaceName_Unqualified_TopLevelWithPeer()
    {
        var source = """
            namespace A { }

            namespace $$
            """;

        await VerifyItemExistsAsync(source, "A", sourceCodeKind: SourceCodeKind.Regular);
    }

    [Fact, WorkItem("https://github.com/dotnet/roslyn/issues/7213")]
    public async Task NamespaceName_Unqualified_NestedWithNoPeers()
    {
        var source = """
            namespace A
            {
                namespace $$
            }
            """;

        await VerifyNoItemsExistAsync(source, sourceCodeKind: SourceCodeKind.Regular);
    }

    [Fact, WorkItem("https://github.com/dotnet/roslyn/issues/7213")]
    public async Task NamespaceName_Unqualified_NestedWithPeer()
    {
        var source = """
            namespace A
            {
                namespace B { }

                namespace $$
            }
            """;

        await VerifyExpectedItemsAsync(source,
            [
                ItemExpectation.Absent("A"),
                ItemExpectation.Exists("B")
            ],
            sourceCodeKind: SourceCodeKind.Regular);
    }

    [Fact, WorkItem("https://github.com/dotnet/roslyn/issues/7213")]
    public async Task NamespaceName_Unqualified_ExcludesCurrentDeclaration()
    {
        var source = @"namespace N$$S";

        await VerifyItemIsAbsentAsync(source, "NS", sourceCodeKind: SourceCodeKind.Regular);
    }

    [Fact, WorkItem("https://github.com/dotnet/roslyn/issues/7213")]
    public async Task NamespaceName_Unqualified_WithNested()
    {
        var source = """
            namespace A
            {
                namespace $$
                {
                    namespace B { }
                }
            }
            """;

        await VerifyExpectedItemsAsync(source,
            [
                ItemExpectation.Absent("A"),
                ItemExpectation.Absent("B")
            ],
            sourceCodeKind: SourceCodeKind.Regular);
    }

    [Fact, WorkItem("https://github.com/dotnet/roslyn/issues/7213")]
    public async Task NamespaceName_Unqualified_WithNestedAndMatchingPeer()
    {
        var source = """
            namespace A.B { }

            namespace A
            {
                namespace $$
                {
                    namespace B { }
                }
            }
            """;

        await VerifyExpectedItemsAsync(source,
            [
                ItemExpectation.Absent("A"),
                ItemExpectation.Exists("B")
            ],
            sourceCodeKind: SourceCodeKind.Regular);
    }

    [Fact, WorkItem("https://github.com/dotnet/roslyn/issues/7213")]
    public async Task NamespaceName_Unqualified_InnerCompletionPosition()
    {
        var source = @"namespace Sys$$tem { }";

        await VerifyExpectedItemsAsync(source,
            [
                ItemExpectation.Exists("System"),
                ItemExpectation.Absent("Runtime")
            ],
            sourceCodeKind: SourceCodeKind.Regular);
    }

    [Fact, WorkItem("https://github.com/dotnet/roslyn/issues/7213")]
    public async Task NamespaceName_Unqualified_IncompleteDeclaration()
    {
        var source = """
            namespace A
            {
                namespace B
                {
                    namespace $$
                    namespace C1 { }
                }
                namespace B.C2 { }
            }

            namespace A.B.C3 { }
            """;

        await VerifyExpectedItemsAsync(
            source, [
                // Ideally, all the C* namespaces would be recommended but, because of how the parser
                // recovers from the missing braces, they end up with the following qualified names...
                //
                //     C1 => A.B.?.C1
                //     C2 => A.B.B.C2
                //     C3 => A.A.B.C3
                //
                // ...none of which are found by the current algorithm.
                ItemExpectation.Absent("C1"),
                ItemExpectation.Absent("C2"),
                ItemExpectation.Absent("C3"),
                ItemExpectation.Absent("A"),

                // Because of the above, B does end up in the completion list
                // since A.B.B appears to be a peer of the new declaration
                ItemExpectation.Exists("B")
            ],
            SourceCodeKind.Regular);
    }

    [Fact, WorkItem("https://github.com/dotnet/roslyn/issues/7213")]
    public async Task NamespaceName_Qualified_NoPeers()
    {
        var source = @"namespace A.$$";

        await VerifyNoItemsExistAsync(source, sourceCodeKind: SourceCodeKind.Regular);
    }

    [Fact, WorkItem("https://github.com/dotnet/roslyn/issues/7213")]
    public async Task NamespaceName_Qualified_TopLevelWithPeer()
    {
        var source = """
            namespace A.B { }

            namespace A.$$
            """;

        await VerifyItemExistsAsync(source, "B", sourceCodeKind: SourceCodeKind.Regular);
    }

    [Fact, WorkItem("https://github.com/dotnet/roslyn/issues/7213")]
    public async Task NamespaceName_Qualified_TopLevelWithPeer_FileScopedNamespace()
    {
        var source = """
            namespace A.B { }

            namespace A.$$;
            """;

        await VerifyItemExistsAsync(source, "B", sourceCodeKind: SourceCodeKind.Regular);
    }

    [Fact, WorkItem("https://github.com/dotnet/roslyn/issues/7213")]
    public async Task NamespaceName_Qualified_NestedWithPeer()
    {
        var source = """
            namespace A
            {
                namespace B.C { }

                namespace B.$$
            }
            """;

        await VerifyExpectedItemsAsync(source,
            [
                ItemExpectation.Absent("A"),
                ItemExpectation.Absent("B"),
                ItemExpectation.Exists("C")
            ],
            sourceCodeKind: SourceCodeKind.Regular);
    }

    [Fact, WorkItem("https://github.com/dotnet/roslyn/issues/7213")]
    public async Task NamespaceName_Qualified_WithNested()
    {
        var source = """
            namespace A.$$
            {
                namespace B { }
            }
            """;

        await VerifyExpectedItemsAsync(source,
            [
                ItemExpectation.Absent("A"),
                ItemExpectation.Absent("B")
            ],
            sourceCodeKind: SourceCodeKind.Regular);
    }

    [Fact, WorkItem("https://github.com/dotnet/roslyn/issues/7213")]
    public async Task NamespaceName_Qualified_WithNestedAndMatchingPeer()
    {
        var source = """
            namespace A.B { }

            namespace A.$$
            {
                namespace B { }
            }
            """;

        await VerifyExpectedItemsAsync(source,
            [
                ItemExpectation.Absent("A"),
                ItemExpectation.Exists("B")
            ],
            sourceCodeKind: SourceCodeKind.Regular);
    }

    [Fact, WorkItem("https://github.com/dotnet/roslyn/issues/7213")]
    public async Task NamespaceName_Qualified_InnerCompletionPosition()
    {
        var source = @"namespace Sys$$tem.Runtime { }";

        await VerifyExpectedItemsAsync(source,
            [
                ItemExpectation.Exists("System"),
                ItemExpectation.Absent("Runtime")
            ],
            sourceCodeKind: SourceCodeKind.Regular);
    }

    [Fact, WorkItem("https://github.com/dotnet/roslyn/issues/7213")]
    public async Task NamespaceName_OnKeyword()
    {
        var source = @"name$$space System { }";

        await VerifyItemExistsAsync(source, "System", sourceCodeKind: SourceCodeKind.Regular);
    }

    [Fact, WorkItem("https://github.com/dotnet/roslyn/issues/7213")]
    public async Task NamespaceName_OnNestedKeyword()
    {
        var source = """
            namespace System
            {
                name$$space Runtime { }
            }
            """;

        await VerifyExpectedItemsAsync(source,
            [
                ItemExpectation.Absent("System"),
                ItemExpectation.Absent("Runtime")
            ],
            sourceCodeKind: SourceCodeKind.Regular);
    }

    [Fact, WorkItem("https://github.com/dotnet/roslyn/issues/7213")]
    public async Task NamespaceName_Qualified_IncompleteDeclaration()
    {
        var source = """
            namespace A
            {
                namespace B
                {
                    namespace C.$$

                    namespace C.D1 { }
                }

                namespace B.C.D2 { }
            }

            namespace A.B.C.D3 { }
            """;

        await VerifyExpectedItemsAsync(
            source, [
                ItemExpectation.Absent("A"),
                ItemExpectation.Absent("B"),
                ItemExpectation.Absent("C"),

                // Ideally, all the D* namespaces would be recommended but, because of how the parser
                // recovers from the missing braces, they end up with the following qualified names...
                //
                //     D1 => A.B.C.C.?.D1
                //     D2 => A.B.B.C.D2
                //     D3 => A.A.B.C.D3
                //
                // ...none of which are found by the current algorithm.
                ItemExpectation.Absent("D1"),
                ItemExpectation.Absent("D2"),
                ItemExpectation.Absent("D3")
            ],
            SourceCodeKind.Regular);
    }

    [Fact]
    public async Task UnderNamespace()
    {
        var source = @"namespace NS { $$";
        await VerifyExpectedItemsAsync(source, [
            ItemExpectation.Absent("String"),
            ItemExpectation.Absent("System")
        ]);
    }

    [Fact]
    public async Task OutsideOfType1()
    {
        var source = """
            namespace NS {
            class CL {}
            $$
            """;
        await VerifyExpectedItemsAsync(source, [
            ItemExpectation.Absent("String"),
            ItemExpectation.Absent("System")
        ]);
    }

    [Fact]
    public async Task OutsideOfType2()
    {
        var content = """
            namespace NS {
            class CL {}
            $$
            """;
        var source = AddUsingDirectives("using System;", content);
        await VerifyExpectedItemsAsync(source, [
            ItemExpectation.Absent("String"),
            ItemExpectation.Absent("System")
        ]);
    }

    [Fact]
    public async Task CompletionInsideProperty()
    {
        var source = """
            class C
            {
                private string name;
                public string Name
                {
                    set
                    {
                        name = $$
            """;
        await VerifyExpectedItemsAsync(source, [
            ItemExpectation.Exists("value"),
            ItemExpectation.Exists("C")
        ]);
    }

    [Fact]
    public async Task AfterDot()
    {
        var source = AddUsingDirectives("using System;", @"[assembly: A.$$");
        await VerifyExpectedItemsAsync(source, [
            ItemExpectation.Absent("String"),
            ItemExpectation.Absent("System")
        ]);
    }

    [Fact]
    public async Task UsingAlias()
    {
        var source = AddUsingDirectives("using System;", @"using MyType = $$");
        await VerifyExpectedItemsAsync(source, [
            ItemExpectation.Absent("String"),
            ItemExpectation.Exists("System")
        ]);
    }

    [Fact]
    public async Task IncompleteMember()
    {
        var content = """
            class CL {
                $$
            """;
        var source = AddUsingDirectives("using System;", content);
        await VerifyExpectedItemsAsync(source, [
            ItemExpectation.Exists("String"),
            ItemExpectation.Exists("System")
        ]);
    }

    [Fact]
    public async Task IncompleteMemberAccessibility()
    {
        var content = """
            class CL {
                public $$
            """;
        var source = AddUsingDirectives("using System;", content);
        await VerifyExpectedItemsAsync(source, [
            ItemExpectation.Exists("String"),
            ItemExpectation.Exists("System")
        ]);
    }

    [Fact]
    public async Task BadStatement()
    {
        var source = AddUsingDirectives("using System;", AddInsideMethod(@"var t = $$)c"));
        await VerifyExpectedItemsAsync(source, [
            ItemExpectation.Exists("String"),
            ItemExpectation.Exists("System")
        ]);
    }

    [Fact]
    public async Task TypeTypeParameter()
    {
        var source = AddUsingDirectives("using System;", @"class CL<$$");
        await VerifyExpectedItemsAsync(source, [
            ItemExpectation.Absent("String"),
            ItemExpectation.Absent("System")
        ]);
    }

    [Fact]
    public async Task TypeTypeParameterList()
    {
        var source = AddUsingDirectives("using System;", @"class CL<T, $$");
        await VerifyExpectedItemsAsync(source, [
            ItemExpectation.Absent("String"),
            ItemExpectation.Absent("System")
        ]);
    }

    [Fact]
    public async Task CastExpressionTypePart()
    {
        var source = AddUsingDirectives("using System;", AddInsideMethod(@"var t = ($$)c"));
        await VerifyExpectedItemsAsync(source, [
            ItemExpectation.Exists("String"),
            ItemExpectation.Exists("System")
        ]);
    }

    [Fact]
    public async Task ObjectCreationExpression()
    {
        var source = AddUsingDirectives("using System;", AddInsideMethod(@"var t = new $$"));
        await VerifyExpectedItemsAsync(source, [
            ItemExpectation.Exists("String"),
            ItemExpectation.Exists("System")
        ]);
    }

    [Fact]
    public async Task ArrayCreationExpression()
    {
        var source = AddUsingDirectives("using System;", AddInsideMethod(@"var t = new $$ ["));
        await VerifyExpectedItemsAsync(source, [
            ItemExpectation.Exists("String"),
            ItemExpectation.Exists("System")
        ]);
    }

    [Fact]
    public async Task StackAllocArrayCreationExpression()
    {
        var source = AddUsingDirectives("using System;", AddInsideMethod(@"var t = stackalloc $$"));
        await VerifyExpectedItemsAsync(source, [
            ItemExpectation.Exists("String"),
            ItemExpectation.Exists("System")
        ]);
    }

    [Fact]
    public async Task FromClauseTypeOptPart()
    {
        var source = AddUsingDirectives("using System;", AddInsideMethod(@"var t = from $$ c"));
        await VerifyExpectedItemsAsync(source, [
            ItemExpectation.Exists("String"),
            ItemExpectation.Exists("System")
        ]);
    }

    [Fact]
    public async Task JoinClause()
    {
        var source = AddUsingDirectives("using System;", AddInsideMethod(@"var t = from c in C join $$ j"));
        await VerifyExpectedItemsAsync(source, [
            ItemExpectation.Exists("String"),
            ItemExpectation.Exists("System")
        ]);
    }

    [Fact]
    public async Task DeclarationStatement()
    {
        var source = AddUsingDirectives("using System;", AddInsideMethod(@"$$ i ="));
        await VerifyExpectedItemsAsync(source, [
            ItemExpectation.Exists("String"),
            ItemExpectation.Exists("System")
        ]);
    }

    [Fact]
    public async Task VariableDeclaration()
    {
        var source = AddUsingDirectives("using System;", AddInsideMethod(@"fixed($$"));
        await VerifyExpectedItemsAsync(source, [
            ItemExpectation.Exists("String"),
            ItemExpectation.Exists("System")
        ]);
    }

    [Fact]
    public async Task ForEachStatement()
    {
        var source = AddUsingDirectives("using System;", AddInsideMethod(@"foreach($$"));
        await VerifyExpectedItemsAsync(source, [
            ItemExpectation.Exists("String"),
            ItemExpectation.Exists("System")
        ]);
    }

    [Fact]
    public async Task ForEachStatementNoToken()
    {
        var source = AddUsingDirectives("using System;", AddInsideMethod(@"foreach $$"));
        await VerifyExpectedItemsAsync(source, [
            ItemExpectation.Absent("String"),
            ItemExpectation.Absent("System")
        ]);
    }

    [Fact]
    public async Task CatchDeclaration()
    {
        var source = AddUsingDirectives("using System;", AddInsideMethod(@"try {} catch($$"));
        await VerifyExpectedItemsAsync(source, [
            ItemExpectation.Exists("String"),
            ItemExpectation.Exists("System")
        ]);
    }

    [Fact]
    public async Task FieldDeclaration()
    {
        var content = """
            class CL {
                $$ i
            """;
        var source = AddUsingDirectives("using System;", content);
        await VerifyExpectedItemsAsync(source, [
            ItemExpectation.Exists("String"),
            ItemExpectation.Exists("System")
        ]);
    }

    [Fact]
    public async Task EventFieldDeclaration()
    {
        var content = """
            class CL {
                event $$
            """;
        var source = AddUsingDirectives("using System;", content);
        await VerifyExpectedItemsAsync(source, [
            ItemExpectation.Exists("String"),
            ItemExpectation.Exists("System")
        ]);
    }

    [Fact]
    public async Task ConversionOperatorDeclaration()
    {
        var content = """
            class CL {
                explicit operator $$
            """;
        var source = AddUsingDirectives("using System;", content);
        await VerifyExpectedItemsAsync(source, [
            ItemExpectation.Exists("String"),
            ItemExpectation.Exists("System")
        ]);
    }

    [Fact]
    public async Task ConversionOperatorDeclarationNoToken()
    {
        var content = """
            class CL {
                explicit $$
            """;
        var source = AddUsingDirectives("using System;", content);
        await VerifyExpectedItemsAsync(source, [
            ItemExpectation.Absent("String"),
            ItemExpectation.Absent("System")
        ]);
    }

    [Fact]
    public async Task PropertyDeclaration()
    {
        var content = """
            class CL {
                $$ Prop {
            """;
        var source = AddUsingDirectives("using System;", content);
        await VerifyExpectedItemsAsync(source, [
            ItemExpectation.Exists("String"),
            ItemExpectation.Exists("System")
        ]);
    }

    [Fact]
    public async Task EventDeclaration()
    {
        var content = """
            class CL {
                event $$ Event {
            """;
        var source = AddUsingDirectives("using System;", content);
        await VerifyExpectedItemsAsync(source, [
            ItemExpectation.Exists("String"),
            ItemExpectation.Exists("System")
        ]);
    }

    [Fact]
    public async Task IndexerDeclaration()
    {
        var content = """
            class CL {
                $$ this
            """;
        var source = AddUsingDirectives("using System;", content);
        await VerifyExpectedItemsAsync(source, [
            ItemExpectation.Exists("String"),
            ItemExpectation.Exists("System")
        ]);
    }

    [Fact]
    public async Task Parameter()
    {
        var content = """
            class CL {
                void Method($$
            """;
        var source = AddUsingDirectives("using System;", content);
        await VerifyExpectedItemsAsync(source, [
            ItemExpectation.Exists("String"),
            ItemExpectation.Exists("System")
        ]);
    }

    [Fact]
    public async Task ArrayType()
    {
        var content = """
            class CL {
                $$ [
            """;
        var source = AddUsingDirectives("using System;", content);
        await VerifyExpectedItemsAsync(source, [
            ItemExpectation.Exists("String"),
            ItemExpectation.Exists("System")
        ]);
    }

    [Fact]
    public async Task PointerType()
    {
        var content = """
            class CL {
                $$ *
            """;
        var source = AddUsingDirectives("using System;", content);
        await VerifyExpectedItemsAsync(source, [
            ItemExpectation.Exists("String"),
            ItemExpectation.Exists("System")
        ]);
    }

    [Fact]
    public async Task NullableType()
    {
        var content = """
            class CL {
                $$ ?
            """;
        var source = AddUsingDirectives("using System;", content);
        await VerifyExpectedItemsAsync(source, [
            ItemExpectation.Exists("String"),
            ItemExpectation.Exists("System")
        ]);
    }

    [Fact]
    public async Task DelegateDeclaration()
    {
        var content = """
            class CL {
                delegate $$
            """;
        var source = AddUsingDirectives("using System;", content);
        await VerifyExpectedItemsAsync(source, [
            ItemExpectation.Exists("String"),
            ItemExpectation.Exists("System")
        ]);
    }

    [Fact]
    public async Task MethodDeclaration()
    {
        var content = """
            class CL {
                $$ M(
            """;
        var source = AddUsingDirectives("using System;", content);
        await VerifyExpectedItemsAsync(source, [
            ItemExpectation.Exists("String"),
            ItemExpectation.Exists("System")
        ]);
    }

    [Fact]
    public async Task OperatorDeclaration()
    {
        var content = """
            class CL {
                $$ operator
            """;
        var source = AddUsingDirectives("using System;", content);
        await VerifyExpectedItemsAsync(source, [
            ItemExpectation.Exists("String"),
            ItemExpectation.Exists("System")
        ]);
    }

    [Fact]
    public async Task ParenthesizedExpression()
    {
        var content = @"($$";
        var source = AddUsingDirectives("using System;", content);
        await VerifyExpectedItemsAsync(source, [
            ItemExpectation.Exists("String"),
            ItemExpectation.Exists("System")
        ]);
    }

    [Fact]
    public async Task InvocationExpression()
    {
        var content = @"$$(";
        var source = AddUsingDirectives("using System;", content);
        await VerifyExpectedItemsAsync(source, [
            ItemExpectation.Exists("String"),
            ItemExpectation.Exists("System")
        ]);
    }

    [Fact]
    public async Task ElementAccessExpression()
    {
        var content = @"$$[";
        var source = AddUsingDirectives("using System;", content);
        await VerifyExpectedItemsAsync(source, [
            ItemExpectation.Exists("String"),
            ItemExpectation.Exists("System")
        ]);
    }

    [Fact]
    public async Task Argument()
    {
        var content = @"i[$$";
        var source = AddUsingDirectives("using System;", content);
        await VerifyExpectedItemsAsync(source, [
            ItemExpectation.Exists("String"),
            ItemExpectation.Exists("System")
        ]);
    }

    [Fact]
    public async Task CastExpressionExpressionPart()
    {
        var content = @"(c)$$";
        var source = AddUsingDirectives("using System;", content);
        await VerifyExpectedItemsAsync(source, [
            ItemExpectation.Exists("String"),
            ItemExpectation.Exists("System")
        ]);
    }

    [Fact]
    public async Task FromClauseInPart()
    {
        var content = @"var t = from c in $$";
        var source = AddUsingDirectives("using System;", content);
        await VerifyExpectedItemsAsync(source, [
            ItemExpectation.Exists("String"),
            ItemExpectation.Exists("System")
        ]);
    }

    [Fact]
    public async Task LetClauseExpressionPart()
    {
        var content = @"var t = from c in C let n = $$";
        var source = AddUsingDirectives("using System;", content);
        await VerifyExpectedItemsAsync(source, [
            ItemExpectation.Exists("String"),
            ItemExpectation.Exists("System")
        ]);
    }

    [Fact]
    public async Task OrderingExpressionPart()
    {
        var content = @"var t = from c in C orderby $$";
        var source = AddUsingDirectives("using System;", content);
        await VerifyExpectedItemsAsync(source, [
            ItemExpectation.Exists("String"),
            ItemExpectation.Exists("System")
        ]);
    }

    [Fact]
    public async Task SelectClauseExpressionPart()
    {
        var content = @"var t = from c in C select $$";
        var source = AddUsingDirectives("using System;", content);
        await VerifyExpectedItemsAsync(source, [
            ItemExpectation.Exists("String"),
            ItemExpectation.Exists("System")
        ]);
    }

    [Fact]
    public async Task ExpressionStatement()
    {
        var content = @"$$";
        var source = AddUsingDirectives("using System;", content);
        await VerifyExpectedItemsAsync(source, [
            ItemExpectation.Exists("String"),
            ItemExpectation.Exists("System")
        ]);
    }

    [Fact]
    public async Task ReturnStatement()
    {
        var content = @"return $$";
        var source = AddUsingDirectives("using System;", content);
        await VerifyExpectedItemsAsync(source, [
            ItemExpectation.Exists("String"),
            ItemExpectation.Exists("System")
        ]);
    }

    [Fact]
    public async Task ThrowStatement()
    {
        var content = @"throw $$";
        var source = AddUsingDirectives("using System;", content);
        await VerifyExpectedItemsAsync(source, [
            ItemExpectation.Exists("String"),
            ItemExpectation.Exists("System")
        ]);
    }

    [Fact, WorkItem("http://vstfdevdiv:8080/DevDiv2/DevDiv/_workitems/edit/760097")]
    public async Task YieldReturnStatement()
    {
        var content = @"yield return $$";
        var source = AddUsingDirectives("using System;", content);
        await VerifyExpectedItemsAsync(source, [
            ItemExpectation.Exists("String"),
            ItemExpectation.Exists("System")
        ]);
    }

    [Fact]
    public async Task ForEachStatementExpressionPart()
    {
        var content = @"foreach(T t in $$";
        var source = AddUsingDirectives("using System;", content);
        await VerifyExpectedItemsAsync(source, [
            ItemExpectation.Exists("String"),
            ItemExpectation.Exists("System")
        ]);
    }

    [Fact]
    public async Task UsingStatementExpressionPart()
    {
        var content = @"using($$";
        var source = AddUsingDirectives("using System;", content);
        await VerifyExpectedItemsAsync(source, [
            ItemExpectation.Exists("String"),
            ItemExpectation.Exists("System")
        ]);
    }

    [Fact]
    public async Task LockStatement()
    {
        var content = @"lock($$";
        var source = AddUsingDirectives("using System;", content);
        await VerifyExpectedItemsAsync(source, [
            ItemExpectation.Exists("String"),
            ItemExpectation.Exists("System")
        ]);
    }

    [Fact]
    public async Task EqualsValueClause()
    {
        var content = @"var i = $$";
        var source = AddUsingDirectives("using System;", content);
        await VerifyExpectedItemsAsync(source, [
            ItemExpectation.Exists("String"),
            ItemExpectation.Exists("System")
        ]);
    }

    [Fact]
    public async Task ForStatementInitializersPart()
    {
        var content = @"for($$";
        var source = AddUsingDirectives("using System;", content);
        await VerifyExpectedItemsAsync(source, [
            ItemExpectation.Exists("String"),
            ItemExpectation.Exists("System")
        ]);
    }

    [Fact]
    public async Task ForStatementConditionOptPart()
    {
        var content = @"for(i=0;$$";
        var source = AddUsingDirectives("using System;", content);
        await VerifyExpectedItemsAsync(source, [
            ItemExpectation.Exists("String"),
            ItemExpectation.Exists("System")
        ]);
    }

    [Fact]
    public async Task ForStatementIncrementorsPart()
    {
        var content = @"for(i=0;i>10;$$";
        var source = AddUsingDirectives("using System;", content);
        await VerifyExpectedItemsAsync(source, [
            ItemExpectation.Exists("String"),
            ItemExpectation.Exists("System")
        ]);
    }

    [Fact]
    public async Task DoStatementConditionPart()
    {
        var content = @"do {} while($$";
        var source = AddUsingDirectives("using System;", content);
        await VerifyExpectedItemsAsync(source, [
            ItemExpectation.Exists("String"),
            ItemExpectation.Exists("System")
        ]);
    }

    [Fact]
    public async Task WhileStatementConditionPart()
    {
        var content = @"while($$";
        var source = AddUsingDirectives("using System;", content);
        await VerifyExpectedItemsAsync(source, [
            ItemExpectation.Exists("String"),
            ItemExpectation.Exists("System")
        ]);
    }

    [Fact]
    public async Task ArrayRankSpecifierSizesPart()
    {
        var content = @"int [$$";
        var source = AddUsingDirectives("using System;", content);
        await VerifyExpectedItemsAsync(source, [
            ItemExpectation.Exists("String"),
            ItemExpectation.Exists("System")
        ]);
    }

    [Fact]
    public async Task PrefixUnaryExpression()
    {
        var content = @"+$$";
        var source = AddUsingDirectives("using System;", content);
        await VerifyExpectedItemsAsync(source, [
            ItemExpectation.Exists("String"),
            ItemExpectation.Exists("System")
        ]);
    }

    [Fact]
    public async Task PostfixUnaryExpression()
    {
        var content = @"$$++";
        var source = AddUsingDirectives("using System;", content);
        await VerifyExpectedItemsAsync(source, [
            ItemExpectation.Exists("String"),
            ItemExpectation.Exists("System")
        ]);
    }

    [Fact]
    public async Task BinaryExpressionLeftPart()
    {
        var content = @"$$ + 1";
        var source = AddUsingDirectives("using System;", content);
        await VerifyExpectedItemsAsync(source, [
            ItemExpectation.Exists("String"),
            ItemExpectation.Exists("System")
        ]);
    }

    [Fact]
    public async Task BinaryExpressionRightPart()
    {
        var content = @"1 + $$";
        var source = AddUsingDirectives("using System;", content);
        await VerifyExpectedItemsAsync(source, [
            ItemExpectation.Exists("String"),
            ItemExpectation.Exists("System")
        ]);
    }

    [Fact]
    public async Task AssignmentExpressionLeftPart()
    {
        var content = @"$$ = 1";
        var source = AddUsingDirectives("using System;", content);
        await VerifyExpectedItemsAsync(source, [
            ItemExpectation.Exists("String"),
            ItemExpectation.Exists("System")
        ]);
    }

    [Fact]
    public async Task AssignmentExpressionRightPart()
    {
        var content = @"1 = $$";
        var source = AddUsingDirectives("using System;", content);
        await VerifyExpectedItemsAsync(source, [
            ItemExpectation.Exists("String"),
            ItemExpectation.Exists("System")
        ]);
    }

    [Fact]
    public async Task ConditionalExpressionConditionPart()
    {
        var content = @"$$? 1:";
        var source = AddUsingDirectives("using System;", content);
        await VerifyExpectedItemsAsync(source, [
            ItemExpectation.Exists("String"),
            ItemExpectation.Exists("System")
        ]);
    }

    [Fact]
    public async Task ConditionalExpressionWhenTruePart()
    {
        var content = @"true? $$:";
        var source = AddUsingDirectives("using System;", content);
        await VerifyExpectedItemsAsync(source, [
            ItemExpectation.Exists("String"),
            ItemExpectation.Exists("System")
        ]);
    }

    [Fact]
    public async Task ConditionalExpressionWhenFalsePart()
    {
        var content = @"true? 1:$$";
        var source = AddUsingDirectives("using System;", content);
        await VerifyExpectedItemsAsync(source, [
            ItemExpectation.Exists("String"),
            ItemExpectation.Exists("System")
        ]);
    }

    [Fact]
    public async Task JoinClauseInExpressionPart()
    {
        var content = @"var t = from c in C join p in $$";
        var source = AddUsingDirectives("using System;", content);
        await VerifyExpectedItemsAsync(source, [
            ItemExpectation.Exists("String"),
            ItemExpectation.Exists("System")
        ]);
    }

    [Fact]
    public async Task JoinClauseLeftExpressionPart()
    {
        var content = @"var t = from c in C join p in P on $$";
        var source = AddUsingDirectives("using System;", content);
        await VerifyExpectedItemsAsync(source, [
            ItemExpectation.Exists("String"),
            ItemExpectation.Exists("System")
        ]);
    }

    [Fact]
    public async Task JoinClauseRightExpressionPart()
    {
        var content = @"var t = from c in C join p in P on id equals $$";
        var source = AddUsingDirectives("using System;", content);
        await VerifyExpectedItemsAsync(source, [
            ItemExpectation.Exists("String"),
            ItemExpectation.Exists("System")
        ]);
    }

    [Fact]
    public async Task WhereClauseConditionPart()
    {
        var content = @"var t = from c in C where $$";
        var source = AddUsingDirectives("using System;", content);
        await VerifyExpectedItemsAsync(source, [
            ItemExpectation.Exists("String"),
            ItemExpectation.Exists("System")
        ]);
    }

    [Fact]
    public async Task GroupClauseGroupExpressionPart()
    {
        var content = @"var t = from c in C group $$";
        var source = AddUsingDirectives("using System;", content);
        await VerifyExpectedItemsAsync(source, [
            ItemExpectation.Exists("String"),
            ItemExpectation.Exists("System")
        ]);
    }

    [Fact]
    public async Task GroupClauseByExpressionPart()
    {
        var content = @"var t = from c in C group g by $$";
        var source = AddUsingDirectives("using System;", content);
        await VerifyExpectedItemsAsync(source, [
            ItemExpectation.Exists("String"),
            ItemExpectation.Exists("System")
        ]);
    }

    [Fact]
    public async Task IfStatement()
    {
        var content = @"if ($$";
        var source = AddUsingDirectives("using System;", content);
        await VerifyExpectedItemsAsync(source, [
            ItemExpectation.Exists("String"),
            ItemExpectation.Exists("System")
        ]);
    }

    [Fact]
    public async Task SwitchStatement()
    {
        var content = @"switch($$";
        var source = AddUsingDirectives("using System;", content);
        await VerifyExpectedItemsAsync(source, [
            ItemExpectation.Exists("String"),
            ItemExpectation.Exists("System")
        ]);
    }

    [Fact]
    public async Task SwitchLabelCase()
    {
        var content = @"switch(i) { case $$";
        var source = AddUsingDirectives("using System;", content);
        await VerifyExpectedItemsAsync(source, [
            ItemExpectation.Exists("String"),
            ItemExpectation.Exists("System")
        ]);
    }

    [Fact]
    public async Task SwitchPatternLabelCase()
    {
        var content = @"switch(i) { case $$ when";
        var source = AddUsingDirectives("using System;", content);
        await VerifyExpectedItemsAsync(source, [
            ItemExpectation.Exists("String"),
            ItemExpectation.Exists("System")
        ]);
    }

    [Fact, WorkItem("https://github.com/dotnet/roslyn/issues/33915")]
    public async Task SwitchExpressionFirstBranch()
    {
        var content = @"i switch { $$";
        var source = AddUsingDirectives("using System;", content);
        await VerifyExpectedItemsAsync(source, [
            ItemExpectation.Exists("String"),
            ItemExpectation.Exists("System")
        ]);
    }

    [Fact, WorkItem("https://github.com/dotnet/roslyn/issues/33915")]
    public async Task SwitchExpressionSecondBranch()
    {
        var content = @"i switch { 1 => true, $$";
        var source = AddUsingDirectives("using System;", content);
        await VerifyExpectedItemsAsync(source, [
            ItemExpectation.Exists("String"),
            ItemExpectation.Exists("System")
        ]);
    }

    [Fact, WorkItem("https://github.com/dotnet/roslyn/issues/33915")]
    public async Task PositionalPatternFirstPosition()
    {
        var content = @"i is ($$";
        var source = AddUsingDirectives("using System;", content);
        await VerifyExpectedItemsAsync(source, [
            ItemExpectation.Exists("String"),
            ItemExpectation.Exists("System")
        ]);
    }

    [Fact, WorkItem("https://github.com/dotnet/roslyn/issues/33915")]
    public async Task PositionalPatternSecondPosition()
    {
        var content = @"i is (1, $$";
        var source = AddUsingDirectives("using System;", content);
        await VerifyExpectedItemsAsync(source, [
            ItemExpectation.Exists("String"),
            ItemExpectation.Exists("System")
        ]);
    }

    [Fact, WorkItem("https://github.com/dotnet/roslyn/issues/33915")]
    public async Task PropertyPatternFirstPosition()
    {
        var content = @"i is { P: $$";
        var source = AddUsingDirectives("using System;", content);
        await VerifyExpectedItemsAsync(source, [
            ItemExpectation.Exists("String"),
            ItemExpectation.Exists("System")
        ]);
    }

    [Fact, WorkItem("https://github.com/dotnet/roslyn/issues/33915")]
    public async Task PropertyPatternSecondPosition()
    {
        var content = @"i is { P1: 1, P2: $$";
        var source = AddUsingDirectives("using System;", content);
        await VerifyExpectedItemsAsync(source, [
            ItemExpectation.Exists("String"),
            ItemExpectation.Exists("System")
        ]);
    }

    [Fact]
    public async Task InitializerExpression()
    {
        var content = @"var t = new [] { $$";
        var source = AddUsingDirectives("using System;", content);
        await VerifyExpectedItemsAsync(source, [
            ItemExpectation.Exists("String"),
            ItemExpectation.Exists("System")
        ]);
    }

    [Fact, WorkItem("https://github.com/dotnet/roslyn/issues/30784")]
    public async Task TypeParameterConstraintClause()
    {
        await VerifyItemExistsAsync(AddUsingDirectives("using System;", @"class CL<T> where T : $$"), @"System");
    }

    [Fact, WorkItem("https://github.com/dotnet/roslyn/issues/30784")]
    public async Task TypeParameterConstraintClause_NotStaticClass()
    {
        await VerifyItemIsAbsentAsync(AddUsingDirectives("using System;", @"class CL<T> where T : $$"), @"Console");
    }

    [Fact, WorkItem("https://github.com/dotnet/roslyn/issues/30784")]
    public async Task TypeParameterConstraintClause_StillShowStaticClassWhenHaveInternalType()
    {
        await VerifyItemExistsAsync(
            """
            static class Test
            {
                public interface IInterface {}
            }

            class CL<T> where T : $$
            """, @"Test");
    }

    [Fact, WorkItem("https://github.com/dotnet/roslyn/issues/30784")]
    public async Task TypeParameterConstraintClause_NotSealedClass()
    {
        await VerifyItemIsAbsentAsync(AddUsingDirectives("using System;", @"class CL<T> where T : $$"), @"String");
    }

    [Fact, WorkItem("https://github.com/dotnet/roslyn/issues/30784")]
    public async Task TypeParameterConstraintClause_StillShowSealedClassWhenHaveInternalType()
    {
        await VerifyItemExistsAsync(
            """
            sealed class Test
            {
                public interface IInterface {}
            }

            class CL<T> where T : $$
            """, @"Test");
    }

    [Fact, WorkItem("https://github.com/dotnet/roslyn/issues/30784")]
    public async Task TypeParameterConstraintClause_StillShowStaticAndSealedTypesNotDirectlyInConstraint()
    {
        var content = @"class CL<T> where T : IList<$$";
        var source = AddUsingDirectives("using System;", content);
        await VerifyExpectedItemsAsync(source, [
            ItemExpectation.Exists("String"),
            ItemExpectation.Exists("System")
        ]);
    }

    [Fact, WorkItem("https://github.com/dotnet/roslyn/issues/30784")]
    public async Task TypeParameterConstraintClauseList()
    {
        await VerifyItemExistsAsync(AddUsingDirectives("using System;", @"class CL<T> where T : A, $$"), @"System");
    }

    [Fact, WorkItem("https://github.com/dotnet/roslyn/issues/30784")]
    public async Task TypeParameterConstraintClauseList_NotStaticClass()
    {
        await VerifyItemIsAbsentAsync(AddUsingDirectives("using System;", @"class CL<T> where T : A, $$"), @"Console");
    }

    [Fact, WorkItem("https://github.com/dotnet/roslyn/issues/30784")]
    public async Task TypeParameterConstraintClauseList_StillShowStaticClassWhenHaveInternalType()
    {
        await VerifyItemExistsAsync(
            """
            static class Test
            {
                public interface IInterface {}
            }

            class CL<T> where T : A, $$
            """, @"Test");
    }

    [Fact, WorkItem("https://github.com/dotnet/roslyn/issues/30784")]
    public async Task TypeParameterConstraintClauseList_NotSealedClass()
    {
        await VerifyItemIsAbsentAsync(AddUsingDirectives("using System;", @"class CL<T> where T : A, $$"), @"String");
    }

    [Fact, WorkItem("https://github.com/dotnet/roslyn/issues/30784")]
    public async Task TypeParameterConstraintClauseList_StillShowSealedClassWhenHaveInternalType()
    {
        await VerifyItemExistsAsync(
            """
            sealed class Test
            {
                public interface IInterface {}
            }

            class CL<T> where T : A, $$
            """, @"Test");
    }

    [Fact, WorkItem("https://github.com/dotnet/roslyn/issues/30784")]
    public async Task TypeParameterConstraintClauseList_StillShowStaticAndSealedTypesNotDirectlyInConstraint()
    {
        var content = @"class CL<T> where T : A, IList<$$";
        var source = AddUsingDirectives("using System;", content);
        await VerifyExpectedItemsAsync(source, [
            ItemExpectation.Exists("String"),
            ItemExpectation.Exists("System")
        ]);
    }

    [Fact]
    public async Task TypeParameterConstraintClauseAnotherWhere()
    {
        var content = @"class CL<T> where T : A where$$";
        var source = AddUsingDirectives("using System;", content);
        await VerifyExpectedItemsAsync(source, [
            ItemExpectation.Absent("String"),
            ItemExpectation.Absent("System")
        ]);
    }

    [Fact]
    public async Task TypeSymbolOfTypeParameterConstraintClause1()
    {
        await VerifyItemExistsAsync(@"class CL<T> where $$", @"T");
        await VerifyItemExistsAsync(@"class CL{ delegate void F<T>() where $$} ", @"T");
        await VerifyItemExistsAsync(@"class CL{ void F<T>() where $$", @"T");
    }

    [Fact]
    public async Task TypeSymbolOfTypeParameterConstraintClause2()
    {
        await VerifyItemIsAbsentAsync(@"class CL<T> where $$", @"System");
        await VerifyItemIsAbsentAsync(AddUsingDirectives("using System;", @"class CL<T> where $$"), @"String");
    }

    [Fact]
    public async Task TypeSymbolOfTypeParameterConstraintClause3()
    {
        await VerifyItemIsAbsentAsync(@"class CL<T1> { void M<T2> where $$", @"T1");
        await VerifyItemExistsAsync(@"class CL<T1> { void M<T2>() where $$", @"T2");
    }

    [Fact]
    public async Task BaseList1()
    {
        var content = @"class CL : $$";
        var source = AddUsingDirectives("using System;", content);
        await VerifyExpectedItemsAsync(source, [
            ItemExpectation.Exists("String"),
            ItemExpectation.Exists("System")
        ]);
    }

    [Fact]
    public async Task BaseList2()
    {
        var content = @"class CL : B, $$";
        var source = AddUsingDirectives("using System;", content);
        await VerifyExpectedItemsAsync(source, [
            ItemExpectation.Exists("String"),
            ItemExpectation.Exists("System")
        ]);
    }

    [Fact]
    public async Task BaseListWhere()
    {
        var content = @"class CL<T> : B where$$";
        var source = AddUsingDirectives("using System;", content);
        await VerifyExpectedItemsAsync(source, [
            ItemExpectation.Absent("String"),
            ItemExpectation.Absent("System")
        ]);
    }

    [Fact]
    public async Task AliasedName()
    {
        var content = @"global::$$";
        var source = AddUsingDirectives("using System;", content);
        await VerifyExpectedItemsAsync(source, [
            ItemExpectation.Absent("String"),
            ItemExpectation.Exists("System")
        ]);
    }

    [Fact]
    public async Task AliasedNamespace()
        => await VerifyItemExistsAsync(AddUsingDirectives("using S = System;", AddInsideMethod(@"S.$$")), @"String");

    [Fact]
    public async Task AliasedType()
        => await VerifyItemExistsAsync(AddUsingDirectives("using S = System.String;", AddInsideMethod(@"S.$$")), @"Empty");

    [Fact]
    public async Task ConstructorInitializer()
    {
        var content = @"class C { C() : $$";
        var source = AddUsingDirectives("using System;", content);
        await VerifyExpectedItemsAsync(source, [
            ItemExpectation.Absent("String"),
            ItemExpectation.Absent("System")
        ]);
    }

    [Fact]
    public async Task Typeof1()
    {
        var content = @"typeof($$";
        var source = AddUsingDirectives("using System;", content);
        await VerifyExpectedItemsAsync(source, [
            ItemExpectation.Exists("String"),
            ItemExpectation.Exists("System")
        ]);
    }

    [Fact]
    public async Task Typeof2()
        => await VerifyItemIsAbsentAsync(AddInsideMethod(@"var x = 0; typeof($$"), @"x");

    [Fact]
    public async Task Sizeof1()
    {
        var content = @"sizeof($$";
        var source = AddUsingDirectives("using System;", content);
        await VerifyExpectedItemsAsync(source, [
            ItemExpectation.Exists("String"),
            ItemExpectation.Exists("System")
        ]);
    }

    [Fact]
    public async Task Sizeof2()
        => await VerifyItemIsAbsentAsync(AddInsideMethod(@"var x = 0; sizeof($$"), @"x");

    [Fact]
    public async Task Default1()
    {
        var content = @"default($$";
        var source = AddUsingDirectives("using System;", content);
        await VerifyExpectedItemsAsync(source, [
            ItemExpectation.Exists("String"),
            ItemExpectation.Exists("System")
        ]);
    }

    [Fact]
    public async Task Default2()
        => await VerifyItemIsAbsentAsync(AddInsideMethod(@"var x = 0; default($$"), @"x");

    [Fact, WorkItem("http://vstfdevdiv:8080/DevDiv2/DevDiv/_workitems/edit/543819")]
    public async Task Checked()
        => await VerifyItemExistsAsync(AddInsideMethod(@"var x = 0; checked($$"), @"x");

    [Fact, WorkItem("http://vstfdevdiv:8080/DevDiv2/DevDiv/_workitems/edit/543819")]
    public async Task Unchecked()
        => await VerifyItemExistsAsync(AddInsideMethod(@"var x = 0; unchecked($$"), @"x");

    [Fact]
    public async Task Locals()
        => await VerifyItemExistsAsync(@"class c { void M() { string goo; $$", "goo");

    [Fact]
    public async Task Parameters_01()
        => await VerifyItemExistsAsync(@"class c { void M(string args) { $$", "args");

    [Theory]
    [InlineData("a")]
    [InlineData("ar")]
    [InlineData("arg")]
    [InlineData("args")]
    public async Task Parameters_02(string prefix)
    {
        await VerifyItemExistsAsync(prefix + "$$", "args", sourceCodeKind: SourceCodeKind.Regular);
    }

    [Theory]
    [InlineData("a")]
    [InlineData("ar")]
    [InlineData("arg")]
    [InlineData("args")]
    public async Task Parameters_03(string prefix)
    {
        await VerifyItemIsAbsentAsync(prefix + "$$", "args", sourceCodeKind: SourceCodeKind.Script);
    }

    [Theory]
    [InlineData("a")]
    [InlineData("ar")]
    [InlineData("arg")]
    [InlineData("args")]
    public async Task Parameters_04(string prefix)
    {
        await VerifyItemExistsAsync(prefix + """
            $$
            Systen.Console.WriteLine();
            """, "args", sourceCodeKind: SourceCodeKind.Regular);
    }

    [Theory]
    [InlineData("a")]
    [InlineData("ar")]
    [InlineData("arg")]
    [InlineData("args")]
    public async Task Parameters_05(string prefix)
    {
        await VerifyItemExistsAsync("""
            Systen.Console.WriteLine();
            """ + prefix + "$$", "args", sourceCodeKind: SourceCodeKind.Regular);
    }

    [Theory]
    [InlineData("a")]
    [InlineData("ar")]
    [InlineData("arg")]
    [InlineData("args")]
    public async Task Parameters_06(string prefix)
    {
        await VerifyItemExistsAsync("""
            Systen.Console.WriteLine();
            """ + prefix + """
            $$
            Systen.Console.WriteLine();
            """, "args", sourceCodeKind: SourceCodeKind.Regular);
    }

    [Theory]
    [InlineData("a")]
    [InlineData("ar")]
    [InlineData("arg")]
    [InlineData("args")]
    public async Task Parameters_07(string prefix)
    {
        await VerifyItemExistsAsync("call(" + prefix + "$$)", "args", sourceCodeKind: SourceCodeKind.Regular);
    }

    [Fact, WorkItem("https://github.com/dotnet/roslyn/issues/55969")]
    public async Task Parameters_TopLevelStatement_1()
        => await VerifyItemIsAbsentAsync(@"$$", "args", sourceCodeKind: SourceCodeKind.Regular);

    [Fact, WorkItem("https://github.com/dotnet/roslyn/issues/55969")]
    public async Task Parameters_TopLevelStatement_2()
        => await VerifyItemExistsAsync(
            """
            using System;
            Console.WriteLine();
            $$
            """, "args", sourceCodeKind: SourceCodeKind.Regular);

    [Fact, WorkItem("https://github.com/dotnet/roslyn/issues/55969")]
    public async Task Parameters_TopLevelStatement_3()
        => await VerifyItemIsAbsentAsync(
            """
            using System;
            $$
            """, "args", sourceCodeKind: SourceCodeKind.Regular);

    [Fact, WorkItem("https://github.com/dotnet/roslyn/issues/55969")]
    public async Task Parameters_TopLevelStatement_4()
        => await VerifyItemExistsAsync(@"string first = $$", "args", sourceCodeKind: SourceCodeKind.Regular);

    [Fact]
    public async Task LambdaDiscardParameters()
        => await VerifyItemIsAbsentAsync(@"class C { void M() { System.Func<int, string, int> f = (int _, string _) => 1 + $$", "_");

    [Fact]
    public async Task AnonymousMethodDiscardParameters()
        => await VerifyItemIsAbsentAsync(@"class C { void M() { System.Func<int, string, int> f = delegate(int _, string _) { return 1 + $$ }; } }", "_");

    [Fact]
    public async Task CommonTypesInNewExpressionContext()
        => await VerifyItemExistsAsync(AddUsingDirectives("using System;", @"class c { void M() { new $$"), "Exception");

    [Fact]
    public async Task NoCompletionForUnboundTypes()
        => await VerifyItemIsAbsentAsync(AddUsingDirectives("using System;", @"class c { void M() { goo.$$"), "Equals");

    [Fact]
    public async Task NoParametersInTypeOf()
        => await VerifyItemIsAbsentAsync(AddUsingDirectives("using System;", @"class c { void M(int x) { typeof($$"), "x");

    [Fact]
    public async Task NoParametersInDefault()
        => await VerifyItemIsAbsentAsync(AddUsingDirectives("using System;", @"class c { void M(int x) { default($$"), "x");

    [Fact]
    public async Task NoParametersInSizeOf()
        => await VerifyItemIsAbsentAsync(AddUsingDirectives("using System;", @"public class C { void M(int x) { unsafe { sizeof($$"), "x");

    [Fact]
    public async Task NoParametersInGenericParameterList()
        => await VerifyItemIsAbsentAsync(AddUsingDirectives("using System;", @"public class Generic<T> { void M(int x) { Generic<$$"), "x");

    [Fact]
    public async Task NoMembersAfterNullLiteral()
        => await VerifyItemIsAbsentAsync(AddUsingDirectives("using System;", @"public class C { void M() { null.$$"), "Equals");

    [Fact]
    public async Task MembersAfterTrueLiteral()
        => await VerifyItemExistsAsync(AddUsingDirectives("using System;", @"public class C { void M() { true.$$"), "Equals");

    [Fact]
    public async Task MembersAfterFalseLiteral()
        => await VerifyItemExistsAsync(AddUsingDirectives("using System;", @"public class C { void M() { false.$$"), "Equals");

    [Fact]
    public async Task MembersAfterCharLiteral()
        => await VerifyItemExistsAsync(AddUsingDirectives("using System;", @"public class C { void M() { 'c'.$$"), "Equals");

    [Fact]
    public async Task MembersAfterStringLiteral()
        => await VerifyItemExistsAsync(AddUsingDirectives("using System;", @"public class C { void M() { """".$$"), "Equals");

    [Fact]
    public async Task MembersAfterVerbatimStringLiteral()
        => await VerifyItemExistsAsync(AddUsingDirectives("using System;", @"public class C { void M() { @"""".$$"), "Equals");

    [Fact]
    public async Task MembersAfterNumericLiteral()
    {
        // NOTE: the Completion command handler will suppress this case if the user types '.',
        // but we still need to show members if the user specifically invokes statement completion here.
        await VerifyItemExistsAsync(AddUsingDirectives("using System;", @"public class C { void M() { 2.$$"), "Equals");
    }

    [Fact]
    public async Task NoMembersAfterParenthesizedNullLiteral()
        => await VerifyItemIsAbsentAsync(AddUsingDirectives("using System;", @"public class C { void M() { (null).$$"), "Equals");

    [Fact]
    public async Task MembersAfterParenthesizedTrueLiteral()
        => await VerifyItemExistsAsync(AddUsingDirectives("using System;", @"public class C { void M() { (true).$$"), "Equals");

    [Fact]
    public async Task MembersAfterParenthesizedFalseLiteral()
        => await VerifyItemExistsAsync(AddUsingDirectives("using System;", @"public class C { void M() { (false).$$"), "Equals");

    [Fact]
    public async Task MembersAfterParenthesizedCharLiteral()
        => await VerifyItemExistsAsync(AddUsingDirectives("using System;", @"public class C { void M() { ('c').$$"), "Equals");

    [Fact]
    public async Task MembersAfterParenthesizedStringLiteral()
        => await VerifyItemExistsAsync(AddUsingDirectives("using System;", @"public class C { void M() { ("""").$$"), "Equals");

    [Fact]
    public async Task MembersAfterParenthesizedVerbatimStringLiteral()
        => await VerifyItemExistsAsync(AddUsingDirectives("using System;", @"public class C { void M() { (@"""").$$"), "Equals");

    [Fact]
    public async Task MembersAfterParenthesizedNumericLiteral()
        => await VerifyItemExistsAsync(AddUsingDirectives("using System;", @"public class C { void M() { (2).$$"), "Equals");

    [Fact]
    public async Task MembersAfterArithmeticExpression()
        => await VerifyItemExistsAsync(AddUsingDirectives("using System;", @"public class C { void M() { (1 + 1).$$"), "Equals");

    [Fact, WorkItem("http://vstfdevdiv:8080/DevDiv2/DevDiv/_workitems/edit/539332")]
    public async Task InstanceTypesAvailableInUsingAlias()
        => await VerifyItemExistsAsync(@"using S = System.$$", "String");

    [Fact, WorkItem("http://vstfdevdiv:8080/DevDiv2/DevDiv/_workitems/edit/539812")]
    public async Task InheritedMember1()
    {
        var markup = """
            class A
            {
                private void Hidden() { }
                protected void Goo() { }
            }
            class B : A
            {
                void Bar()
                {
                    $$
                }
            }
            """;
        await VerifyExpectedItemsAsync(markup, [
            ItemExpectation.Absent("Hidden"),
            ItemExpectation.Exists("Goo")
        ]);
    }

    [Fact, WorkItem("http://vstfdevdiv:8080/DevDiv2/DevDiv/_workitems/edit/539812")]
    public async Task InheritedMember2()
    {
        var markup = """
            class A
            {
                private void Hidden() { }
                protected void Goo() { }
            }
            class B : A
            {
                void Bar()
                {
                    this.$$
                }
            }
            """;
        await VerifyExpectedItemsAsync(markup, [
            ItemExpectation.Absent("Hidden"),
            ItemExpectation.Exists("Goo")
        ]);
    }

    [Fact, WorkItem("http://vstfdevdiv:8080/DevDiv2/DevDiv/_workitems/edit/539812")]
    public async Task InheritedMember3()
    {
        var markup = """
            class A
            {
                private void Hidden() { }
                protected void Goo() { }
            }
            class B : A
            {
                void Bar()
                {
                    base.$$
                }
            }
            """;
        await VerifyExpectedItemsAsync(markup, [
            ItemExpectation.Absent("Hidden"),
            ItemExpectation.Exists("Goo"),
            ItemExpectation.Absent("Bar"),
        ]);
    }

    [Fact, WorkItem("http://vstfdevdiv:8080/DevDiv2/DevDiv/_workitems/edit/539812")]
    public async Task InheritedStaticMember1()
    {
        var markup = """
            class A
            {
                private static void Hidden() { }
                protected static void Goo() { }
            }
            class B : A
            {
                void Bar()
                {
                    $$
                }
            }
            """;
        await VerifyExpectedItemsAsync(markup, [
            ItemExpectation.Absent("Hidden"),
            ItemExpectation.Exists("Goo")
        ]);
    }

    [Fact, WorkItem("http://vstfdevdiv:8080/DevDiv2/DevDiv/_workitems/edit/539812")]
    public async Task InheritedStaticMember2()
    {
        var markup = """
            class A
            {
                private static void Hidden() { }
                protected static void Goo() { }
            }
            class B : A
            {
                void Bar()
                {
                    B.$$
                }
            }
            """;
        await VerifyExpectedItemsAsync(markup, [
            ItemExpectation.Absent("Hidden"),
            ItemExpectation.Exists("Goo")
        ]);
    }

    [Fact, WorkItem("http://vstfdevdiv:8080/DevDiv2/DevDiv/_workitems/edit/539812")]
    public async Task InheritedStaticMember3()
    {
        var markup = """
            class A
            {
                 private static void Hidden() { }
                 protected static void Goo() { }
            }
            class B : A
            {
                void Bar()
                {
                    A.$$
                }
            }
            """;
        await VerifyExpectedItemsAsync(markup, [
            ItemExpectation.Absent("Hidden"),
            ItemExpectation.Exists("Goo")
        ]);
    }

    [Fact, WorkItem("http://vstfdevdiv:8080/DevDiv2/DevDiv/_workitems/edit/539812")]
    public async Task InheritedInstanceAndStaticMembers()
    {
        var markup = """
            class A
            {
                 private static void HiddenStatic() { }
                 protected static void GooStatic() { }

                 private void HiddenInstance() { }
                 protected void GooInstance() { }
            }
            class B : A
            {
                void Bar()
                {
                    $$
                }
            }
            """;
        await VerifyExpectedItemsAsync(markup, [
            ItemExpectation.Absent("HiddenStatic"),
            ItemExpectation.Exists("GooStatic"),
            ItemExpectation.Absent("HiddenInstance"),
            ItemExpectation.Exists("GooInstance")
        ]);
    }

    [Fact, WorkItem("http://vstfdevdiv:8080/DevDiv2/DevDiv/_workitems/edit/540155")]
    public async Task ForLoopIndexer1()
    {
        var markup = """
            class C
            {
                void M()
                {
                    for (int i = 0; $$
            """;
        await VerifyItemExistsAsync(markup, "i");
    }

    [Fact, WorkItem("http://vstfdevdiv:8080/DevDiv2/DevDiv/_workitems/edit/540155")]
    public async Task ForLoopIndexer2()
    {
        var markup = """
            class C
            {
                void M()
                {
                    for (int i = 0; i < 10; $$
            """;
        await VerifyItemExistsAsync(markup, "i");
    }

    [Fact, WorkItem("http://vstfdevdiv:8080/DevDiv2/DevDiv/_workitems/edit/540012")]
    public async Task NoInstanceMembersAfterType1()
    {
        var markup = """
            class C
            {
                void M()
                {
                    System.IDisposable.$$
            """;

        await VerifyItemIsAbsentAsync(markup, "Dispose");
    }

    [Fact, WorkItem("http://vstfdevdiv:8080/DevDiv2/DevDiv/_workitems/edit/540012")]
    public async Task NoInstanceMembersAfterType2()
    {
        var markup = """
            class C
            {
                void M()
                {
                    (System.IDisposable).$$
            """;
        await VerifyItemIsAbsentAsync(markup, "Dispose");
    }

    [Fact, WorkItem("http://vstfdevdiv:8080/DevDiv2/DevDiv/_workitems/edit/540012")]
    public async Task NoInstanceMembersAfterType3()
    {
        var markup = """
            using System;
            class C
            {
                void M()
                {
                    IDisposable.$$
            """;

        await VerifyItemIsAbsentAsync(markup, "Dispose");
    }

    [Fact, WorkItem("http://vstfdevdiv:8080/DevDiv2/DevDiv/_workitems/edit/540012")]
    public async Task NoInstanceMembersAfterType4()
    {
        var markup = """
            using System;
            class C
            {
                void M()
                {
                    (IDisposable).$$
            """;

        await VerifyItemIsAbsentAsync(markup, "Dispose");
    }

    [Fact, WorkItem("http://vstfdevdiv:8080/DevDiv2/DevDiv/_workitems/edit/540012")]
    public async Task StaticMembersAfterType1()
    {
        var markup = """
            class C
            {
                void M()
                {
                    System.IDisposable.$$
            """;

        await VerifyItemExistsAsync(markup, "ReferenceEquals");
    }

    [Fact, WorkItem("http://vstfdevdiv:8080/DevDiv2/DevDiv/_workitems/edit/540012")]
    public async Task StaticMembersAfterType2()
    {
        var markup = """
            class C
            {
                void M()
                {
                    (System.IDisposable).$$
            """;
        await VerifyItemIsAbsentAsync(markup, "ReferenceEquals");
    }

    [Fact, WorkItem("http://vstfdevdiv:8080/DevDiv2/DevDiv/_workitems/edit/540012")]
    public async Task StaticMembersAfterType3()
    {
        var markup = """
            using System;
            class C
            {
                void M()
                {
                    IDisposable.$$
            """;

        await VerifyItemExistsAsync(markup, "ReferenceEquals");
    }

    [Fact, WorkItem("http://vstfdevdiv:8080/DevDiv2/DevDiv/_workitems/edit/540012")]
    public async Task StaticMembersAfterType4()
    {
        var markup = """
            using System;
            class C
            {
                void M()
                {
                    (IDisposable).$$
            """;

        await VerifyItemIsAbsentAsync(markup, "ReferenceEquals");
    }

    [Fact, WorkItem("http://vstfdevdiv:8080/DevDiv2/DevDiv/_workitems/edit/540197")]
    public async Task TypeParametersInClass()
    {
        var markup = """
            class C<T, R>
            {
                $$
            }
            """;
        await VerifyItemExistsAsync(markup, "T");
    }

    [Fact, WorkItem("http://vstfdevdiv:8080/DevDiv2/DevDiv/_workitems/edit/540212")]
    public async Task AfterRefInLambda_TypeOnly()
    {
        var markup = """
            using System;
            class C
            {
                void M(String parameter)
                {
                    Func<int, int> f = (ref $$
                }
            }
            """;
        await VerifyExpectedItemsAsync(markup, [
            ItemExpectation.Exists("String"),
            ItemExpectation.Absent("parameter")
        ]);
    }

    [Fact, WorkItem("http://vstfdevdiv:8080/DevDiv2/DevDiv/_workitems/edit/540212")]
    public async Task AfterOutInLambda_TypeOnly()
    {
        var markup = """
            using System;
            class C
            {
                void M(String parameter)
                {
                    Func<int, int> f = (out $$
                }
            }
            """;
        await VerifyExpectedItemsAsync(markup, [
            ItemExpectation.Exists("String"),
            ItemExpectation.Absent("parameter")
        ]);
    }

    [Fact, WorkItem("https://github.com/dotnet/roslyn/issues/24326")]
    public async Task AfterInInLambda_TypeOnly()
    {
        var markup = """
            using System;
            class C
            {
                void M(String parameter)
                {
                    Func<int, int> f = (in $$
                }
            }
            """;
        await VerifyExpectedItemsAsync(markup, [
            ItemExpectation.Exists("String"),
            ItemExpectation.Absent("parameter")
        ]);
    }

    [Fact]
    public async Task AfterRefInMethodDeclaration_TypeOnly()
    {
        var markup = """
            using System;
            class C
            {
                String field;
                void M(ref $$)
                {
                }
            }
            """;
        await VerifyExpectedItemsAsync(markup, [
            ItemExpectation.Exists("String"),
            ItemExpectation.Absent("field")
        ]);
    }

    [Fact]
    public async Task AfterOutInMethodDeclaration_TypeOnly()
    {
        var markup = """
            using System;
            class C
            {
                String field;
                void M(out $$)
                {
                }
            }
            """;
        await VerifyExpectedItemsAsync(markup, [
            ItemExpectation.Exists("String"),
            ItemExpectation.Absent("field")
        ]);
    }

    [Fact, WorkItem("https://github.com/dotnet/roslyn/issues/24326")]
    public async Task AfterInInMethodDeclaration_TypeOnly()
    {
        var markup = """
            using System;
            class C
            {
                String field;
                void M(in $$)
                {
                }
            }
            """;
        await VerifyExpectedItemsAsync(markup, [
            ItemExpectation.Exists("String"),
            ItemExpectation.Absent("field")
        ]);
    }

    [Fact]
    public async Task AfterRefInInvocation_TypeAndVariable()
    {
        var markup = """
            using System;
            class C
            {
                void M(ref String parameter)
                {
                    M(ref $$
                }
            }
            """;
        await VerifyExpectedItemsAsync(markup, [
            ItemExpectation.Exists("String"),
            ItemExpectation.Exists("parameter")
        ]);
    }

    [Fact]
    public async Task AfterOutInInvocation_TypeAndVariable()
    {
        var markup = """
            using System;
            class C
            {
                void M(out String parameter)
                {
                    M(out $$
                }
            }
            """;
        await VerifyExpectedItemsAsync(markup, [
            ItemExpectation.Exists("String"),
            ItemExpectation.Exists("parameter")
        ]);
    }

    [Fact, WorkItem("https://github.com/dotnet/roslyn/issues/24326")]
    public async Task AfterInInInvocation_TypeAndVariable()
    {
        var markup = """
            using System;
            class C
            {
                void M(in String parameter)
                {
                    M(in $$
                }
            }
            """;
        await VerifyExpectedItemsAsync(markup, [
            ItemExpectation.Exists("String"),
            ItemExpectation.Exists("parameter")
        ]);
    }

    [Fact, WorkItem("https://github.com/dotnet/roslyn/issues/25569")]
    public async Task AfterRefExpression_TypeAndVariable()
    {
        var markup = """
            using System;
            class C
            {
                void M(String parameter)
                {
                    ref var x = ref $$
                }
            }
            """;
        await VerifyExpectedItemsAsync(markup, [
            ItemExpectation.Exists("String"),
            ItemExpectation.Exists("parameter")
        ]);
    }

    [Fact, WorkItem("https://github.com/dotnet/roslyn/issues/25569")]
    public async Task AfterRefInStatementContext_TypeOnly()
    {
        var markup = """
            using System;
            class C
            {
                void M(String parameter)
                {
                    ref $$
                }
            }
            """;
        await VerifyExpectedItemsAsync(markup, [
            ItemExpectation.Exists("String"),
            ItemExpectation.Absent("parameter")
        ]);
    }

    [Fact, WorkItem("https://github.com/dotnet/roslyn/issues/25569")]
    public async Task AfterRefReadonlyInStatementContext_TypeOnly()
    {
        var markup = """
            using System;
            class C
            {
                void M(String parameter)
                {
                    ref readonly $$
                }
            }
            """;
        await VerifyExpectedItemsAsync(markup, [
            ItemExpectation.Exists("String"),
            ItemExpectation.Absent("parameter")
        ]);
    }

    [Fact]
    public async Task AfterRefLocalDeclaration_TypeOnly()
    {
        var markup = """
            using System;
            class C
            {
                void M(String parameter)
                {
                    ref $$ int local;
                }
            }
            """;
        await VerifyExpectedItemsAsync(markup, [
            ItemExpectation.Exists("String"),
            ItemExpectation.Absent("parameter")
        ]);
    }

    [Fact]
    public async Task AfterRefReadonlyLocalDeclaration_TypeOnly()
    {
        var markup = """
            using System;
            class C
            {
                void M(String parameter)
                {
                    ref readonly $$ int local;
                }
            }
            """;
        await VerifyExpectedItemsAsync(markup, [
            ItemExpectation.Exists("String"),
            ItemExpectation.Absent("parameter")
        ]);
    }

    [Fact]
    public async Task AfterRefLocalFunction_TypeOnly()
    {
        var markup = """
            using System;
            class C
            {
                void M(String parameter)
                {
                    ref $$ int Function();
                }
            }
            """;
        await VerifyExpectedItemsAsync(markup, [
            ItemExpectation.Exists("String"),
            ItemExpectation.Absent("parameter")
        ]);
    }

    [Fact]
    public async Task AfterRefReadonlyLocalFunction_TypeOnly()
    {
        var markup = """
            using System;
            class C
            {
                void M(String parameter)
                {
                    ref readonly $$ int Function();
                }
            }
            """;
        await VerifyExpectedItemsAsync(markup, [
            ItemExpectation.Exists("String"),
            ItemExpectation.Absent("parameter")
        ]);
    }

    [Fact, WorkItem("https://github.com/dotnet/roslyn/issues/35178")]
    public async Task RefStructMembersEmptyByDefault()
    {
        var markup = """
            ref struct Test {}
            class C
            {
                void M()
                {
                    var test = new Test();
                    test.$$
                }
            }
            """;
        await VerifyNoItemsExistAsync(markup);
    }

    [Fact, WorkItem("https://github.com/dotnet/roslyn/issues/35178")]
    public async Task RefStructMembersHasMethodIfItWasOverriden()
    {
        var markup = """
            ref struct Test
            {
                public override string ToString() => string.Empty;
            }
            class C
            {
                void M()
                {
                    var test = new Test();
                    test.$$
                }
            }
            """;
        await VerifyExpectedItemsAsync(markup, [
            ItemExpectation.Exists("ToString"),
            ItemExpectation.Absent("GetType"),
            ItemExpectation.Absent("Equals"),
            ItemExpectation.Absent("GetHashCode")
        ]);
    }

    [Fact, WorkItem("https://github.com/dotnet/roslyn/issues/35178")]
    public async Task RefStructMembersHasMethodsForNameof()
    {
        var markup = """
            ref struct Test {}
            class C
            {
                void M()
                {
                    var test = new Test();
                    _ = nameof(test.$$);
                }
            }
            """;
        await VerifyExpectedItemsAsync(markup, [
            ItemExpectation.Exists("ToString"),
            ItemExpectation.Exists("GetType"),
            ItemExpectation.Exists("Equals"),
            ItemExpectation.Exists("GetHashCode")
        ]);
    }

    [Fact, WorkItem("https://github.com/dotnet/roslyn/issues/53585")]
    public async Task AfterStaticLocalFunction_TypeOnly()
    {
        var markup = """
            using System;
            class C
            {
                void M(String parameter)
                {
                    static $$
                }
            }
            """;
        await VerifyExpectedItemsAsync(markup, [
            ItemExpectation.Exists("String"),
            ItemExpectation.Absent("parameter")
        ]);
    }

    [Theory]
    [WorkItem("https://github.com/dotnet/roslyn/issues/53585")]
    [InlineData("extern")]
    [InlineData("static extern")]
    [InlineData("extern static")]
    [InlineData("unsafe")]
    [InlineData("static unsafe")]
    [InlineData("unsafe static")]
    [InlineData("unsafe extern")]
    [InlineData("extern unsafe")]
    public async Task AfterLocalFunction_TypeOnly(string keyword)
    {
        var markup = $$"""
            using System;
            class C
            {
                void M(String parameter)
                {
                    {{keyword}} $$
                }
            }
            """;
        await VerifyExpectedItemsAsync(markup, [
            ItemExpectation.Exists("String"),
            ItemExpectation.Absent("parameter")
        ]);
    }

    [Theory]
    [WorkItem("https://github.com/dotnet/roslyn/issues/60341")]
    [InlineData("async")]
    [InlineData("static async")]
    [InlineData("async static")]
    [InlineData("async unsafe")]
    [InlineData("unsafe async")]
    [InlineData("extern unsafe async static")]
    public async Task AfterLocalFunction_TypeOnly_Async(string keyword)
    {
        var markup = $$"""
            using System;
            class C
            {
                void M(String parameter)
                {
                    {{keyword}} $$
                }
            }
            """;
        await VerifyExpectedItemsAsync(markup, [
            ItemExpectation.Absent("String"),
            ItemExpectation.Absent("parameter")
        ]);
    }

    [Fact, WorkItem("https://github.com/dotnet/roslyn/issues/60341")]
    public async Task AfterAsyncLocalFunctionWithTwoAsyncs()
    {
        var markup = """
            using System;
            class C
            {
                void M(string parameter)
                {
                    async async $$
                }
            }
            """;
        await VerifyExpectedItemsAsync(markup, [
            ItemExpectation.Absent("String"),
            ItemExpectation.Absent("parameter")
        ]);
    }

    [Theory, WorkItem("https://github.com/dotnet/roslyn/issues/53585")]
    [InlineData("void")]
    [InlineData("string")]
    [InlineData("String")]
    [InlineData("(int, int)")]
    [InlineData("async void")]
    [InlineData("async System.Threading.Tasks.Task")]
    [InlineData("int Function")]
    public async Task NotAfterReturnTypeInLocalFunction(string returnType)
    {
        var markup = $$"""
            using System;
            class C
            {
                void M(String parameter)
                {
                    static {{returnType}} $$
                }
            }
            """;
        await VerifyExpectedItemsAsync(markup, [
            ItemExpectation.Absent("String"),
            ItemExpectation.Absent("parameter")
        ]);
    }

    [Fact, WorkItem("https://github.com/dotnet/roslyn/issues/25569")]
    public async Task AfterRefInMemberContext_TypeOnly()
    {
        var markup = """
            using System;
            class C
            {
                String field;
                ref $$
            }
            """;
        await VerifyExpectedItemsAsync(markup, [
            ItemExpectation.Exists("String"),
            ItemExpectation.Absent("field")
        ]);
    }

    [Fact, WorkItem("https://github.com/dotnet/roslyn/issues/25569")]
    public async Task AfterRefReadonlyInMemberContext_TypeOnly()
    {
        var markup = """
            using System;
            class C
            {
                String field;
                ref readonly $$
            }
            """;
        await VerifyExpectedItemsAsync(markup, [
            ItemExpectation.Exists("String"),
            ItemExpectation.Absent("field")
        ]);
    }

    [Fact, WorkItem("http://vstfdevdiv:8080/DevDiv2/DevDiv/_workitems/edit/539217")]
    public async Task NestedType1()
    {
        var markup = """
            class Q
            {
                $$
                class R
                {

                }
            }
            """;
        await VerifyExpectedItemsAsync(markup, [
            ItemExpectation.Exists("Q"),
            ItemExpectation.Exists("R")
        ]);
    }

    [Fact, WorkItem("http://vstfdevdiv:8080/DevDiv2/DevDiv/_workitems/edit/539217")]
    public async Task NestedType2()
    {
        var markup = """
            class Q
            {
                class R
                {
                    $$
                }
            }
            """;
        await VerifyExpectedItemsAsync(markup, [
            ItemExpectation.Exists("Q"),
            ItemExpectation.Exists("R")
        ]);
    }

    [Fact, WorkItem("http://vstfdevdiv:8080/DevDiv2/DevDiv/_workitems/edit/539217")]
    public async Task NestedType3()
    {
        var markup = """
            class Q
            {
                class R
                {
                }
                $$
            }
            """;
        await VerifyExpectedItemsAsync(markup, [
            ItemExpectation.Exists("Q"),
            ItemExpectation.Exists("R")
        ]);
    }

    [Fact, WorkItem("http://vstfdevdiv:8080/DevDiv2/DevDiv/_workitems/edit/539217")]
    public async Task NestedType4_Regular()
    {
        var markup = """
            class Q
            {
                class R
                {
                }
            }
            $$
            """; // At EOF

        // Top-level statements are not allowed to follow classes, but we still offer it in completion for a few
        // reasons:
        //
        // 1. The code is simpler
        // 2. It's a relatively rare coding practice to define types outside of namespaces
        // 3. It allows the compiler to produce a better error message when users type things in the wrong order
        await VerifyItemExistsAsync(markup, "Q", expectedDescriptionOrNull: null, sourceCodeKind: SourceCodeKind.Regular);
        await VerifyItemIsAbsentAsync(markup, "R", expectedDescriptionOrNull: null, sourceCodeKind: SourceCodeKind.Regular);
    }

    [Fact, WorkItem("http://vstfdevdiv:8080/DevDiv2/DevDiv/_workitems/edit/539217")]
    public async Task NestedType4_Script()
    {
        var markup = """
            class Q
            {
                class R
                {
                }
            }
            $$
            """; // At EOF
        await VerifyItemExistsAsync(markup, "Q", expectedDescriptionOrNull: null, sourceCodeKind: SourceCodeKind.Script);
        await VerifyItemIsAbsentAsync(markup, "R", expectedDescriptionOrNull: null, sourceCodeKind: SourceCodeKind.Script);
    }

    [Fact, WorkItem("http://vstfdevdiv:8080/DevDiv2/DevDiv/_workitems/edit/539217")]
    public async Task NestedType5()
    {
        var markup = """
            class Q
            {
                class R
                {
                }
                $$
            """; // At EOF
        await VerifyExpectedItemsAsync(markup, [
            ItemExpectation.Exists("Q"),
            ItemExpectation.Exists("R")
        ]);
    }

    [Fact, WorkItem("http://vstfdevdiv:8080/DevDiv2/DevDiv/_workitems/edit/539217")]
    public async Task NestedType6()
    {
        var markup = """
            class Q
            {
                class R
                {
                    $$
            """; // At EOF
        await VerifyExpectedItemsAsync(markup, [
            ItemExpectation.Exists("Q"),
            ItemExpectation.Exists("R")
        ]);
    }

    [Fact, WorkItem("http://vstfdevdiv:8080/DevDiv2/DevDiv/_workitems/edit/540574")]
    public async Task AmbiguityBetweenTypeAndLocal()
    {
        var markup = """
            using System;
            using System.Collections.Generic;
            using System.Linq;

            class Program
            {
                public void goo() {
                    int i = 5;
                    i.$$
                    List<string> ml = new List<string>();
                }
            }
            """;

        await VerifyItemExistsAsync(markup, "CompareTo");
    }

    [Fact, WorkItem("https://github.com/dotnet/roslyn/issues/21596")]
    public async Task AmbiguityBetweenExpressionAndLocalFunctionReturnType()
    {
        var markup = """
            using System;
            using System.Collections.Generic;
            using System.Linq;
            using System.Text;
            using System.Threading.Tasks;

            class Program
            {
                static void Main(string[] args)
                {
                    AwaitTest test = new AwaitTest();
                    test.Test1().Wait();
                }
            }

            class AwaitTest
            {
                List<string> stringList = new List<string>();

                public async Task<bool> Test1()
                {
                    stringList.$$

                    await Test2();

                    return true;
                }

                public async Task<bool> Test2()
                {
                    return true;
                }
            }
            """;

        await VerifyItemExistsAsync(markup, "Add");
    }

    [Fact, WorkItem("http://vstfdevdiv:8080/DevDiv2/DevDiv/_workitems/edit/540750")]
    public async Task CompletionAfterNewInScript()
    {
        var markup = """
            using System;

            new $$
            """;

        await VerifyItemExistsAsync(markup, "String", expectedDescriptionOrNull: null, sourceCodeKind: SourceCodeKind.Script);
    }

    [Fact, WorkItem("http://vstfdevdiv:8080/DevDiv2/DevDiv/_workitems/edit/540933")]
    public async Task ExtensionMethodsInScript()
    {
        var markup = """
            using System.Linq;
            var a = new int[] { 1, 2 };
            a.$$
            """;

        await VerifyItemExistsAsync(markup, "ElementAt", displayTextSuffix: "<>", expectedDescriptionOrNull: null, sourceCodeKind: SourceCodeKind.Script);
    }

    [Fact, WorkItem("http://vstfdevdiv:8080/DevDiv2/DevDiv/_workitems/edit/541019")]
    public async Task ExpressionsInForLoopInitializer()
    {
        var markup = """
            public class C
            {
                public void M()
                {
                    int count = 0;
                    for ($$
            """;

        await VerifyItemExistsAsync(markup, "count");
    }

    [Fact, WorkItem("http://vstfdevdiv:8080/DevDiv2/DevDiv/_workitems/edit/541108")]
    public async Task AfterLambdaExpression1()
    {
        var markup = """
            public class C
            {
                public void M()
                {
                    System.Func<int, int> f = arg => { arg = 2; return arg; }.$$
                }
            }
            """;

        await VerifyItemIsAbsentAsync(markup, "ToString");
    }

    [Fact, WorkItem("http://vstfdevdiv:8080/DevDiv2/DevDiv/_workitems/edit/541108")]
    public async Task AfterLambdaExpression2()
    {
        var markup = """
            public class C
            {
                public void M()
                {
                    ((System.Func<int, int>)(arg => { arg = 2; return arg; })).$$
                }
            }
            """;

        await VerifyExpectedItemsAsync(markup, [
            ItemExpectation.Exists("ToString"),
            ItemExpectation.Exists("Invoke")
        ]);
    }

    [Fact, WorkItem("http://vstfdevdiv:8080/DevDiv2/DevDiv/_workitems/edit/541216")]
    public async Task InMultiLineCommentAtEndOfFile()
    {
        var markup = """
            using System;
            /*$$
            """;

        await VerifyItemIsAbsentAsync(markup, "Console", expectedDescriptionOrNull: null, sourceCodeKind: SourceCodeKind.Script);
    }

    [Fact, WorkItem("http://vstfdevdiv:8080/DevDiv2/DevDiv/_workitems/edit/541218")]
    public async Task TypeParametersAtEndOfFile()
    {
        var markup = """
            using System;
            using System.Collections.Generic;
            using System.Linq;

            class Outer<T>
            {
            class Inner<U>
            {
            static void F(T t, U u)
            {
            return;
            }
            public static void F(T t)
            {
            Outer<$$
            """;

        await VerifyItemExistsAsync(markup, "T");
    }

    [Fact, WorkItem("http://vstfdevdiv:8080/DevDiv2/DevDiv/_workitems/edit/552717")]
    public async Task LabelInCaseSwitchAbsentForCase()
    {
        var markup = """
            class Program
            {
                static void Main()
                {
                    int x;
                    switch (x)
                    {
                        case 0:
                            goto $$
            """;

        await VerifyItemIsAbsentAsync(markup, "case 0:");
    }

    [Fact, WorkItem("http://vstfdevdiv:8080/DevDiv2/DevDiv/_workitems/edit/552717")]
    public async Task LabelInCaseSwitchAbsentForDefaultWhenAbsent()
    {
        var markup = """
            class Program
            {
                static void Main()
                {
                    int x;
                    switch (x)
                    {
                        case 0:
                            goto $$
            """;

        await VerifyItemIsAbsentAsync(markup, "default:");
    }

    [Fact, WorkItem("http://vstfdevdiv:8080/DevDiv2/DevDiv/_workitems/edit/552717")]
    public async Task LabelInCaseSwitchPresentForDefault()
    {
        var markup = """
            class Program
            {
                static void Main()
                {
                    int x;
                    switch (x)
                    {
                        default:
                            goto $$
            """;

        await VerifyItemExistsAsync(markup, "default");
    }

    [Fact]
    public async Task LabelAfterGoto1()
    {
        var markup = """
            class Program
            {
                static void Main()
                {
                Goo:
                    int Goo;
                    goto $$
            """;

        await VerifyItemExistsAsync(markup, "Goo");
    }

    [Fact]
    public async Task LabelAfterGoto2()
    {
        var markup = """
            class Program
            {
                static void Main()
                {
                Goo:
                    int Goo;
                    goto Goo $$
            """;

        await VerifyItemIsAbsentAsync(markup, "Goo");
    }

    [Fact, WorkItem("http://vstfdevdiv:8080/DevDiv2/DevDiv/_workitems/edit/542225")]
    public async Task AttributeName()
    {
        var markup = """
            using System;
            [$$
            """;

        await VerifyExpectedItemsAsync(markup, [
            ItemExpectation.Exists("CLSCompliant"),
            ItemExpectation.Absent("CLSCompliantAttribute")
        ]);
    }

    [Fact, WorkItem("http://vstfdevdiv:8080/DevDiv2/DevDiv/_workitems/edit/542225")]
    public async Task AttributeNameAfterSpecifier()
    {
        var markup = """
            using System;
            [assembly:$$
            """;

        await VerifyExpectedItemsAsync(markup, [
            ItemExpectation.Exists("CLSCompliant"),
            ItemExpectation.Absent("CLSCompliantAttribute")
        ]);
    }

    [Fact, WorkItem("http://vstfdevdiv:8080/DevDiv2/DevDiv/_workitems/edit/542225")]
    public async Task AttributeNameInAttributeList()
    {
        var markup = """
            using System;
            [CLSCompliant, $$
            """;

        await VerifyExpectedItemsAsync(markup, [
            ItemExpectation.Exists("CLSCompliant"),
            ItemExpectation.Absent("CLSCompliantAttribute")
        ]);
    }

    [Fact, WorkItem("http://vstfdevdiv:8080/DevDiv2/DevDiv/_workitems/edit/542225")]
    public async Task AttributeNameBeforeClass()
    {
        var markup = """
            using System;
            [$$
            class C { }
            """;

        await VerifyExpectedItemsAsync(markup, [
            ItemExpectation.Exists("CLSCompliant"),
            ItemExpectation.Absent("CLSCompliantAttribute")
        ]);
    }

    [Fact, WorkItem("http://vstfdevdiv:8080/DevDiv2/DevDiv/_workitems/edit/542225")]
    public async Task AttributeNameAfterSpecifierBeforeClass()
    {
        var markup = """
            using System;
            [assembly:$$
            class C { }
            """;

        await VerifyExpectedItemsAsync(markup, [
            ItemExpectation.Exists("CLSCompliant"),
            ItemExpectation.Absent("CLSCompliantAttribute")
        ]);
    }

    [Fact, WorkItem("http://vstfdevdiv:8080/DevDiv2/DevDiv/_workitems/edit/542225")]
    public async Task AttributeNameInAttributeArgumentList()
    {
        var markup = """
            using System;
            [CLSCompliant($$
            class C { }
            """;

        await VerifyExpectedItemsAsync(markup, [
            ItemExpectation.Exists("CLSCompliantAttribute"),
            ItemExpectation.Absent("CLSCompliant")
        ]);
    }

    [Fact, WorkItem("http://vstfdevdiv:8080/DevDiv2/DevDiv/_workitems/edit/542225")]
    public async Task AttributeNameInsideClass()
    {
        var markup = """
            using System;
            class C { $$ }
            """;

        await VerifyExpectedItemsAsync(markup, [
            ItemExpectation.Exists("CLSCompliantAttribute"),
            ItemExpectation.Absent("CLSCompliant")
        ]);
    }

    [Fact, WorkItem("http://vstfdevdiv:8080/DevDiv2/DevDiv/_workitems/edit/542954")]
    public async Task NamespaceAliasInAttributeName1()
    {
        var markup = """
            using Alias = System;

            [$$
            class C { }
            """;

        await VerifyItemExistsAsync(markup, "Alias");
    }

    [Fact, WorkItem("http://vstfdevdiv:8080/DevDiv2/DevDiv/_workitems/edit/542954")]
    public async Task NamespaceAliasInAttributeName2()
    {
        var markup = """
            using Alias = Goo;

            namespace Goo { }

            [$$
            class C { }
            """;

        await VerifyItemIsAbsentAsync(markup, "Alias");
    }

    [Fact, WorkItem("http://vstfdevdiv:8080/DevDiv2/DevDiv/_workitems/edit/542954")]
    public async Task NamespaceAliasInAttributeName3()
    {
        var markup = """
            using Alias = Goo;

            namespace Goo { class A : System.Attribute { } }

            [$$
            class C { }
            """;

        await VerifyItemExistsAsync(markup, "Alias");
    }

    [Fact, WorkItem("http://vstfdevdiv:8080/DevDiv2/DevDiv/_workitems/edit/545121")]
    public async Task AttributeNameAfterNamespace()
    {
        var markup = """
            namespace Test
            {
                class MyAttribute : System.Attribute { }
                [Test.$$
                class Program { }
            }
            """;
        await VerifyExpectedItemsAsync(markup, [
            ItemExpectation.Exists("My"),
            ItemExpectation.Absent("MyAttribute")
        ]);
    }

    [Fact, WorkItem("http://vstfdevdiv:8080/DevDiv2/DevDiv/_workitems/edit/545121")]
    public async Task AttributeNameAfterNamespace2()
    {
        var markup = """
            namespace Test
            {
                namespace Two
                {
                    class MyAttribute : System.Attribute { }
                    [Test.Two.$$
                    class Program { }
                }
            }
            """;
        await VerifyExpectedItemsAsync(markup, [
            ItemExpectation.Exists("My"),
            ItemExpectation.Absent("MyAttribute")
        ]);
    }

    [Fact, WorkItem("http://vstfdevdiv:8080/DevDiv2/DevDiv/_workitems/edit/545121")]
    public async Task AttributeNameWhenSuffixlessFormIsKeyword()
    {
        var markup = """
            namespace Test
            {
                class namespaceAttribute : System.Attribute { }
                [$$
                class Program { }
            }
            """;
        await VerifyExpectedItemsAsync(markup, [
            ItemExpectation.Exists("namespaceAttribute"),
            ItemExpectation.Absent("namespace"),
            ItemExpectation.Absent("@namespace")
        ]);
    }

    [Fact, WorkItem("http://vstfdevdiv:8080/DevDiv2/DevDiv/_workitems/edit/545121")]
    public async Task AttributeNameAfterNamespaceWhenSuffixlessFormIsKeyword()
    {
        var markup = """
            namespace Test
            {
                class namespaceAttribute : System.Attribute { }
                [Test.$$
                class Program { }
            }
            """;
        await VerifyExpectedItemsAsync(markup, [
            ItemExpectation.Exists("namespaceAttribute"),
            ItemExpectation.Absent("namespace"),
            ItemExpectation.Absent("@namespace")
        ]);
    }

    [Fact, WorkItem("http://vstfdevdiv:8080/DevDiv2/DevDiv/_workitems/edit/545348")]
    public async Task KeywordsUsedAsLocals()
    {
        var markup = """
            class C
            {
                void M()
                {
                    var error = 0;
                    var method = 0;
                    var @int = 0;
                    Console.Write($$
                }
            }
            """;

        await VerifyExpectedItemsAsync(markup, [
            // preprocessor keyword
            ItemExpectation.Exists("error"),
            ItemExpectation.Absent("@error"),

            // contextual keyword
            ItemExpectation.Exists("method"),
            ItemExpectation.Absent("@method"),

            // full keyword
            ItemExpectation.Exists("@int"),
            ItemExpectation.Absent("int")
        ]);
    }

    [Fact, WorkItem("http://vstfdevdiv:8080/DevDiv2/DevDiv/_workitems/edit/545348")]
    public async Task QueryContextualKeywords1()
    {
        var markup = """
            class C
            {
                void M()
                {
                    var from = new[]{1,2,3};
                    var r = from x in $$
                }
            }
            """;

        await VerifyExpectedItemsAsync(markup, [
            ItemExpectation.Exists("@from"),
            ItemExpectation.Absent("from")
        ]);
    }

    [Fact, WorkItem("http://vstfdevdiv:8080/DevDiv2/DevDiv/_workitems/edit/545348")]
    public async Task QueryContextualKeywords2()
    {
        var markup = """
            class C
            {
                void M()
                {
                    var where = new[] { 1, 2, 3 };
                    var x = from @from in @where
                            where $$ == @where.Length
                            select @from;
                }
            }
            """;

        await VerifyExpectedItemsAsync(markup, [
            ItemExpectation.Exists("@from"),
            ItemExpectation.Absent("from"),
            ItemExpectation.Exists("@where"),
            ItemExpectation.Absent("where")
        ]);
    }

    [Fact, WorkItem("http://vstfdevdiv:8080/DevDiv2/DevDiv/_workitems/edit/545348")]
    public async Task QueryContextualKeywords3()
    {
        var markup = """
            class C
            {
                void M()
                {
                    var where = new[] { 1, 2, 3 };
                    var x = from @from in @where
                            where @from == @where.Length
                            select $$;
                }
            }
            """;

        await VerifyExpectedItemsAsync(markup, [
            ItemExpectation.Exists("@from"),
            ItemExpectation.Absent("from"),
            ItemExpectation.Exists("@where"),
            ItemExpectation.Absent("where")
        ]);
    }

    [Fact, WorkItem("http://vstfdevdiv:8080/DevDiv2/DevDiv/_workitems/edit/545121")]
    public async Task AttributeNameAfterGlobalAlias()
    {
        var markup = """
            class MyAttribute : System.Attribute { }
            [global::$$
            class Program { }
            """;
        await VerifyExpectedItemsAsync(
            markup, [
                ItemExpectation.Exists("My"),
                ItemExpectation.Absent("MyAttribute")
            ],
            SourceCodeKind.Regular);
    }

    [Fact, WorkItem("http://vstfdevdiv:8080/DevDiv2/DevDiv/_workitems/edit/545121")]
    public async Task AttributeNameAfterGlobalAliasWhenSuffixlessFormIsKeyword()
    {
        var markup = """
            class namespaceAttribute : System.Attribute { }
            [global::$$
            class Program { }
            """;
        await VerifyExpectedItemsAsync(
            markup, [
                ItemExpectation.Exists("namespaceAttribute"),
                ItemExpectation.Absent("namespace"),
                ItemExpectation.Absent("@namespace")
            ],
            SourceCodeKind.Regular);
    }

    [Fact, WorkItem("https://github.com/dotnet/roslyn/issues/25589")]
    public async Task AttributeSearch_NamespaceWithNestedAttribute1()
    {
        var markup = """
            namespace Namespace1
            {
                namespace Namespace2 { class NonAttribute { } }
                namespace Namespace3.Namespace4 { class CustomAttribute : System.Attribute { } }
            }

            [$$]
            """;
        await VerifyItemExistsAsync(markup, "Namespace1");
    }

    [Fact]
    public async Task AttributeSearch_NamespaceWithNestedAttribute2()
    {
        var markup = """
            namespace Namespace1
            {
                namespace Namespace2 { class NonAttribute { } }
                namespace Namespace3.Namespace4 { class CustomAttribute : System.Attribute { } }
            }

            [Namespace1.$$]
            """;
        await VerifyExpectedItemsAsync(markup, [
            ItemExpectation.Absent("Namespace2"),
            ItemExpectation.Exists("Namespace3"),
        ]);
    }

    [Fact]
    public async Task AttributeSearch_NamespaceWithNestedAttribute3()
    {
        var markup = """
            namespace Namespace1
            {
                namespace Namespace2 { class NonAttribute { } }
                namespace Namespace3.Namespace4 { class CustomAttribute : System.Attribute { } }
            }

            [Namespace1.Namespace3.$$]
            """;
        await VerifyItemExistsAsync(markup, "Namespace4");
    }

    [Fact]
    public async Task AttributeSearch_NamespaceWithNestedAttribute4()
    {
        var markup = """
            namespace Namespace1
            {
                namespace Namespace2 { class NonAttribute { } }
                namespace Namespace3.Namespace4 { class CustomAttribute : System.Attribute { } }
            }

            [Namespace1.Namespace3.Namespace4.$$]
            """;
        await VerifyItemExistsAsync(markup, "Custom");
    }

    [Fact]
    public async Task AttributeSearch_NamespaceWithNestedAttribute_NamespaceAlias()
    {
        var markup = """
            using Namespace1Alias = Namespace1;
            using Namespace2Alias = Namespace1.Namespace2;
            using Namespace3Alias = Namespace1.Namespace3;
            using Namespace4Alias = Namespace1.Namespace3.Namespace4;

            namespace Namespace1
            {
                namespace Namespace2 { class NonAttribute { } }
                namespace Namespace3.Namespace4 { class CustomAttribute : System.Attribute { } }
            }

            [$$]
            """;
        await VerifyExpectedItemsAsync(markup, [
            ItemExpectation.Exists("Namespace1Alias"),
            ItemExpectation.Absent("Namespace2Alias"),
            ItemExpectation.Exists("Namespace3Alias"),
            ItemExpectation.Exists("Namespace4Alias"),
        ]);
    }

    [Fact]
    public async Task AttributeSearch_NamespaceWithoutNestedAttribute()
    {
        var markup = """
            namespace Namespace1
            {
                namespace Namespace2 { class NonAttribute { } }
                namespace Namespace3.Namespace4 { class NonAttribute : System.NonAttribute { } }
            }

            [$$]
            """;
        await VerifyItemIsAbsentAsync(markup, "Namespace1");
    }

    [Fact, WorkItem("http://vstfdevdiv:8080/DevDiv2/DevDiv/_workitems/edit/542230")]
    public async Task RangeVariableInQuerySelect()
    {
        var markup = """
            using System.Linq;
            class P
            {
                void M()
                {
                    var src = new string[] { "Goo", "Bar" };
                    var q = from x in src
                            select x.$$
            """;

        await VerifyItemExistsAsync(markup, "Length");
    }

    [Fact]
    public async Task ConstantsInIsExpression()
    {
        var markup = """
            class C
            {
                public const int MAX_SIZE = 10;
                void M()
                {
                    int i = 10;
                    if (i is $$ int
            """; // 'int' to force this to be parsed as an IsExpression rather than IsPatternExpression

        await VerifyItemExistsAsync(markup, "MAX_SIZE");
    }

    [Fact]
    public async Task ConstantsInIsPatternExpression()
    {
        var markup = """
            class C
            {
                public const int MAX_SIZE = 10;
                void M()
                {
                    int i = 10;
                    if (i is $$ 1
            """;

        await VerifyItemExistsAsync(markup, "MAX_SIZE");
    }

    [Fact, WorkItem("http://vstfdevdiv:8080/DevDiv2/DevDiv/_workitems/edit/542429")]
    public async Task ConstantsInSwitchCase()
    {
        var markup = """
            class C
            {
                public const int MAX_SIZE = 10;
                void M()
                {
                    int i = 10;
                    switch (i)
                    {
                        case $$
            """;

        await VerifyItemExistsAsync(markup, "MAX_SIZE");
    }

    [Fact, WorkItem("https://github.com/dotnet/roslyn/issues/25084#issuecomment-370148553")]
    public async Task ConstantsInSwitchPatternCase()
    {
        var markup = """
            class C
            {
                public const int MAX_SIZE = 10;
                void M()
                {
                    int i = 10;
                    switch (i)
                    {
                        case $$ when
            """;

        await VerifyItemExistsAsync(markup, "MAX_SIZE");
    }

    [Fact, WorkItem("http://vstfdevdiv:8080/DevDiv2/DevDiv/_workitems/edit/542429")]
    public async Task ConstantsInSwitchGotoCase()
    {
        var markup = """
            class C
            {
                public const int MAX_SIZE = 10;
                void M()
                {
                    int i = 10;
                    switch (i)
                    {
                        case MAX_SIZE:
                            break;
                        case GOO:
                            goto case $$
            """;

        await VerifyItemExistsAsync(markup, "MAX_SIZE");
    }

    [Fact, WorkItem("http://vstfdevdiv:8080/DevDiv2/DevDiv/_workitems/edit/542429")]
    public async Task ConstantsInEnumMember()
    {
        var markup = """
            class C
            {
                public const int GOO = 0;
                enum E
                {
                    A = $$
            """;

        await VerifyItemExistsAsync(markup, "GOO");
    }

    [Fact, WorkItem("http://vstfdevdiv:8080/DevDiv2/DevDiv/_workitems/edit/542429")]
    public async Task ConstantsInAttribute1()
    {
        var markup = """
            class C
            {
                public const int GOO = 0;
                [System.AttributeUsage($$
            """;

        await VerifyItemExistsAsync(markup, "GOO");
    }

    [Fact, WorkItem("http://vstfdevdiv:8080/DevDiv2/DevDiv/_workitems/edit/542429")]
    public async Task ConstantsInAttribute2()
    {
        var markup = """
            class C
            {
                public const int GOO = 0;
                [System.AttributeUsage(GOO, $$
            """;

        await VerifyItemExistsAsync(markup, "GOO");
    }

    [Fact, WorkItem("http://vstfdevdiv:8080/DevDiv2/DevDiv/_workitems/edit/542429")]
    public async Task ConstantsInAttribute3()
    {
        var markup = """
            class C
            {
                public const int GOO = 0;
                [System.AttributeUsage(validOn: $$
            """;

        await VerifyItemExistsAsync(markup, "GOO");
    }

    [Fact, WorkItem("http://vstfdevdiv:8080/DevDiv2/DevDiv/_workitems/edit/542429")]
    public async Task ConstantsInAttribute4()
    {
        var markup = """
            class C
            {
                public const int GOO = 0;
                [System.AttributeUsage(AllowMultiple = $$
            """;

        await VerifyItemExistsAsync(markup, "GOO");
    }

    [Fact, WorkItem("http://vstfdevdiv:8080/DevDiv2/DevDiv/_workitems/edit/542429")]
    public async Task ConstantsInParameterDefaultValue()
    {
        var markup = """
            class C
            {
                public const int GOO = 0;
                void M(int x = $$
            """;

        await VerifyItemExistsAsync(markup, "GOO");
    }

    [Fact, WorkItem("http://vstfdevdiv:8080/DevDiv2/DevDiv/_workitems/edit/542429")]
    public async Task ConstantsInConstField()
    {
        var markup = """
            class C
            {
                public const int GOO = 0;
                const int BAR = $$
            """;

        await VerifyItemExistsAsync(markup, "GOO");
    }

    [Fact, WorkItem("http://vstfdevdiv:8080/DevDiv2/DevDiv/_workitems/edit/542429")]
    public async Task ConstantsInConstLocal()
    {
        var markup = """
            class C
            {
                public const int GOO = 0;
                void M()
                {
                    const int BAR = $$
            """;

        await VerifyItemExistsAsync(markup, "GOO");
    }

    [Fact]
    public async Task DescriptionWith1Overload()
    {
        var markup = """
            class C
            {
                void M(int i) { }
                void M()
                {
                    $$
            """;

        await VerifyItemExistsAsync(markup, "M", expectedDescriptionOrNull: $"void C.M(int i) (+ 1 {FeaturesResources.overload})");
    }

    [Fact]
    public async Task DescriptionWith2Overloads()
    {
        var markup = """
            class C
            {
                void M(int i) { }
                void M(out int i) { }
                void M()
                {
                    $$
            """;

        await VerifyItemExistsAsync(markup, "M", expectedDescriptionOrNull: $"void C.M(int i) (+ 2 {FeaturesResources.overloads_})");
    }

    [Fact]
    public async Task DescriptionWith1GenericOverload()
    {
        var markup = """
            class C
            {
                void M<T>(T i) { }
                void M<T>()
                {
                    $$
            """;

        await VerifyItemExistsAsync(markup, "M", displayTextSuffix: "<>", expectedDescriptionOrNull: $"void C.M<T>(T i) (+ 1 {FeaturesResources.generic_overload})");
    }

    [Fact]
    public async Task DescriptionWith2GenericOverloads()
    {
        var markup = """
            class C
            {
                void M<T>(int i) { }
                void M<T>(out int i) { }
                void M<T>()
                {
                    $$
            """;

        await VerifyItemExistsAsync(markup, "M", displayTextSuffix: "<>", expectedDescriptionOrNull: $"void C.M<T>(int i) (+ 2 {FeaturesResources.generic_overloads})");
    }

    [Fact]
    public async Task DescriptionNamedGenericType()
    {
        var markup = """
            class C<T>
            {
                void M()
                {
                    $$
            """;

        await VerifyItemExistsAsync(markup, "C", displayTextSuffix: "<>", expectedDescriptionOrNull: "class C<T>");
    }

    [Fact]
    public async Task DescriptionParameter()
    {
        var markup = """
            class C<T>
            {
                void M(T goo)
                {
                    $$
            """;

        await VerifyItemExistsAsync(markup, "goo", expectedDescriptionOrNull: $"({FeaturesResources.parameter}) T goo");
    }

    [Fact]
    public async Task DescriptionGenericTypeParameter()
    {
        var markup = """
            class C<T>
            {
                void M()
                {
                    $$
            """;

        await VerifyItemExistsAsync(markup, "T", expectedDescriptionOrNull: $"T {FeaturesResources.in_} C<T>");
    }

    [Fact]
    public async Task DescriptionAnonymousType()
    {
        var markup = """
            class C
            {
                void M()
                {
                    var a = new { };
                    $$
            """;

        var expectedDescription =
            $$"""
            ({{FeaturesResources.local_variable}}) 'a a

            {{FeaturesResources.Types_colon}}
                'a {{FeaturesResources.is_}} new {  }
            """;

        await VerifyItemExistsAsync(markup, "a", expectedDescription);
    }

    [Fact, WorkItem("http://vstfdevdiv:8080/DevDiv2/DevDiv/_workitems/edit/543288")]
    public async Task AfterNewInAnonymousType()
    {
        var markup = """
            class Program {
                string field = 0;
                static void Main()     {
                    var an = new {  new $$  }; 
                }
            }
            """;

        await VerifyItemExistsAsync(markup, "Program");
    }

    [Fact, WorkItem("http://vstfdevdiv:8080/DevDiv2/DevDiv/_workitems/edit/543601")]
    public async Task NoInstanceFieldsInStaticMethod()
    {
        var markup = """
            class C
            {
                int x = 0;
                static void M()
                {
                    $$
                }
            }
            """;

        await VerifyItemIsAbsentAsync(markup, "x");
    }

    [Fact, WorkItem("http://vstfdevdiv:8080/DevDiv2/DevDiv/_workitems/edit/543601")]
    public async Task NoInstanceFieldsInStaticFieldInitializer()
    {
        var markup = """
            class C
            {
                int x = 0;
                static int y = $$
            }
            """;

        await VerifyItemIsAbsentAsync(markup, "x");
    }

    [Fact, WorkItem("http://vstfdevdiv:8080/DevDiv2/DevDiv/_workitems/edit/543601")]
    public async Task StaticFieldsInStaticMethod()
    {
        var markup = """
            class C
            {
                static int x = 0;
                static void M()
                {
                    $$
                }
            }
            """;

        await VerifyItemExistsAsync(markup, "x");
    }

    [Fact, WorkItem("http://vstfdevdiv:8080/DevDiv2/DevDiv/_workitems/edit/543601")]
    public async Task StaticFieldsInStaticFieldInitializer()
    {
        var markup = """
            class C
            {
                static int x = 0;
                static int y = $$
            }
            """;

        await VerifyItemExistsAsync(markup, "x");
    }

    [Fact, WorkItem("http://vstfdevdiv:8080/DevDiv2/DevDiv/_workitems/edit/543680")]
    public async Task NoInstanceFieldsFromOuterClassInInstanceMethod()
    {
        var markup = """
            class outer
            {
                int i;
                class inner
                {
                    void M()
                    {
                        $$
                    }
                }
            }
            """;

        await VerifyItemIsAbsentAsync(markup, "i");
    }

    [Fact, WorkItem("http://vstfdevdiv:8080/DevDiv2/DevDiv/_workitems/edit/543680")]
    public async Task StaticFieldsFromOuterClassInInstanceMethod()
    {
        var markup = """
            class outer
            {
                static int i;
                class inner
                {
                    void M()
                    {
                        $$
                    }
                }
            }
            """;

        await VerifyItemExistsAsync(markup, "i");
    }

    [Fact, WorkItem("http://vstfdevdiv:8080/DevDiv2/DevDiv/_workitems/edit/543104")]
    public async Task OnlyEnumMembersInEnumMemberAccess()
    {
        var markup = """
            class C
            {
                enum x {a,b,c}
                void M()
                {
                    x.$$
                }
            }
            """;

        await VerifyExpectedItemsAsync(markup, [
            ItemExpectation.Exists("a"),
            ItemExpectation.Exists("b"),
            ItemExpectation.Exists("c"),
            ItemExpectation.Absent("Equals"),
        ]);
    }

    [Fact, WorkItem("http://vstfdevdiv:8080/DevDiv2/DevDiv/_workitems/edit/543104")]
    public async Task NoEnumMembersInEnumLocalAccess()
    {
        var markup = """
            class C
            {
                enum x {a,b,c}
                void M()
                {
                    var y = x.a;
                    y.$$
                }
            }
            """;

        await VerifyExpectedItemsAsync(markup, [
            ItemExpectation.Absent("a"),
            ItemExpectation.Absent("b"),
            ItemExpectation.Absent("c"),
            ItemExpectation.Exists("Equals"),
        ]);
    }

    [Fact, WorkItem("http://vstfdevdiv:8080/DevDiv2/DevDiv/_workitems/edit/529138")]
    public async Task AfterLambdaParameterDot()
    {
        var markup = """
            using System;
            using System.Linq;
            class A
            {
                public event Func<String, String> E;
            }

            class Program
            {
                static void Main(string[] args)
                {
                    new A().E += ss => ss.$$
                }
            }
            """;

        await VerifyItemExistsAsync(markup, "Substring");
    }

    [Fact, WorkItem(61343, "https://github.com/dotnet/roslyn/issues/61343")]
    public async Task LambdaParameterMemberAccessOverloads()
    {
        var markup = """
            using System.Linq;

            public class C
            {
                public void M() { }
                public void M(int i) { }
                public int P { get; }

                void Test()
                {
                    new C[0].Select(x => x.$$)
                }
            }
            """;

        await VerifyItemExistsAsync(markup, "M", expectedDescriptionOrNull: $"void C.M() (+ 1 {FeaturesResources.overload})");
        await VerifyItemExistsAsync(markup, "P", expectedDescriptionOrNull: "int C.P { get; }");
    }

    [Fact]
    public async Task ValueNotAtRoot_Interactive()
    {
        await VerifyItemIsAbsentAsync(
@"$$",
"value",
expectedDescriptionOrNull: null, sourceCodeKind: SourceCodeKind.Script);
    }

    [Fact]
    public async Task ValueNotAfterClass_Interactive()
    {
        await VerifyItemIsAbsentAsync(
            """
            class C { }
            $$
            """,
"value",
expectedDescriptionOrNull: null, sourceCodeKind: SourceCodeKind.Script);
    }

    [Fact]
    public async Task ValueNotAfterGlobalStatement_Interactive()
    {
        await VerifyItemIsAbsentAsync(
            """
            System.Console.WriteLine();
            $$
            """,
"value",
expectedDescriptionOrNull: null, sourceCodeKind: SourceCodeKind.Script);
    }

    [Fact]
    public async Task ValueNotAfterGlobalVariableDeclaration_Interactive()
    {
        await VerifyItemIsAbsentAsync(
            """
            int i = 0;
            $$
            """,
"value",
expectedDescriptionOrNull: null, sourceCodeKind: SourceCodeKind.Script);
    }

    [Fact]
    public async Task ValueNotInUsingAlias()
    {
        await VerifyItemIsAbsentAsync(
@"using Goo = $$",
"value");
    }

    [Fact]
    public async Task ValueNotInEmptyStatement()
    {
        await VerifyItemIsAbsentAsync(AddInsideMethod(
@"$$"),
"value");
    }

    [Fact]
    public async Task ValueInsideSetter()
    {
        await VerifyItemExistsAsync(
            """
            class C {
                int Goo {
                  set {
                    $$
            """,
"value");
    }

    [Fact]
    public async Task ValueInsideAdder()
    {
        await VerifyItemExistsAsync(
            """
            class C {
                event int Goo {
                  add {
                    $$
            """,
"value");
    }

    [Fact]
    public async Task ValueInsideRemover()
    {
        await VerifyItemExistsAsync(
            """
            class C {
                event int Goo {
                  remove {
                    $$
            """,
"value");
    }

    [Fact]
    public async Task ValueNotAfterDot()
    {
        await VerifyItemIsAbsentAsync(
            """
            class C {
                int Goo {
                  set {
                    this.$$
            """,
"value");
    }

    [Fact]
    public async Task ValueNotAfterArrow()
    {
        await VerifyItemIsAbsentAsync(
            """
            class C {
                int Goo {
                  set {
                    a->$$
            """,
"value");
    }

    [Fact]
    public async Task ValueNotAfterColonColon()
    {
        await VerifyItemIsAbsentAsync(
            """
            class C {
                int Goo {
                  set {
                    a::$$
            """,
"value");
    }

    [Fact]
    public async Task ValueNotInGetter()
    {
        await VerifyItemIsAbsentAsync(
            """
            class C {
                int Goo {
                  get {
                    $$
            """,
"value");
    }

    [Fact, WorkItem("http://vstfdevdiv:8080/DevDiv2/DevDiv/_workitems/edit/544205")]
    public async Task NotAfterNullableType()
    {
        await VerifyItemIsAbsentAsync(
            """
            class C {
                void M() {
                    int goo = 0;
                    C? $$
            """,
"goo");
    }

    [Fact, WorkItem("http://vstfdevdiv:8080/DevDiv2/DevDiv/_workitems/edit/544205")]
    public async Task NotAfterNullableTypeAlias()
    {
        await VerifyItemIsAbsentAsync(
            """
            using A = System.Int32;
            class C {
                void M() {
                    int goo = 0;
                    A? $$
            """,
"goo");
    }

    [Fact, Trait(Traits.Feature, Traits.Features.KeywordRecommending)]
    [WorkItem("http://vstfdevdiv:8080/DevDiv2/DevDiv/_workitems/edit/544205")]
    public async Task NotAfterNullableTypeAndPartialIdentifier()
    {
        await VerifyItemIsAbsentAsync(
            """
            class C {
                void M() {
                    int goo = 0;
                    C? f$$
            """,
"goo");
    }

    [Fact, WorkItem("http://vstfdevdiv:8080/DevDiv2/DevDiv/_workitems/edit/544205")]
    public async Task AfterQuestionMarkInConditional()
    {
        await VerifyItemExistsAsync(
            """
            class C {
                void M() {
                    bool b = false;
                    int goo = 0;
                    b? $$
            """,
"goo");
    }

    [Fact, WorkItem("http://vstfdevdiv:8080/DevDiv2/DevDiv/_workitems/edit/544205")]
    public async Task AfterQuestionMarkAndPartialIdentifierInConditional()
    {
        await VerifyItemExistsAsync(
            """
            class C {
                void M() {
                    bool b = false;
                    int goo = 0;
                    b? f$$
            """,
"goo");
    }

    [Fact, WorkItem("http://vstfdevdiv:8080/DevDiv2/DevDiv/_workitems/edit/544205")]
    public async Task NotAfterPointerType()
    {
        await VerifyItemIsAbsentAsync(
            """
            class C {
                void M() {
                    int goo = 0;
                    C* $$
            """,
"goo");
    }

    [Fact, WorkItem("http://vstfdevdiv:8080/DevDiv2/DevDiv/_workitems/edit/544205")]
    public async Task NotAfterPointerTypeAlias()
    {
        await VerifyItemIsAbsentAsync(
            """
            using A = System.Int32;
            class C {
                void M() {
                    int goo = 0;
                    A* $$
            """,
"goo");
    }

    [Fact, WorkItem("http://vstfdevdiv:8080/DevDiv2/DevDiv/_workitems/edit/544205")]
    public async Task NotAfterPointerTypeAndPartialIdentifier()
    {
        await VerifyItemIsAbsentAsync(
            """
            class C {
                void M() {
                    int goo = 0;
                    C* f$$
            """,
"goo");
    }

    [Fact, WorkItem("http://vstfdevdiv:8080/DevDiv2/DevDiv/_workitems/edit/544205")]
    public async Task AfterAsteriskInMultiplication()
    {
        await VerifyItemExistsAsync(
            """
            class C {
                void M() {
                    int i = 0;
                    int goo = 0;
                    i* $$
            """,
"goo");
    }

    [Fact, WorkItem("http://vstfdevdiv:8080/DevDiv2/DevDiv/_workitems/edit/544205")]
    public async Task AfterAsteriskAndPartialIdentifierInMultiplication()
    {
        await VerifyItemExistsAsync(
            """
            class C {
                void M() {
                    int i = 0;
                    int goo = 0;
                    i* f$$
            """,
"goo");
    }

    [Fact, WorkItem("http://vstfdevdiv:8080/DevDiv2/DevDiv/_workitems/edit/543868")]
    public async Task AfterEventFieldDeclaredInSameType()
    {
        await VerifyItemExistsAsync(
            """
            class C {
                public event System.EventHandler E;
                void M() {
                    E.$$
            """,
"Invoke");
    }

    [Fact, WorkItem("http://vstfdevdiv:8080/DevDiv2/DevDiv/_workitems/edit/543868")]
    public async Task NotAfterFullEventDeclaredInSameType()
    {
        await VerifyItemIsAbsentAsync(
            """
            class C {
                    public event System.EventHandler E { add { } remove { } }
                void M() {
                    E.$$
            """,
"Invoke");
    }

    [Fact, WorkItem("http://vstfdevdiv:8080/DevDiv2/DevDiv/_workitems/edit/543868")]
    public async Task NotAfterEventDeclaredInDifferentType()
    {
        await VerifyItemIsAbsentAsync(
            """
            class C {
                void M() {
                    System.Console.CancelKeyPress.$$
            """,
"Invoke");
    }

    [Fact, Trait(Traits.Feature, Traits.Features.KeywordRecommending)]
    [WorkItem("http://vstfdevdiv:8080/DevDiv2/DevDiv/_workitems/edit/544219")]
    public async Task NotInObjectInitializerMemberContext()
    {
        await VerifyItemIsAbsentAsync("""
            class C
            {
                public int x, y;
                void M()
                {
                    var c = new C { x = 2, y = 3, $$
            """,
"x");
    }

    [Fact, Trait(Traits.Feature, Traits.Features.KeywordRecommending)]
    [WorkItem("http://vstfdevdiv:8080/DevDiv2/DevDiv/_workitems/edit/544219")]
    public async Task AfterPointerMemberAccess()
    {
        await VerifyItemExistsAsync("""
            struct MyStruct
            {
                public int MyField;
            }

            class Program
            {
                static unsafe void Main(string[] args)
                {
                    MyStruct s = new MyStruct();
                    MyStruct* ptr = &s;
                    ptr->$$
                }}
            """,
"MyField");
    }

    // After @ both X and XAttribute are legal. We think this is an edge case in the language and
    // are not fixing the bug 11931. This test captures that XAttribute doesn't show up indeed.
    [Fact, Trait(Traits.Feature, Traits.Features.KeywordRecommending)]
    [WorkItem(11931, "DevDiv_Projects/Roslyn")]
    public async Task VerbatimAttributes()
    {
        var code = """
            using System;
            public class X : Attribute
            { }

            public class XAttribute : Attribute
            { }


            [@X$$]
            class Class3 { }
            """;
        await VerifyItemExistsAsync(code, "X");
        await Assert.ThrowsAsync<Xunit.Sdk.TrueException>(() => VerifyItemExistsAsync(code, "XAttribute"));
    }

    [Fact, Trait(Traits.Feature, Traits.Features.KeywordRecommending)]
    [WorkItem("http://vstfdevdiv:8080/DevDiv2/DevDiv/_workitems/edit/544928")]
    public async Task InForLoopIncrementor1()
    {
        await VerifyItemExistsAsync("""
            using System;

            class Program
            {
                static void Main()
                {
                    for (; ; $$
                }
            }
            """, "Console");
    }

    [Fact, Trait(Traits.Feature, Traits.Features.KeywordRecommending)]
    [WorkItem("http://vstfdevdiv:8080/DevDiv2/DevDiv/_workitems/edit/544928")]
    public async Task InForLoopIncrementor2()
    {
        await VerifyItemExistsAsync("""
            using System;

            class Program
            {
                static void Main()
                {
                    for (; ; Console.WriteLine(), $$
                }
            }
            """, "Console");
    }

    [Fact, Trait(Traits.Feature, Traits.Features.KeywordRecommending)]
    [WorkItem("http://vstfdevdiv:8080/DevDiv2/DevDiv/_workitems/edit/544931")]
    public async Task InForLoopInitializer1()
    {
        await VerifyItemExistsAsync("""
            using System;

            class Program
            {
                static void Main()
                {
                    for ($$
                }
            }
            """, "Console");
    }

    [Fact, Trait(Traits.Feature, Traits.Features.KeywordRecommending)]
    [WorkItem("http://vstfdevdiv:8080/DevDiv2/DevDiv/_workitems/edit/544931")]
    public async Task InForLoopInitializer2()
    {
        await VerifyItemExistsAsync("""
            using System;

            class Program
            {
                static void Main()
                {
                    for (Console.WriteLine(), $$
                }
            }
            """, "Console");
    }

    [Fact, WorkItem(10572, "DevDiv_Projects/Roslyn")]
    public async Task LocalVariableInItsDeclaration()
    {
        // "int goo = goo = 1" is a legal declaration
        await VerifyItemExistsAsync("""
            class Program
            {
                void M()
                {
                    int goo = $$
                }
            }
            """, "goo");
    }

    [Fact, WorkItem(10572, "DevDiv_Projects/Roslyn")]
    public async Task LocalVariableInItsDeclarator()
    {
        // "int bar = bar = 1" is legal in a declarator
        await VerifyItemExistsAsync("""
            class Program
            {
                void M()
                {
                    int goo = 0, int bar = $$, int baz = 0;
                }
            }
            """, "bar");
    }

    [Fact, WorkItem(10572, "DevDiv_Projects/Roslyn")]
    public async Task LocalVariableNotBeforeDeclaration()
    {
        await VerifyItemIsAbsentAsync("""
            class Program
            {
                void M()
                {
                    $$
                    int goo = 0;
                }
            }
            """, "goo");
    }

    [Fact, WorkItem(10572, "DevDiv_Projects/Roslyn")]
    public async Task LocalVariableNotBeforeDeclarator()
    {
        await VerifyItemIsAbsentAsync("""
            class Program
            {
                void M()
                {
                    int goo = $$, bar = 0;
                }
            }
            """, "bar");
    }

    [Fact, WorkItem(10572, "DevDiv_Projects/Roslyn")]
    public async Task LocalVariableAfterDeclarator()
    {
        await VerifyItemExistsAsync("""
            class Program
            {
                void M()
                {
                    int goo = 0, int bar = $$
                }
            }
            """, "goo");
    }

    [Fact, WorkItem(10572, "DevDiv_Projects/Roslyn")]
    public async Task LocalVariableAsOutArgumentInInitializerExpression()
    {
        await VerifyItemExistsAsync("""
            class Program
            {
                void M()
                {
                    int goo = Bar(out $$
                }
                int Bar(out int x)
                {
                    x = 3;
                    return 5;
                }
            }
            """, "goo");
    }

    [Fact, WorkItem(7336, "DevDiv_Projects/Roslyn")]
    public async Task EditorBrowsable_Method_BrowsableStateAlways()
    {
        var markup = """
            class Program
            {
                void M()
                {
                    Goo.$$
                }
            }
            """;

        var referencedCode = """
            public class Goo
            {
                [System.ComponentModel.EditorBrowsableAttribute(System.ComponentModel.EditorBrowsableState.Always)]
                public static void Bar() 
                {
                }
            }
            """;
        await VerifyItemInEditorBrowsableContextsAsync(
            markup: markup,
            referencedCode: referencedCode,
            item: "Bar",
            expectedSymbolsSameSolution: 1,
            expectedSymbolsMetadataReference: 1,
            sourceLanguage: LanguageNames.CSharp,
            referencedLanguage: LanguageNames.CSharp);
    }

    [Fact, WorkItem(7336, "DevDiv_Projects/Roslyn")]
    public async Task EditorBrowsable_Method_BrowsableStateNever()
    {
        var markup = """
            class Program
            {
                void M()
                {
                    Goo.$$
                }
            }
            """;

        var referencedCode = """
            public class Goo
            {
                [System.ComponentModel.EditorBrowsableAttribute(System.ComponentModel.EditorBrowsableState.Never)]
                public static void Bar() 
                {
                }
            }
            """;
        await VerifyItemInEditorBrowsableContextsAsync(
            markup: markup,
            referencedCode: referencedCode,
            item: "Bar",
            expectedSymbolsSameSolution: 1,
            expectedSymbolsMetadataReference: 0,
            sourceLanguage: LanguageNames.CSharp,
            referencedLanguage: LanguageNames.CSharp);
    }

    [Fact, WorkItem(7336, "DevDiv_Projects/Roslyn")]
    public async Task EditorBrowsable_Method_BrowsableStateAdvanced()
    {
        var markup = """
            class Program
            {
                void M()
                {
                    Goo.$$
                }
            }
            """;

        var referencedCode = """
            public class Goo
            {
                [System.ComponentModel.EditorBrowsableAttribute(System.ComponentModel.EditorBrowsableState.Advanced)]
                public static void Bar() 
                {
                }
            }
            """;
        HideAdvancedMembers = false;

        await VerifyItemInEditorBrowsableContextsAsync(
            markup: markup,
            referencedCode: referencedCode,
            item: "Bar",
            expectedSymbolsSameSolution: 1,
            expectedSymbolsMetadataReference: 1,
            sourceLanguage: LanguageNames.CSharp,
            referencedLanguage: LanguageNames.CSharp);

        HideAdvancedMembers = true;

        await VerifyItemInEditorBrowsableContextsAsync(
            markup: markup,
            referencedCode: referencedCode,
            item: "Bar",
            expectedSymbolsSameSolution: 1,
            expectedSymbolsMetadataReference: 0,
            sourceLanguage: LanguageNames.CSharp,
            referencedLanguage: LanguageNames.CSharp);
    }

    [Fact, WorkItem(7336, "DevDiv_Projects/Roslyn")]
    public async Task EditorBrowsable_Method_Overloads_BothBrowsableAlways()
    {
        var markup = """
            class Program
            {
                void M()
                {
                    Goo.$$
                }
            }
            """;

        var referencedCode = """
            public class Goo
            {
                [System.ComponentModel.EditorBrowsableAttribute(System.ComponentModel.EditorBrowsableState.Always)]
                public static void Bar() 
                {
                }

                [System.ComponentModel.EditorBrowsableAttribute(System.ComponentModel.EditorBrowsableState.Always)]
                public static void Bar(int x) 
                {
                }
            }
            """;

        await VerifyItemInEditorBrowsableContextsAsync(
            markup: markup,
            referencedCode: referencedCode,
            item: "Bar",
            expectedSymbolsSameSolution: 2,
            expectedSymbolsMetadataReference: 2,
            sourceLanguage: LanguageNames.CSharp,
            referencedLanguage: LanguageNames.CSharp);
    }

    [Fact, WorkItem(7336, "DevDiv_Projects/Roslyn")]
    public async Task EditorBrowsable_Method_Overloads_OneBrowsableAlways_OneBrowsableNever()
    {
        var markup = """
            class Program
            {
                void M()
                {
                    Goo.$$
                }
            }
            """;

        var referencedCode = """
            public class Goo
            {
                [System.ComponentModel.EditorBrowsableAttribute(System.ComponentModel.EditorBrowsableState.Always)]
                public static void Bar() 
                {
                }

                [System.ComponentModel.EditorBrowsableAttribute(System.ComponentModel.EditorBrowsableState.Never)]
                public static void Bar(int x) 
                {
                }
            }
            """;

        await VerifyItemInEditorBrowsableContextsAsync(
            markup: markup,
            referencedCode: referencedCode,
            item: "Bar",
            expectedSymbolsSameSolution: 2,
            expectedSymbolsMetadataReference: 1,
            sourceLanguage: LanguageNames.CSharp,
            referencedLanguage: LanguageNames.CSharp);
    }

    [Fact, WorkItem(7336, "DevDiv_Projects/Roslyn")]
    public async Task EditorBrowsable_Method_Overloads_BothBrowsableNever()
    {
        var markup = """
            class Program
            {
                void M()
                {
                    Goo.$$
                }
            }
            """;

        var referencedCode = """
            public class Goo
            {
                [System.ComponentModel.EditorBrowsableAttribute(System.ComponentModel.EditorBrowsableState.Never)]
                public static void Bar() 
                {
                }

                [System.ComponentModel.EditorBrowsableAttribute(System.ComponentModel.EditorBrowsableState.Never)]
                public static void Bar(int x) 
                {
                }
            }
            """;

        await VerifyItemInEditorBrowsableContextsAsync(
            markup: markup,
            referencedCode: referencedCode,
            item: "Bar",
            expectedSymbolsSameSolution: 2,
            expectedSymbolsMetadataReference: 0,
            sourceLanguage: LanguageNames.CSharp,
            referencedLanguage: LanguageNames.CSharp);
    }

    [Fact, WorkItem(7336, "DevDiv_Projects/Roslyn")]
    public async Task EditorBrowsable_ExtensionMethod_BrowsableAlways()
    {
        var markup = """
            class Program
            {
                void M()
                {
                    new Goo().$$
                }
            }
            """;

        var referencedCode = """
            public class Goo
            {
            }

            public static class GooExtensions
            {
                [System.ComponentModel.EditorBrowsableAttribute(System.ComponentModel.EditorBrowsableState.Always)]
                public static void Bar(this Goo goo, int x)
                {
                }
            }
            """;

        await VerifyItemInEditorBrowsableContextsAsync(
            markup: markup,
            referencedCode: referencedCode,
            item: "Bar",
            expectedSymbolsSameSolution: 1,
            expectedSymbolsMetadataReference: 1,
            sourceLanguage: LanguageNames.CSharp,
            referencedLanguage: LanguageNames.CSharp);
    }

    [Fact, WorkItem(7336, "DevDiv_Projects/Roslyn")]
    public async Task EditorBrowsable_ExtensionMethod_BrowsableNever()
    {
        var markup = """
            class Program
            {
                void M()
                {
                    new Goo().$$
                }
            }
            """;

        var referencedCode = """
            public class Goo
            {
            }

            public static class GooExtensions
            {
                [System.ComponentModel.EditorBrowsableAttribute(System.ComponentModel.EditorBrowsableState.Never)]
                public static void Bar(this Goo goo, int x)
                {
                }
            }
            """;

        await VerifyItemInEditorBrowsableContextsAsync(
            markup: markup,
            referencedCode: referencedCode,
            item: "Bar",
            expectedSymbolsSameSolution: 1,
            expectedSymbolsMetadataReference: 0,
            sourceLanguage: LanguageNames.CSharp,
            referencedLanguage: LanguageNames.CSharp);
    }

    [Fact, WorkItem(7336, "DevDiv_Projects/Roslyn")]
    public async Task EditorBrowsable_ExtensionMethod_BrowsableAdvanced()
    {
        var markup = """
            class Program
            {
                void M()
                {
                    new Goo().$$
                }
            }
            """;

        var referencedCode = """
            public class Goo
            {
            }

            public static class GooExtensions
            {
                [System.ComponentModel.EditorBrowsableAttribute(System.ComponentModel.EditorBrowsableState.Advanced)]
                public static void Bar(this Goo goo, int x)
                {
                }
            }
            """;

        HideAdvancedMembers = false;

        await VerifyItemInEditorBrowsableContextsAsync(
            markup: markup,
            referencedCode: referencedCode,
            item: "Bar",
            expectedSymbolsSameSolution: 1,
            expectedSymbolsMetadataReference: 1,
            sourceLanguage: LanguageNames.CSharp,
            referencedLanguage: LanguageNames.CSharp);

        HideAdvancedMembers = true;

        await VerifyItemInEditorBrowsableContextsAsync(
            markup: markup,
            referencedCode: referencedCode,
            item: "Bar",
            expectedSymbolsSameSolution: 1,
            expectedSymbolsMetadataReference: 0,
            sourceLanguage: LanguageNames.CSharp,
            referencedLanguage: LanguageNames.CSharp);
    }

    [Fact, WorkItem(7336, "DevDiv_Projects/Roslyn")]
    public async Task EditorBrowsable_ExtensionMethod_BrowsableMixed()
    {
        var markup = """
            class Program
            {
                void M()
                {
                    new Goo().$$
                }
            }
            """;

        var referencedCode = """
            public class Goo
            {
            }

            public static class GooExtensions
            {
                [System.ComponentModel.EditorBrowsableAttribute(System.ComponentModel.EditorBrowsableState.Always)]
                public static void Bar(this Goo goo, int x)
                {
                }

                [System.ComponentModel.EditorBrowsableAttribute(System.ComponentModel.EditorBrowsableState.Never)]
                public static void Bar(this Goo goo, int x, int y)
                {
                }
            }
            """;

        await VerifyItemInEditorBrowsableContextsAsync(
            markup: markup,
            referencedCode: referencedCode,
            item: "Bar",
            expectedSymbolsSameSolution: 2,
            expectedSymbolsMetadataReference: 1,
            sourceLanguage: LanguageNames.CSharp,
            referencedLanguage: LanguageNames.CSharp);
    }

    [Fact, WorkItem(7336, "DevDiv_Projects/Roslyn")]
    public async Task EditorBrowsable_OverloadExtensionMethodAndMethod_BrowsableAlways()
    {
        var markup = """
            class Program
            {
                void M()
                {
                    new Goo().$$
                }
            }
            """;

        var referencedCode = """
            public class Goo
            {
                [System.ComponentModel.EditorBrowsableAttribute(System.ComponentModel.EditorBrowsableState.Always)]
                public void Bar(int x)
                {
                }
            }

            public static class GooExtensions
            {
                [System.ComponentModel.EditorBrowsableAttribute(System.ComponentModel.EditorBrowsableState.Always)]
                public static void Bar(this Goo goo, int x, int y)
                {
                }
            }
            """;

        await VerifyItemInEditorBrowsableContextsAsync(
            markup: markup,
            referencedCode: referencedCode,
            item: "Bar",
            expectedSymbolsSameSolution: 2,
            expectedSymbolsMetadataReference: 2,
            sourceLanguage: LanguageNames.CSharp,
            referencedLanguage: LanguageNames.CSharp);
    }

    [Fact, WorkItem(7336, "DevDiv_Projects/Roslyn")]
    public async Task EditorBrowsable_OverloadExtensionMethodAndMethod_BrowsableMixed()
    {
        var markup = """
            class Program
            {
                void M()
                {
                    new Goo().$$
                }
            }
            """;

        var referencedCode = """
            public class Goo
            {
                [System.ComponentModel.EditorBrowsableAttribute(System.ComponentModel.EditorBrowsableState.Never)]
                public void Bar(int x)
                {
                }
            }

            public static class GooExtensions
            {
                [System.ComponentModel.EditorBrowsableAttribute(System.ComponentModel.EditorBrowsableState.Always)]
                public static void Bar(this Goo goo, int x, int y)
                {
                }
            }
            """;

        await VerifyItemInEditorBrowsableContextsAsync(
            markup: markup,
            referencedCode: referencedCode,
            item: "Bar",
            expectedSymbolsSameSolution: 2,
            expectedSymbolsMetadataReference: 1,
            sourceLanguage: LanguageNames.CSharp,
            referencedLanguage: LanguageNames.CSharp);
    }

    [Fact, WorkItem(7336, "DevDiv_Projects/Roslyn")]
    public async Task EditorBrowsable_SameSigExtensionMethodAndMethod_InstanceMethodBrowsableNever()
    {
        var markup = """
            class Program
            {
                void M()
                {
                    new Goo().$$
                }
            }
            """;

        var referencedCode = """
            public class Goo
            {
                [System.ComponentModel.EditorBrowsableAttribute(System.ComponentModel.EditorBrowsableState.Never)]
                public void Bar(int x)
                {
                }
            }

            public static class GooExtensions
            {
                [System.ComponentModel.EditorBrowsableAttribute(System.ComponentModel.EditorBrowsableState.Always)]
                public static void Bar(this Goo goo, int x)
                {
                }
            }
            """;

        await VerifyItemInEditorBrowsableContextsAsync(
            markup: markup,
            referencedCode: referencedCode,
            item: "Bar",
            expectedSymbolsSameSolution: 2,
            expectedSymbolsMetadataReference: 1,
            sourceLanguage: LanguageNames.CSharp,
            referencedLanguage: LanguageNames.CSharp);
    }

    [Fact, WorkItem(7336, "DevDiv_Projects/Roslyn")]
    public async Task OverriddenSymbolsFilteredFromCompletionList()
    {
        var markup = """
            class Program
            {
                void M()
                {
                    D d = new D();
                    d.$$
                }
            }
            """;

        var referencedCode = """
            public class B
            {
                public virtual void Goo(int original) 
                {
                }
            }

            public class D : B
            {
                public override void Goo(int derived) 
                {
                }
            }
            """;

        await VerifyItemInEditorBrowsableContextsAsync(
            markup: markup,
            referencedCode: referencedCode,
            item: "Goo",
            expectedSymbolsSameSolution: 1,
            expectedSymbolsMetadataReference: 1,
            sourceLanguage: LanguageNames.CSharp,
            referencedLanguage: LanguageNames.CSharp);
    }

    [Fact, WorkItem(7336, "DevDiv_Projects/Roslyn")]
    public async Task EditorBrowsable_BrowsableStateAlwaysMethodInBrowsableStateNeverClass()
    {
        var markup = """
            class Program
            {
                void M()
                {
                    C c = new C();
                    c.$$
                }
            }
            """;

        var referencedCode = """
            [System.ComponentModel.EditorBrowsableAttribute(System.ComponentModel.EditorBrowsableState.Never)]
            public class C
            {
                public void Goo() 
                {
                }
            }
            """;

        await VerifyItemInEditorBrowsableContextsAsync(
            markup: markup,
            referencedCode: referencedCode,
            item: "Goo",
            expectedSymbolsSameSolution: 1,
            expectedSymbolsMetadataReference: 1,
            sourceLanguage: LanguageNames.CSharp,
            referencedLanguage: LanguageNames.CSharp);
    }

    [Fact, WorkItem(7336, "DevDiv_Projects/Roslyn")]
    public async Task EditorBrowsable_BrowsableStateAlwaysMethodInBrowsableStateNeverBaseClass()
    {
        var markup = """
            class Program
            {
                void M()
                {
                    D d = new D();
                    d.$$
                }
            }
            """;

        var referencedCode = """
            [System.ComponentModel.EditorBrowsableAttribute(System.ComponentModel.EditorBrowsableState.Never)]
            public class B
            {
                public void Goo() 
                {
                }
            }

            public class D : B
            {
                public void Goo(int x)
                {
                }
            }
            """;

        await VerifyItemInEditorBrowsableContextsAsync(
            markup: markup,
            referencedCode: referencedCode,
            item: "Goo",
            expectedSymbolsSameSolution: 2,
            expectedSymbolsMetadataReference: 2,
            sourceLanguage: LanguageNames.CSharp,
            referencedLanguage: LanguageNames.CSharp);
    }

    [Fact, WorkItem(7336, "DevDiv_Projects/Roslyn")]
    public async Task EditorBrowsable_BrowsableStateNeverMethodsInBaseClass()
    {
        var markup = """
            class Program : B
            {
                void M()
                {
                    $$
                }
            }
            """;

        var referencedCode = """
            public class B
            {
                [System.ComponentModel.EditorBrowsableAttribute(System.ComponentModel.EditorBrowsableState.Never)]
                public void Goo() 
                {
                }
            }
            """;

        await VerifyItemInEditorBrowsableContextsAsync(
            markup: markup,
            referencedCode: referencedCode,
            item: "Goo",
            expectedSymbolsSameSolution: 1,
            expectedSymbolsMetadataReference: 0,
            sourceLanguage: LanguageNames.CSharp,
            referencedLanguage: LanguageNames.CSharp);
    }

    [Fact, WorkItem(7336, "DevDiv_Projects/Roslyn")]
    public async Task EditorBrowsable_GenericTypeCausingMethodSignatureEquality_BothBrowsableAlways()
    {
        var markup = """
            class Program
            {
                void M()
                {
                    var ci = new C<int>();
                    ci.$$
                }
            }
            """;

        var referencedCode = """
            public class C<T>
            {
                public void Goo(T t) { }
                public void Goo(int i) { }
            }
            """;

        await VerifyItemInEditorBrowsableContextsAsync(
            markup: markup,
            referencedCode: referencedCode,
            item: "Goo",
            expectedSymbolsSameSolution: 2,
            expectedSymbolsMetadataReference: 2,
            sourceLanguage: LanguageNames.CSharp,
            referencedLanguage: LanguageNames.CSharp);
    }

    [Fact, WorkItem(7336, "DevDiv_Projects/Roslyn")]
    public async Task EditorBrowsable_GenericTypeCausingMethodSignatureEquality_BrowsableMixed1()
    {
        var markup = """
            class Program
            {
                void M()
                {
                    var ci = new C<int>();
                    ci.$$
                }
            }
            """;

        var referencedCode = """
            public class C<T>
            {
                [System.ComponentModel.EditorBrowsableAttribute(System.ComponentModel.EditorBrowsableState.Never)]
                public void Goo(T t) { }
                public void Goo(int i) { }
            }
            """;

        await VerifyItemInEditorBrowsableContextsAsync(
            markup: markup,
            referencedCode: referencedCode,
            item: "Goo",
            expectedSymbolsSameSolution: 2,
            expectedSymbolsMetadataReference: 1,
            sourceLanguage: LanguageNames.CSharp,
            referencedLanguage: LanguageNames.CSharp);
    }

    [Fact, WorkItem(7336, "DevDiv_Projects/Roslyn")]
    public async Task EditorBrowsable_GenericTypeCausingMethodSignatureEquality_BrowsableMixed2()
    {
        var markup = """
            class Program
            {
                void M()
                {
                    var ci = new C<int>();
                    ci.$$
                }
            }
            """;

        var referencedCode = """
            public class C<T>
            {
                public void Goo(T t) { }
                [System.ComponentModel.EditorBrowsableAttribute(System.ComponentModel.EditorBrowsableState.Never)]
                public void Goo(int i) { }
            }
            """;

        await VerifyItemInEditorBrowsableContextsAsync(
            markup: markup,
            referencedCode: referencedCode,
            item: "Goo",
            expectedSymbolsSameSolution: 2,
            expectedSymbolsMetadataReference: 1,
            sourceLanguage: LanguageNames.CSharp,
            referencedLanguage: LanguageNames.CSharp);
    }

    [Fact, WorkItem(7336, "DevDiv_Projects/Roslyn")]
    public async Task EditorBrowsable_GenericTypeCausingMethodSignatureEquality_BothBrowsableNever()
    {
        var markup = """
            class Program
            {
                void M()
                {
                    var ci = new C<int>();
                    ci.$$
                }
            }
            """;

        var referencedCode = """
            public class C<T>
            {
                [System.ComponentModel.EditorBrowsableAttribute(System.ComponentModel.EditorBrowsableState.Never)]
                public void Goo(T t) { }
                [System.ComponentModel.EditorBrowsableAttribute(System.ComponentModel.EditorBrowsableState.Never)]
                public void Goo(int i) { }
            }
            """;

        await VerifyItemInEditorBrowsableContextsAsync(
            markup: markup,
            referencedCode: referencedCode,
            item: "Goo",
            expectedSymbolsSameSolution: 2,
            expectedSymbolsMetadataReference: 0,
            sourceLanguage: LanguageNames.CSharp,
            referencedLanguage: LanguageNames.CSharp);
    }

    [Fact, WorkItem(7336, "DevDiv_Projects/Roslyn")]
    public async Task EditorBrowsable_GenericType2CausingMethodSignatureEquality_BothBrowsableAlways()
    {
        var markup = """
            class Program
            {
                void M()
                {
                    var cii = new C<int, int>();
                    cii.$$
                }
            }
            """;

        var referencedCode = """
            public class C<T, U>
            {
                public void Goo(T t) { }
                public void Goo(U u) { }
            }
            """;

        await VerifyItemInEditorBrowsableContextsAsync(
            markup: markup,
            referencedCode: referencedCode,
            item: "Goo",
            expectedSymbolsSameSolution: 2,
            expectedSymbolsMetadataReference: 2,
            sourceLanguage: LanguageNames.CSharp,
            referencedLanguage: LanguageNames.CSharp);
    }

    [Fact, WorkItem(7336, "DevDiv_Projects/Roslyn")]
    public async Task EditorBrowsable_GenericType2CausingMethodSignatureEquality_BrowsableMixed()
    {
        var markup = """
            class Program
            {
                void M()
                {
                    var cii = new C<int, int>();
                    cii.$$
                }
            }
            """;

        var referencedCode = """
            public class C<T, U>
            {
                [System.ComponentModel.EditorBrowsableAttribute(System.ComponentModel.EditorBrowsableState.Never)]
                public void Goo(T t) { }
                public void Goo(U u) { }
            }
            """;

        await VerifyItemInEditorBrowsableContextsAsync(
            markup: markup,
            referencedCode: referencedCode,
            item: "Goo",
            expectedSymbolsSameSolution: 2,
            expectedSymbolsMetadataReference: 1,
            sourceLanguage: LanguageNames.CSharp,
            referencedLanguage: LanguageNames.CSharp);
    }

    [Fact, WorkItem(7336, "DevDiv_Projects/Roslyn")]
    public async Task EditorBrowsable_GenericType2CausingMethodSignatureEquality_BothBrowsableNever()
    {
        var markup = """
            class Program
            {
                void M()
                {
                    var cii = new C<int, int>();
                    cii.$$
                }
            }
            """;

        var referencedCode = """
            public class C<T, U>
            {
                [System.ComponentModel.EditorBrowsableAttribute(System.ComponentModel.EditorBrowsableState.Never)]
                public void Goo(T t) { }
                [System.ComponentModel.EditorBrowsableAttribute(System.ComponentModel.EditorBrowsableState.Never)]
                public void Goo(U u) { }
            }
            """;

        await VerifyItemInEditorBrowsableContextsAsync(
            markup: markup,
            referencedCode: referencedCode,
            item: "Goo",
            expectedSymbolsSameSolution: 2,
            expectedSymbolsMetadataReference: 0,
            sourceLanguage: LanguageNames.CSharp,
            referencedLanguage: LanguageNames.CSharp);
    }

    [Fact, WorkItem(7336, "DevDiv_Projects/Roslyn")]
    public async Task EditorBrowsable_Field_BrowsableStateNever()
    {
        var markup = """
            class Program
            {
                void M()
                {
                    new Goo().$$
                }
            }
            """;

        var referencedCode = """
            public class Goo
            {
                [System.ComponentModel.EditorBrowsableAttribute(System.ComponentModel.EditorBrowsableState.Never)]
                public int bar;
            }
            """;

        await VerifyItemInEditorBrowsableContextsAsync(
            markup: markup,
            referencedCode: referencedCode,
            item: "bar",
            expectedSymbolsSameSolution: 1,
            expectedSymbolsMetadataReference: 0,
            sourceLanguage: LanguageNames.CSharp,
            referencedLanguage: LanguageNames.CSharp);
    }

    [Fact, WorkItem(7336, "DevDiv_Projects/Roslyn")]
    public async Task EditorBrowsable_Field_BrowsableStateAlways()
    {
        var markup = """
            class Program
            {
                void M()
                {
                    new Goo().$$
                }
            }
            """;

        var referencedCode = """
            public class Goo
            {
                [System.ComponentModel.EditorBrowsableAttribute(System.ComponentModel.EditorBrowsableState.Always)]
                public int bar;
            }
            """;
        await VerifyItemInEditorBrowsableContextsAsync(
            markup: markup,
            referencedCode: referencedCode,
            item: "bar",
            expectedSymbolsSameSolution: 1,
            expectedSymbolsMetadataReference: 1,
            sourceLanguage: LanguageNames.CSharp,
            referencedLanguage: LanguageNames.CSharp);
    }

    [Fact, WorkItem(7336, "DevDiv_Projects/Roslyn")]
    public async Task EditorBrowsable_Field_BrowsableStateAdvanced()
    {
        var markup = """
            class Program
            {
                void M()
                {
                    new Goo().$$
                }
            }
            """;

        var referencedCode = """
            public class Goo
            {
                [System.ComponentModel.EditorBrowsableAttribute(System.ComponentModel.EditorBrowsableState.Advanced)]
                public int bar;
            }
            """;
        HideAdvancedMembers = true;

        await VerifyItemInEditorBrowsableContextsAsync(
            markup: markup,
            referencedCode: referencedCode,
            item: "bar",
            expectedSymbolsSameSolution: 1,
            expectedSymbolsMetadataReference: 0,
            sourceLanguage: LanguageNames.CSharp,
            referencedLanguage: LanguageNames.CSharp);

        HideAdvancedMembers = false;

        await VerifyItemInEditorBrowsableContextsAsync(
            markup: markup,
            referencedCode: referencedCode,
            item: "bar",
            expectedSymbolsSameSolution: 1,
            expectedSymbolsMetadataReference: 1,
            sourceLanguage: LanguageNames.CSharp,
            referencedLanguage: LanguageNames.CSharp);
    }

    [WorkItem("http://vstfdevdiv:8080/DevDiv2/DevDiv/_workitems/edit/522440")]
    [WpfFact, WorkItem("http://vstfdevdiv:8080/DevDiv2/DevDiv/_workitems/edit/674611")]
    public async Task EditorBrowsable_Property_BrowsableStateNever()
    {
        var markup = """
            class Program
            {
                void M()
                {
                    new Goo().$$
                }
            }
            """;

        var referencedCode = """
            public class Goo
            {
                [System.ComponentModel.EditorBrowsableAttribute(System.ComponentModel.EditorBrowsableState.Never)]
                public int Bar {get; set;}
            }
            """;
        await VerifyItemInEditorBrowsableContextsAsync(
            markup: markup,
            referencedCode: referencedCode,
            item: "Bar",
            expectedSymbolsSameSolution: 1,
            expectedSymbolsMetadataReference: 0,
            sourceLanguage: LanguageNames.CSharp,
            referencedLanguage: LanguageNames.CSharp);
    }

    [Fact, WorkItem(7336, "DevDiv_Projects/Roslyn")]
    public async Task EditorBrowsable_Property_IgnoreBrowsabilityOfGetSetMethods()
    {
        var markup = """
            class Program
            {
                void M()
                {
                    new Goo().$$
                }
            }
            """;

        var referencedCode = """
            public class Goo
            {
                public int Bar {
                    [System.ComponentModel.EditorBrowsableAttribute(System.ComponentModel.EditorBrowsableState.Never)]
                    get { return 5; }
                    [System.ComponentModel.EditorBrowsableAttribute(System.ComponentModel.EditorBrowsableState.Never)]
                    set { }
                }
            }
            """;
        await VerifyItemInEditorBrowsableContextsAsync(
            markup: markup,
            referencedCode: referencedCode,
            item: "Bar",
            expectedSymbolsSameSolution: 1,
            expectedSymbolsMetadataReference: 1,
            sourceLanguage: LanguageNames.CSharp,
            referencedLanguage: LanguageNames.CSharp);
    }

    [Fact, WorkItem(7336, "DevDiv_Projects/Roslyn")]
    public async Task EditorBrowsable_Property_BrowsableStateAlways()
    {
        var markup = """
            class Program
            {
                void M()
                {
                    new Goo().$$
                }
            }
            """;

        var referencedCode = """
            public class Goo
            {
                [System.ComponentModel.EditorBrowsableAttribute(System.ComponentModel.EditorBrowsableState.Always)]
                public int Bar {get; set;}
            }
            """;
        await VerifyItemInEditorBrowsableContextsAsync(
            markup: markup,
            referencedCode: referencedCode,
            item: "Bar",
            expectedSymbolsSameSolution: 1,
            expectedSymbolsMetadataReference: 1,
            sourceLanguage: LanguageNames.CSharp,
            referencedLanguage: LanguageNames.CSharp);
    }

    [Fact, WorkItem(7336, "DevDiv_Projects/Roslyn")]
    public async Task EditorBrowsable_Property_BrowsableStateAdvanced()
    {
        var markup = """
            class Program
            {
                void M()
                {
                    new Goo().$$
                }
            }
            """;

        var referencedCode = """
            public class Goo
            {
                [System.ComponentModel.EditorBrowsableAttribute(System.ComponentModel.EditorBrowsableState.Advanced)]
                public int Bar {get; set;}
            }
            """;
        HideAdvancedMembers = true;

        await VerifyItemInEditorBrowsableContextsAsync(
            markup: markup,
            referencedCode: referencedCode,
            item: "Bar",
            expectedSymbolsSameSolution: 1,
            expectedSymbolsMetadataReference: 0,
            sourceLanguage: LanguageNames.CSharp,
            referencedLanguage: LanguageNames.CSharp);

        HideAdvancedMembers = false;

        await VerifyItemInEditorBrowsableContextsAsync(
            markup: markup,
            referencedCode: referencedCode,
            item: "Bar",
            expectedSymbolsSameSolution: 1,
            expectedSymbolsMetadataReference: 1,
            sourceLanguage: LanguageNames.CSharp,
            referencedLanguage: LanguageNames.CSharp);
    }

    [Fact, WorkItem(7336, "DevDiv_Projects/Roslyn")]
    public async Task EditorBrowsable_Constructor_BrowsableStateNever()
    {
        var markup = """
            class Program
            {
                void M()
                {
                    new $$
                }
            }
            """;

        var referencedCode = """
            public class Goo
            {
                [System.ComponentModel.EditorBrowsableAttribute(System.ComponentModel.EditorBrowsableState.Never)]
                public Goo()
                {
                }
            }
            """;
        await VerifyItemInEditorBrowsableContextsAsync(
            markup: markup,
            referencedCode: referencedCode,
            item: "Goo",
            expectedSymbolsSameSolution: 1,
            expectedSymbolsMetadataReference: 1,
            sourceLanguage: LanguageNames.CSharp,
            referencedLanguage: LanguageNames.CSharp);
    }

    [Fact, WorkItem(7336, "DevDiv_Projects/Roslyn")]
    public async Task EditorBrowsable_Constructor_BrowsableStateAlways()
    {
        var markup = """
            class Program
            {
                void M()
                {
                    new $$
                }
            }
            """;

        var referencedCode = """
            public class Goo
            {
                [System.ComponentModel.EditorBrowsableAttribute(System.ComponentModel.EditorBrowsableState.Always)]
                public Goo()
                {
                }
            }
            """;
        await VerifyItemInEditorBrowsableContextsAsync(
            markup: markup,
            referencedCode: referencedCode,
            item: "Goo",
            expectedSymbolsSameSolution: 1,
            expectedSymbolsMetadataReference: 1,
            sourceLanguage: LanguageNames.CSharp,
            referencedLanguage: LanguageNames.CSharp);
    }

    [Fact, WorkItem(7336, "DevDiv_Projects/Roslyn")]
    public async Task EditorBrowsable_Constructor_BrowsableStateAdvanced()
    {
        var markup = """
            class Program
            {
                void M()
                {
                    new $$
                }
            }
            """;

        var referencedCode = """
            public class Goo
            {
                [System.ComponentModel.EditorBrowsableAttribute(System.ComponentModel.EditorBrowsableState.Advanced)]
                public Goo()
                {
                }
            }
            """;
        HideAdvancedMembers = true;

        await VerifyItemInEditorBrowsableContextsAsync(
            markup: markup,
            referencedCode: referencedCode,
            item: "Goo",
            expectedSymbolsSameSolution: 1,
            expectedSymbolsMetadataReference: 1,
            sourceLanguage: LanguageNames.CSharp,
            referencedLanguage: LanguageNames.CSharp);

        HideAdvancedMembers = false;

        await VerifyItemInEditorBrowsableContextsAsync(
            markup: markup,
            referencedCode: referencedCode,
            item: "Goo",
            expectedSymbolsSameSolution: 1,
            expectedSymbolsMetadataReference: 1,
            sourceLanguage: LanguageNames.CSharp,
            referencedLanguage: LanguageNames.CSharp);
    }

    [Fact, WorkItem(7336, "DevDiv_Projects/Roslyn")]
    public async Task EditorBrowsable_Constructor_MixedOverloads1()
    {
        var markup = """
            class Program
            {
                void M()
                {
                    new $$
                }
            }
            """;

        var referencedCode = """
            public class Goo
            {
                [System.ComponentModel.EditorBrowsableAttribute(System.ComponentModel.EditorBrowsableState.Never)]
                public Goo()
                {
                }

                public Goo(int x)
                {
                }
            }
            """;
        await VerifyItemInEditorBrowsableContextsAsync(
            markup: markup,
            referencedCode: referencedCode,
            item: "Goo",
            expectedSymbolsSameSolution: 1,
            expectedSymbolsMetadataReference: 1,
            sourceLanguage: LanguageNames.CSharp,
            referencedLanguage: LanguageNames.CSharp);
    }

    [Fact, WorkItem(7336, "DevDiv_Projects/Roslyn")]
    public async Task EditorBrowsable_Constructor_MixedOverloads2()
    {
        var markup = """
            class Program
            {
                void M()
                {
                    new $$
                }
            }
            """;

        var referencedCode = """
            public class Goo
            {
                [System.ComponentModel.EditorBrowsableAttribute(System.ComponentModel.EditorBrowsableState.Never)]
                public Goo()
                {
                }

                [System.ComponentModel.EditorBrowsableAttribute(System.ComponentModel.EditorBrowsableState.Never)]
                public Goo(int x)
                {
                }
            }
            """;
        await VerifyItemInEditorBrowsableContextsAsync(
            markup: markup,
            referencedCode: referencedCode,
            item: "Goo",
            expectedSymbolsSameSolution: 1,
            expectedSymbolsMetadataReference: 1,
            sourceLanguage: LanguageNames.CSharp,
            referencedLanguage: LanguageNames.CSharp);
    }

    [Fact, WorkItem(7336, "DevDiv_Projects/Roslyn")]
    public async Task EditorBrowsable_Event_BrowsableStateNever()
    {
        var markup = """
            class Program
            {
                void M()
                {
                    new C().$$
                }
            }
            """;

        var referencedCode = """
            public delegate void Handler();

            public class C
            {
                [System.ComponentModel.EditorBrowsable(System.ComponentModel.EditorBrowsableState.Never)]
                public event Handler Changed;
            }
            """;
        await VerifyItemInEditorBrowsableContextsAsync(
            markup: markup,
            referencedCode: referencedCode,
            item: "Changed",
            expectedSymbolsSameSolution: 1,
            expectedSymbolsMetadataReference: 0,
            sourceLanguage: LanguageNames.CSharp,
            referencedLanguage: LanguageNames.CSharp);
    }

    [Fact, WorkItem(7336, "DevDiv_Projects/Roslyn")]
    public async Task EditorBrowsable_Event_BrowsableStateAlways()
    {
        var markup = """
            class Program
            {
                void M()
                {
                    new C().$$
                }
            }
            """;

        var referencedCode = """
            public delegate void Handler();

            public class C
            {
                [System.ComponentModel.EditorBrowsable(System.ComponentModel.EditorBrowsableState.Always)]
                public event Handler Changed;
            }
            """;
        await VerifyItemInEditorBrowsableContextsAsync(
            markup: markup,
            referencedCode: referencedCode,
            item: "Changed",
            expectedSymbolsSameSolution: 1,
            expectedSymbolsMetadataReference: 1,
            sourceLanguage: LanguageNames.CSharp,
            referencedLanguage: LanguageNames.CSharp);
    }

    [Fact, WorkItem(7336, "DevDiv_Projects/Roslyn")]
    public async Task EditorBrowsable_Event_BrowsableStateAdvanced()
    {
        var markup = """
            class Program
            {
                void M()
                {
                    new C().$$
                }
            }
            """;

        var referencedCode = """
            public delegate void Handler();

            public class C
            {
                [System.ComponentModel.EditorBrowsable(System.ComponentModel.EditorBrowsableState.Advanced)]
                public event Handler Changed;
            }
            """;

        HideAdvancedMembers = false;

        await VerifyItemInEditorBrowsableContextsAsync(
            markup: markup,
            referencedCode: referencedCode,
            item: "Changed",
            expectedSymbolsSameSolution: 1,
            expectedSymbolsMetadataReference: 1,
            sourceLanguage: LanguageNames.CSharp,
            referencedLanguage: LanguageNames.CSharp);

        HideAdvancedMembers = true;

        await VerifyItemInEditorBrowsableContextsAsync(
            markup: markup,
            referencedCode: referencedCode,
            item: "Changed",
            expectedSymbolsSameSolution: 1,
            expectedSymbolsMetadataReference: 0,
            sourceLanguage: LanguageNames.CSharp,
            referencedLanguage: LanguageNames.CSharp);
    }

    [Fact, WorkItem(7336, "DevDiv_Projects/Roslyn")]
    public async Task EditorBrowsable_Delegate_BrowsableStateNever()
    {
        var markup = """
            class Program
            {
                public event $$
            }
            """;

        var referencedCode = """
            [System.ComponentModel.EditorBrowsable(System.ComponentModel.EditorBrowsableState.Never)]
            public delegate void Handler();
            """;

        await VerifyItemInEditorBrowsableContextsAsync(
            markup: markup,
            referencedCode: referencedCode,
            item: "Handler",
            expectedSymbolsSameSolution: 1,
            expectedSymbolsMetadataReference: 0,
            sourceLanguage: LanguageNames.CSharp,
            referencedLanguage: LanguageNames.CSharp);
    }

    [Fact, WorkItem(7336, "DevDiv_Projects/Roslyn")]
    public async Task EditorBrowsable_Delegate_BrowsableStateAlways()
    {
        var markup = """
            class Program
            {
                public event $$
            }
            """;

        var referencedCode = """
            [System.ComponentModel.EditorBrowsable(System.ComponentModel.EditorBrowsableState.Always)]
            public delegate void Handler();
            """;

        await VerifyItemInEditorBrowsableContextsAsync(
            markup: markup,
            referencedCode: referencedCode,
            item: "Handler",
            expectedSymbolsSameSolution: 1,
            expectedSymbolsMetadataReference: 1,
            sourceLanguage: LanguageNames.CSharp,
            referencedLanguage: LanguageNames.CSharp);
    }

    [Fact, WorkItem(7336, "DevDiv_Projects/Roslyn")]
    public async Task EditorBrowsable_Delegate_BrowsableStateAdvanced()
    {
        var markup = """
            class Program
            {
                public event $$
            }
            """;

        var referencedCode = """
            [System.ComponentModel.EditorBrowsable(System.ComponentModel.EditorBrowsableState.Advanced)]
            public delegate void Handler();
            """;

        HideAdvancedMembers = false;

        await VerifyItemInEditorBrowsableContextsAsync(
            markup: markup,
            referencedCode: referencedCode,
            item: "Handler",
            expectedSymbolsSameSolution: 1,
            expectedSymbolsMetadataReference: 1,
            sourceLanguage: LanguageNames.CSharp,
            referencedLanguage: LanguageNames.CSharp);

        HideAdvancedMembers = true;

        await VerifyItemInEditorBrowsableContextsAsync(
            markup: markup,
            referencedCode: referencedCode,
            item: "Handler",
            expectedSymbolsSameSolution: 1,
            expectedSymbolsMetadataReference: 0,
            sourceLanguage: LanguageNames.CSharp,
            referencedLanguage: LanguageNames.CSharp);
    }

    [Fact, WorkItem(7336, "DevDiv_Projects/Roslyn")]
    public async Task EditorBrowsable_Class_BrowsableStateNever_DeclareLocal()
    {
        var markup = """
            class Program
            {
                public void M()
                {
                    $$    
                }
            }
            """;

        var referencedCode = """
            [System.ComponentModel.EditorBrowsable(System.ComponentModel.EditorBrowsableState.Never)]
            public class Goo
            {
            }
            """;
        await VerifyItemInEditorBrowsableContextsAsync(
            markup: markup,
            referencedCode: referencedCode,
            item: "Goo",
            expectedSymbolsSameSolution: 1,
            expectedSymbolsMetadataReference: 0,
            sourceLanguage: LanguageNames.CSharp,
            referencedLanguage: LanguageNames.CSharp);
    }

    [Fact, WorkItem(7336, "DevDiv_Projects/Roslyn")]
    public async Task EditorBrowsable_Class_BrowsableStateNever_DeriveFrom()
    {
        var markup = """
            class Program : $$
            {
            }
            """;

        var referencedCode = """
            [System.ComponentModel.EditorBrowsable(System.ComponentModel.EditorBrowsableState.Never)]
            public class Goo
            {
            }
            """;
        await VerifyItemInEditorBrowsableContextsAsync(
            markup: markup,
            referencedCode: referencedCode,
            item: "Goo",
            expectedSymbolsSameSolution: 1,
            expectedSymbolsMetadataReference: 0,
            sourceLanguage: LanguageNames.CSharp,
            referencedLanguage: LanguageNames.CSharp);
    }

    [Fact, WorkItem(7336, "DevDiv_Projects/Roslyn")]
    public async Task EditorBrowsable_Class_BrowsableStateNever_FullyQualifiedInUsing()
    {
        var markup = """
            class Program
            {
                void M()
                {
                    using (var x = new NS.$$
                }
            }
            """;

        var referencedCode = """
            namespace NS
            {
                [System.ComponentModel.EditorBrowsable(System.ComponentModel.EditorBrowsableState.Never)]
                public class Goo : System.IDisposable
                {
                    public void Dispose()
                    {
                    }
                }
            }
            """;
        await VerifyItemInEditorBrowsableContextsAsync(
            markup: markup,
            referencedCode: referencedCode,
            item: "Goo",
            expectedSymbolsSameSolution: 1,
            expectedSymbolsMetadataReference: 0,
            sourceLanguage: LanguageNames.CSharp,
            referencedLanguage: LanguageNames.CSharp);
    }

    [Fact, WorkItem(7336, "DevDiv_Projects/Roslyn")]
    public async Task EditorBrowsable_Class_BrowsableStateAlways_DeclareLocal()
    {
        var markup = """
            class Program
            {
                public void M()
                {
                    $$    
                }
            }
            """;

        var referencedCode = """
            [System.ComponentModel.EditorBrowsable(System.ComponentModel.EditorBrowsableState.Always)]
            public class Goo
            {
            }
            """;
        await VerifyItemInEditorBrowsableContextsAsync(
            markup: markup,
            referencedCode: referencedCode,
            item: "Goo",
            expectedSymbolsSameSolution: 1,
            expectedSymbolsMetadataReference: 1,
            sourceLanguage: LanguageNames.CSharp,
            referencedLanguage: LanguageNames.CSharp);
    }

    [Fact, WorkItem(7336, "DevDiv_Projects/Roslyn")]
    public async Task EditorBrowsable_Class_BrowsableStateAlways_DeriveFrom()
    {
        var markup = """
            class Program : $$
            {
            }
            """;

        var referencedCode = """
            [System.ComponentModel.EditorBrowsable(System.ComponentModel.EditorBrowsableState.Always)]
            public class Goo
            {
            }
            """;
        await VerifyItemInEditorBrowsableContextsAsync(
            markup: markup,
            referencedCode: referencedCode,
            item: "Goo",
            expectedSymbolsSameSolution: 1,
            expectedSymbolsMetadataReference: 1,
            sourceLanguage: LanguageNames.CSharp,
            referencedLanguage: LanguageNames.CSharp);
    }

    [Fact, WorkItem(7336, "DevDiv_Projects/Roslyn")]
    public async Task EditorBrowsable_Class_BrowsableStateAlways_FullyQualifiedInUsing()
    {
        var markup = """
            class Program
            {
                void M()
                {
                    using (var x = new NS.$$
                }
            }
            """;

        var referencedCode = """
            namespace NS
            {
                [System.ComponentModel.EditorBrowsable(System.ComponentModel.EditorBrowsableState.Always)]
                public class Goo : System.IDisposable
                {
                    public void Dispose()
                    {
                    }
                }
            }
            """;
        await VerifyItemInEditorBrowsableContextsAsync(
            markup: markup,
            referencedCode: referencedCode,
            item: "Goo",
            expectedSymbolsSameSolution: 1,
            expectedSymbolsMetadataReference: 1,
            sourceLanguage: LanguageNames.CSharp,
            referencedLanguage: LanguageNames.CSharp);
    }

    [Fact, WorkItem(7336, "DevDiv_Projects/Roslyn")]
    public async Task EditorBrowsable_Class_BrowsableStateAdvanced_DeclareLocal()
    {
        var markup = """
            class Program
            {
                public void M()
                {
                    $$    
                }
            }
            """;

        var referencedCode = """
            [System.ComponentModel.EditorBrowsable(System.ComponentModel.EditorBrowsableState.Advanced)]
            public class Goo
            {
            }
            """;
        HideAdvancedMembers = false;

        await VerifyItemInEditorBrowsableContextsAsync(
            markup: markup,
            referencedCode: referencedCode,
            item: "Goo",
            expectedSymbolsSameSolution: 1,
            expectedSymbolsMetadataReference: 1,
            sourceLanguage: LanguageNames.CSharp,
            referencedLanguage: LanguageNames.CSharp);

        HideAdvancedMembers = true;

        await VerifyItemInEditorBrowsableContextsAsync(
            markup: markup,
            referencedCode: referencedCode,
            item: "Goo",
            expectedSymbolsSameSolution: 1,
            expectedSymbolsMetadataReference: 0,
            sourceLanguage: LanguageNames.CSharp,
            referencedLanguage: LanguageNames.CSharp);
    }

    [Fact, WorkItem(7336, "DevDiv_Projects/Roslyn")]
    public async Task EditorBrowsable_Class_BrowsableStateAdvanced_DeriveFrom()
    {
        var markup = """
            class Program : $$
            {
            }
            """;

        var referencedCode = """
            [System.ComponentModel.EditorBrowsable(System.ComponentModel.EditorBrowsableState.Advanced)]
            public class Goo
            {
            }
            """;

        HideAdvancedMembers = false;

        await VerifyItemInEditorBrowsableContextsAsync(
            markup: markup,
            referencedCode: referencedCode,
            item: "Goo",
            expectedSymbolsSameSolution: 1,
            expectedSymbolsMetadataReference: 1,
            sourceLanguage: LanguageNames.CSharp,
            referencedLanguage: LanguageNames.CSharp);

        HideAdvancedMembers = true;

        await VerifyItemInEditorBrowsableContextsAsync(
            markup: markup,
            referencedCode: referencedCode,
            item: "Goo",
            expectedSymbolsSameSolution: 1,
            expectedSymbolsMetadataReference: 0,
            sourceLanguage: LanguageNames.CSharp,
            referencedLanguage: LanguageNames.CSharp);
    }

    [Fact, WorkItem(7336, "DevDiv_Projects/Roslyn")]
    public async Task EditorBrowsable_Class_BrowsableStateAdvanced_FullyQualifiedInUsing()
    {
        var markup = """
            class Program
            {
                void M()
                {
                    using (var x = new NS.$$
                }
            }
            """;

        var referencedCode = """
            namespace NS
            {
                [System.ComponentModel.EditorBrowsable(System.ComponentModel.EditorBrowsableState.Advanced)]
                public class Goo : System.IDisposable
                {
                    public void Dispose()
                    {
                    }
                }
            }
            """;
        HideAdvancedMembers = false;

        await VerifyItemInEditorBrowsableContextsAsync(
            markup: markup,
            referencedCode: referencedCode,
            item: "Goo",
            expectedSymbolsSameSolution: 1,
            expectedSymbolsMetadataReference: 1,
            sourceLanguage: LanguageNames.CSharp,
            referencedLanguage: LanguageNames.CSharp);

        HideAdvancedMembers = true;

        await VerifyItemInEditorBrowsableContextsAsync(
            markup: markup,
            referencedCode: referencedCode,
            item: "Goo",
            expectedSymbolsSameSolution: 1,
            expectedSymbolsMetadataReference: 0,
            sourceLanguage: LanguageNames.CSharp,
            referencedLanguage: LanguageNames.CSharp);
    }

    [Fact, WorkItem(7336, "DevDiv_Projects/Roslyn")]
    public async Task EditorBrowsable_Class_IgnoreBaseClassBrowsableNever()
    {
        var markup = """
            class Program
            {
                public void M()
                {
                    $$    
                }
            }
            """;

        var referencedCode = """
            public class Goo : Bar
            {
            }

            [System.ComponentModel.EditorBrowsable(System.ComponentModel.EditorBrowsableState.Never)]
            public class Bar
            {
            }
            """;
        await VerifyItemInEditorBrowsableContextsAsync(
            markup: markup,
            referencedCode: referencedCode,
            item: "Goo",
            expectedSymbolsSameSolution: 1,
            expectedSymbolsMetadataReference: 1,
            sourceLanguage: LanguageNames.CSharp,
            referencedLanguage: LanguageNames.CSharp);
    }

    [Fact, WorkItem(7336, "DevDiv_Projects/Roslyn")]
    public async Task EditorBrowsable_Struct_BrowsableStateNever_DeclareLocal()
    {
        var markup = """
            class Program
            {
                public void M()
                {
                    $$    
                }
            }
            """;

        var referencedCode = """
            [System.ComponentModel.EditorBrowsable(System.ComponentModel.EditorBrowsableState.Never)]
            public struct Goo
            {
            }
            """;
        await VerifyItemInEditorBrowsableContextsAsync(
            markup: markup,
            referencedCode: referencedCode,
            item: "Goo",
            expectedSymbolsSameSolution: 1,
            expectedSymbolsMetadataReference: 0,
            sourceLanguage: LanguageNames.CSharp,
            referencedLanguage: LanguageNames.CSharp);
    }

    [Fact, WorkItem(7336, "DevDiv_Projects/Roslyn")]
    public async Task EditorBrowsable_Struct_BrowsableStateNever_DeriveFrom()
    {
        var markup = """
            class Program : $$
            {
            }
            """;

        var referencedCode = """
            [System.ComponentModel.EditorBrowsable(System.ComponentModel.EditorBrowsableState.Never)]
            public struct Goo
            {
            }
            """;
        await VerifyItemInEditorBrowsableContextsAsync(
            markup: markup,
            referencedCode: referencedCode,
            item: "Goo",
            expectedSymbolsSameSolution: 1,
            expectedSymbolsMetadataReference: 0,
            sourceLanguage: LanguageNames.CSharp,
            referencedLanguage: LanguageNames.CSharp);
    }

    [Fact, WorkItem(7336, "DevDiv_Projects/Roslyn")]
    public async Task EditorBrowsable_Struct_BrowsableStateAlways_DeclareLocal()
    {
        var markup = """
            class Program
            {
                public void M()
                {
                    $$
                }
            }
            """;

        var referencedCode = """
            [System.ComponentModel.EditorBrowsable(System.ComponentModel.EditorBrowsableState.Always)]
            public struct Goo
            {
            }
            """;
        await VerifyItemInEditorBrowsableContextsAsync(
            markup: markup,
            referencedCode: referencedCode,
            item: "Goo",
            expectedSymbolsSameSolution: 1,
            expectedSymbolsMetadataReference: 1,
            sourceLanguage: LanguageNames.CSharp,
            referencedLanguage: LanguageNames.CSharp);
    }

    [Fact, WorkItem(7336, "DevDiv_Projects/Roslyn")]
    public async Task EditorBrowsable_Struct_BrowsableStateAlways_DeriveFrom()
    {
        var markup = """
            class Program : $$
            {
            }
            """;

        var referencedCode = """
            [System.ComponentModel.EditorBrowsable(System.ComponentModel.EditorBrowsableState.Always)]
            public struct Goo
            {
            }
            """;
        await VerifyItemInEditorBrowsableContextsAsync(
            markup: markup,
            referencedCode: referencedCode,
            item: "Goo",
            expectedSymbolsSameSolution: 1,
            expectedSymbolsMetadataReference: 1,
            sourceLanguage: LanguageNames.CSharp,
            referencedLanguage: LanguageNames.CSharp);
    }

    [Fact, WorkItem(7336, "DevDiv_Projects/Roslyn")]
    public async Task EditorBrowsable_Struct_BrowsableStateAdvanced_DeclareLocal()
    {
        var markup = """
            class Program
            {
                public void M()
                {
                    $$    
                }
            }
            """;

        var referencedCode = """
            [System.ComponentModel.EditorBrowsable(System.ComponentModel.EditorBrowsableState.Advanced)]
            public struct Goo
            {
            }
            """;
        HideAdvancedMembers = false;

        await VerifyItemInEditorBrowsableContextsAsync(
            markup: markup,
            referencedCode: referencedCode,
            item: "Goo",
            expectedSymbolsSameSolution: 1,
            expectedSymbolsMetadataReference: 1,
            sourceLanguage: LanguageNames.CSharp,
            referencedLanguage: LanguageNames.CSharp);

        HideAdvancedMembers = true;

        await VerifyItemInEditorBrowsableContextsAsync(
            markup: markup,
            referencedCode: referencedCode,
            item: "Goo",
            expectedSymbolsSameSolution: 1,
            expectedSymbolsMetadataReference: 0,
            sourceLanguage: LanguageNames.CSharp,
            referencedLanguage: LanguageNames.CSharp);
    }

    [Fact, WorkItem(7336, "DevDiv_Projects/Roslyn")]
    public async Task EditorBrowsable_Struct_BrowsableStateAdvanced_DeriveFrom()
    {
        var markup = """
            class Program : $$
            {
            }
            """;

        var referencedCode = """
            [System.ComponentModel.EditorBrowsable(System.ComponentModel.EditorBrowsableState.Advanced)]
            public struct Goo
            {
            }
            """;
        HideAdvancedMembers = false;

        await VerifyItemInEditorBrowsableContextsAsync(
            markup: markup,
            referencedCode: referencedCode,
            item: "Goo",
            expectedSymbolsSameSolution: 1,
            expectedSymbolsMetadataReference: 1,
            sourceLanguage: LanguageNames.CSharp,
            referencedLanguage: LanguageNames.CSharp);

        HideAdvancedMembers = true;

        await VerifyItemInEditorBrowsableContextsAsync(
            markup: markup,
            referencedCode: referencedCode,
            item: "Goo",
            expectedSymbolsSameSolution: 1,
            expectedSymbolsMetadataReference: 0,
            sourceLanguage: LanguageNames.CSharp,
            referencedLanguage: LanguageNames.CSharp);
    }

    [Fact, WorkItem(7336, "DevDiv_Projects/Roslyn")]
    public async Task EditorBrowsable_Enum_BrowsableStateNever()
    {
        var markup = """
            class Program
            {
                public void M()
                {
                    $$
                }
            }
            """;

        var referencedCode = """
            [System.ComponentModel.EditorBrowsable(System.ComponentModel.EditorBrowsableState.Never)]
            public enum Goo
            {
            }
            """;
        await VerifyItemInEditorBrowsableContextsAsync(
            markup: markup,
            referencedCode: referencedCode,
            item: "Goo",
            expectedSymbolsSameSolution: 1,
            expectedSymbolsMetadataReference: 0,
            sourceLanguage: LanguageNames.CSharp,
            referencedLanguage: LanguageNames.CSharp);
    }

    [Fact, WorkItem(7336, "DevDiv_Projects/Roslyn")]
    public async Task EditorBrowsable_Enum_BrowsableStateAlways()
    {
        var markup = """
            class Program
            {
                public void M()
                {
                    $$
                }
            }
            """;

        var referencedCode = """
            [System.ComponentModel.EditorBrowsable(System.ComponentModel.EditorBrowsableState.Always)]
            public enum Goo
            {
            }
            """;
        await VerifyItemInEditorBrowsableContextsAsync(
            markup: markup,
            referencedCode: referencedCode,
            item: "Goo",
            expectedSymbolsSameSolution: 1,
            expectedSymbolsMetadataReference: 1,
            sourceLanguage: LanguageNames.CSharp,
            referencedLanguage: LanguageNames.CSharp);
    }

    [Fact, WorkItem(7336, "DevDiv_Projects/Roslyn")]
    public async Task EditorBrowsable_Enum_BrowsableStateAdvanced()
    {
        var markup = """
            class Program
            {
                public void M()
                {
                    $$
                }
            }
            """;

        var referencedCode = """
            [System.ComponentModel.EditorBrowsable(System.ComponentModel.EditorBrowsableState.Advanced)]
            public enum Goo
            {
            }
            """;
        HideAdvancedMembers = false;

        await VerifyItemInEditorBrowsableContextsAsync(
            markup: markup,
            referencedCode: referencedCode,
            item: "Goo",
            expectedSymbolsSameSolution: 1,
            expectedSymbolsMetadataReference: 1,
            sourceLanguage: LanguageNames.CSharp,
            referencedLanguage: LanguageNames.CSharp);

        HideAdvancedMembers = true;

        await VerifyItemInEditorBrowsableContextsAsync(
            markup: markup,
            referencedCode: referencedCode,
            item: "Goo",
            expectedSymbolsSameSolution: 1,
            expectedSymbolsMetadataReference: 0,
            sourceLanguage: LanguageNames.CSharp,
            referencedLanguage: LanguageNames.CSharp);
    }

    [Fact, WorkItem(7336, "DevDiv_Projects/Roslyn")]
    public async Task EditorBrowsable_Interface_BrowsableStateNever_DeclareLocal()
    {
        var markup = """
            class Program
            {
                public void M()
                {
                    $$    
                }
            }
            """;

        var referencedCode = """
            [System.ComponentModel.EditorBrowsable(System.ComponentModel.EditorBrowsableState.Never)]
            public interface Goo
            {
            }
            """;
        await VerifyItemInEditorBrowsableContextsAsync(
            markup: markup,
            referencedCode: referencedCode,
            item: "Goo",
            expectedSymbolsSameSolution: 1,
            expectedSymbolsMetadataReference: 0,
            sourceLanguage: LanguageNames.CSharp,
            referencedLanguage: LanguageNames.CSharp);
    }

    [Fact, WorkItem(7336, "DevDiv_Projects/Roslyn")]
    public async Task EditorBrowsable_Interface_BrowsableStateNever_DeriveFrom()
    {
        var markup = """
            class Program : $$
            {
            }
            """;

        var referencedCode = """
            [System.ComponentModel.EditorBrowsable(System.ComponentModel.EditorBrowsableState.Never)]
            public interface Goo
            {
            }
            """;
        await VerifyItemInEditorBrowsableContextsAsync(
            markup: markup,
            referencedCode: referencedCode,
            item: "Goo",
            expectedSymbolsSameSolution: 1,
            expectedSymbolsMetadataReference: 0,
            sourceLanguage: LanguageNames.CSharp,
            referencedLanguage: LanguageNames.CSharp);
    }

    [Fact, WorkItem(7336, "DevDiv_Projects/Roslyn")]
    public async Task EditorBrowsable_Interface_BrowsableStateAlways_DeclareLocal()
    {
        var markup = """
            class Program
            {
                public void M()
                {
                    $$
                }
            }
            """;

        var referencedCode = """
            [System.ComponentModel.EditorBrowsable(System.ComponentModel.EditorBrowsableState.Always)]
            public interface Goo
            {
            }
            """;
        await VerifyItemInEditorBrowsableContextsAsync(
            markup: markup,
            referencedCode: referencedCode,
            item: "Goo",
            expectedSymbolsSameSolution: 1,
            expectedSymbolsMetadataReference: 1,
            sourceLanguage: LanguageNames.CSharp,
            referencedLanguage: LanguageNames.CSharp);
    }

    [Fact, WorkItem(7336, "DevDiv_Projects/Roslyn")]
    public async Task EditorBrowsable_Interface_BrowsableStateAlways_DeriveFrom()
    {
        var markup = """
            class Program : $$
            {
            }
            """;

        var referencedCode = """
            [System.ComponentModel.EditorBrowsable(System.ComponentModel.EditorBrowsableState.Always)]
            public interface Goo
            {
            }
            """;
        await VerifyItemInEditorBrowsableContextsAsync(
            markup: markup,
            referencedCode: referencedCode,
            item: "Goo",
            expectedSymbolsSameSolution: 1,
            expectedSymbolsMetadataReference: 1,
            sourceLanguage: LanguageNames.CSharp,
            referencedLanguage: LanguageNames.CSharp);
    }

    [Fact, WorkItem(7336, "DevDiv_Projects/Roslyn")]
    public async Task EditorBrowsable_Interface_BrowsableStateAdvanced_DeclareLocal()
    {
        var markup = """
            class Program
            {
                public void M()
                {
                    $$    
                }
            }
            """;

        var referencedCode = """
            [System.ComponentModel.EditorBrowsable(System.ComponentModel.EditorBrowsableState.Advanced)]
            public interface Goo
            {
            }
            """;
        HideAdvancedMembers = false;

        await VerifyItemInEditorBrowsableContextsAsync(
            markup: markup,
            referencedCode: referencedCode,
            item: "Goo",
            expectedSymbolsSameSolution: 1,
            expectedSymbolsMetadataReference: 1,
            sourceLanguage: LanguageNames.CSharp,
            referencedLanguage: LanguageNames.CSharp);

        HideAdvancedMembers = true;

        await VerifyItemInEditorBrowsableContextsAsync(
            markup: markup,
            referencedCode: referencedCode,
            item: "Goo",
            expectedSymbolsSameSolution: 1,
            expectedSymbolsMetadataReference: 0,
            sourceLanguage: LanguageNames.CSharp,
            referencedLanguage: LanguageNames.CSharp);
    }

    [Fact, WorkItem(7336, "DevDiv_Projects/Roslyn")]
    public async Task EditorBrowsable_Interface_BrowsableStateAdvanced_DeriveFrom()
    {
        var markup = """
            class Program : $$
            {
            }
            """;

        var referencedCode = """
            [System.ComponentModel.EditorBrowsable(System.ComponentModel.EditorBrowsableState.Advanced)]
            public interface Goo
            {
            }
            """;
        HideAdvancedMembers = false;

        await VerifyItemInEditorBrowsableContextsAsync(
            markup: markup,
            referencedCode: referencedCode,
            item: "Goo",
            expectedSymbolsSameSolution: 1,
            expectedSymbolsMetadataReference: 1,
            sourceLanguage: LanguageNames.CSharp,
            referencedLanguage: LanguageNames.CSharp);

        HideAdvancedMembers = true;

        await VerifyItemInEditorBrowsableContextsAsync(
            markup: markup,
            referencedCode: referencedCode,
            item: "Goo",
            expectedSymbolsSameSolution: 1,
            expectedSymbolsMetadataReference: 0,
            sourceLanguage: LanguageNames.CSharp,
            referencedLanguage: LanguageNames.CSharp);
    }

    [Fact, WorkItem(7336, "DevDiv_Projects/Roslyn")]
    public async Task EditorBrowsable_CrossLanguage_CStoVB_Always()
    {
        var markup = """
            class Program
            {
                void M()
                {
                    $$
                }
            }
            """;

        var referencedCode = """
            <System.ComponentModel.EditorBrowsable(System.ComponentModel.EditorBrowsableState.Always)>
            Public Class Goo
            End Class
            """;

        await VerifyItemInEditorBrowsableContextsAsync(
            markup: markup,
            referencedCode: referencedCode,
            item: "Goo",
            expectedSymbolsSameSolution: 1,
            expectedSymbolsMetadataReference: 1,
            sourceLanguage: LanguageNames.CSharp,
            referencedLanguage: LanguageNames.VisualBasic);
    }

    [Fact, WorkItem(7336, "DevDiv_Projects/Roslyn")]
    public async Task EditorBrowsable_CrossLanguage_CStoVB_Never()
    {
        var markup = """
            class Program
            {
                void M()
                {
                    $$
                }
            }
            """;

        var referencedCode = """
            <System.ComponentModel.EditorBrowsable(System.ComponentModel.EditorBrowsableState.Never)>
            Public Class Goo
            End Class
            """;
        await VerifyItemInEditorBrowsableContextsAsync(
            markup: markup,
            referencedCode: referencedCode,
            item: "Goo",
            expectedSymbolsSameSolution: 0,
            expectedSymbolsMetadataReference: 0,
            sourceLanguage: LanguageNames.CSharp,
            referencedLanguage: LanguageNames.VisualBasic);
    }

    [Fact, WorkItem(7336, "DevDiv_Projects/Roslyn")]
    public async Task EditorBrowsable_TypeLibType_NotHidden()
    {
        var markup = """
            class Program
            {
                void M()
                {
                    new $$
                }
            }
            """;

        var referencedCode = """
            [System.Runtime.InteropServices.TypeLibType(System.Runtime.InteropServices.TypeLibTypeFlags.FLicensed)]
            public class Goo
            {
            }
            """;
        await VerifyItemInEditorBrowsableContextsAsync(
            markup: markup,
            referencedCode: referencedCode,
            item: "Goo",
            expectedSymbolsSameSolution: 1,
            expectedSymbolsMetadataReference: 1,
            sourceLanguage: LanguageNames.CSharp,
            referencedLanguage: LanguageNames.CSharp);
    }

    [Fact, WorkItem(7336, "DevDiv_Projects/Roslyn")]
    public async Task EditorBrowsable_TypeLibType_Hidden()
    {
        var markup = """
            class Program
            {
                void M()
                {
                    new $$
                }
            }
            """;

        var referencedCode = """
            [System.Runtime.InteropServices.TypeLibType(System.Runtime.InteropServices.TypeLibTypeFlags.FHidden)]
            public class Goo
            {
            }
            """;
        await VerifyItemInEditorBrowsableContextsAsync(
            markup: markup,
            referencedCode: referencedCode,
            item: "Goo",
            expectedSymbolsSameSolution: 1,
            expectedSymbolsMetadataReference: 0,
            sourceLanguage: LanguageNames.CSharp,
            referencedLanguage: LanguageNames.CSharp);
    }

    [Fact, WorkItem(7336, "DevDiv_Projects/Roslyn")]
    public async Task EditorBrowsable_TypeLibType_HiddenAndOtherFlags()
    {
        var markup = """
            class Program
            {
                void M()
                {
                    new $$
                }
            }
            """;

        var referencedCode = """
            [System.Runtime.InteropServices.TypeLibType(System.Runtime.InteropServices.TypeLibTypeFlags.FHidden | System.Runtime.InteropServices.TypeLibTypeFlags.FLicensed)]
            public class Goo
            {
            }
            """;
        await VerifyItemInEditorBrowsableContextsAsync(
            markup: markup,
            referencedCode: referencedCode,
            item: "Goo",
            expectedSymbolsSameSolution: 1,
            expectedSymbolsMetadataReference: 0,
            sourceLanguage: LanguageNames.CSharp,
            referencedLanguage: LanguageNames.CSharp);
    }

    [Fact, WorkItem(7336, "DevDiv_Projects/Roslyn")]
    public async Task EditorBrowsable_TypeLibType_NotHidden_Int16Constructor()
    {
        var markup = """
            class Program
            {
                void M()
                {
                    new $$
                }
            }
            """;

        var referencedCode = """
            [System.Runtime.InteropServices.TypeLibType((short)System.Runtime.InteropServices.TypeLibTypeFlags.FLicensed)]
            public class Goo
            {
            }
            """;
        await VerifyItemInEditorBrowsableContextsAsync(
            markup: markup,
            referencedCode: referencedCode,
            item: "Goo",
            expectedSymbolsSameSolution: 1,
            expectedSymbolsMetadataReference: 1,
            sourceLanguage: LanguageNames.CSharp,
            referencedLanguage: LanguageNames.CSharp);
    }

    [Fact, WorkItem(7336, "DevDiv_Projects/Roslyn")]
    public async Task EditorBrowsable_TypeLibType_Hidden_Int16Constructor()
    {
        var markup = """
            class Program
            {
                void M()
                {
                    new $$
                }
            }
            """;

        var referencedCode = """
            [System.Runtime.InteropServices.TypeLibType((short)System.Runtime.InteropServices.TypeLibTypeFlags.FHidden)]
            public class Goo
            {
            }
            """;
        await VerifyItemInEditorBrowsableContextsAsync(
            markup: markup,
            referencedCode: referencedCode,
            item: "Goo",
            expectedSymbolsSameSolution: 1,
            expectedSymbolsMetadataReference: 0,
            sourceLanguage: LanguageNames.CSharp,
            referencedLanguage: LanguageNames.CSharp);
    }

    [Fact, WorkItem(7336, "DevDiv_Projects/Roslyn")]
    public async Task EditorBrowsable_TypeLibType_HiddenAndOtherFlags_Int16Constructor()
    {
        var markup = """
            class Program
            {
                void M()
                {
                    new $$
                }
            }
            """;

        var referencedCode = """
            [System.Runtime.InteropServices.TypeLibType((short)(System.Runtime.InteropServices.TypeLibTypeFlags.FHidden | System.Runtime.InteropServices.TypeLibTypeFlags.FLicensed))]
            public class Goo
            {
            }
            """;
        await VerifyItemInEditorBrowsableContextsAsync(
            markup: markup,
            referencedCode: referencedCode,
            item: "Goo",
            expectedSymbolsSameSolution: 1,
            expectedSymbolsMetadataReference: 0,
            sourceLanguage: LanguageNames.CSharp,
            referencedLanguage: LanguageNames.CSharp);
    }

    [Fact, WorkItem(7336, "DevDiv_Projects/Roslyn")]
    public async Task EditorBrowsable_TypeLibFunc_NotHidden()
    {
        var markup = """
            class Program
            {
                void M()
                {
                    new Goo().$$
                }
            }
            """;

        var referencedCode = """
            public class Goo
            {
                [System.Runtime.InteropServices.TypeLibFunc(System.Runtime.InteropServices.TypeLibFuncFlags.FReplaceable)]
                public void Bar()
                {
                }
            }
            """;
        await VerifyItemInEditorBrowsableContextsAsync(
            markup: markup,
            referencedCode: referencedCode,
            item: "Bar",
            expectedSymbolsSameSolution: 1,
            expectedSymbolsMetadataReference: 1,
            sourceLanguage: LanguageNames.CSharp,
            referencedLanguage: LanguageNames.CSharp);
    }

    [Fact, WorkItem(7336, "DevDiv_Projects/Roslyn")]
    public async Task EditorBrowsable_TypeLibFunc_Hidden()
    {
        var markup = """
            class Program
            {
                void M()
                {
                    new Goo().$$
                }
            }
            """;

        var referencedCode = """
            public class Goo
            {
                [System.Runtime.InteropServices.TypeLibFunc(System.Runtime.InteropServices.TypeLibFuncFlags.FHidden)]
                public void Bar()
                {
                }
            }
            """;
        await VerifyItemInEditorBrowsableContextsAsync(
            markup: markup,
            referencedCode: referencedCode,
            item: "Bar",
            expectedSymbolsSameSolution: 1,
            expectedSymbolsMetadataReference: 0,
            sourceLanguage: LanguageNames.CSharp,
            referencedLanguage: LanguageNames.CSharp);
    }

    [Fact, WorkItem(7336, "DevDiv_Projects/Roslyn")]
    public async Task EditorBrowsable_TypeLibFunc_HiddenAndOtherFlags()
    {
        var markup = """
            class Program
            {
                void M()
                {
                    new Goo().$$
                }
            }
            """;

        var referencedCode = """
            public class Goo
            {
                [System.Runtime.InteropServices.TypeLibFunc(System.Runtime.InteropServices.TypeLibFuncFlags.FHidden | System.Runtime.InteropServices.TypeLibFuncFlags.FReplaceable)]
                public void Bar()
                {
                }
            }
            """;
        await VerifyItemInEditorBrowsableContextsAsync(
            markup: markup,
            referencedCode: referencedCode,
            item: "Bar",
            expectedSymbolsSameSolution: 1,
            expectedSymbolsMetadataReference: 0,
            sourceLanguage: LanguageNames.CSharp,
            referencedLanguage: LanguageNames.CSharp);
    }

    [Fact, WorkItem(7336, "DevDiv_Projects/Roslyn")]
    public async Task EditorBrowsable_TypeLibFunc_NotHidden_Int16Constructor()
    {
        var markup = """
            class Program
            {
                void M()
                {
                    new Goo().$$
                }
            }
            """;

        var referencedCode = """
            public class Goo
            {
                [System.Runtime.InteropServices.TypeLibFunc((short)System.Runtime.InteropServices.TypeLibFuncFlags.FReplaceable)]
                public void Bar()
                {
                }
            }
            """;
        await VerifyItemInEditorBrowsableContextsAsync(
            markup: markup,
            referencedCode: referencedCode,
            item: "Bar",
            expectedSymbolsSameSolution: 1,
            expectedSymbolsMetadataReference: 1,
            sourceLanguage: LanguageNames.CSharp,
            referencedLanguage: LanguageNames.CSharp);
    }

    [Fact, WorkItem(7336, "DevDiv_Projects/Roslyn")]
    public async Task EditorBrowsable_TypeLibFunc_Hidden_Int16Constructor()
    {
        var markup = """
            class Program
            {
                void M()
                {
                    new Goo().$$
                }
            }
            """;

        var referencedCode = """
            public class Goo
            {
                [System.Runtime.InteropServices.TypeLibFunc((short)System.Runtime.InteropServices.TypeLibFuncFlags.FHidden)]
                public void Bar()
                {
                }
            }
            """;
        await VerifyItemInEditorBrowsableContextsAsync(
            markup: markup,
            referencedCode: referencedCode,
            item: "Bar",
            expectedSymbolsSameSolution: 1,
            expectedSymbolsMetadataReference: 0,
            sourceLanguage: LanguageNames.CSharp,
            referencedLanguage: LanguageNames.CSharp);
    }

    [Fact, WorkItem(7336, "DevDiv_Projects/Roslyn")]
    public async Task EditorBrowsable_TypeLibFunc_HiddenAndOtherFlags_Int16Constructor()
    {
        var markup = """
            class Program
            {
                void M()
                {
                    new Goo().$$
                }
            }
            """;

        var referencedCode = """
            public class Goo
            {
                [System.Runtime.InteropServices.TypeLibFunc((short)(System.Runtime.InteropServices.TypeLibFuncFlags.FHidden | System.Runtime.InteropServices.TypeLibFuncFlags.FReplaceable))]
                public void Bar()
                {
                }
            }
            """;
        await VerifyItemInEditorBrowsableContextsAsync(
            markup: markup,
            referencedCode: referencedCode,
            item: "Bar",
            expectedSymbolsSameSolution: 1,
            expectedSymbolsMetadataReference: 0,
            sourceLanguage: LanguageNames.CSharp,
            referencedLanguage: LanguageNames.CSharp);
    }

    [Fact, WorkItem(7336, "DevDiv_Projects/Roslyn")]
    public async Task EditorBrowsable_TypeLibVar_NotHidden()
    {
        var markup = """
            class Program
            {
                void M()
                {
                    new Goo().$$
                }
            }
            """;

        var referencedCode = """
            public class Goo
            {
                [System.Runtime.InteropServices.TypeLibVar(System.Runtime.InteropServices.TypeLibVarFlags.FReplaceable)]
                public int bar;
            }
            """;
        await VerifyItemInEditorBrowsableContextsAsync(
            markup: markup,
            referencedCode: referencedCode,
            item: "bar",
            expectedSymbolsSameSolution: 1,
            expectedSymbolsMetadataReference: 1,
            sourceLanguage: LanguageNames.CSharp,
            referencedLanguage: LanguageNames.CSharp);
    }

    [Fact, WorkItem(7336, "DevDiv_Projects/Roslyn")]
    public async Task EditorBrowsable_TypeLibVar_Hidden()
    {
        var markup = """
            class Program
            {
                void M()
                {
                    new Goo().$$
                }
            }
            """;

        var referencedCode = """
            public class Goo
            {
                [System.Runtime.InteropServices.TypeLibVar(System.Runtime.InteropServices.TypeLibVarFlags.FHidden)]
                public int bar;
            }
            """;
        await VerifyItemInEditorBrowsableContextsAsync(
            markup: markup,
            referencedCode: referencedCode,
            item: "bar",
            expectedSymbolsSameSolution: 1,
            expectedSymbolsMetadataReference: 0,
            sourceLanguage: LanguageNames.CSharp,
            referencedLanguage: LanguageNames.CSharp);
    }

    [Fact, WorkItem(7336, "DevDiv_Projects/Roslyn")]
    public async Task EditorBrowsable_TypeLibVar_HiddenAndOtherFlags()
    {
        var markup = """
            class Program
            {
                void M()
                {
                    new Goo().$$
                }
            }
            """;

        var referencedCode = """
            public class Goo
            {
                [System.Runtime.InteropServices.TypeLibVar(System.Runtime.InteropServices.TypeLibVarFlags.FHidden | System.Runtime.InteropServices.TypeLibVarFlags.FReplaceable)]
                public int bar;
            }
            """;
        await VerifyItemInEditorBrowsableContextsAsync(
            markup: markup,
            referencedCode: referencedCode,
            item: "bar",
            expectedSymbolsSameSolution: 1,
            expectedSymbolsMetadataReference: 0,
            sourceLanguage: LanguageNames.CSharp,
            referencedLanguage: LanguageNames.CSharp);
    }

    [Fact, WorkItem(7336, "DevDiv_Projects/Roslyn")]
    public async Task EditorBrowsable_TypeLibVar_NotHidden_Int16Constructor()
    {
        var markup = """
            class Program
            {
                void M()
                {
                    new Goo().$$
                }
            }
            """;

        var referencedCode = """
            public class Goo
            {
                [System.Runtime.InteropServices.TypeLibVar((short)System.Runtime.InteropServices.TypeLibVarFlags.FReplaceable)]
                public int bar;
            }
            """;
        await VerifyItemInEditorBrowsableContextsAsync(
            markup: markup,
            referencedCode: referencedCode,
            item: "bar",
            expectedSymbolsSameSolution: 1,
            expectedSymbolsMetadataReference: 1,
            sourceLanguage: LanguageNames.CSharp,
            referencedLanguage: LanguageNames.CSharp);
    }

    [Fact, WorkItem(7336, "DevDiv_Projects/Roslyn")]
    public async Task EditorBrowsable_TypeLibVar_Hidden_Int16Constructor()
    {
        var markup = """
            class Program
            {
                void M()
                {
                    new Goo().$$
                }
            }
            """;

        var referencedCode = """
            public class Goo
            {
                [System.Runtime.InteropServices.TypeLibVar((short)System.Runtime.InteropServices.TypeLibVarFlags.FHidden)]
                public int bar;
            }
            """;
        await VerifyItemInEditorBrowsableContextsAsync(
            markup: markup,
            referencedCode: referencedCode,
            item: "bar",
            expectedSymbolsSameSolution: 1,
            expectedSymbolsMetadataReference: 0,
            sourceLanguage: LanguageNames.CSharp,
            referencedLanguage: LanguageNames.CSharp);
    }

    [Fact, WorkItem(7336, "DevDiv_Projects/Roslyn")]
    public async Task EditorBrowsable_TypeLibVar_HiddenAndOtherFlags_Int16Constructor()
    {
        var markup = """
            class Program
            {
                void M()
                {
                    new Goo().$$
                }
            }
            """;

        var referencedCode = """
            public class Goo
            {
                [System.Runtime.InteropServices.TypeLibVar((short)(System.Runtime.InteropServices.TypeLibVarFlags.FHidden | System.Runtime.InteropServices.TypeLibVarFlags.FReplaceable))]
                public int bar;
            }
            """;
        await VerifyItemInEditorBrowsableContextsAsync(
            markup: markup,
            referencedCode: referencedCode,
            item: "bar",
            expectedSymbolsSameSolution: 1,
            expectedSymbolsMetadataReference: 0,
            sourceLanguage: LanguageNames.CSharp,
            referencedLanguage: LanguageNames.CSharp);
    }

    [Fact, WorkItem("http://vstfdevdiv:8080/DevDiv2/DevDiv/_workitems/edit/545557")]
    public async Task TestColorColor1()
    {
        var markup = """
            class A
            {
                static void Goo() { }
                void Bar() { }

                static void Main()
                {
                    A A = new A();
                    A.$$
                }
            }
            """;
        await VerifyExpectedItemsAsync(markup, [
            ItemExpectation.Exists("Goo"),
            ItemExpectation.Exists("Bar"),
        ]);
    }

    [Fact, WorkItem("http://vstfdevdiv:8080/DevDiv2/DevDiv/_workitems/edit/545647")]
    public async Task TestLaterLocalHidesType1()
    {
        var markup = """
            using System;
            class C
            {
                public static void Main()
                {
                    $$
                    Console.WriteLine();
                }
            }
            """;

        await VerifyItemExistsAsync(markup, "Console");
    }

    [Fact, WorkItem("http://vstfdevdiv:8080/DevDiv2/DevDiv/_workitems/edit/545647")]
    public async Task TestLaterLocalHidesType2()
    {
        var markup = """
            using System;
            class C
            {
                public static void Main()
                {
                    C$$
                    Console.WriteLine();
                }
            }
            """;

        await VerifyItemExistsAsync(markup, "Console");
    }

    [Fact]
    public async Task TestIndexedProperty()
    {
        var markup = """
            class Program
            {
                void M()
                {
                        CCC c = new CCC();
                        c.$$
                }
            }
            """;

        // Note that <COMImport> is required by compiler.  Bug 17013 tracks enabling indexed property for non-COM types.
        var referencedCode = """
            Imports System.Runtime.InteropServices

            <ComImport()>
            <GuidAttribute(CCC.ClassId)>
            Public Class CCC

            #Region "COM GUIDs"
                Public Const ClassId As String = "9d965fd2-1514-44f6-accd-257ce77c46b0"
                Public Const InterfaceId As String = "a9415060-fdf0-47e3-bc80-9c18f7f39cf6"
                Public Const EventsId As String = "c6a866a5-5f97-4b53-a5df-3739dc8ff1bb"
            # End Region

                        ''' <summary>
                ''' An index property from VB
                ''' </summary>
                ''' <param name="p1">p1 is an integer index</param>
                ''' <returns>A string</returns>
                Public Property IndexProp(ByVal p1 As Integer, Optional ByVal p2 As Integer = 0) As String
                    Get
                        Return Nothing
                    End Get
                    Set(ByVal value As String)

                    End Set
                End Property
            End Class
            """;

        await VerifyItemInEditorBrowsableContextsAsync(
            markup: markup,
            referencedCode: referencedCode,
            item: "IndexProp",
            expectedSymbolsSameSolution: 1,
            expectedSymbolsMetadataReference: 1,
            sourceLanguage: LanguageNames.CSharp,
            referencedLanguage: LanguageNames.VisualBasic);
    }

    [Fact, WorkItem("http://vstfdevdiv:8080/DevDiv2/DevDiv/_workitems/edit/546841")]
    public async Task TestDeclarationAmbiguity()
    {
        var markup = """
            using System;

            class Program
            {
                void Main()
                {
                    Environment.$$
                    var v;
                }
            }
            """;

        await VerifyItemExistsAsync(markup, "CommandLine");
    }

    [Fact, WorkItem("https://github.com/dotnet/roslyn/issues/12781")]
    public async Task TestFieldDeclarationAmbiguity()
    {
        var markup = """
            using System;
            Environment.$$
            var v;
            }
            """;

        await VerifyItemExistsAsync(markup, "CommandLine", sourceCodeKind: SourceCodeKind.Script);
    }

    [Fact]
    public async Task TestCursorOnClassCloseBrace()
    {
        var markup = """
            using System;

            class Outer
            {
                class Inner { }

            $$}
            """;

        await VerifyItemExistsAsync(markup, "Inner");
    }

    [Fact]
    public async Task AfterAsync1()
    {
        var markup = """
            using System.Threading.Tasks;
            class Program
            {
                async $$
            }
            """;

        await VerifyItemExistsAsync(markup, "Task");
    }

    [Fact]
    public async Task AfterAsync2()
    {
        var markup = """
            using System.Threading.Tasks;
            class Program
            {
                public async T$$
            }
            """;

        await VerifyItemExistsAsync(markup, "Task");
    }

    [Fact, WorkItem("https://github.com/dotnet/roslyn/issues/60341")]
    public async Task AfterAsync3()
    {
        var markup = """
            using System.Threading.Tasks;
            class Program
            {
                public async $$

                public void M() {}
            }
            """;

        await VerifyItemExistsAsync(markup, "Task");
    }

    [Fact, WorkItem("https://github.com/dotnet/roslyn/issues/60341")]
    public async Task AfterAsync4()
    {
        var markup = """
            using System;
            using System.Threading.Tasks;
            class Program
            {
                public async $$
            }
            """;

        await VerifyExpectedItemsAsync(markup, [
            ItemExpectation.Exists("Task"),
            ItemExpectation.Absent("Console"),
        ]);
    }

    [Fact, WorkItem("https://github.com/dotnet/roslyn/issues/60341")]
    public async Task AfterAsync5()
    {
        var markup = """
            using System.Threading.Tasks;
            class Program
            {
                public async $$
            }

            class Test {}
            """;

        await VerifyExpectedItemsAsync(markup, [
            ItemExpectation.Exists("Task"),
            ItemExpectation.Absent("Test"),
        ]);
    }

    [Fact]
    public async Task NotAfterAsyncInMethodBody()
    {
        var markup = """
            using System.Threading.Tasks;
            class Program
            {
                void goo()
                {
                    var x = async $$
                }
            }
            """;

        await VerifyItemIsAbsentAsync(markup, "Task");
    }

    [Fact]
    public async Task NotAwaitable1()
    {
        var markup = """
            class Program
            {
                void goo()
                {
                    $$
                }
            }
            """;

        await VerifyItemWithMscorlib45Async(markup, "goo", "void Program.goo()", "C#");
    }

    [Fact]
    public async Task NotAwaitable2()
    {
        var markup = """
            class Program
            {
                async void goo()
                {
                    $$
                }
            }
            """;

        await VerifyItemWithMscorlib45Async(markup, "goo", "void Program.goo()", "C#");
    }

    [Fact]
    public async Task Awaitable1()
    {
        var markup = """
            using System.Threading;
            using System.Threading.Tasks;

            class Program
            {
                async Task goo()
                {
                    $$
                }
            }
            """;

        var description = $@"({CSharpFeaturesResources.awaitable}) Task Program.goo()";

        await VerifyItemWithMscorlib45Async(markup, "goo", description, "C#");
    }

    [Fact]
    public async Task Awaitable2()
    {
        var markup = """
            using System.Threading.Tasks;

            class Program
            {
                async Task<int> goo()
                {
                    $$
                }
            }
            """;

        var description = $@"({CSharpFeaturesResources.awaitable}) Task<int> Program.goo()";

        await VerifyItemWithMscorlib45Async(markup, "goo", description, "C#");
    }

    [Fact]
    public async Task AwaitableDotsLikeRangeExpression()
    {
        var markup = """
            using System.IO;
            using System.Threading.Tasks;

            namespace N
            {
                class C
                {
                    async Task M()
                    {
                        var request = new Request();
                        var m = await request.$$.ReadAsStreamAsync();
                    }
                }

                class Request
                {
                    public Task<Stream> ReadAsStreamAsync() => null;
                }
            }
            """;

        await VerifyItemExistsAsync(markup, "ReadAsStreamAsync");
    }

    [Fact]
    public async Task AwaitableDotsLikeRangeExpressionWithParentheses()
    {
        var markup = """
            using System.IO;
            using System.Threading.Tasks;

            namespace N
            {
                class C
                {
                    async Task M()
                    {
                        var request = new Request();
                        var m = (await request).$$.ReadAsStreamAsync();
                    }
                }

                class Request
                {
                    public Task<Stream> ReadAsStreamAsync() => null;
                }
            }
            """;
        // Nothing should be found: no awaiter for request.
        await VerifyExpectedItemsAsync(markup, [
            ItemExpectation.Absent("Result"),
            ItemExpectation.Absent("ReadAsStreamAsync"),
        ]);
    }

    [Fact]
    public async Task AwaitableDotsLikeRangeExpressionWithTaskAndParentheses()
    {
        var markup = """
            using System.IO;
            using System.Threading.Tasks;

            namespace N
            {
                class C
                {
                    async Task M()
                    {
                        var request = new Task<Request>();
                        var m = (await request).$$.ReadAsStreamAsync();
                    }
                }

                class Request
                {
                    public Task<Stream> ReadAsStreamAsync() => null;
                }
            }
            """;

        await VerifyExpectedItemsAsync(markup, [
            ItemExpectation.Absent("Result"),
            ItemExpectation.Exists("ReadAsStreamAsync"),
        ]);
    }

    [Fact]
    public async Task ObsoleteItem()
    {
        var markup = """
            using System;

            class Program
            {
                [Obsolete]
                public void goo()
                {
                    $$
                }
            }
            """;
        await VerifyItemExistsAsync(markup, "goo", $"[{CSharpFeaturesResources.deprecated}] void Program.goo()");
    }

    [Fact, WorkItem("http://vstfdevdiv:8080/DevDiv2/DevDiv/_workitems/edit/568986")]
    public async Task NoMembersOnDottingIntoUnboundType()
    {
        var markup = """
            class Program
            {
                RegistryKey goo;

                static void Main(string[] args)
                {
                    goo.$$
                }
            }
            """;
        await VerifyNoItemsExistAsync(markup);
    }

    [Fact, WorkItem("http://vstfdevdiv:8080/DevDiv2/DevDiv/_workitems/edit/550717")]
    public async Task TypeArgumentsInConstraintAfterBaselist()
    {
        var markup = """
            public class Goo<T> : System.Object where $$
            {
            }
            """;
        await VerifyItemExistsAsync(markup, "T");
    }

    [Fact, WorkItem("http://vstfdevdiv:8080/DevDiv2/DevDiv/_workitems/edit/647175")]
    public async Task NoDestructor()
    {
        var markup = """
            class C
            {
                ~C()
                {
                    $$
            """;
        await VerifyItemIsAbsentAsync(markup, "Finalize");
    }

    [Fact, WorkItem("http://vstfdevdiv:8080/DevDiv2/DevDiv/_workitems/edit/669624")]
    public async Task ExtensionMethodOnCovariantInterface()
    {
        var markup = """
            class Schema<T> { }

            interface ISet<out T> { }

            static class SetMethods
            {
                public static void ForSchemaSet<T>(this ISet<Schema<T>> set) { }
            }

            class Context
            {
                public ISet<T> Set<T>() { return null; }
            }

            class CustomSchema : Schema<int> { }

            class Program
            {
                static void Main(string[] args)
                {
                    var set = new Context().Set<CustomSchema>();

                    set.$$
            """;

        await VerifyItemExistsAsync(markup, "ForSchemaSet", displayTextSuffix: "<>", sourceCodeKind: SourceCodeKind.Regular);
    }

    [Fact, WorkItem("http://vstfdevdiv:8080/DevDiv2/DevDiv/_workitems/edit/667752")]
    public async Task ForEachInsideParentheses()
    {
        var markup = """
            using System;
            class C
            {
                void M()
                {
                    foreach($$)
            """;

        await VerifyItemExistsAsync(markup, "String");
    }

    [Fact, WorkItem("http://vstfdevdiv:8080/DevDiv2/DevDiv/_workitems/edit/766869")]
    public async Task TestFieldInitializerInP2P()
    {
        var markup = """
            class Class
            {
                int i = Consts.$$;
            }
            """;

        var referencedCode = """
            public static class Consts
            {
                public const int C = 1;
            }
            """;
        await VerifyItemWithProjectReferenceAsync(markup, referencedCode, "C", 1, LanguageNames.CSharp, LanguageNames.CSharp);
    }

    [Fact, WorkItem("http://vstfdevdiv:8080/DevDiv2/DevDiv/_workitems/edit/834605")]
    public async Task ShowWithEqualsSign()
    {
        var markup = """
            class c { public int value {set; get; }}

            class d
            {
                void goo()
                {
                   c goo = new c { value$$=
                }
            }
            """;

        await VerifyNoItemsExistAsync(markup);
    }

    [Fact, WorkItem("http://vstfdevdiv:8080/DevDiv2/DevDiv/_workitems/edit/825661")]
    public async Task NothingAfterThisDotInStaticContext()
    {
        var markup = """
            class C
            {
                void M1() { }

                static void M2()
                {
                    this.$$
                }
            }
            """;

        await VerifyNoItemsExistAsync(markup);
    }

    [Fact, WorkItem("http://vstfdevdiv:8080/DevDiv2/DevDiv/_workitems/edit/825661")]
    public async Task NothingAfterBaseDotInStaticContext()
    {
        var markup = """
            class C
            {
                void M1() { }

                static void M2()
                {
                    base.$$
                }
            }
            """;

        await VerifyNoItemsExistAsync(markup);
    }

    [Fact, WorkItem("http://github.com/dotnet/roslyn/issues/7648")]
    public async Task NothingAfterBaseDotInScriptContext()
        => await VerifyItemIsAbsentAsync(@"base.$$", @"ToString", sourceCodeKind: SourceCodeKind.Script);

    [Fact, WorkItem("http://vstfdevdiv:8080/DevDiv2/DevDiv/_workitems/edit/858086")]
    public async Task NoNestedTypeWhenDisplayingInstance()
    {
        var markup = """
            class C
            {
                class D
                {
                }

                void M2()
                {
                    new C().$$
                }
            }
            """;

        await VerifyItemIsAbsentAsync(markup, "D");
    }

    [Fact, WorkItem("http://vstfdevdiv:8080/DevDiv2/DevDiv/_workitems/edit/876031")]
    public async Task CatchVariableInExceptionFilter()
    {
        var markup = """
            class C
            {
                void M()
                {
                    try
                    {
                    }
                    catch (System.Exception myExn) when ($$
            """;

        await VerifyItemExistsAsync(markup, "myExn");
    }

    [Fact, WorkItem("http://vstfdevdiv:8080/DevDiv2/DevDiv/_workitems/edit/849698")]
    public async Task CompletionAfterExternAlias()
    {
        var markup = """
            class C
            {
                void goo()
                {
                    global::$$
                }
            }
            """;

        await VerifyItemExistsAsync(markup, "System", usePreviousCharAsTrigger: true);
    }

    [Fact, WorkItem("http://vstfdevdiv:8080/DevDiv2/DevDiv/_workitems/edit/849698")]
    public async Task ExternAliasSuggested()
    {
        var markup = """
            extern alias Bar;
            class C
            {
                void goo()
                {
                    $$
                }
            }
            """;
        await VerifyItemWithAliasedMetadataReferencesAsync(markup, "Bar", "Bar", 1, "C#", "C#");
    }

    [Fact, WorkItem("http://vstfdevdiv:8080/DevDiv2/DevDiv/_workitems/edit/635957")]
    public async Task ClassDestructor()
    {
        var markup = """
            class C
            {
                class N
                {
                ~$$
                }
            }
            """;
        await VerifyItemExistsAsync(markup, "N");
        await VerifyItemIsAbsentAsync(markup, "C");
    }

    [Fact, WorkItem("http://vstfdevdiv:8080/DevDiv2/DevDiv/_workitems/edit/635957")]
    [WorkItem("https://github.com/dotnet/roslyn/issues/44423")]
    public async Task TildeOutsideClass()
    {
        var markup = """
            class C
            {
                class N
                {
                }
            }
            ~$$
            """;
        await VerifyItemExistsAsync(markup, "C");
        await VerifyItemIsAbsentAsync(markup, "N");
    }

    [Fact, WorkItem("http://vstfdevdiv:8080/DevDiv2/DevDiv/_workitems/edit/635957")]
    public async Task StructDestructor()
    {
        var markup = """
            struct C
            {
               ~$$
            }
            """;
        await VerifyItemIsAbsentAsync(markup, "C");
    }

    [Theory]
    [InlineData("record")]
    [InlineData("record class")]
    public async Task RecordDestructor(string record)
    {
        var markup = $$"""
            {{record}} C
            {
               ~$$
            }
            """;
        await VerifyItemExistsAsync(markup, "C");
    }

    [Fact]
    public async Task RecordStructDestructor()
    {
        var markup = $$"""
            record struct C
            {
               ~$$
            }
            """;
        await VerifyItemIsAbsentAsync(markup, "C");
    }

    [Fact]
    public async Task FieldAvailableInBothLinkedFiles()
    {
        var markup = """
            <Workspace>
                <Project Language="C#" CommonReferences="true" AssemblyName="Proj1">
                    <Document FilePath="CurrentDocument.cs"><![CDATA[
            class C
            {
                int x;
                void goo()
                {
                    $$
                }
            }
            ]]>
                    </Document>
                </Project>
                <Project Language="C#" CommonReferences="true" AssemblyName="Proj2">
                    <Document IsLinkFile="true" LinkAssemblyName="Proj1" LinkFilePath="CurrentDocument.cs"/>
                </Project>
            </Workspace>
            """;

        await VerifyItemInLinkedFilesAsync(markup, "x", $"({FeaturesResources.field}) int C.x");
    }

    [Fact]
    public async Task FieldUnavailableInOneLinkedFile()
    {
        var markup = """
            <Workspace>
                <Project Language="C#" CommonReferences="true" AssemblyName="Proj1" PreprocessorSymbols="GOO">
                    <Document FilePath="CurrentDocument.cs"><![CDATA[
            class C
            {
            #if GOO
                int x;
            #endif
                void goo()
                {
                    $$
                }
            }
            ]]>
                    </Document>
                </Project>
                <Project Language="C#" CommonReferences="true" AssemblyName="Proj2">
                    <Document IsLinkFile="true" LinkAssemblyName="Proj1" LinkFilePath="CurrentDocument.cs"/>
                </Project>
            </Workspace>
            """;
        var expectedDescription = $"""
            ({FeaturesResources.field}) int C.x

            {string.Format(FeaturesResources._0_1, "Proj1", FeaturesResources.Available)}
            {string.Format(FeaturesResources._0_1, "Proj2", FeaturesResources.Not_Available)}

            {FeaturesResources.You_can_use_the_navigation_bar_to_switch_contexts}
            """;

        await VerifyItemInLinkedFilesAsync(markup, "x", expectedDescription);
    }

    [Fact]
    public async Task FieldUnavailableInTwoLinkedFiles()
    {
        var markup = """
            <Workspace>
                <Project Language="C#" CommonReferences="true" AssemblyName="Proj1" PreprocessorSymbols="GOO">
                    <Document FilePath="CurrentDocument.cs"><![CDATA[
            class C
            {
            #if GOO
                int x;
            #endif
                void goo()
                {
                    $$
                }
            }
            ]]>
                    </Document>
                </Project>
                <Project Language="C#" CommonReferences="true" AssemblyName="Proj2">
                    <Document IsLinkFile="true" LinkAssemblyName="Proj1" LinkFilePath="CurrentDocument.cs"/>
                </Project>
                <Project Language="C#" CommonReferences="true" AssemblyName="Proj3">
                    <Document IsLinkFile="true" LinkAssemblyName="Proj1" LinkFilePath="CurrentDocument.cs"/>
                </Project>
            </Workspace>
            """;
        var expectedDescription = $"""
            ({FeaturesResources.field}) int C.x

            {string.Format(FeaturesResources._0_1, "Proj1", FeaturesResources.Available)}
            {string.Format(FeaturesResources._0_1, "Proj2", FeaturesResources.Not_Available)}
            {string.Format(FeaturesResources._0_1, "Proj3", FeaturesResources.Not_Available)}

            {FeaturesResources.You_can_use_the_navigation_bar_to_switch_contexts}
            """;

        await VerifyItemInLinkedFilesAsync(markup, "x", expectedDescription);
    }

    [Fact]
    public async Task ExcludeFilesWithInactiveRegions()
    {
        var markup = """
            <Workspace>
                <Project Language="C#" CommonReferences="true" AssemblyName="Proj1" PreprocessorSymbols="GOO,BAR">
                    <Document FilePath="CurrentDocument.cs"><![CDATA[
            class C
            {
            #if GOO
                int x;
            #endif

            #if BAR
                void goo()
                {
                    $$
                }
            #endif
            }
            ]]>
                    </Document>
                </Project>
                <Project Language="C#" CommonReferences="true" AssemblyName="Proj2">
                    <Document IsLinkFile="true" LinkAssemblyName="Proj1" LinkFilePath="CurrentDocument.cs" />
                </Project>
                <Project Language="C#" CommonReferences="true" AssemblyName="Proj3" PreprocessorSymbols="BAR">
                    <Document IsLinkFile="true" LinkAssemblyName="Proj1" LinkFilePath="CurrentDocument.cs"/>
                </Project>
            </Workspace>
            """;
        var expectedDescription = $"""
            ({FeaturesResources.field}) int C.x

            {string.Format(FeaturesResources._0_1, "Proj1", FeaturesResources.Available)}
            {string.Format(FeaturesResources._0_1, "Proj3", FeaturesResources.Not_Available)}

            {FeaturesResources.You_can_use_the_navigation_bar_to_switch_contexts}
            """;

        await VerifyItemInLinkedFilesAsync(markup, "x", expectedDescription);
    }

    [Fact]
    public async Task UnionOfItemsFromBothContexts()
    {
        var markup = """
            <Workspace>
                <Project Language="C#" CommonReferences="true" AssemblyName="Proj1" PreprocessorSymbols="GOO">
                    <Document FilePath="CurrentDocument.cs"><![CDATA[
            class C
            {
            #if GOO
                int x;
            #endif

            #if BAR
                class G
                {
                    public void DoGStuff() {}
                }
            #endif
                void goo()
                {
                    new G().$$
                }
            }
            ]]>
                    </Document>
                </Project>
                <Project Language="C#" CommonReferences="true" AssemblyName="Proj2" PreprocessorSymbols="BAR">
                    <Document IsLinkFile="true" LinkAssemblyName="Proj1" LinkFilePath="CurrentDocument.cs"/>
                </Project>
                <Project Language="C#" CommonReferences="true" AssemblyName="Proj3">
                    <Document IsLinkFile="true" LinkAssemblyName="Proj1" LinkFilePath="CurrentDocument.cs"/>
                </Project>
            </Workspace>
            """;
        var expectedDescription = $"""
            void G.DoGStuff()

            {string.Format(FeaturesResources._0_1, "Proj1", FeaturesResources.Not_Available)}
            {string.Format(FeaturesResources._0_1, "Proj2", FeaturesResources.Available)}
            {string.Format(FeaturesResources._0_1, "Proj3", FeaturesResources.Not_Available)}

            {FeaturesResources.You_can_use_the_navigation_bar_to_switch_contexts}
            """;

        await VerifyItemInLinkedFilesAsync(markup, "DoGStuff", expectedDescription);
    }

    [Fact, WorkItem("http://vstfdevdiv:8080/DevDiv2/DevDiv/_workitems/edit/1020944")]
    public async Task LocalsValidInLinkedDocuments()
    {
        var markup = """
            <Workspace>
                <Project Language="C#" CommonReferences="true" AssemblyName="Proj1">
                    <Document FilePath="CurrentDocument.cs"><![CDATA[
            class C
            {
                void M()
                {
                    int xyz;
                    $$
                }
            }
            ]]>
                    </Document>
                </Project>
                <Project Language="C#" CommonReferences="true" AssemblyName="Proj2">
                    <Document IsLinkFile="true" LinkAssemblyName="Proj1" LinkFilePath="CurrentDocument.cs"/>
                </Project>
            </Workspace>
            """;
        var expectedDescription = $"({FeaturesResources.local_variable}) int xyz";
        await VerifyItemInLinkedFilesAsync(markup, "xyz", expectedDescription);
    }

    [Fact, WorkItem("http://vstfdevdiv:8080/DevDiv2/DevDiv/_workitems/edit/1020944")]
    public async Task LocalWarningInLinkedDocuments()
    {
        var markup = """
            <Workspace>
                <Project Language="C#" CommonReferences="true" AssemblyName="Proj1" PreprocessorSymbols="PROJ1">
                    <Document FilePath="CurrentDocument.cs"><![CDATA[
            class C
            {
                void M()
                {
            #if PROJ1
                    int xyz;
            #endif
                    $$
                }
            }
            ]]>
                    </Document>
                </Project>
                <Project Language="C#" CommonReferences="true" AssemblyName="Proj2">
                    <Document IsLinkFile="true" LinkAssemblyName="Proj1" LinkFilePath="CurrentDocument.cs"/>
                </Project>
            </Workspace>
            """;
        var expectedDescription = $"""
            ({FeaturesResources.local_variable}) int xyz

            {string.Format(FeaturesResources._0_1, "Proj1", FeaturesResources.Available)}
            {string.Format(FeaturesResources._0_1, "Proj2", FeaturesResources.Not_Available)}

            {FeaturesResources.You_can_use_the_navigation_bar_to_switch_contexts}
            """;
        await VerifyItemInLinkedFilesAsync(markup, "xyz", expectedDescription);
    }

    [Fact, WorkItem("http://vstfdevdiv:8080/DevDiv2/DevDiv/_workitems/edit/1020944")]
    public async Task LabelsValidInLinkedDocuments()
    {
        var markup = """
            <Workspace>
                <Project Language="C#" CommonReferences="true" AssemblyName="Proj1">
                    <Document FilePath="CurrentDocument.cs"><![CDATA[
            class C
            {
                void M()
                {
            LABEL:  int xyz;
                    goto $$
                }
            }
            ]]>
                    </Document>
                </Project>
                <Project Language="C#" CommonReferences="true" AssemblyName="Proj2">
                    <Document IsLinkFile="true" LinkAssemblyName="Proj1" LinkFilePath="CurrentDocument.cs"/>
                </Project>
            </Workspace>
            """;
        var expectedDescription = $"({FeaturesResources.label}) LABEL";
        await VerifyItemInLinkedFilesAsync(markup, "LABEL", expectedDescription);
    }

    [Fact, WorkItem("http://vstfdevdiv:8080/DevDiv2/DevDiv/_workitems/edit/1020944")]
    public async Task RangeVariablesValidInLinkedDocuments()
    {
        var markup = """
            <Workspace>
                <Project Language="C#" CommonReferences="true" AssemblyName="Proj1">
                    <Document FilePath="CurrentDocument.cs"><![CDATA[
            using System.Linq;
            class C
            {
                void M()
                {
                    var x = from y in new[] { 1, 2, 3 } select $$
                }
            }
            ]]>
                    </Document>
                </Project>
                <Project Language="C#" CommonReferences="true" AssemblyName="Proj2">
                    <Document IsLinkFile="true" LinkAssemblyName="Proj1" LinkFilePath="CurrentDocument.cs"/>
                </Project>
            </Workspace>
            """;
        var expectedDescription = $"({FeaturesResources.range_variable}) ? y";
        await VerifyItemInLinkedFilesAsync(markup, "y", expectedDescription);
    }

    [Fact, WorkItem("http://vstfdevdiv:8080/DevDiv2/DevDiv/_workitems/edit/1063403")]
    public async Task MethodOverloadDifferencesIgnored()
    {
        var markup = """
            <Workspace>
                <Project Language="C#" CommonReferences="true" AssemblyName="Proj1" PreprocessorSymbols="ONE">
                    <Document FilePath="CurrentDocument.cs"><![CDATA[
            class C
            {
            #if ONE
                void Do(int x){}
            #endif
            #if TWO
                void Do(string x){}
            #endif

                void Shared()
                {
                    $$
                }

            }
            ]]>
                    </Document>
                </Project>
                <Project Language="C#" CommonReferences="true" AssemblyName="Proj2" PreprocessorSymbols="TWO">
                    <Document IsLinkFile="true" LinkAssemblyName="Proj1" LinkFilePath="CurrentDocument.cs"/>
                </Project>
            </Workspace>
            """;

        var expectedDescription = $"void C.Do(int x)";
        await VerifyItemInLinkedFilesAsync(markup, "Do", expectedDescription);
    }

    [Fact]
    public async Task MethodOverloadDifferencesIgnored_ExtensionMethod()
    {
        var markup = """
            <Workspace>
                <Project Language="C#" CommonReferences="true" AssemblyName="Proj1" PreprocessorSymbols="ONE">
                    <Document FilePath="CurrentDocument.cs"><![CDATA[
            class C
            {
            #if ONE
                void Do(int x){}
            #endif

                void Shared()
                {
                    this.$$
                }

            }

            public static class Extensions
            {
            #if TWO
                public static void Do (this C c, string x)
                {
                }
            #endif
            }
            ]]>
                    </Document>
                </Project>
                <Project Language="C#" CommonReferences="true" AssemblyName="Proj2" PreprocessorSymbols="TWO">
                    <Document IsLinkFile="true" LinkAssemblyName="Proj1" LinkFilePath="CurrentDocument.cs"/>
                </Project>
            </Workspace>
            """;

        var expectedDescription = $"void C.Do(int x)";
        await VerifyItemInLinkedFilesAsync(markup, "Do", expectedDescription);
    }

    [Fact]
    public async Task MethodOverloadDifferencesIgnored_ExtensionMethod2()
    {
        var markup = """
            <Workspace>
                <Project Language="C#" CommonReferences="true" AssemblyName="Proj1" PreprocessorSymbols="TWO">
                    <Document FilePath="CurrentDocument.cs"><![CDATA[
            class C
            {
            #if ONE
                void Do(int x){}
            #endif

                void Shared()
                {
                    this.$$
                }

            }

            public static class Extensions
            {
            #if TWO
                public static void Do (this C c, string x)
                {
                }
            #endif
            }
            ]]>
                    </Document>
                </Project>
                <Project Language="C#" CommonReferences="true" AssemblyName="Proj2" PreprocessorSymbols="ONE">
                    <Document IsLinkFile="true" LinkAssemblyName="Proj1" LinkFilePath="CurrentDocument.cs"/>
                </Project>
            </Workspace>
            """;

        var expectedDescription = $"({CSharpFeaturesResources.extension}) void C.Do(string x)";
        await VerifyItemInLinkedFilesAsync(markup, "Do", expectedDescription);
    }

    [Fact]
    public async Task MethodOverloadDifferencesIgnored_ContainingType()
    {
        var markup = """
            <Workspace>
                <Project Language="C#" CommonReferences="true" AssemblyName="Proj1" PreprocessorSymbols="ONE">
                    <Document FilePath="CurrentDocument.cs"><![CDATA[
            class C
            {
                void Shared()
                {
                    var x = GetThing();
                    x.$$
                }

            #if ONE
                private Methods1 GetThing()
                {
                    return new Methods1();
                }
            #endif

            #if TWO
                private Methods2 GetThing()
                {
                    return new Methods2();
                }
            #endif
            }

            #if ONE
            public class Methods1
            {
                public void Do(string x) { }
            }
            #endif

            #if TWO
            public class Methods2
            {
                public void Do(string x) { }
            }
            #endif
            ]]>
                    </Document>
                </Project>
                <Project Language="C#" CommonReferences="true" AssemblyName="Proj2" PreprocessorSymbols="TWO">
                    <Document IsLinkFile="true" LinkAssemblyName="Proj1" LinkFilePath="CurrentDocument.cs"/>
                </Project>
            </Workspace>
            """;

        var expectedDescription = $"void Methods1.Do(string x)";
        await VerifyItemInLinkedFilesAsync(markup, "Do", expectedDescription);
    }

    [Fact]
    public async Task SharedProjectFieldAndPropertiesTreatedAsIdentical()
    {
        var markup = """
            <Workspace>
                <Project Language="C#" CommonReferences="true" AssemblyName="Proj1" PreprocessorSymbols="ONE">
                    <Document FilePath="CurrentDocument.cs"><![CDATA[
            class C
            {
            #if ONE
                public int x;
            #endif
            #if TWO
                public int x {get; set;}
            #endif
                void goo()
                {
                    x$$
                }
            }
            ]]>
                    </Document>
                </Project>
                <Project Language="C#" CommonReferences="true" AssemblyName="Proj2" PreprocessorSymbols="TWO">
                    <Document IsLinkFile="true" LinkAssemblyName="Proj1" LinkFilePath="CurrentDocument.cs"/>
                </Project>
            </Workspace>
            """;

        var expectedDescription = $"({FeaturesResources.field}) int C.x";
        await VerifyItemInLinkedFilesAsync(markup, "x", expectedDescription);
    }

    [Fact]
    public async Task SharedProjectFieldAndPropertiesTreatedAsIdentical2()
    {
        var markup = """
            <Workspace>
                <Project Language="C#" CommonReferences="true" AssemblyName="Proj1" PreprocessorSymbols="ONE">
                    <Document FilePath="CurrentDocument.cs"><![CDATA[
            class C
            {
            #if TWO
                public int x;
            #endif
            #if ONE
                public int x {get; set;}
            #endif
                void goo()
                {
                    x$$
                }
            }
            ]]>
                    </Document>
                </Project>
                <Project Language="C#" CommonReferences="true" AssemblyName="Proj2" PreprocessorSymbols="TWO">
                    <Document IsLinkFile="true" LinkAssemblyName="Proj1" LinkFilePath="CurrentDocument.cs"/>
                </Project>
            </Workspace>
            """;

        var expectedDescription = "int C.x { get; set; }";
        await VerifyItemInLinkedFilesAsync(markup, "x", expectedDescription);
    }

    [Fact]
    public async Task ConditionalAccessWalkUp()
    {
        var markup = """
            public class B
            {
                public A BA;
                public B BB;
            }

            class A
            {
                public A AA;
                public A AB;
                public int? x;

                public void goo()
                {
                    A a = null;
                    var q = a?.$$AB.BA.AB.BA;
                }
            }
            """;
        await VerifyExpectedItemsAsync(markup, [
            ItemExpectation.Exists("AA"),
            ItemExpectation.Exists("AB"),
        ]);
    }

    [Fact]
    public async Task ConditionalAccessNullableIsUnwrapped()
    {
        var markup = """
            public struct S
            {
                public int? i;
            }

            class A
            {
                public S? s;

                public void goo()
                {
                    A a = null;
                    var q = a?.s?.$$;
                }
            }
            """;
        await VerifyExpectedItemsAsync(markup, [
            ItemExpectation.Exists("i"),
            ItemExpectation.Absent("Value"),
        ]);
    }

    [Fact]
    public async Task ConditionalAccessNullableIsUnwrapped2()
    {
        var markup = """
            public struct S
            {
                public int? i;
            }

            class A
            {
                public S? s;

                public void goo()
                {
                    var q = s?.$$i?.ToString();
                }
            }
            """;
        await VerifyExpectedItemsAsync(markup, [
            ItemExpectation.Exists("i"),
            ItemExpectation.Absent("Value"),
        ]);
    }

    [Fact, WorkItem("https://github.com/dotnet/roslyn/issues/54361")]
    public async Task ConditionalAccessNullableIsUnwrappedOnParameter()
    {
        var markup = """
            class A
            {
                void M(System.DateTime? dt)
                {
                    dt?.$$
                }
            }
            """;
        await VerifyExpectedItemsAsync(markup, [
            ItemExpectation.Exists("Day"),
            ItemExpectation.Absent("Value"),
        ]);
    }

    [Fact, WorkItem("https://github.com/dotnet/roslyn/issues/54361")]
    public async Task NullableIsNotUnwrappedOnParameter()
    {
        var markup = """
            class A
            {
                void M(System.DateTime? dt)
                {
                    dt.$$
                }
            }
            """;
        await VerifyExpectedItemsAsync(markup, [
            ItemExpectation.Exists("Value"),
            ItemExpectation.Absent("Day"),
        ]);
    }

    [Fact]
    public async Task CompletionAfterConditionalIndexing()
    {
        var markup = """
            public struct S
            {
                public int? i;
            }

            class A
            {
                public S[] s;

                public void goo()
                {
                    A a = null;
                    var q = a?.s?[$$;
                }
            }
            """;
        await VerifyItemExistsAsync(markup, "System");
    }

    [Fact, WorkItem("http://vstfdevdiv:8080/DevDiv2/DevDiv/_workitems/edit/1109319")]
    public async Task WithinChainOfConditionalAccesses1()
    {
        var markup = """
            class Program
            {
                static void Main(string[] args)
                {
                    A a;
                    var x = a?.$$b?.c?.d.e;
                }
            }

            class A { public B b; }
            class B { public C c; }
            class C { public D d; }
            class D { public int e; }
            """;
        await VerifyItemExistsAsync(markup, "b");
    }

    [Fact, WorkItem("http://vstfdevdiv:8080/DevDiv2/DevDiv/_workitems/edit/1109319")]
    public async Task WithinChainOfConditionalAccesses2()
    {
        var markup = """
            class Program
            {
                static void Main(string[] args)
                {
                    A a;
                    var x = a?.b?.$$c?.d.e;
                }
            }

            class A { public B b; }
            class B { public C c; }
            class C { public D d; }
            class D { public int e; }
            """;
        await VerifyItemExistsAsync(markup, "c");
    }

    [Fact, WorkItem("http://vstfdevdiv:8080/DevDiv2/DevDiv/_workitems/edit/1109319")]
    public async Task WithinChainOfConditionalAccesses3()
    {
        var markup = """
            class Program
            {
                static void Main(string[] args)
                {
                    A a;
                    var x = a?.b?.c?.$$d.e;
                }
            }

            class A { public B b; }
            class B { public C c; }
            class C { public D d; }
            class D { public int e; }
            """;
        await VerifyItemExistsAsync(markup, "d");
    }

    [Fact, WorkItem("http://vstfdevdiv:8080/DevDiv2/DevDiv/_workitems/edit/843466")]
    public async Task NestedAttributeAccessibleOnSelf()
    {
        var markup = """
            using System;
            [My]
            class X
            {
                [My$$]
                class MyAttribute : Attribute
                {

                }
            }
            """;
        await VerifyItemExistsAsync(markup, "My");
    }

    [Fact, WorkItem("http://vstfdevdiv:8080/DevDiv2/DevDiv/_workitems/edit/843466")]
    public async Task NestedAttributeAccessibleOnOuterType()
    {
        var markup = """
            using System;

            [My]
            class Y
            {

            }

            [$$]
            class X
            {
                [My]
                class MyAttribute : Attribute
                {

                }
            }
            """;
        await VerifyItemExistsAsync(markup, "My");
    }

    [Fact]
    public async Task InstanceMembersFromBaseOuterType()
    {
        var markup = """
            abstract class Test
            {
              private int _field;

              public sealed class InnerTest : Test 
              {

                public void SomeTest() 
                {
                    $$
                }
              }
            }
            """;
        await VerifyItemExistsAsync(markup, "_field");
    }

    [Fact]
    public async Task InstanceMembersFromBaseOuterType2()
    {
        var markup = """
            class C<T>
            {
                void M() { }
                class N : C<int>
                {
                    void Test()
                    {
                        $$ // M recommended and accessible
                    }

                    class NN
                    {
                        void Test2()
                        {
                            // M inaccessible and not recommended
                        }
                    }
                }
            }
            """;
        await VerifyItemExistsAsync(markup, "M");
    }

    [Fact]
    public async Task InstanceMembersFromBaseOuterType3()
    {
        var markup = """
            class C<T>
            {
                void M() { }
                class N : C<int>
                {
                    void Test()
                    {
                        M(); // M recommended and accessible
                    }

                    class NN
                    {
                        void Test2()
                        {
                            $$ // M inaccessible and not recommended
                        }
                    }
                }
            }
            """;
        await VerifyItemIsAbsentAsync(markup, "M");
    }

    [Fact]
    public async Task InstanceMembersFromBaseOuterType4()
    {
        var markup = """
            class C<T>
            {
                void M() { }
                class N : C<int>
                {
                    void Test()
                    {
                        M(); // M recommended and accessible
                    }

                    class NN : N
                    {
                        void Test2()
                        {
                            $$ // M accessible and recommended.
                        }
                    }
                }
            }
            """;
        await VerifyItemExistsAsync(markup, "M");
    }

    [Fact]
    public async Task InstanceMembersFromBaseOuterType5()
    {
        var markup = """
            class D
            {
                public void Q() { }
            }
            class C<T> : D
            {
                class N
                {
                    void Test()
                    {
                        $$
                    }
                }
            }
            """;
        await VerifyItemIsAbsentAsync(markup, "Q");
    }

    [Fact]
    public async Task InstanceMembersFromBaseOuterType6()
    {
        var markup = """
            class Base<T>
            {
                public int X;
            }

            class Derived : Base<int>
            {
                class Nested
                {
                    void Test()
                    {
                        $$
                    }
                }
            }
            """;
        await VerifyItemIsAbsentAsync(markup, "X");
    }

    [Fact, WorkItem("http://vstfdevdiv:8080/DevDiv2/DevDiv/_workitems/edit/983367")]
    public async Task NoTypeParametersDefinedInCrefs()
    {
        var markup = """
            using System;

            /// <see cref="Program{T$$}"/>
            class Program<T> { }
            """;
        await VerifyItemIsAbsentAsync(markup, "T");
    }

    [Fact, WorkItem("http://vstfdevdiv:8080/DevDiv2/DevDiv/_workitems/edit/988025")]
    public async Task ShowTypesInGenericMethodTypeParameterList1()
    {
        var markup = """
            class Class1<T, D>
            {
                public static Class1<T, D> Create() { return null; }
            }
            static class Class2
            {
                public static void Test<T,D>(this Class1<T, D> arg)
                {
                }
            }
            class Program
            {
                static void Main(string[] args)
                {
                    Class1<string, int>.Create().Test<$$
                }
            }
            """;
        await VerifyItemExistsAsync(markup, "Class1", displayTextSuffix: "<>", sourceCodeKind: SourceCodeKind.Regular);
    }

    [Fact, WorkItem("http://vstfdevdiv:8080/DevDiv2/DevDiv/_workitems/edit/988025")]
    public async Task ShowTypesInGenericMethodTypeParameterList2()
    {
        var markup = """
            class Class1<T, D>
            {
                public static Class1<T, D> Create() { return null; }
            }
            static class Class2
            {
                public static void Test<T,D>(this Class1<T, D> arg)
                {
                }
            }
            class Program
            {
                static void Main(string[] args)
                {
                    Class1<string, int>.Create().Test<string,$$
                }
            }
            """;
        await VerifyItemExistsAsync(markup, "Class1", displayTextSuffix: "<>", sourceCodeKind: SourceCodeKind.Regular);
    }

    [Fact, WorkItem("http://vstfdevdiv:8080/DevDiv2/DevDiv/_workitems/edit/991466")]
    public async Task DescriptionInAliasedType()
    {
        var markup = """
            using IAlias = IGoo;
            ///<summary>summary for interface IGoo</summary>
            interface IGoo {  }
            class C 
            { 
                I$$
            }
            """;
        await VerifyItemExistsAsync(markup, "IAlias", expectedDescriptionOrNull: """
            interface IGoo
            summary for interface IGoo
            """);
    }

    [Fact]
    public async Task WithinNameOf()
    {
        var markup = """
            class C 
            { 
                void goo()
                {
                    var x = nameof($$)
                }
            }
            """;
        await VerifyAnyItemExistsAsync(markup);
    }

    [Fact, WorkItem("http://vstfdevdiv:8080/DevDiv2/DevDiv/_workitems/edit/997410")]
    public async Task InstanceMemberInNameOfInStaticContext()
    {
        var markup = """
            class C
            {
              int y1 = 15;
              static int y2 = 1;
              static string x = nameof($$
            """;
        await VerifyItemExistsAsync(markup, "y1");
    }

    [Fact, WorkItem("http://vstfdevdiv:8080/DevDiv2/DevDiv/_workitems/edit/997410")]
    public async Task StaticMemberInNameOfInStaticContext()
    {
        var markup = """
            class C
            {
              int y1 = 15;
              static int y2 = 1;
              static string x = nameof($$
            """;
        await VerifyItemExistsAsync(markup, "y2");
    }

    [Fact, WorkItem("http://vstfdevdiv:8080/DevDiv2/DevDiv/_workitems/edit/883293")]
    public async Task IncompleteDeclarationExpressionType()
    {
        var markup = """
            using System;
            class C
            {
              void goo()
                {
                    var x = Console.$$
                    var y = 3;
                }
            }
            """;
        await VerifyItemExistsAsync(markup, "WriteLine");
    }

    [Fact, WorkItem("http://vstfdevdiv:8080/DevDiv2/DevDiv/_workitems/edit/1024380")]
    public async Task StaticAndInstanceInNameOf()
    {
        var markup = """
            using System;
            class C
            {
                class D
                {
                    public int x;
                    public static int y;   
                }

              void goo()
                {
                    var z = nameof(C.D.$$
                }
            }
            """;
        await VerifyExpectedItemsAsync(markup, [
            ItemExpectation.Exists("x"),
            ItemExpectation.Exists("y"),
        ]);
    }

    [Fact, WorkItem("https://github.com/dotnet/roslyn/issues/1663")]
    public async Task NameOfMembersListedForLocals()
    {
        var markup = """
            class C
            {
                void M()
                {
                    var x = nameof(T.z.$$)
                }
            }

            public class T
            {
                public U z; 
            }

            public class U
            {
                public int nope;
            }
            """;
        await VerifyItemExistsAsync(markup, "nope");
    }

    [Fact, WorkItem("http://vstfdevdiv:8080/DevDiv2/DevDiv/_workitems/edit/1029522")]
    public async Task NameOfMembersListedForNamespacesAndTypes2()
    {
        var markup = """
            class C
            {
                void M()
                {
                    var x = nameof(U.$$)
                }
            }

            public class T
            {
                public U z; 
            }

            public class U
            {
                public int nope;
            }
            """;
        await VerifyItemExistsAsync(markup, "nope");
    }

    [Fact, WorkItem("http://vstfdevdiv:8080/DevDiv2/DevDiv/_workitems/edit/1029522")]
    public async Task NameOfMembersListedForNamespacesAndTypes3()
    {
        var markup = """
            class C
            {
                void M()
                {
                    var x = nameof(N.$$)
                }
            }

            namespace N
            {
            public class U
            {
                public int nope;
            }
            }
            """;
        await VerifyItemExistsAsync(markup, "U");
    }

    [Fact, WorkItem("http://vstfdevdiv:8080/DevDiv2/DevDiv/_workitems/edit/1029522")]
    public async Task NameOfMembersListedForNamespacesAndTypes4()
    {
        var markup = """
            using z = System;
            class C
            {
                void M()
                {
                    var x = nameof(z.$$)
                }
            }
            """;
        await VerifyItemExistsAsync(markup, "Console");
    }

    [Fact]
    public async Task InterpolatedStrings1()
    {
        var markup = """
            class C
            {
                void M()
                {
                    var a = "Hello";
                    var b = "World";
                    var c = $"{$$
            """;
        await VerifyItemExistsAsync(markup, "a");
    }

    [Fact]
    public async Task InterpolatedStrings2()
    {
        var markup = """
            class C
            {
                void M()
                {
                    var a = "Hello";
                    var b = "World";
                    var c = $"{$$}";
                }
            }
            """;
        await VerifyItemExistsAsync(markup, "a");
    }

    [Fact]
    public async Task InterpolatedStrings3()
    {
        var markup = """
            class C
            {
                void M()
                {
                    var a = "Hello";
                    var b = "World";
                    var c = $"{a}, {$$
            """;
        await VerifyItemExistsAsync(markup, "b");
    }

    [Fact]
    public async Task InterpolatedStrings4()
    {
        var markup = """
            class C
            {
                void M()
                {
                    var a = "Hello";
                    var b = "World";
                    var c = $"{a}, {$$}";
                }
            }
            """;
        await VerifyItemExistsAsync(markup, "b");
    }

    [Fact]
    public async Task InterpolatedStrings5()
    {
        var markup = """
            class C
            {
                void M()
                {
                    var a = "Hello";
                    var b = "World";
                    var c = $@"{a}, {$$
            """;
        await VerifyItemExistsAsync(markup, "b");
    }

    [Fact]
    public async Task InterpolatedStrings6()
    {
        var markup = """
            class C
            {
                void M()
                {
                    var a = "Hello";
                    var b = "World";
                    var c = $@"{a}, {$$}";
                }
            }
            """;
        await VerifyItemExistsAsync(markup, "b");
    }

    [Fact, Trait(Traits.Feature, Traits.Features.KeywordRecommending)]
    [WorkItem("http://vstfdevdiv:8080/DevDiv2/DevDiv/_workitems/edit/1064811")]
    public async Task NotBeforeFirstStringHole()
    {
        await VerifyNoItemsExistAsync(AddInsideMethod(
            """
            var x = "\{0}$$\{1}\{2}"
            """));
    }

    [Fact, Trait(Traits.Feature, Traits.Features.KeywordRecommending)]
    [WorkItem("http://vstfdevdiv:8080/DevDiv2/DevDiv/_workitems/edit/1064811")]
    public async Task NotBetweenStringHoles()
    {
        await VerifyNoItemsExistAsync(AddInsideMethod(
            """
            var x = "\{0}\{1}$$\{2}"
            """));
    }

    [Fact, Trait(Traits.Feature, Traits.Features.KeywordRecommending)]
    [WorkItem("http://vstfdevdiv:8080/DevDiv2/DevDiv/_workitems/edit/1064811")]
    public async Task NotAfterStringHoles()
    {
        await VerifyNoItemsExistAsync(AddInsideMethod(
            """
            var x = "\{0}\{1}\{2}$$"
            """));
    }

    [Fact, Trait(Traits.Feature, Traits.Features.KeywordRecommending)]
    [WorkItem("http://vstfdevdiv:8080/DevDiv2/DevDiv/_workitems/edit/1087171")]
    public async Task CompletionAfterTypeOfGetType()
    {
        await VerifyItemExistsAsync(AddInsideMethod(
"typeof(int).GetType().$$"), "GUID");
    }

    [Fact]
    public async Task UsingDirectives1()
    {
        var markup = """
            using $$

            class A { }
            static class B { }

            namespace N
            {
                class C { }
                static class D { }

                namespace M { }
            }
            """;

        await VerifyExpectedItemsAsync(markup, [
            ItemExpectation.Absent("A"),
            ItemExpectation.Absent("B"),
            ItemExpectation.Exists("N"),
        ]);
    }

    [Fact]
    public async Task UsingDirectives2()
    {
        var markup = """
            using N.$$

            class A { }
            static class B { }

            namespace N
            {
                class C { }
                static class D { }

                namespace M { }
            }
            """;

        await VerifyExpectedItemsAsync(markup, [
            ItemExpectation.Absent("C"),
            ItemExpectation.Absent("D"),
            ItemExpectation.Exists("M"),
        ]);
    }

    [Fact]
    public async Task UsingDirectives3()
    {
        var markup = """
            using G = $$

            class A { }
            static class B { }

            namespace N
            {
                class C { }
                static class D { }

                namespace M { }
            }
            """;

        await VerifyExpectedItemsAsync(markup, [
            ItemExpectation.Exists("A"),
            ItemExpectation.Exists("B"),
            ItemExpectation.Exists("N"),
        ]);
    }

    [Fact]
    public async Task UsingDirectives4()
    {
        var markup = """
            using G = N.$$

            class A { }
            static class B { }

            namespace N
            {
                class C { }
                static class D { }

                namespace M { }
            }
            """;

        await VerifyExpectedItemsAsync(markup, [
            ItemExpectation.Exists("C"),
            ItemExpectation.Exists("D"),
            ItemExpectation.Exists("M"),
        ]);
    }

    [Fact]
    public async Task UsingDirectives5()
    {
        var markup = """
            using static $$

            class A { }
            static class B { }

            namespace N
            {
                class C { }
                static class D { }

                namespace M { }
            }
            """;

        await VerifyExpectedItemsAsync(markup, [
            ItemExpectation.Exists("A"),
            ItemExpectation.Exists("B"),
            ItemExpectation.Exists("N"),
        ]);
    }

    [Fact]
    public async Task UsingDirectives6()
    {
        var markup = """
            using static N.$$

            class A { }
            static class B { }

            namespace N
            {
                class C { }
                static class D { }

                namespace M { }
            }
            """;

        await VerifyExpectedItemsAsync(markup, [
            ItemExpectation.Exists("C"),
            ItemExpectation.Exists("D"),
            ItemExpectation.Exists("M"),
        ]);
    }

    [Fact, WorkItem("https://github.com/dotnet/roslyn/issues/67985")]
    public async Task UsingDirectives7()
    {
        var markup = """
            using static unsafe $$

            class A { }
            static class B { }

            namespace N
            {
                class C { }
                static class D { }

                namespace M { }
            }
            """;

        await VerifyExpectedItemsAsync(markup, [
            ItemExpectation.Exists("A"),
            ItemExpectation.Exists("B"),
            ItemExpectation.Exists("N"),
        ]);
    }

    [Fact]
    public async Task UsingStaticDoesNotShowDelegates1()
    {
        var markup = """
            using static $$

            class A { }
            delegate void B();

            namespace N
            {
                class C { }
                static class D { }

                namespace M { }
            }
            """;

        await VerifyExpectedItemsAsync(markup, [
            ItemExpectation.Exists("A"),
            ItemExpectation.Absent("B"),
            ItemExpectation.Exists("N"),
        ]);
    }

    [Fact]
    public async Task UsingStaticDoesNotShowDelegates2()
    {
        var markup = """
            using static N.$$

            class A { }
            static class B { }

            namespace N
            {
                class C { }
                delegate void D();

                namespace M { }
            }
            """;

        await VerifyExpectedItemsAsync(markup, [
            ItemExpectation.Exists("C"),
            ItemExpectation.Absent("D"),
            ItemExpectation.Exists("M"),
        ]);
    }

    [Fact, WorkItem("https://github.com/dotnet/roslyn/issues/67985")]
    public async Task UsingStaticDoesNotShowDelegates3()
    {
        var markup = """
            using static unsafe $$

            class A { }
            delegate void B();

            namespace N
            {
                class C { }
                static class D { }

                namespace M { }
            }
            """;

        await VerifyExpectedItemsAsync(markup, [
            ItemExpectation.Exists("A"),
            ItemExpectation.Absent("B"),
            ItemExpectation.Exists("N"),
        ]);
    }

    [Fact]
    public async Task UsingStaticShowInterfaces1()
    {
        // Interfaces can have implemented static methods
        var markup = """
            using static N.$$

            class A { }
            static class B { }

            namespace N
            {
                class C { }
                interface I { }

                namespace M { }
            }
            """;

        await VerifyExpectedItemsAsync(markup, [
            ItemExpectation.Exists("C"),
            ItemExpectation.Exists("I"),
            ItemExpectation.Exists("M"),
        ]);
    }

    [Fact]
    public async Task UsingStaticShowInterfaces2()
    {
        // Interfaces can have implemented static methods
        var markup = """
            using static $$

            class A { }
            interface I { }

            namespace N
            {
                class C { }
                static class D { }

                namespace M { }
            }
            """;

        await VerifyExpectedItemsAsync(markup, [
            ItemExpectation.Exists("A"),
            ItemExpectation.Exists("I"),
            ItemExpectation.Exists("N"),
        ]);
    }

    [Fact, WorkItem("https://github.com/dotnet/roslyn/issues/67985")]
    public async Task UsingStaticShowInterfaces3()
    {
        // Interfaces can have implemented static methods
        var markup = """
            using static unsafe $$

            class A { }
            interface I { }

            namespace N
            {
                class C { }
                static class D { }

                namespace M { }
            }
            """;

        await VerifyExpectedItemsAsync(markup, [
            ItemExpectation.Exists("A"),
            ItemExpectation.Exists("I"),
            ItemExpectation.Exists("N"),
        ]);
    }

    [Fact]
    public async Task UsingStaticAndExtensionMethods1()
    {
        var markup = """
            using static A;
            using static B;

            static class A
            {
                public static void Goo(this string s) { }
            }

            static class B
            {
                public static void Bar(this string s) { }
            }

            class C
            {
                void M()
                {
                    $$
                }
            }
            """;

        await VerifyExpectedItemsAsync(markup, [
            ItemExpectation.Absent("Goo"),
            ItemExpectation.Absent("Bar"),
        ]);
    }

    [Fact]
    public async Task UsingStaticAndExtensionMethods2()
    {
        var markup = """
            using N;

            namespace N
            {
                static class A
                {
                    public static void Goo(this string s) { }
                }

                static class B
                {
                    public static void Bar(this string s) { }
                }
            }

            class C
            {
                void M()
                {
                    $$
                }
            }
            """;

        await VerifyExpectedItemsAsync(markup, [
            ItemExpectation.Absent("Goo"),
            ItemExpectation.Absent("Bar"),
        ]);
    }

    [Fact]
    public async Task UsingStaticAndExtensionMethods3()
    {
        var markup = """
            using N;

            namespace N
            {
                static class A
                {
                    public static void Goo(this string s) { }
                }

                static class B
                {
                    public static void Bar(this string s) { }
                }
            }

            class C
            {
                void M()
                {
                    string s;
                    s.$$
                }
            }
            """;

        await VerifyExpectedItemsAsync(markup, [
            ItemExpectation.Exists("Goo"),
            ItemExpectation.Exists("Bar"),
        ]);
    }

    [Fact]
    public async Task UsingStaticAndExtensionMethods4()
    {
        var markup = """
            using static N.A;
            using static N.B;

            namespace N
            {
                static class A
                {
                    public static void Goo(this string s) { }
                }

                static class B
                {
                    public static void Bar(this string s) { }
                }
            }

            class C
            {
                void M()
                {
                    string s;
                    s.$$
                }
            }
            """;

        await VerifyExpectedItemsAsync(markup, [
            ItemExpectation.Exists("Goo"),
            ItemExpectation.Exists("Bar"),
        ]);
    }

    [Fact]
    public async Task UsingStaticAndExtensionMethods5()
    {
        var markup = """
            using static N.A;

            namespace N
            {
                static class A
                {
                    public static void Goo(this string s) { }
                }

                static class B
                {
                    public static void Bar(this string s) { }
                }
            }

            class C
            {
                void M()
                {
                    string s;
                    s.$$
                }
            }
            """;

        await VerifyExpectedItemsAsync(markup, [
            ItemExpectation.Exists("Goo"),
            ItemExpectation.Absent("Bar"),
        ]);
    }

    [Fact]
    public async Task UsingStaticAndExtensionMethods6()
    {
        var markup = """
            using static N.B;

            namespace N
            {
                static class A
                {
                    public static void Goo(this string s) { }
                }

                static class B
                {
                    public static void Bar(this string s) { }
                }
            }

            class C
            {
                void M()
                {
                    string s;
                    s.$$
                }
            }
            """;

        await VerifyExpectedItemsAsync(markup, [
            ItemExpectation.Absent("Goo"),
            ItemExpectation.Exists("Bar"),
        ]);
    }

    [Fact]
    public async Task UsingStaticAndExtensionMethods7()
    {
        var markup = """
            using N;
            using static N.B;

            namespace N
            {
                static class A
                {
                    public static void Goo(this string s) { }
                }

                static class B
                {
                    public static void Bar(this string s) { }
                }
            }

            class C
            {
                void M()
                {
                    string s;
                    s.$$;
                }
            }
            """;

        await VerifyExpectedItemsAsync(markup, [
            ItemExpectation.Exists("Goo"),
            ItemExpectation.Exists("Bar"),
        ]);
    }

    [WpfFact, WorkItem("https://github.com/dotnet/roslyn/issues/7932")]
    public async Task ExtensionMethodWithinSameClassOfferedForCompletion()
    {
        var markup = """
            public static class Test
            {
                static void TestB()
                {
                    $$
                }
                static void TestA(this string s) { }
            }
            """;
        await VerifyItemExistsAsync(markup, "TestA");
    }

    [WpfFact, WorkItem("https://github.com/dotnet/roslyn/issues/7932")]
    public async Task ExtensionMethodWithinParentClassOfferedForCompletion()
    {
        var markup = """
            public static class Parent
            {
                static void TestA(this string s) { }
                static void TestC(string s) { }
                public static class Test
                {
                    static void TestB()
                    {
                        $$
                    }
                }
            }
            """;
        await VerifyItemExistsAsync(markup, "TestA");
    }

    [Fact]
    public async Task ExceptionFilter1()
    {
        var markup = """
            using System;

            class C
            {
                void M(bool x)
                {
                    try
                    {
                    }
                    catch when ($$
            """;

        await VerifyItemExistsAsync(markup, "x");
    }

    [Fact]
    public async Task ExceptionFilter1_NotBeforeOpenParen()
    {
        var markup = """
            using System;

            class C
            {
                void M(bool x)
                {
                    try
                    {
                    }
                    catch when $$
            """;

        await VerifyNoItemsExistAsync(markup);
    }

    [Fact]
    public async Task ExceptionFilter2()
    {
        var markup = """
            using System;

            class C
            {
                void M(bool x)
                {
                    try
                    {
                    }
                    catch (Exception ex) when ($$
            """;

        await VerifyItemExistsAsync(markup, "x");
    }

    [Fact]
    public async Task ExceptionFilter2_NotBeforeOpenParen()
    {
        var markup = """
            using System;

            class C
            {
                void M(bool x)
                {
                    try
                    {
                    }
                    catch (Exception ex) when $$
            """;

        await VerifyNoItemsExistAsync(markup);
    }

    [Fact, WorkItem("https://github.com/dotnet/roslyn/issues/25084")]
    public async Task SwitchCaseWhenClause1()
    {
        var markup = """
            class C
            {
                void M(bool x)
                {
                    switch (1)
                    {
                        case 1 when $$
            """;

        await VerifyItemExistsAsync(markup, "x");
    }

    [Fact, WorkItem("https://github.com/dotnet/roslyn/issues/25084")]
    public async Task SwitchCaseWhenClause2()
    {
        var markup = """
            class C
            {
                void M(bool x)
                {
                    switch (1)
                    {
                        case int i when $$
            """;

        await VerifyItemExistsAsync(markup, "x");
    }

    [Fact, WorkItem("https://github.com/dotnet/roslyn/issues/717")]
    public async Task ExpressionContextCompletionWithinCast()
    {
        var markup = """
            class Program
            {
                void M()
                {
                    for (int i = 0; i < 5; i++)
                    {
                        var x = ($$)
                        var y = 1;
                    }
                }
            }
            """;
        await VerifyItemExistsAsync(markup, "i");
    }

    [Fact, WorkItem("https://github.com/dotnet/roslyn/issues/1277")]
    public async Task NoInstanceMembersInPropertyInitializer()
    {
        var markup = """
            class A {
                int abc;
                int B { get; } = $$
            }
            """;
        await VerifyItemIsAbsentAsync(markup, "abc");
    }

    [Fact, WorkItem("https://github.com/dotnet/roslyn/issues/1277")]
    public async Task StaticMembersInPropertyInitializer()
    {
        var markup = """
            class A {
                static Action s_abc;
                event Action B = $$
            }
            """;
        await VerifyItemExistsAsync(markup, "s_abc");
    }

    [Fact]
    public async Task NoInstanceMembersInFieldLikeEventInitializer()
    {
        var markup = """
            class A {
                Action abc;
                event Action B = $$
            }
            """;
        await VerifyItemIsAbsentAsync(markup, "abc");
    }

    [Fact]
    public async Task StaticMembersInFieldLikeEventInitializer()
    {
        var markup = """
            class A {
                static Action s_abc;
                event Action B = $$
            }
            """;
        await VerifyItemExistsAsync(markup, "s_abc");
    }

    [Fact, WorkItem("https://github.com/dotnet/roslyn/issues/5069")]
    public async Task InstanceMembersInTopLevelFieldInitializer()
    {
        var markup = """
            int aaa = 1;
            int bbb = $$
            """;
        await VerifyItemExistsAsync(markup, "aaa", sourceCodeKind: SourceCodeKind.Script);
    }

    [Fact, WorkItem("https://github.com/dotnet/roslyn/issues/5069")]
    public async Task InstanceMembersInTopLevelFieldLikeEventInitializer()
    {
        var markup = """
            Action aaa = null;
            event Action bbb = $$
            """;
        await VerifyItemExistsAsync(markup, "aaa", sourceCodeKind: SourceCodeKind.Script);
    }

    [Fact, WorkItem("https://github.com/dotnet/roslyn/issues/33")]
    public async Task NoConditionalAccessCompletionOnTypes1()
    {
        var markup = """
            using A = System
            class C
            {
                A?.$$
            }
            """;
        await VerifyNoItemsExistAsync(markup);
    }

    [Fact, WorkItem("https://github.com/dotnet/roslyn/issues/33")]
    public async Task NoConditionalAccessCompletionOnTypes2()
    {
        var markup = """
            class C
            {
                System?.$$
            }
            """;
        await VerifyNoItemsExistAsync(markup);
    }

    [Fact, WorkItem("https://github.com/dotnet/roslyn/issues/33")]
    public async Task NoConditionalAccessCompletionOnTypes3()
    {
        var markup = """
            class C
            {
                System.Console?.$$
            }
            """;
        await VerifyNoItemsExistAsync(markup);
    }

    [Fact]
    public async Task CompletionInIncompletePropertyDeclaration()
    {
        var markup = """
            class Class1
            {
                public string Property1 { get; set; }
            }

            class Class2
            {
                public string Property { get { return this.Source.$$
                public Class1 Source { get; set; }
            }
            """;
        await VerifyItemExistsAsync(markup, "Property1");
    }

    [Fact]
    public async Task NoCompletionInShebangComments()
    {
        await VerifyNoItemsExistAsync("#!$$", sourceCodeKind: SourceCodeKind.Script);
        await VerifyNoItemsExistAsync("#! S$$", sourceCodeKind: SourceCodeKind.Script, usePreviousCharAsTrigger: true);
    }

    [Fact]
    public async Task CompoundNameTargetTypePreselection()
    {
        var markup = """
            class Class1
            {
                void goo()
                {
                    int x = 3;
                    string y = x.$$
                }
            }
            """;
        await VerifyItemExistsAsync(markup, "ToString", matchPriority: SymbolMatchPriority.PreferEventOrMethod);
    }

    [Fact]
    public async Task TargetTypeInCollectionInitializer1()
    {
        var markup = """
            using System.Collections.Generic;

            class Program
            {
                static void Main(string[] args)
                {
                    int z;
                    string q;
                    List<int> x = new List<int>() { $$  }
                }
            }
            """;
        await VerifyItemExistsAsync(markup, "z", matchPriority: SymbolMatchPriority.PreferLocalOrParameterOrRangeVariable);
    }

    [Fact]
    public async Task TargetTypeInCollectionInitializer2()
    {
        var markup = """
            using System.Collections.Generic;

            class Program
            {
                static void Main(string[] args)
                {
                    int z;
                    string q;
                    List<int> x = new List<int>() { 1, $$  }
                }
            }
            """;
        await VerifyItemExistsAsync(markup, "z", matchPriority: SymbolMatchPriority.PreferLocalOrParameterOrRangeVariable);
    }

    [Fact]
    public async Task TargeTypeInObjectInitializer1()
    {
        var markup = """
            class C
            {
                public int X { get; set; }
                public int Y { get; set; }

                void goo()
                {
                    int i;
                    var c = new C() { X = $$ }
                }
            }
            """;
        await VerifyItemExistsAsync(markup, "i", matchPriority: SymbolMatchPriority.PreferLocalOrParameterOrRangeVariable);
    }

    [Fact]
    public async Task TargeTypeInObjectInitializer2()
    {
        var markup = """
            class C
            {
                public int X { get; set; }
                public int Y { get; set; }

                void goo()
                {
                    int i;
                    var c = new C() { X = 1, Y = $$ }
                }
            }
            """;
        await VerifyItemExistsAsync(markup, "i", matchPriority: SymbolMatchPriority.PreferLocalOrParameterOrRangeVariable);
    }

    [Fact]
    public async Task TupleElements()
    {
        var markup = """
            class C
            {
                void goo()
                {
                    var t = (Alice: 1, Item2: 2, ITEM3: 3, 4, 5, 6, 7, 8, Bob: 9);
                    t.$$
                }
            }
            """ + TestResources.NetFX.ValueTuple.tuplelib_cs;

        await VerifyExpectedItemsAsync(markup, [
            ItemExpectation.Exists("Alice"),
            ItemExpectation.Exists("Bob"),
            ItemExpectation.Exists("CompareTo"),
            ItemExpectation.Exists("Equals"),
            ItemExpectation.Exists("GetHashCode"),
            ItemExpectation.Exists("GetType"),
            ItemExpectation.Exists("Item2"),
            ItemExpectation.Exists("ITEM3"),
            ItemExpectation.Exists("Item4"),
            ItemExpectation.Exists("Item5"),
            ItemExpectation.Exists("Item6"),
            ItemExpectation.Exists("Item7"),
            ItemExpectation.Exists("Item8"),
            ItemExpectation.Exists("ToString"),

            ItemExpectation.Absent("Item1"),
            ItemExpectation.Absent("Item9"),
            ItemExpectation.Absent("Rest"),
            ItemExpectation.Absent("Item3")
        ]);
    }

    [Fact, WorkItem("https://github.com/dotnet/roslyn/issues/14546")]
    public async Task TupleElementsCompletionOffMethodGroup()
    {
        var markup = """
            class C
            {
                void goo()
                {
                    new object().ToString.$$
                }
            }
            """ + TestResources.NetFX.ValueTuple.tuplelib_cs;

        // should not crash
        await VerifyNoItemsExistAsync(markup);
    }

    [Fact]
    [CompilerTrait(CompilerFeature.LocalFunctions)]
    [WorkItem("https://github.com/dotnet/roslyn/issues/13480")]
    public async Task NoCompletionInLocalFuncGenericParamList()
    {
        var markup = """
            class C
            {
                void M()
                {
                    int Local<$$
            """;

        await VerifyNoItemsExistAsync(markup);
    }

    [Fact]
    [CompilerTrait(CompilerFeature.LocalFunctions)]
    [WorkItem("https://github.com/dotnet/roslyn/issues/13480")]
    public async Task CompletionForAwaitWithoutAsync()
    {
        var markup = """
            class C
            {
                void M()
                {
                    await Local<$$
            """;

        await VerifyAnyItemExistsAsync(markup);
    }

    [Fact, WorkItem("https://github.com/dotnet/roslyn/issues/14127")]
    public async Task TupleTypeAtMemberLevel1()
    {
        await VerifyItemExistsAsync("""
            class C
            {
                ($$
            }
            """, "C");
    }

    [Fact, WorkItem("https://github.com/dotnet/roslyn/issues/14127")]
    public async Task TupleTypeAtMemberLevel2()
    {
        await VerifyItemExistsAsync("""
            class C
            {
                ($$)
            }
            """, "C");
    }

    [Fact, WorkItem("https://github.com/dotnet/roslyn/issues/14127")]
    public async Task TupleTypeAtMemberLevel3()
    {
        await VerifyItemExistsAsync("""
            class C
            {
                (C, $$
            }
            """, "C");
    }

    [Fact, WorkItem("https://github.com/dotnet/roslyn/issues/14127")]
    public async Task TupleTypeAtMemberLevel4()
    {
        await VerifyItemExistsAsync("""
            class C
            {
                (C, $$)
            }
            """, "C");
    }

    [Fact, WorkItem("https://github.com/dotnet/roslyn/issues/14127")]
    public async Task TupleTypeInForeach()
    {
        await VerifyItemExistsAsync("""
            class C
            {
                void M()
                {
                    foreach ((C, $$
                }
            }
            """, "C");
    }

    [Fact, WorkItem("https://github.com/dotnet/roslyn/issues/14127")]
    public async Task TupleTypeInParameterList()
    {
        await VerifyItemExistsAsync("""
            class C
            {
                void M((C, $$)
                {
                }
            }
            """, "C");
    }

    [Fact, WorkItem("https://github.com/dotnet/roslyn/issues/14127")]
    public async Task TupleTypeInNameOf()
    {
        await VerifyItemExistsAsync("""
            class C
            {
                void M()
                {
                    var x = nameof((C, $$
                }
            }
            """, "C");
    }

    [Fact, WorkItem("https://github.com/dotnet/roslyn/issues/14163")]
    [CompilerTrait(CompilerFeature.LocalFunctions)]
    public async Task LocalFunctionDescription()
    {
        await VerifyItemExistsAsync("""
            class C
            {
                void M()
                {
                    void Local() { }

                    $$
                }
            }
            """, "Local", "void Local()");
    }

    [Fact, WorkItem("https://github.com/dotnet/roslyn/issues/14163")]
    [CompilerTrait(CompilerFeature.LocalFunctions)]
    public async Task LocalFunctionDescription2()
    {
        await VerifyItemExistsAsync("""
            using System;
            class C
            {
                class var { }
                void M()
                {
                    Action<int> Local(string x, ref var @class, params Func<int, string> f)
                    {
                        return () => 0;
                    }

                    $$
                }
            }
            """, "Local", "Action<int> Local(string x, ref var @class, params Func<int, string> f)");
    }

    [Fact, WorkItem("https://github.com/dotnet/roslyn/issues/18359")]
    public async Task EnumMemberAfterDot()
    {
        var markup =
            """
            namespace ConsoleApplication253
            {
                class Program
                {
                    static void Main(string[] args)
                    {
                        M(E.$$)
                    }

                    static void M(E e) { }
                }

                enum E
                {
                    A,
                    B,
                }
            }
            """;
        // VerifyItemExistsAsync also tests with the item typed.
        await VerifyItemExistsAsync(markup, "A");
        await VerifyItemExistsAsync(markup, "B");
    }

    [Fact, Trait(Traits.Feature, Traits.Features.KeywordRecommending)]
    [WorkItem("https://github.com/dotnet/roslyn/issues/8321")]
    public async Task NotOnMethodGroup1()
    {
        var markup =
            """
            namespace ConsoleApp
            {
                class Program
                {
                    static void Main(string[] args)
                    {
                        Main.$$
                    }
                }
            }
            """;
        await VerifyNoItemsExistAsync(markup);
    }

    [Fact, Trait(Traits.Feature, Traits.Features.KeywordRecommending)]
    [WorkItem("https://github.com/dotnet/roslyn/issues/8321")]
    public async Task NotOnMethodGroup2()
    {
        var markup =
            """
            class C {
                void M<T>() {M<C>.$$ }
            }
            """;
        await VerifyNoItemsExistAsync(markup);
    }

    [Fact, Trait(Traits.Feature, Traits.Features.KeywordRecommending)]
    [WorkItem("https://github.com/dotnet/roslyn/issues/8321")]
    public async Task NotOnMethodGroup3()
    {
        var markup =
            """
            class C {
                void M() {M.$$}
            }
            """;
        await VerifyNoItemsExistAsync(markup);
    }

    [Fact, Trait(Traits.Feature, Traits.Features.KeywordRecommending)]
    [WorkItem("https://devdiv.visualstudio.com/DefaultCollection/DevDiv/_workitems?id=420697&_a=edit")]
    public async Task DoNotCrashInExtensionMethoWithExpressionBodiedMember()
    {
        var markup =
            """
            public static class Extensions { public static T Get<T>(this object o) => $$}
            """;
        await VerifyItemExistsAsync(markup, "o");
    }

    [Fact, Trait(Traits.Feature, Traits.Features.KeywordRecommending)]
    public async Task EnumConstraint()
    {
        var markup =
            """
            public class X<T> where T : System.$$
            """;
        await VerifyItemExistsAsync(markup, "Enum");
    }

    [Fact, Trait(Traits.Feature, Traits.Features.KeywordRecommending)]
    public async Task DelegateConstraint()
    {
        var markup =
            """
            public class X<T> where T : System.$$
            """;
        await VerifyItemExistsAsync(markup, "Delegate");
    }

    [Fact, Trait(Traits.Feature, Traits.Features.KeywordRecommending)]
    public async Task MulticastDelegateConstraint()
    {
        var markup =
            """
            public class X<T> where T : System.$$
            """;
        await VerifyItemExistsAsync(markup, "MulticastDelegate");
    }

    private static string CreateThenIncludeTestCode(string lambdaExpressionString, string methodDeclarationString)
    {
        var template = """
            using System;
            using System.Collections.Generic;
            using System.Linq;
            using System.Linq.Expressions;

            namespace ThenIncludeIntellisenseBug
            {
                class Program
                {
                    static void Main(string[] args)
                    {
                        var registrations = new List<Registration>().AsQueryable();
                        var reg = registrations.Include(r => r.Activities).ThenInclude([1]);
                    }
                }

                internal class Registration
                {
                    public ICollection<Activity> Activities { get; set; }
                }

                public class Activity
                {
                    public Task Task { get; set; }
                }

                public class Task
                {
                    public string Name { get; set; }
                }

                public interface IIncludableQueryable<out TEntity, out TProperty> : IQueryable<TEntity>
                {
                }

                public static class EntityFrameworkQuerybleExtensions
                {
                    public static IIncludableQueryable<TEntity, TProperty> Include<TEntity, TProperty>(
                        this IQueryable<TEntity> source,
                        Expression<Func<TEntity, TProperty>> navigationPropertyPath)
                        where TEntity : class
                    {
                        return default(IIncludableQueryable<TEntity, TProperty>);
                    }

                    [2]
                }
            }
            """;

        return template.Replace("[1]", lambdaExpressionString).Replace("[2]", methodDeclarationString);
    }

    [Fact]
    public async Task ThenInclude()
    {
        var markup = CreateThenIncludeTestCode("b => b.$$",
            """
            public static IIncludableQueryable<TEntity, TProperty> ThenInclude<TEntity, TPreviousProperty, TProperty>(
                this IIncludableQueryable<TEntity, ICollection<TPreviousProperty>> source,
                Expression<Func<TPreviousProperty, TProperty>> navigationPropertyPath) where TEntity : class
            {
                return default(IIncludableQueryable<TEntity, TProperty>);
            }

            public static IIncludableQueryable<TEntity, TProperty> ThenInclude<TEntity, TPreviousProperty, TProperty>(
                this IIncludableQueryable<TEntity, TPreviousProperty> source,
                Expression<Func<TPreviousProperty, TProperty>> navigationPropertyPath) where TEntity : class
            {
                return default(IIncludableQueryable<TEntity, TProperty>);
            }
            """);

        await VerifyItemExistsAsync(markup, "Task");
        await VerifyItemExistsAsync(markup, "FirstOrDefault", displayTextSuffix: "<>");
    }

    [Fact]
    public async Task ThenIncludeNoExpression()
    {
        var markup = CreateThenIncludeTestCode("b => b.$$",
            """
            public static IIncludableQueryable<TEntity, TProperty> ThenInclude<TEntity, TPreviousProperty, TProperty>(
                this IIncludableQueryable<TEntity, ICollection<TPreviousProperty>> source,
                Func<TPreviousProperty, TProperty> navigationPropertyPath) where TEntity : class
            {
                return default(IIncludableQueryable<TEntity, TProperty>);
            }

            public static IIncludableQueryable<TEntity, TProperty> ThenInclude<TEntity, TPreviousProperty, TProperty>(
                this IIncludableQueryable<TEntity, TPreviousProperty> source,
                Func<TPreviousProperty, TProperty> navigationPropertyPath) where TEntity : class
            {
                return default(IIncludableQueryable<TEntity, TProperty>);
            }
            """);

        await VerifyItemExistsAsync(markup, "Task");
        await VerifyItemExistsAsync(markup, "FirstOrDefault", displayTextSuffix: "<>");
    }

    [Fact]
    public async Task ThenIncludeSecondArgument()
    {
        var markup = CreateThenIncludeTestCode("0, b => b.$$",
            """
            public static IIncludableQueryable<TEntity, TProperty> ThenInclude<TEntity, TPreviousProperty, TProperty>(
                this IIncludableQueryable<TEntity, ICollection<TPreviousProperty>> source,
                int a,
                Expression<Func<TPreviousProperty, TProperty>> navigationPropertyPath) where TEntity : class
            {
                return default(IIncludableQueryable<TEntity, TProperty>);
            }

            public static IIncludableQueryable<TEntity, TProperty> ThenInclude<TEntity, TPreviousProperty, TProperty>(
                this IIncludableQueryable<TEntity, TPreviousProperty> source,
                int a,
                Expression<Func<TPreviousProperty, TProperty>> navigationPropertyPath) where TEntity : class
            {
                return default(IIncludableQueryable<TEntity, TProperty>);
            }
            """);

        await VerifyItemExistsAsync(markup, "Task");
        await VerifyItemExistsAsync(markup, "FirstOrDefault", displayTextSuffix: "<>");
    }

    [Fact]
    public async Task ThenIncludeSecondArgumentAndMultiArgumentLambda()
    {
        var markup = CreateThenIncludeTestCode("0, (a,b,c) => c.$$)",
            """
            public static IIncludableQueryable<TEntity, TProperty> ThenInclude<TEntity, TPreviousProperty, TProperty>(
                this IIncludableQueryable<TEntity, ICollection<TPreviousProperty>> source,
                int a,
                Expression<Func<string, string, TPreviousProperty, TProperty>> navigationPropertyPath) where TEntity : class
            {
                return default(IIncludableQueryable<TEntity, TProperty>);
            }

            public static IIncludableQueryable<TEntity, TProperty> ThenInclude<TEntity, TPreviousProperty, TProperty>(
                this IIncludableQueryable<TEntity, TPreviousProperty> source,
                int a,
                Expression<Func<string, string, TPreviousProperty, TProperty>> navigationPropertyPath) where TEntity : class
            {
                return default(IIncludableQueryable<TEntity, TProperty>);
            }
            """);

        await VerifyItemExistsAsync(markup, "Task");
        await VerifyItemExistsAsync(markup, "FirstOrDefault", displayTextSuffix: "<>");
    }

    [Fact]
    public async Task ThenIncludeSecondArgumentNoOverlap()
    {
        var markup = CreateThenIncludeTestCode("b => b.Task, b =>b.$$",
            """
            public static IIncludableQueryable<TEntity, TProperty> ThenInclude<TEntity, TPreviousProperty, TProperty>(
                this IIncludableQueryable<TEntity, ICollection<TPreviousProperty>> source,
                Expression<Func<TPreviousProperty, TProperty>> navigationPropertyPath,
                Expression<Func<TPreviousProperty, TProperty>> anotherNavigationPropertyPath) where TEntity : class
                {
                    return default(IIncludableQueryable<TEntity, TProperty>);
                }

                public static IIncludableQueryable<TEntity, TProperty> ThenInclude<TEntity, TPreviousProperty, TProperty>(
                   this IIncludableQueryable<TEntity, TPreviousProperty> source,
                   Expression<Func<TPreviousProperty, TProperty>> navigationPropertyPath) where TEntity : class
                {
                    return default(IIncludableQueryable<TEntity, TProperty>);
                }
            """);

        await VerifyItemExistsAsync(markup, "Task");
        await VerifyItemIsAbsentAsync(markup, "FirstOrDefault", displayTextSuffix: "<>");
    }

    [Fact]
    public async Task ThenIncludeSecondArgumentAndMultiArgumentLambdaWithNoLambdaOverlap()
    {
        var markup = CreateThenIncludeTestCode("0, (a,b,c) => c.$$",
            """
            public static IIncludableQueryable<TEntity, TProperty> ThenInclude<TEntity, TPreviousProperty, TProperty>(
                this IIncludableQueryable<TEntity, ICollection<TPreviousProperty>> source,
                int a,
                Expression<Func<string, TPreviousProperty, TProperty>> navigationPropertyPath) where TEntity : class
            {
                return default(IIncludableQueryable<TEntity, TProperty>);
            }

            public static IIncludableQueryable<TEntity, TProperty> ThenInclude<TEntity, TPreviousProperty, TProperty>(
                this IIncludableQueryable<TEntity, TPreviousProperty> source,
                int a,
                Expression<Func<string, string, TPreviousProperty, TProperty>> navigationPropertyPath) where TEntity : class
            {
                return default(IIncludableQueryable<TEntity, TProperty>);
            }
            """);

        await VerifyItemIsAbsentAsync(markup, "Task");
        await VerifyItemExistsAsync(markup, "FirstOrDefault", displayTextSuffix: "<>");
    }

    [Fact]
    public async Task ThenIncludeGenericAndNoGenericOverloads()
    {
        var markup = CreateThenIncludeTestCode("c => c.$$",
            """
            public static IIncludableQueryable<Registration, Task> ThenInclude(
                       this IIncludableQueryable<Registration, ICollection<Activity>> source,
                       Func<Activity, Task> navigationPropertyPath)
            {
                return default(IIncludableQueryable<Registration, Task>);
            }

            public static IIncludableQueryable<TEntity, TProperty> ThenInclude<TEntity, TPreviousProperty, TProperty>(
                this IIncludableQueryable<TEntity, TPreviousProperty> source,
                Expression<Func<TPreviousProperty, TProperty>> navigationPropertyPath) where TEntity : class
            {
                return default(IIncludableQueryable<TEntity, TProperty>);
            }
            """);

        await VerifyItemExistsAsync(markup, "Task");
        await VerifyItemExistsAsync(markup, "FirstOrDefault", displayTextSuffix: "<>");
    }

    [Fact]
    public async Task ThenIncludeNoGenericOverloads()
    {
        var markup = CreateThenIncludeTestCode("c => c.$$",
            """
            public static IIncludableQueryable<Registration, Task> ThenInclude(
                this IIncludableQueryable<Registration, ICollection<Activity>> source,
                Func<Activity, Task> navigationPropertyPath)
            {
                return default(IIncludableQueryable<Registration, Task>);
            }

            public static IIncludableQueryable<Registration, Activity> ThenInclude(
                this IIncludableQueryable<Registration, ICollection<Activity>> source,
                Func<ICollection<Activity>, Activity> navigationPropertyPath) 
            {
                return default(IIncludableQueryable<Registration, Activity>);
            }
            """);

        await VerifyItemExistsAsync(markup, "Task");
        await VerifyItemExistsAsync(markup, "FirstOrDefault", displayTextSuffix: "<>");
    }

    [Fact]
    public async Task CompletionForLambdaWithOverloads()
    {
        var markup = """
            using System;
            using System.Collections;
            using System.Collections.Generic;
            using System.Linq;
            using System.Linq.Expressions;

            namespace ClassLibrary1
            {
                class SomeItem
                {
                    public string A;
                    public int B;
                }
                class SomeCollection<T> : List<T>
                {
                    public virtual SomeCollection<T> Include(string path) => null;
                }

                static class Extensions
                {
                    public static IList<T> Include<T, TProperty>(this IList<T> source, Expression<Func<T, TProperty>> path)
                        => null;

                    public static IList Include(this IList source, string path) => null;

                    public static IList<T> Include<T>(this IList<T> source, string path) => null;
                }

                class Program 
                {
                    void M(SomeCollection<SomeItem> c)
                    {
                        var a = from m in c.Include(t => t.$$);
                    }
                }
            }
            """;

        await VerifyExpectedItemsAsync(markup, [
            ItemExpectation.Absent("Substring"),
            ItemExpectation.Exists("A"),
            ItemExpectation.Exists("B"),
        ]);
    }

    [Fact, WorkItem("https://dev.azure.com/devdiv/DevDiv/_workitems/edit/1056325")]
    public async Task CompletionForLambdaWithOverloads2()
    {
        var markup = """
            using System;

            class C
            {
                void M(Action<int> a) { }
                void M(string s) { }

                void Test()
                {
                    M(p => p.$$);
                }
            }
            """;

        await VerifyItemIsAbsentAsync(markup, "Substring");
        await VerifyItemExistsAsync(markup, "GetTypeCode");
    }

    [Fact, WorkItem("https://dev.azure.com/devdiv/DevDiv/_workitems/edit/1056325")]
    public async Task CompletionForLambdaWithOverloads3()
    {
        var markup = """
            using System;

            class C
            {
                void M(Action<int> a) { }
                void M(Action<string> a) { }

                void Test()
                {
                    M((int p) => p.$$);
                }
            }
            """;

        await VerifyItemIsAbsentAsync(markup, "Substring");
        await VerifyItemExistsAsync(markup, "GetTypeCode");
    }

    [Fact, WorkItem("https://dev.azure.com/devdiv/DevDiv/_workitems/edit/1056325")]
    public async Task CompletionForLambdaWithOverloads4()
    {
        var markup = """
            using System;

            class C
            {
                void M(Action<int> a) { }
                void M(Action<string> a) { }

                void Test()
                {
                    M(p => p.$$);
                }
            }
            """;

        await VerifyItemExistsAsync(markup, "Substring");
        await VerifyItemExistsAsync(markup, "GetTypeCode");
    }

    [Fact, WorkItem("https://github.com/dotnet/roslyn/issues/42997")]
    public async Task CompletionForLambdaWithTypeParameters()
    {
        var markup = """
            using System;
            using System.Collections.Generic;

            class Program
            {
                static void M()
                {
                    Create(new List<Product>(), arg => arg.$$);
                }

                static void Create<T>(List<T> list, Action<T> expression) { }
            }

            class Product { public void MyProperty() { } }
            """;

        await VerifyItemExistsAsync(markup, "MyProperty");
    }

    [Fact, WorkItem("https://github.com/dotnet/roslyn/issues/42997")]
    public async Task CompletionForLambdaWithTypeParametersAndOverloads()
    {
        var markup = """
            using System;
            using System.Collections.Generic;

            class Program
            {
                static void M()
                {
                    Create(new Dictionary<Product1, Product2>(), arg => arg.$$);
                }

                static void Create<T, U>(Dictionary<T, U> list, Action<T> expression) { }
                static void Create<T, U>(Dictionary<U, T> list, Action<T> expression) { }
            }

            class Product1 { public void MyProperty1() { } }
            class Product2 { public void MyProperty2() { } }
            """;

        await VerifyExpectedItemsAsync(markup, [
            ItemExpectation.Exists("MyProperty1"),
            ItemExpectation.Exists("MyProperty2"),
        ]);
    }

    [Fact, WorkItem("https://github.com/dotnet/roslyn/issues/42997")]
    public async Task CompletionForLambdaWithTypeParametersAndOverloads2()
    {
        var markup = """
            using System;
            using System.Collections.Generic;

            class Program
            {
                static void M()
                {
                    Create(new Dictionary<Product1,Product2>(),arg => arg.$$);
                }

                static void Create<T, U>(Dictionary<T, U> list, Action<T> expression) { }
                static void Create<T, U>(Dictionary<U, T> list, Action<T> expression) { }
                static void Create(Dictionary<Product1, Product2> list, Action<Product3> expression) { }
            }

            class Product1 { public void MyProperty1() { } }
            class Product2 { public void MyProperty2() { } }
            class Product3 { public void MyProperty3() { } }
            """;

        await VerifyExpectedItemsAsync(markup, [
            ItemExpectation.Exists("MyProperty1"),
            ItemExpectation.Exists("MyProperty2"),
            ItemExpectation.Exists("MyProperty3")
        ]);
    }

    [Fact, WorkItem("https://github.com/dotnet/roslyn/issues/42997")]
    public async Task CompletionForLambdaWithTypeParametersFromClass()
    {
        var markup = """
            using System;

            class Program<T>
            {
                static void M()
                {
                    Create(arg => arg.$$);
                }

                static void Create(Action<T> expression) { }
            }

            class Product { public void MyProperty() { } }
            """;

        await VerifyItemExistsAsync(markup, "GetHashCode");
        await VerifyItemIsAbsentAsync(markup, "MyProperty");
    }

    [Fact, WorkItem("https://github.com/dotnet/roslyn/issues/42997")]
    public async Task CompletionForLambdaWithTypeParametersFromClassWithConstraintOnType()
    {
        var markup = """
            using System;

            class Program<T> where T : Product
            {
                static void M()
                {
                    Create(arg => arg.$$);
                }

                static void Create(Action<T> expression) { }
            }

            class Product { public void MyProperty() { } }
            """;

        await VerifyItemExistsAsync(markup, "GetHashCode");
        await VerifyItemExistsAsync(markup, "MyProperty");
    }

    [Fact, WorkItem("https://github.com/dotnet/roslyn/issues/42997")]
    public async Task CompletionForLambdaWithTypeParametersFromClassWithConstraintOnMethod()
    {
        var markup = """
            using System;

            class Program
            {
                static void M()
                {
                    Create(arg => arg.$$);
                }

                static void Create<T>(Action<T> expression) where T : Product { }
            }

            class Product { public void MyProperty() { } }
            """;

        await VerifyItemExistsAsync(markup, "GetHashCode");
        await VerifyItemExistsAsync(markup, "MyProperty");
    }

    [Fact, WorkItem("https://github.com/dotnet/roslyn/issues/40216")]
    public async Task CompletionForLambdaPassedAsNamedArgumentAtDifferentPositionFromCorrespondingParameter1()
    {
        var markup = """
            using System;

            class C
            {
                void Test()
                {
                    X(y: t => Console.WriteLine(t.$$));
                }

                void X(int x = 7, Action<string> y = null) { }
            }
            """;

        await VerifyItemExistsAsync(markup, "Length");
    }

    [Fact, WorkItem("https://github.com/dotnet/roslyn/issues/40216")]
    public async Task CompletionForLambdaPassedAsNamedArgumentAtDifferentPositionFromCorrespondingParameter2()
    {
        var markup = """
            using System;

            class C
            {
                void Test()
                {
                    X(y: t => Console.WriteLine(t.$$));
                }

                void X(int x, int z, Action<string> y) { }
            }
            """;

        await VerifyItemExistsAsync(markup, "Length");
    }

    [Fact]
    public async Task CompletionForLambdaPassedAsArgumentInReducedExtensionMethod_NonInteractive()
    {
        var markup = """
            using System;

            static class CExtensions
            {
                public static void X(this C x, Action<string> y) { }
            }

            class C
            {
                void Test()
                {
                    new C().X(t => Console.WriteLine(t.$$));
                }
            }
            """;
        await VerifyItemExistsAsync(markup, "Length", sourceCodeKind: SourceCodeKind.Regular);
    }

    [Fact]
    public async Task CompletionForLambdaPassedAsArgumentInReducedExtensionMethod_Interactive()
    {
        var markup = """
            using System;

            public static void X(this C x, Action<string> y) { }

            public class C
            {
                void Test()
                {
                    new C().X(t => Console.WriteLine(t.$$));
                }
            }
            """;
        await VerifyItemExistsAsync(markup, "Length", sourceCodeKind: SourceCodeKind.Script);
    }

    [Fact]
    public async Task CompletionInsideMethodsWithNonFunctionsAsArguments()
    {
        var markup = """
            using System;
            class c
            {
                void M()
                {
                    Goo(builder =>
                    {
                        builder.$$
                    });
                }

                void Goo(Action<Builder> configure)
                {
                    var builder = new Builder();
                    configure(builder);
                }
            }
            class Builder
            {
                public int Something { get; set; }
            }
            """;

        await VerifyExpectedItemsAsync(markup, [
            ItemExpectation.Exists("Something"),
            ItemExpectation.Absent("BeginInvoke"),
            ItemExpectation.Absent("Clone"),
            ItemExpectation.Absent("Method"),
            ItemExpectation.Absent("Target")
        ]);
    }

    [Fact]
    public async Task CompletionInsideMethodsWithDelegatesAsArguments()
    {
        var markup = """
            using System;

            class Program
            {
                public delegate void Delegate1(Uri u);
                public delegate void Delegate2(Guid g);

                public void M(Delegate1 d) { }
                public void M(Delegate2 d) { }

                public void Test()
                {
                    M(d => d.$$)
                }
            }
            """;

        await VerifyExpectedItemsAsync(markup, [
            // Guid
            ItemExpectation.Exists("ToByteArray"),

            // Uri
            ItemExpectation.Exists("AbsoluteUri"),
            ItemExpectation.Exists("Fragment"),
            ItemExpectation.Exists("Query"),

            // Should not appear for Delegate
            ItemExpectation.Absent("BeginInvoke"),
            ItemExpectation.Absent("Clone"),
            ItemExpectation.Absent("Method"),
            ItemExpectation.Absent("Target")
        ]);
    }

    [Fact]
    public async Task CompletionInsideMethodsWithDelegatesAndReversingArguments()
    {
        var markup = """
            using System;

            class Program
            {
                public delegate void Delegate1<T1,T2>(T2 t2, T1 t1);
                public delegate void Delegate2<T1,T2>(T2 t2, int g, T1 t1);

                public void M(Delegate1<Uri,Guid> d) { }
                public void M(Delegate2<Uri,Guid> d) { }

                public void Test()
                {
                    M(d => d.$$)
                }
            }
            """;
        await VerifyExpectedItemsAsync(markup, [
            // Guid
            ItemExpectation.Exists("ToByteArray"),

            // Should not appear for Uri
            ItemExpectation.Absent("AbsoluteUri"),
            ItemExpectation.Absent("Fragment"),
            ItemExpectation.Absent("Query"),

            // Should not appear for Delegate
            ItemExpectation.Absent("BeginInvoke"),
            ItemExpectation.Absent("Clone"),
            ItemExpectation.Absent("Method"),
            ItemExpectation.Absent("Target")
        ]);
    }

    [Fact, WorkItem("https://github.com/dotnet/roslyn/issues/36029")]
    public async Task CompletionInsideMethodWithParamsBeforeParams()
    {
        var markup = """
            using System;
            class C
            {
                void M()
                {
                    Goo(builder =>
                    {
                        builder.$$
                    });
                }

                void Goo(Action<Builder> action, params Action<AnotherBuilder>[] otherActions)
                {
                }
            }
            class Builder
            {
                public int Something { get; set; }
            };

            class AnotherBuilder
            {
                public int AnotherSomething { get; set; }
            }
            """;

        await VerifyExpectedItemsAsync(markup, [
            ItemExpectation.Absent("AnotherSomething"),
            ItemExpectation.Absent("FirstOrDefault"),
            ItemExpectation.Exists("Something")
        ]);
    }

    [Fact, WorkItem("https://github.com/dotnet/roslyn/issues/36029")]
    public async Task CompletionInsideMethodWithParamsInParams()
    {
        var markup = """
            using System;
            class C
            {
                void M()
                {
                    Goo(b0 => { }, b1 => {}, b2 => { b2.$$ });
                }

                void Goo(Action<Builder> action, params Action<AnotherBuilder>[] otherActions)
                {
                }
            }
            class Builder
            {
                public int Something { get; set; }
            };

            class AnotherBuilder
            {
                public int AnotherSomething { get; set; }
            }
            """;

        await VerifyExpectedItemsAsync(markup, [
            ItemExpectation.Absent("Something"),
            ItemExpectation.Absent("FirstOrDefault"),
            ItemExpectation.Exists("AnotherSomething")
        ]);
    }

    [Fact, Trait(Traits.Feature, Traits.Features.TargetTypedCompletion)]
    public async Task TestTargetTypeFilterWithExperimentEnabled()
    {
        ShowTargetTypedCompletionFilter = true;

        var markup =
            """
            public class C
            {
                int intField;
                void M(int x)
                {
                    M($$);
                }
            }
            """;
        await VerifyItemExistsAsync(
            markup, "intField",
            matchingFilters: [FilterSet.FieldFilter, FilterSet.TargetTypedFilter]);
    }

    [Fact, Trait(Traits.Feature, Traits.Features.TargetTypedCompletion)]
    public async Task TestNoTargetTypeFilterWithExperimentDisabled()
    {
        ShowTargetTypedCompletionFilter = false;

        var markup =
            """
            public class C
            {
                int intField;
                void M(int x)
                {
                    M($$);
                }
            }
            """;
        await VerifyItemExistsAsync(
            markup, "intField",
            matchingFilters: [FilterSet.FieldFilter]);
    }

    [Fact, Trait(Traits.Feature, Traits.Features.TargetTypedCompletion)]
    public async Task TestTargetTypeFilter_NotOnObjectMembers()
    {
        ShowTargetTypedCompletionFilter = true;

        var markup =
            """
            public class C
            {
                void M(int x)
                {
                    M($$);
                }
            }
            """;
        await VerifyItemExistsAsync(
            markup, "GetHashCode",
            matchingFilters: [FilterSet.MethodFilter]);
    }

    [Fact, Trait(Traits.Feature, Traits.Features.TargetTypedCompletion)]
    public async Task TestTargetTypeFilter_NotNamedTypes()
    {
        ShowTargetTypedCompletionFilter = true;

        var markup =
            """
            public class C
            {
                void M(C c)
                {
                    M($$);
                }
            }
            """;
        await VerifyItemExistsAsync(
            markup, "c",
            matchingFilters: [FilterSet.LocalAndParameterFilter, FilterSet.TargetTypedFilter]);

        await VerifyItemExistsAsync(
            markup, "C",
            matchingFilters: [FilterSet.ClassFilter]);
    }

    [Fact]
    public async Task CompletionShouldNotProvideExtensionMethodsIfTypeConstraintDoesNotMatch()
    {
        var markup = """
            public static class Ext
            {
                public static void DoSomething<T>(this T thing, string s) where T : class, I
                { 
                }
            }

            public interface I 
            {
            }

            public class C
            {
                public void M(string s)
                {
                    this.$$
                }
            }
            """;

        await VerifyExpectedItemsAsync(markup, [
            ItemExpectation.Exists("M"),
            ItemExpectation.Exists("Equals"),
            ItemExpectation.Absent("DoSomething") with
            {
                DisplayTextSuffix = "<>"
            },
        ]);
    }

    [Fact, WorkItem("https://github.com/dotnet/roslyn/issues/38074")]
    [CompilerTrait(CompilerFeature.LocalFunctions)]
    public async Task LocalFunctionInStaticMethod()
    {
        await VerifyItemExistsAsync("""
            class C
            {
                static void M()
                {
                    void Local() { }

                    $$
                }
            }
            """, "Local");
    }

    [Fact, WorkItem("https://devdiv.visualstudio.com/DevDiv/_workitems/edit/1152109")]
    public async Task NoItemWithEmptyDisplayName()
    {
        var markup = """
            class C
            {
                static void M()
                {
                    int$$
                }
            }
            """;
        await VerifyItemIsAbsentAsync(
            markup, "",
            matchingFilters: [FilterSet.LocalAndParameterFilter]);
    }

    [Theory]
    [InlineData('.')]
    [InlineData(';')]
    public async Task CompletionWithCustomizedCommitCharForMethod(char commitChar)
    {
        var markup = """
            class Program
            {
                private void Bar()
                {
                    F$$
                }

                private void Foo(int i)
                {
                }

                private void Foo(int i, int c)
                {
                }
            }
            """;
        var expected = $$"""
            class Program
            {
                private void Bar()
                {
                    Foo(){{commitChar}}
                }

                private void Foo(int i)
                {
                }

                private void Foo(int i, int c)
                {
                }
            }
            """;
        await VerifyProviderCommitAsync(markup, "Foo", expected, commitChar: commitChar);
    }

    [Theory]
    [InlineData('.')]
    [InlineData(';')]
    public async Task CompletionWithSemicolonInNestedMethod(char commitChar)
    {
        var markup = """
            class Program
            {
                private void Bar()
                {
                    Foo(F$$);
                }

                private int Foo(int i)
                {
                    return 1;
                }
            }
            """;
        var expected = $$"""
            class Program
            {
                private void Bar()
                {
                    Foo(Foo(){{commitChar}});
                }

                private int Foo(int i)
                {
                    return 1;
                }
            }
            """;
        await VerifyProviderCommitAsync(markup, "Foo", expected, commitChar: commitChar);
    }

    [Theory]
    [InlineData('.')]
    [InlineData(';')]
    public async Task CompletionWithCustomizedCommitCharForDelegateInferredType(char commitChar)
    {
        var markup = """
            using System;
            class Program
            {
                private void Bar()
                {
                    Bar2(F$$);
                }

                private void Foo()
                {
                }

                void Bar2(Action t) { }
            }
            """;
        var expected = $$"""
            using System;
            class Program
            {
                private void Bar()
                {
                    Bar2(Foo{{commitChar}});
                }

                private void Foo()
                {
                }

                void Bar2(Action t) { }
            }
            """;
        await VerifyProviderCommitAsync(markup, "Foo", expected, commitChar: commitChar);
    }

    [Theory]
    [InlineData('.')]
    [InlineData(';')]
    public async Task CompletionWithCustomizedCommitCharForConstructor(char commitChar)
    {
        var markup = """
            class Program
            {
                private static void Bar()
                {
                    var o = new P$$
                }
            }
            """;
        var expected = $$"""
            class Program
            {
                private static void Bar()
                {
                    var o = new Program(){{commitChar}}
                }
            }
            """;
        await VerifyProviderCommitAsync(markup, "Program", expected, commitChar: commitChar);
    }

    [Theory]
    [InlineData('.')]
    [InlineData(';')]
    public async Task CompletionWithCustomizedCharForTypeUnderNonObjectCreationContext(char commitChar)
    {
        var markup = """
            class Program
            {
                private static void Bar()
                {
                    var o = P$$
                }
            }
            """;
        var expected = $$"""
            class Program
            {
                private static void Bar()
                {
                    var o = Program{{commitChar}}
                }
            }
            """;
        await VerifyProviderCommitAsync(markup, "Program", expected, commitChar: commitChar);
    }

    [Theory]
    [InlineData('.')]
    [InlineData(';')]
    public async Task CompletionWithCustomizedCommitCharForAliasConstructor(char commitChar)
    {
        var markup = """
            using String2 = System.String;
            namespace Bar1
            {
                class Program
                {
                    private static void Bar()
                    {
                        var o = new S$$
                    }
                }
            }
            """;
        var expected = $$"""
            using String2 = System.String;
            namespace Bar1
            {
                class Program
                {
                    private static void Bar()
                    {
                        var o = new String2(){{commitChar}}
                    }
                }
            }
            """;
        await VerifyProviderCommitAsync(markup, "String2", expected, commitChar: commitChar);
    }

    [Fact]
    public async Task CompletionWithSemicolonUnderNameofContext()
    {
        var markup = """
            namespace Bar1
            {
                class Program
                {
                    private static void Bar()
                    {
                        var o = nameof(B$$)
                    }
                }
            }
            """;
        var expected = """
            namespace Bar1
            {
                class Program
                {
                    private static void Bar()
                    {
                        var o = nameof(Bar;)
                    }
                }
            }
            """;
        await VerifyProviderCommitAsync(markup, "Bar", expected, commitChar: ';');
    }

    [Fact, WorkItem("https://github.com/dotnet/roslyn/issues/49072")]
    public async Task EnumMemberAfterPatternMatch()
    {
        var markup =
            """
            namespace N
            {
            	enum RankedMusicians
            	{
            		BillyJoel,
            		EveryoneElse
            	}

            	class C
            	{
            		void M(RankedMusicians m)
            		{
            			if (m is RankedMusicians.$$
            		}
            	}
            }
            """;
        // VerifyItemExistsAsync also tests with the item typed.
        await VerifyExpectedItemsAsync(markup, [
            ItemExpectation.Exists("BillyJoel"),
            ItemExpectation.Exists("EveryoneElse"),
            ItemExpectation.Absent("Equals"),
        ]);
    }

    [Fact, WorkItem("https://github.com/dotnet/roslyn/issues/49072")]
    public async Task EnumMemberAfterPatternMatchWithDeclaration()
    {
        var markup =
            """
            namespace N
            {
            	enum RankedMusicians
            	{
            		BillyJoel,
            		EveryoneElse
            	}

            	class C
            	{
            		void M(RankedMusicians m)
            		{
            			if (m is RankedMusicians.$$ r)
                        {
                        }
            		}
            	}
            }
            """;
        // VerifyItemExistsAsync also tests with the item typed.
        await VerifyExpectedItemsAsync(markup, [
            ItemExpectation.Exists("BillyJoel"),
            ItemExpectation.Exists("EveryoneElse"),
            ItemExpectation.Absent("Equals"),
        ]);
    }

    [Fact, WorkItem("https://github.com/dotnet/roslyn/issues/49072")]
    public async Task EnumMemberAfterPropertyPatternMatch()
    {
        var markup =
            """
            namespace N
            {
            	enum RankedMusicians
            	{
            		BillyJoel,
            		EveryoneElse
            	}

            	class C
            	{
                    public RankedMusicians R;

            		void M(C m)
            		{
            			if (m is { R: RankedMusicians.$$
            		}
            	}
            }
            """;
        // VerifyItemExistsAsync also tests with the item typed.
        await VerifyExpectedItemsAsync(markup, [
            ItemExpectation.Exists("BillyJoel"),
            ItemExpectation.Exists("EveryoneElse"),
            ItemExpectation.Absent("Equals"),
        ]);
    }

    [Fact, WorkItem("https://github.com/dotnet/roslyn/issues/49072")]
    public async Task ChildClassAfterPatternMatch()
    {
        var markup =
            """
            namespace N
            {
            	public class D { public class E { } }

            	class C
            	{
            		void M(object m)
            		{
            			if (m is D.$$
            		}
            	}
            }
            """;
        // VerifyItemExistsAsync also tests with the item typed.
        await VerifyItemExistsAsync(markup, "E");
        await VerifyItemIsAbsentAsync(markup, "Equals");
    }

    [Fact, WorkItem("https://github.com/dotnet/roslyn/issues/49072")]
    public async Task EnumMemberAfterBinaryExpression()
    {
        var markup =
            """
            namespace N
            {
            	enum RankedMusicians
            	{
            		BillyJoel,
            		EveryoneElse
            	}

            	class C
            	{
            		void M(RankedMusicians m)
            		{
            			if (m == RankedMusicians.$$
            		}
            	}
            }
            """;
        // VerifyItemExistsAsync also tests with the item typed.
        await VerifyExpectedItemsAsync(markup, [
            ItemExpectation.Exists("BillyJoel"),
            ItemExpectation.Exists("EveryoneElse"),
            ItemExpectation.Absent("Equals"),
        ]);
    }

    [Fact, WorkItem("https://github.com/dotnet/roslyn/issues/49072")]
    public async Task EnumMemberAfterBinaryExpressionWithDeclaration()
    {
        var markup =
            """
            namespace N
            {
            	enum RankedMusicians
            	{
            		BillyJoel,
            		EveryoneElse
            	}

            	class C
            	{
            		void M(RankedMusicians m)
            		{
            			if (m == RankedMusicians.$$ r)
                        {
                        }
            		}
            	}
            }
            """;
        // VerifyItemExistsAsync also tests with the item typed.
        await VerifyExpectedItemsAsync(markup, [
            ItemExpectation.Exists("BillyJoel"),
            ItemExpectation.Exists("EveryoneElse"),
            ItemExpectation.Absent("Equals"),
        ]);
    }

    [Fact, WorkItem("https://github.com/dotnet/roslyn/issues/49609")]
    public async Task ObsoleteOverloadsAreSkippedIfNonObsoleteOverloadIsAvailable()
    {
        var markup =
            """
            public class C
            {
                [System.Obsolete]
                public void M() { }

                public void M(int i) { }

                public void Test()
                {
                    this.$$
                }
            }
            """;
        await VerifyItemExistsAsync(markup, "M", expectedDescriptionOrNull: $"void C.M(int i) (+ 1 {FeaturesResources.overload})");
    }

    [Fact, WorkItem("https://github.com/dotnet/roslyn/issues/49609")]
    public async Task FirstObsoleteOverloadIsUsedIfAllOverloadsAreObsolete()
    {
        var markup =
            """
            public class C
            {
                [System.Obsolete]
                public void M() { }

                [System.Obsolete]
                public void M(int i) { }

                public void Test()
                {
                    this.$$
                }
            }
            """;
        await VerifyItemExistsAsync(markup, "M", expectedDescriptionOrNull: $"[{CSharpFeaturesResources.deprecated}] void C.M() (+ 1 {FeaturesResources.overload})");
    }

    [Fact, WorkItem("https://github.com/dotnet/roslyn/issues/49609")]
    public async Task IgnoreCustomObsoleteAttribute()
    {
        var markup =
            """
            public class ObsoleteAttribute: System.Attribute
            {
            }

            public class C
            {
                [Obsolete]
                public void M() { }

                public void M(int i) { }

                public void Test()
                {
                    this.$$
                }
            }
            """;
        await VerifyItemExistsAsync(markup, "M", expectedDescriptionOrNull: $"void C.M() (+ 1 {FeaturesResources.overload})");
    }

    [InlineData("int", "")]
    [InlineData("int[]", "int a")]
    [Theory, Trait(Traits.Feature, Traits.Features.TargetTypedCompletion)]
    public async Task TestTargetTypeCompletionDescription(string targetType, string expectedParameterList)
    {
        // Check the description displayed is based on symbol matches targeted type
        ShowTargetTypedCompletionFilter = true;

        var markup =
            $$"""
            public class C
            {
                bool Bar(int a, int b) => false;
                int Bar() => 0;
                int[] Bar(int a) => null;

                bool N({{targetType}} x) => true;

                void M(C c)
                {
                    N(c.$$);
                }
            }
            """;
        await VerifyItemExistsAsync(
            markup, "Bar",
            expectedDescriptionOrNull: $"{targetType} C.Bar({expectedParameterList}) (+{NonBreakingSpaceString}2{NonBreakingSpaceString}{FeaturesResources.overloads_})",
            matchingFilters: [FilterSet.MethodFilter, FilterSet.TargetTypedFilter]);
    }

    [Fact, Trait(Traits.Feature, Traits.Features.KeywordRecommending)]
    public async Task TestTypesNotSuggestedInDeclarationDeconstruction()
    {
        await VerifyItemIsAbsentAsync("""
            class C
            {
                int M()
                {
                    var (x, $$) = (0, 0);
                }
            }
            """, "C");
    }

    [Fact, Trait(Traits.Feature, Traits.Features.KeywordRecommending)]
    public async Task TestTypesSuggestedInMixedDeclarationAndAssignmentInDeconstruction()
    {
        await VerifyItemExistsAsync("""
            class C
            {
                int M()
                {
                    (x, $$) = (0, 0);
                }
            }
            """, "C");
    }

    [Fact, Trait(Traits.Feature, Traits.Features.KeywordRecommending)]
    public async Task TestLocalDeclaredBeforeDeconstructionSuggestedInMixedDeclarationAndAssignmentInDeconstruction()
    {
        await VerifyItemExistsAsync("""
            class C
            {
                int M()
                {
                    int y;
                    (var x, $$) = (0, 0);
                }
            }
            """, "y");
    }

    [Fact, Trait(Traits.Feature, Traits.Features.KeywordRecommending)]
    [WorkItem("https://github.com/dotnet/roslyn/issues/53930")]
    [WorkItem("https://github.com/dotnet/roslyn/issues/64733")]
    public async Task TestTypeParameterConstrainedToInterfaceWithStatics()
    {
        var source = """
            interface I1
            {
                static void M0();
                static abstract void M1();
                abstract static int P1 { get; set; }
                abstract static event System.Action E1;
            }

            interface I2
            {
                static abstract void M2();
                static virtual void M3() { }
            }

            class Test
            {
                void M<T>(T x) where T : I1, I2
                {
                    T.$$
                }
            }
            """;
        await VerifyExpectedItemsAsync(source, [
            ItemExpectation.Absent("M0"),

            ItemExpectation.Exists("M1"),
            ItemExpectation.Exists("M2"),
            ItemExpectation.Exists("M3"),
            ItemExpectation.Exists("P1"),
            ItemExpectation.Exists("E1")
        ]);
    }

    [Fact, WorkItem("https://github.com/dotnet/roslyn/issues/58081")]
    public async Task CompletionOnPointerParameter()
    {
        var source = """
            struct TestStruct
            {
                public int X;
                public int Y { get; }
                public void Method() { }
            }

            unsafe class Test
            {
                void TestMethod(TestStruct* a)
                {
                    a->$$
                }
            }
            """;
        await VerifyExpectedItemsAsync(source, [
            ItemExpectation.Exists("X"),
            ItemExpectation.Exists("Y"),
            ItemExpectation.Exists("Method"),
            ItemExpectation.Exists("ToString")
        ]);
    }

    [Fact, WorkItem("https://github.com/dotnet/roslyn/issues/58081")]
    public async Task CompletionOnAwaitedPointerParameter()
    {
        var source = """
            struct TestStruct
            {
                public int X;
                public int Y { get; }
                public void Method() { }
            }

            unsafe class Test
            {
                async void TestMethod(TestStruct* a)
                {
                    await a->$$
                }
            }
            """;
        await VerifyExpectedItemsAsync(source, [
            ItemExpectation.Exists("X"),
            ItemExpectation.Exists("Y"),
            ItemExpectation.Exists("Method"),
            ItemExpectation.Exists("ToString")
        ]);
    }

    [Fact, WorkItem("https://github.com/dotnet/roslyn/issues/58081")]
    public async Task CompletionOnLambdaPointerParameter()
    {
        var source = """
            struct TestStruct
            {
                public int X;
                public int Y { get; }
                public void Method() { }
            }

            unsafe class Test
            {
                delegate void TestLambda(TestStruct* a);

                TestLambda TestMethod()
                {
                    return a => a->$$
                }
            }
            """;
        await VerifyExpectedItemsAsync(source, [
            ItemExpectation.Exists("X"),
            ItemExpectation.Exists("Y"),
            ItemExpectation.Exists("Method"),
            ItemExpectation.Exists("ToString")
        ]);
    }

    [Fact, WorkItem("https://github.com/dotnet/roslyn/issues/58081")]
    public async Task CompletionOnOverloadedLambdaPointerParameter()
    {

        var source = """
            struct TestStruct1
            {
                public int X;
            }

            struct TestStruct2
            {
                public int Y;
            }

            unsafe class Test
            {
                delegate void TestLambda1(TestStruct1* a);
                delegate void TestLambda2(TestStruct2* a);

                void Overloaded(TestLambda1 lambda)
                {
                }

                void Overloaded(TestLambda2 lambda)
                {
                }

                void TestMethod()
                    => Overloaded(a => a->$$);
            }
            """;
        await VerifyExpectedItemsAsync(source, [
            ItemExpectation.Exists("X"),
            ItemExpectation.Exists("Y")
        ]);
    }

    [Fact, WorkItem("https://github.com/dotnet/roslyn/issues/58081")]
    public async Task CompletionOnOverloadedLambdaPointerParameterWithExplicitType()
    {

        var source = """
            struct TestStruct1
            {
                public int X;
            }

            struct TestStruct2
            {
                public int Y;
            }

            unsafe class Test
            {
                delegate void TestLambda1(TestStruct1* a);
                delegate void TestLambda2(TestStruct2* a);

                void Overloaded(TestLambda1 lambda)
                {
                }

                void Overloaded(TestLambda2 lambda)
                {
                }

                void TestMethod()
                    => Overloaded((TestStruct1* a) => a->$$);
            }
            """;
        await VerifyExpectedItemsAsync(source, [
            ItemExpectation.Exists("X"),
            ItemExpectation.Absent("Y")
        ]);
    }

    [Fact, WorkItem("https://github.com/dotnet/roslyn/issues/58081")]
    public async Task CompletionOnPointerParameterWithSimpleMemberAccess()
    {
        var source = """
            struct TestStruct
            {
                public int X;
                public int Y { get; }
                public void Method() { }
            }

            unsafe class Test
            {
                void TestMethod(TestStruct* a)
                {
                    a.$$
                }
            }
            """;
        await VerifyItemIsAbsentAsync(source, "X");
    }

    [Fact, WorkItem("https://github.com/dotnet/roslyn/issues/58081")]
    public async Task CompletionOnOverloadedLambdaPointerParameterWithSimpleMemberAccess()
    {

        var source = """
            struct TestStruct1
            {
                public int X;
            }

            struct TestStruct2
            {
                public int Y;
            }

            unsafe class Test
            {
                delegate void TestLambda1(TestStruct1* a);
                delegate void TestLambda2(TestStruct2* a);

                void Overloaded(TestLambda1 lambda)
                {
                }

                void Overloaded(TestLambda2 lambda)
                {
                }

                void TestMethod()
                    => Overloaded(a => a.$$);
            }
            """;
        await VerifyExpectedItemsAsync(source, [
            ItemExpectation.Absent("X"),
            ItemExpectation.Absent("Y")
        ]);
    }

    [Fact, WorkItem("https://github.com/dotnet/roslyn/issues/58081")]
    public async Task CompletionOnOverloadedLambdaPointerParameterWithSimpleMemberAccessAndExplicitType()
    {

        var source = """
            struct TestStruct1
            {
                public int X;
            }

            struct TestStruct2
            {
                public int Y;
            }

            unsafe class Test
            {
                delegate void TestLambda1(TestStruct1* a);
                delegate void TestLambda2(TestStruct2* a);

                void Overloaded(TestLambda1 lambda)
                {
                }

                void Overloaded(TestLambda2 lambda)
                {
                }

                void TestMethod()
                    => Overloaded((TestStruct1* a) => a.$$);
            }
            """;
        await VerifyExpectedItemsAsync(source, [
            ItemExpectation.Absent("X"),
            ItemExpectation.Absent("Y")
        ]);
    }

    [InlineData("m.MyObject?.$$MyValue!!()")]
    [InlineData("m.MyObject?.$$MyObject!.MyValue!!()")]
    [InlineData("m.MyObject?.MyObject!.$$MyValue!!()")]
    [Theory]
    [WorkItem("https://github.com/dotnet/roslyn/issues/59714")]
    public async Task OptionalExclamationsAfterConditionalAccessShouldBeHandled(string conditionalAccessExpression)
    {
        var source = $$"""
            class MyClass
            {
                public MyClass? MyObject { get; set; }
                public MyClass? MyValue() => null;

                public static void F()
                {
                    var m = new MyClass();
                    {{conditionalAccessExpression}};
                }
            }
            """;
        await VerifyItemExistsAsync(source, "MyValue");
    }

    [Fact]
    public async Task TopLevelSymbolsAvailableAtTopLevel()
    {
        var source = $$"""
            int goo;

            void Bar()
            {
            }

            $$

            class MyClass
            {
                public static void F()
                {
                }
            }
            """;
        await VerifyItemExistsAsync(source, "goo");
        await VerifyItemExistsAsync(source, "Bar");
    }

    [Fact]
    public async Task TopLevelSymbolsAvailableInsideTopLevelFunction()
    {
        var source = $$"""
            int goo;

            void Bar()
            {
                $$
            }

            class MyClass
            {
                public static void F()
                {
                }
            }
            """;
        await VerifyItemExistsAsync(source, "goo");
        await VerifyItemExistsAsync(source, "Bar");
    }

    [Fact]
    public async Task TopLevelSymbolsNotAvailableInOtherTypes()
    {
        var source = $$"""
            int goo;

            void Bar()
            {
            }

            class MyClass
            {
                public static void F()
                {
                    $$
                }
            }
            """;
        await VerifyItemIsAbsentAsync(source, "goo");
        await VerifyItemIsAbsentAsync(source, "Bar");
    }

    [Fact]
    public async Task ParameterAvailableInMethodAttributeNameof()
    {
        var source = """
            class C
            {
                [Some(nameof(p$$))]
                void M(int parameter) { }
            }
            """;
        await VerifyItemExistsAsync(MakeMarkup(source), "parameter");

        await VerifyItemExistsAsync(MakeMarkup(source, languageVersion: "10"), "parameter");
    }

    [Fact, WorkItem("https://github.com/dotnet/roslyn/issues/60812")]
    public async Task ParameterNotAvailableInMethodAttributeNameofWithNoArgument()
    {
        var source = """
            class C
            {
                [Some(nameof($$))]
                void M(int parameter) { }
            }
            """;
        await VerifyItemExistsAsync(MakeMarkup(source), "parameter");
    }

    [Fact, WorkItem("https://github.com/dotnet/roslyn/issues/66982")]
    public async Task CapturedParameters1()
    {
        var source = """
            class C
            {
                void M(string args)
                {
                    static void LocalFunc()
                    {
                        Console.WriteLine($$);
                    }
                }
            }
            """;
        await VerifyItemIsAbsentAsync(MakeMarkup(source), "args");
    }

    [Fact, WorkItem("https://github.com/dotnet/roslyn/issues/66982")]
    public async Task CapturedParameters2()
    {
        var source = """
            class C
            {
                void M(string args)
                {
                    static void LocalFunc()
                    {
                        Console.WriteLine(nameof($$));
                    }
                }
            }
            """;
        await VerifyItemExistsAsync(MakeMarkup(source), "args");
    }

    [Fact]
    public async Task ParameterAvailableInMethodParameterAttributeNameof()
    {
        var source = """
            class C
            {
                void M([Some(nameof(p$$))] int parameter) { }
            }
            """;
        await VerifyItemExistsAsync(MakeMarkup(source), "parameter");
    }

    [Fact]
    public async Task ParameterAvailableInLocalFunctionAttributeNameof()
    {
        var source = """
            class C
            {
                void M()
                {
                    [Some(nameof(p$$))]
                    void local(int parameter) { }
                }
            }
            """;
        await VerifyItemExistsAsync(MakeMarkup(source), "parameter");

        await VerifyItemExistsAsync(MakeMarkup(source, languageVersion: "10"), "parameter");
    }

    [Fact]
    public async Task ParameterAvailableInLocalFunctionParameterAttributeNameof()
    {
        var source = """
            class C
            {
                void M()
                {
                    void local([Some(nameof(p$$))] int parameter) { }
                }
            }
            """;
        await VerifyItemExistsAsync(MakeMarkup(source), "parameter");

        await VerifyItemExistsAsync(MakeMarkup(source, languageVersion: "10"), "parameter");
    }

    [Fact]
    public async Task ParameterAvailableInLambdaAttributeNameof()
    {
        var source = """
            class C
            {
                void M()
                {
                    _ = [Some(nameof(p$$))] void(int parameter) => { };
                }
            }
            """;
        await VerifyItemExistsAsync(MakeMarkup(source), "parameter");

        await VerifyItemExistsAsync(MakeMarkup(source, languageVersion: "10"), "parameter");
    }

    [Fact]
    public async Task ParameterAvailableInLambdaParameterAttributeNameof()
    {
        var source = """
            class C
            {
                void M()
                {
                    _ = void([Some(nameof(p$$))] int parameter) => { };
                }
            }
            """;
        await VerifyItemExistsAsync(MakeMarkup(source), "parameter");

        await VerifyItemExistsAsync(MakeMarkup(source, languageVersion: "10"), "parameter");
    }

    [Fact]
    public async Task ParameterAvailableInDelegateAttributeNameof()
    {
        var source = """
            [Some(nameof(p$$))]
            delegate void MyDelegate(int parameter);
            """;
        await VerifyItemExistsAsync(MakeMarkup(source), "parameter");

        await VerifyItemExistsAsync(MakeMarkup(source, languageVersion: "10"), "parameter");
    }

    [Fact]
    public async Task ParameterAvailableInDelegateParameterAttributeNameof()
    {
        var source = """
            delegate void MyDelegate([Some(nameof(p$$))] int parameter);
            """;
        await VerifyItemExistsAsync(MakeMarkup(source), "parameter");

        await VerifyItemExistsAsync(MakeMarkup(source, languageVersion: "10"), "parameter");
    }

    [Fact, WorkItem("https://github.com/dotnet/roslyn/issues/64585")]
    public async Task AfterRequired()
    {
        var source = """
            class C
            {
                required $$
            }
            """;
        await VerifyAnyItemExistsAsync(source);
    }

    [Fact]
    public async Task AfterScopedInsideMethod()
    {
        var source = """
            class C
            {
                void M()
                {
                    scoped $$
                }
            }

            ref struct MyRefStruct { }
            """;
        await VerifyItemExistsAsync(MakeMarkup(source), "MyRefStruct");
    }

    [Fact]
    public async Task AfterScopedGlobalStatement_FollowedByType()
    {
        var source = """
            scoped $$

            ref struct MyRefStruct { }
            """;
        await VerifyItemExistsAsync(MakeMarkup(source), "MyRefStruct");
    }

    [Fact]
    public async Task AfterScopedGlobalStatement_NotFollowedByType()
    {
        var source = """
            using System;

            scoped $$
            """;

        await VerifyItemExistsAsync(MakeMarkup(source), "ReadOnlySpan", displayTextSuffix: "<>");
    }

    [Fact]
    public async Task AfterScopedInParameter()
    {
        var source = """
            class C
            {
                void M(scoped $$)
                {
                }
            }

            ref struct MyRefStruct { }
            """;
        await VerifyItemExistsAsync(MakeMarkup(source), "MyRefStruct");
    }

    [Fact, WorkItem("https://github.com/dotnet/roslyn/issues/65020")]
    public async Task DoNotProvideMemberOnSystemVoid()
    {
        var source = """
            class C
            {
                void M1(){}
                void M2()
                {
                    this.M1().$$
                }
            }

            public static class Extension
            {
                public static bool ExtMethod(this object x) => false;
            }
            """;
        await VerifyItemIsAbsentAsync(MakeMarkup(source), "ExtMethod");
    }

    [Theory, MemberData(nameof(ValidEnumUnderlyingTypeNames))]
    public async Task EnumBaseList1(string underlyingType)
    {
        var source = "enum E : $$";

        await VerifyExpectedItemsAsync(source, [
            ItemExpectation.Exists("System"),

            // Not accessible in the given context
            ItemExpectation.Absent(underlyingType),
        ]);
    }

    [Theory, MemberData(nameof(ValidEnumUnderlyingTypeNames))]
    public async Task EnumBaseList2(string underlyingType)
    {
        var source = """
            enum E : $$

            class System
            {
            }
            """;

        // class `System` shadows the namespace in regular source
        await VerifyItemIsAbsentAsync(source, "System", sourceCodeKind: SourceCodeKind.Regular);

        // Not accessible in the given context
        await VerifyItemIsAbsentAsync(source, underlyingType);
    }

    [Theory, MemberData(nameof(ValidEnumUnderlyingTypeNames))]
    public async Task EnumBaseList3(string underlyingType)
    {
        var source = """
            using System;

            enum E : $$
            """;

        await VerifyExpectedItemsAsync(source, [
            ItemExpectation.Exists("System"),

            ItemExpectation.Exists(underlyingType),

            // Verify that other things from `System` namespace are not present
            ItemExpectation.Absent("Console"),
            ItemExpectation.Absent("Action"),
            ItemExpectation.Absent("DateTime")
        ]);
    }

    [Theory, MemberData(nameof(ValidEnumUnderlyingTypeNames))]
    public async Task EnumBaseList4(string underlyingType)
    {
        var source = """
            namespace MyNamespace
            {
            }

            enum E : global::$$
            """;

        await VerifyExpectedItemsAsync(source, [
            ItemExpectation.Absent("E"),

            ItemExpectation.Exists("System"),
            ItemExpectation.Absent("MyNamespace"),

            // Not accessible in the given context
            ItemExpectation.Absent(underlyingType)
        ]);
    }

    [Theory, MemberData(nameof(ValidEnumUnderlyingTypeNames))]
    public async Task EnumBaseList5(string underlyingType)
    {
        var source = "enum E : System.$$";

        await VerifyExpectedItemsAsync(source, [
            ItemExpectation.Absent("System"),

            ItemExpectation.Exists(underlyingType),

            // Verify that other things from `System` namespace are not present
            ItemExpectation.Absent("Console"),
            ItemExpectation.Absent("Action"),
            ItemExpectation.Absent("DateTime")
        ]);
    }

    [Theory, MemberData(nameof(ValidEnumUnderlyingTypeNames))]
    public async Task EnumBaseList6(string underlyingType)
    {
        var source = "enum E : global::System.$$";

        await VerifyExpectedItemsAsync(source, [
            ItemExpectation.Absent("System"),

            ItemExpectation.Exists(underlyingType),

            // Verify that other things from `System` namespace are not present
            ItemExpectation.Absent("Console"),
            ItemExpectation.Absent("Action"),
            ItemExpectation.Absent("DateTime")
        ]);
    }

    [Fact]
    public async Task EnumBaseList7()
    {
        var source = "enum E : System.Collections.Generic.$$";

        await VerifyNoItemsExistAsync(source);
    }

    [Fact]
    public async Task EnumBaseList8()
    {
        var source = """
            namespace MyNamespace
            {
                namespace System {}
                public struct Byte {}
                public struct SByte {}
                public struct Int16 {}
                public struct UInt16 {}
                public struct Int32 {}
                public struct UInt32 {}
                public struct Int64 {}
                public struct UInt64 {}
            }

            enum E : MyNamespace.$$
            """;

        await VerifyNoItemsExistAsync(source);
    }

    [Fact]
    public async Task EnumBaseList9()
    {
        var source = """
            using MySystem = System;

            enum E : $$
            """;

        await VerifyItemExistsAsync(source, "MySystem");
    }

    [Fact]
    public async Task EnumBaseList10()
    {
        var source = """
            using MySystem = System;

            enum E : global::$$
            """;

        await VerifyItemIsAbsentAsync(source, "MySystem");
    }

    [Theory, MemberData(nameof(ValidEnumUnderlyingTypeNames))]
    public async Task EnumBaseList11(string underlyingType)
    {
        var source = """
            using MySystem = System;

            enum E : MySystem.$$
            """;

        await VerifyExpectedItemsAsync(source, [
            ItemExpectation.Absent("System"),
            ItemExpectation.Absent("MySystem"),

            ItemExpectation.Exists(underlyingType),

            // Verify that other things from `System` namespace are not present
            ItemExpectation.Absent("Console"),
            ItemExpectation.Absent("Action"),
            ItemExpectation.Absent("DateTime")
        ]);
    }

    [Fact]
    public async Task EnumBaseList12()
    {
        var source = """
            using MySystem = System;

            enum E : global::MySystem.$$
            """;

        await VerifyNoItemsExistAsync(source);
    }

    [Theory, MemberData(nameof(ValidEnumUnderlyingTypeNames))]
    public async Task EnumBaseList13(string underlyingType)
    {
        var source = $"""
            using My{underlyingType} = System.{underlyingType};

            enum E : $$
            """;

        await VerifyItemExistsAsync(source, $"My{underlyingType}");
    }

    [Theory, MemberData(nameof(ValidEnumUnderlyingTypeNames))]
    public async Task EnumBaseList14(string underlyingType)
    {
        var source = $"""
            using My{underlyingType} = System.{underlyingType};

            enum E : global::$$
            """;

        await VerifyItemIsAbsentAsync(source, $"My{underlyingType}");
    }

    [Theory, MemberData(nameof(ValidEnumUnderlyingTypeNames))]
    public async Task EnumBaseList15(string underlyingType)
    {
        var source = $"""
            using My{underlyingType} = System.{underlyingType};

            enum E : System.$$
            """;

        await VerifyItemIsAbsentAsync(source, $"My{underlyingType}");

    }

    [Theory, MemberData(nameof(ValidEnumUnderlyingTypeNames))]
    public async Task EnumBaseList16(string underlyingType)
    {
        var source = $"""
            using MySystem = System;
            using My{underlyingType} = System.{underlyingType};

            enum E : MySystem.$$
            """;

        await VerifyItemIsAbsentAsync(source, $"My{underlyingType}");
    }

    [Fact, WorkItem("https://github.com/dotnet/roslyn/issues/66903")]
    public async Task InRangeExpression()
    {
        var source = """
            class C
            {
                const int Test = 1;

                void M(string s)
                {
                    var endIndex = 1;
                    var substr = s[1..$$];
                }
            }
            """;

        await VerifyExpectedItemsAsync(source, [
            ItemExpectation.Exists("endIndex"),
            ItemExpectation.Exists("Test"),
            ItemExpectation.Exists("C"),
        ]);
    }

    [Fact, WorkItem("https://github.com/dotnet/roslyn/issues/66903")]
    public async Task InRangeExpression_WhitespaceAfterDotDotToken()
    {
        var source = """
            class C
            {
                const int Test = 1;

                void M(string s)
                {
                    var endIndex = 1;
                    var substr = s[1.. $$];
                }
            }
            """;

        await VerifyExpectedItemsAsync(source, [
            ItemExpectation.Exists("endIndex"),
            ItemExpectation.Exists("Test"),
            ItemExpectation.Exists("C"),
        ]);
    }

    [Fact, WorkItem("https://github.com/dotnet/roslyn/issues/25572")]
    public async Task PropertyAndGenericExtensionMethodCandidates()
    {
        var source = """
            using System.Collections.Generic;
            using System.Linq;

            class C
            {
                void M()
                {
                    int foo;
                    List<int> list;
                    if (list.Count < $$)
                    {
                    }
                }
            }
            """;

        await VerifyExpectedItemsAsync(source, [
            ItemExpectation.Exists("foo"),
            ItemExpectation.Exists("M"),
            ItemExpectation.Exists("System"),
            ItemExpectation.Absent("Int32"),
        ]);
    }

    [Fact, WorkItem("https://github.com/dotnet/roslyn/issues/25572")]
    public async Task GenericWithNonGenericOverload()
    {
        var source = """
            class C
            {
                void M(C other)
                {
                    if (other.A < $$)
                    {
                    }
                }

                void A() { }
                void A<T>() { }
            }
            """;

        await VerifyExpectedItemsAsync(source, [
            ItemExpectation.Exists("System"),
            ItemExpectation.Exists("C"),
            ItemExpectation.Absent("other"),
        ]);
    }

    public static readonly IEnumerable<object[]> PatternMatchingPrecedingPatterns = new object[][]
    {
        ["is"],
        ["is ("],
        ["is not"],
        ["is (not"],
        ["is not ("],
        ["is Constants.A and"],
        ["is (Constants.A and"],
        ["is Constants.A and ("],
        ["is Constants.A and not"],
        ["is (Constants.A and not"],
        ["is Constants.A and (not"],
        ["is Constants.A and not ("],
        ["is Constants.A or"],
        ["is (Constants.A or"],
        ["is Constants.A or ("],
        ["is Constants.A or not"],
        ["is (Constants.A or not"],
        ["is Constants.A or (not"],
        ["is Constants.A or not ("],
    };

    [Theory, WorkItem("https://github.com/dotnet/roslyn/issues/70226")]
    [MemberData(nameof(PatternMatchingPrecedingPatterns))]
    public async Task PatternMatching_01(string precedingPattern)
    {
        var expression = $"return input {precedingPattern} Constants.$$";
        var source = WrapPatternMatchingSource(expression);

        await VerifyExpectedItemsAsync(source, [
            ItemExpectation.Exists("A"),
            ItemExpectation.Exists("B"),
            ItemExpectation.Exists("C"),
            ItemExpectation.Absent("D"),
            ItemExpectation.Absent("M"),
            ItemExpectation.Exists("R"),
        ]);
    }

    [Theory, WorkItem("https://github.com/dotnet/roslyn/issues/70226")]
    [MemberData(nameof(PatternMatchingPrecedingPatterns))]
    public async Task PatternMatching_02(string precedingPattern)
    {
        var expression = $"return input {precedingPattern} Constants.R.$$";
        var source = WrapPatternMatchingSource(expression);

        await VerifyExpectedItemsAsync(source, [
            ItemExpectation.Exists("A"),
            ItemExpectation.Exists("B"),
            ItemExpectation.Absent("C"),
            ItemExpectation.Absent("D"),
            ItemExpectation.Absent("M"),
            ItemExpectation.Absent("R"),
        ]);
    }

    [Theory, WorkItem("https://github.com/dotnet/roslyn/issues/70226")]
    [MemberData(nameof(PatternMatchingPrecedingPatterns))]
    public async Task PatternMatching_03(string precedingPattern)
    {
        var expression = $"return input {precedingPattern} $$";
        var source = WrapPatternMatchingSource(expression);

        await VerifyExpectedItemsAsync(source, [
            ItemExpectation.Exists("C"),
            ItemExpectation.Exists("Constants"),
            ItemExpectation.Exists("System"),
        ]);
    }

    [Theory, WorkItem("https://github.com/dotnet/roslyn/issues/70226")]
    [MemberData(nameof(PatternMatchingPrecedingPatterns))]
    public async Task PatternMatching_04(string precedingPattern)
    {
        var expression = $"return input {precedingPattern} global::$$";
        var source = WrapPatternMatchingSource(expression);

        // In scripts, we also get a Script class containing our defined types
        await VerifyExpectedItemsAsync(source,
            [
                ItemExpectation.Exists("C"),
                ItemExpectation.Exists("Constants"),
            ],
            sourceCodeKind: SourceCodeKind.Regular);
        await VerifyItemExistsAsync(source, "System");
    }

    [Fact, WorkItem("https://github.com/dotnet/roslyn/issues/70226")]
    public async Task PatternMatching_05()
    {
        var expression = $"return $$ is Constants.A";
        var source = WrapPatternMatchingSource(expression);

        await VerifyExpectedItemsAsync(source, [
            ItemExpectation.Exists("input"),
            ItemExpectation.Exists("Constants"),
            ItemExpectation.Exists("C"),
            ItemExpectation.Exists("M"),
        ]);
    }

    [Theory, WorkItem("https://github.com/dotnet/roslyn/issues/70226")]
    [MemberData(nameof(PatternMatchingPrecedingPatterns))]
    public async Task PatternMatching_06(string precedingPattern)
    {
        var expression = $"return input {precedingPattern} Constants.$$.A";
        var source = WrapPatternMatchingSource(expression);

        await VerifyExpectedItemsAsync(source, [
            ItemExpectation.Exists("A"),
            ItemExpectation.Exists("B"),
            ItemExpectation.Exists("C"),
            ItemExpectation.Absent("D"),
            ItemExpectation.Absent("M"),
            ItemExpectation.Exists("R"),
        ]);
    }

    [Theory, WorkItem("https://github.com/dotnet/roslyn/issues/70226")]
    [MemberData(nameof(PatternMatchingPrecedingPatterns))]
    public async Task PatternMatching_07(string precedingPattern)
    {
        var expression = $"return input {precedingPattern} Enum.$$";
        var source = WrapPatternMatchingSource(expression);

        await VerifyExpectedItemsAsync(source, [
            ItemExpectation.Exists("A"),
            ItemExpectation.Exists("B"),
            ItemExpectation.Exists("C"),
            ItemExpectation.Exists("D"),
            ItemExpectation.Absent("M"),
            ItemExpectation.Absent("R"),
        ]);
    }

    [Theory, WorkItem("https://github.com/dotnet/roslyn/issues/70226")]
    [MemberData(nameof(PatternMatchingPrecedingPatterns))]
    public async Task PatternMatching_08(string precedingPattern)
    {
        var expression = $"return input {precedingPattern} nameof(Constants.$$";
        var source = WrapPatternMatchingSource(expression);

        await VerifyExpectedItemsAsync(source, [
            ItemExpectation.Exists("A"),
            ItemExpectation.Exists("B"),
            ItemExpectation.Exists("C"),
            ItemExpectation.Exists("D"),
            ItemExpectation.Exists("E"),
            ItemExpectation.Exists("M"),
            ItemExpectation.Exists("R"),
            ItemExpectation.Exists("ToString"),
        ]);
    }

    [Theory, WorkItem("https://github.com/dotnet/roslyn/issues/70226")]
    [MemberData(nameof(PatternMatchingPrecedingPatterns))]
    public async Task PatternMatching_09(string precedingPattern)
    {
        var expression = $"return input {precedingPattern} nameof(Constants.R.$$";
        var source = WrapPatternMatchingSource(expression);

        await VerifyExpectedItemsAsync(source, [
            ItemExpectation.Exists("A"),
            ItemExpectation.Exists("B"),
            ItemExpectation.Exists("D"),
            ItemExpectation.Exists("E"),
            ItemExpectation.Exists("M"),
        ]);
    }

    [Theory, WorkItem("https://github.com/dotnet/roslyn/issues/70226")]
    [MemberData(nameof(PatternMatchingPrecedingPatterns))]
    public async Task PatternMatching_10(string precedingPattern)
    {
        var expression = $"return input {precedingPattern} nameof(Constants.$$.A";
        var source = WrapPatternMatchingSource(expression);

        await VerifyExpectedItemsAsync(source, [
            ItemExpectation.Exists("A"),
            ItemExpectation.Exists("B"),
            ItemExpectation.Exists("C"),
            ItemExpectation.Exists("D"),
            ItemExpectation.Exists("E"),
            ItemExpectation.Exists("M"),
            ItemExpectation.Exists("R"),
        ]);
    }

    [Theory, WorkItem("https://github.com/dotnet/roslyn/issues/70226")]
    [MemberData(nameof(PatternMatchingPrecedingPatterns))]
    public async Task PatternMatching_11(string precedingPattern)
    {
        var expression = $"return input {precedingPattern} [Constants.R(Constants.$$, nameof(Constants.R))]";
        var source = WrapPatternMatchingSource(expression);

        await VerifyExpectedItemsAsync(source, [
            ItemExpectation.Exists("A"),
            ItemExpectation.Exists("B"),
            ItemExpectation.Exists("C"),
            ItemExpectation.Absent("D"),
            ItemExpectation.Absent("M"),
            ItemExpectation.Exists("R"),
        ]);
    }

    [Theory, WorkItem("https://github.com/dotnet/roslyn/issues/70226")]
    [MemberData(nameof(PatternMatchingPrecedingPatterns))]
    public async Task PatternMatching_12(string precedingPattern)
    {
        var expression = $"return input {precedingPattern} [Constants.R(Constants.$$), nameof(Constants.R)]";
        var source = WrapPatternMatchingSource(expression);

        await VerifyExpectedItemsAsync(source, [
            ItemExpectation.Exists("A"),
            ItemExpectation.Exists("B"),
            ItemExpectation.Exists("C"),
            ItemExpectation.Absent("D"),
            ItemExpectation.Absent("M"),
            ItemExpectation.Exists("R"),
        ]);
    }

    [Theory, WorkItem("https://github.com/dotnet/roslyn/issues/70226")]
    [MemberData(nameof(PatternMatchingPrecedingPatterns))]
    public async Task PatternMatching_13(string precedingPattern)
    {
        var expression = $"return input {precedingPattern} [Constants.R(Constants.A) {{ P.$$: Constants.A, InstanceProperty: 153 }}, nameof(Constants.R)]";
        var source = WrapPatternMatchingSource(expression);

        await VerifyExpectedItemsAsync(source, [
            ItemExpectation.Exists("Length"),
            ItemExpectation.Absent("Constants"),
        ]);
    }

    [Theory, WorkItem("https://github.com/dotnet/roslyn/issues/70226")]
    [MemberData(nameof(PatternMatchingPrecedingPatterns))]
    public async Task PatternMatching_14(string precedingPattern)
    {
        var expression = $"return input {precedingPattern} [Constants.R(Constants.A) {{ P: $$ }}, nameof(Constants.R)]";
        var source = WrapPatternMatchingSource(expression);

        await VerifyExpectedItemsAsync(source, [
            ItemExpectation.Exists("Constants"),
            ItemExpectation.Absent("InstanceProperty"),
            ItemExpectation.Absent("P"),
        ]);
    }

    private static string WrapPatternMatchingSource(string returnedExpression)
    {
        return $$"""
            class C
            {
                bool M(string input)
                {
            {{returnedExpression}}
                }
            }

            public static class Constants
            {
                public const string
                    A = "a",
                    B = "b",
                    C = "c";

                public static readonly string D = "d";
                public static string E => "e";

                public static void M() { }

                public record R(string P)
                {
                    public const string
                        A = "a",
                        B = "b";

                    public static readonly string D = "d";
                    public static string E => "e";

                    public int InstanceProperty { get; set; }

                    public static void M() { }
                }
            }

            public enum Enum { A, B, C, D }
            """;
    }

    [Fact, WorkItem("https://github.com/dotnet/roslyn/issues/72457")]
    public async Task ConstrainedGenericExtensionMethods_01()
    {
        var markup = """
            using System.Collections.Generic;
            using System.Linq;

            namespace Extensions;

            public static class GenericExtensions
            {
                public static string FirstOrDefaultOnHashSet<T>(this T s)
                    where T : HashSet<string>
                {
                    return s.FirstOrDefault();
                }
                public static string FirstOrDefaultOnList<T>(this T s)
                    where T : List<string>
                {
                    return s.FirstOrDefault();
                }
            }

            class C
            {
                void M()
                {
                    var list = new List<string>();
                    list.$$
                }
            }
            """;

        await VerifyItemExistsAsync(markup, "FirstOrDefaultOnList", displayTextSuffix: "<>");
        await VerifyItemIsAbsentAsync(markup, "FirstOrDefaultOnHashSet", displayTextSuffix: "<>");
    }

    [Fact, WorkItem("https://github.com/dotnet/roslyn/issues/72457")]
    public async Task ConstrainedGenericExtensionMethods_02()
    {
        var markup = """
            using System.Collections.Generic;
            using System.Linq;

            namespace Extensions;

            public static class GenericExtensions
            {
                public static string FirstOrDefaultOnHashSet<T>(this T s)
                    where T : HashSet<string>
                {
                    return s.FirstOrDefault();
                }
                public static string FirstOrDefaultOnList<T>(this T s)
                    where T : List<string>
                {
                    return s.FirstOrDefault();
                }

                public static bool HasFirstNonNullItemOnList<T>(this T s)
                    where T : List<string>
                {
                    return s.$$
                }
            }
            """;

        await VerifyItemExistsAsync(markup, "FirstOrDefaultOnList", displayTextSuffix: "<>");
        await VerifyItemIsAbsentAsync(markup, "FirstOrDefaultOnHashSet", displayTextSuffix: "<>");
    }

    [Fact, WorkItem("https://github.com/dotnet/roslyn/issues/72457")]
    public async Task ConstrainedGenericExtensionMethods_SelfGeneric01()
    {
        var markup = """
            using System.Collections.Generic;
            using System.Linq;

            namespace Extensions;

            public static class GenericExtensions
            {
                public static T FirstOrDefaultOnHashSet<T>(this T s)
                    where T : HashSet<T>
                {
                    return s.FirstOrDefault();
                }
                public static T FirstOrDefaultOnList<T>(this T s)
                    where T : List<T>
                {
                    return s.FirstOrDefault();
                }
            }

            public class ListExtension<T> : List<ListExtension<T>>
                where T : List<T>
            {
                public void Method()
                {
                    this.$$
                }
            }
            """;

        await VerifyItemExistsAsync(markup, "FirstOrDefaultOnList", displayTextSuffix: "<>");
        await VerifyItemIsAbsentAsync(markup, "FirstOrDefaultOnHashSet", displayTextSuffix: "<>");
    }

    [Fact, WorkItem("https://github.com/dotnet/roslyn/issues/72457")]
    public async Task ConstrainedGenericExtensionMethods_SelfGeneric02()
    {
        var markup = """
            using System.Collections.Generic;
            using System.Linq;

            namespace Extensions;

            public static class GenericExtensions
            {
                public static T FirstOrDefaultOnHashSet<T>(this T s)
                    where T : HashSet<T>
                {
                    return s.FirstOrDefault();
                }
                public static T FirstOrDefaultOnList<T>(this T s)
                    where T : List<T>
                {
                    return s.FirstOrDefault();
                }

                public static bool HasFirstNonNullItemOnList<T>(this T s)
                    where T : List<T>
                {
                    return s.$$
                }
            }
            """;

        await VerifyItemExistsAsync(markup, "FirstOrDefaultOnList", displayTextSuffix: "<>");
        await VerifyItemIsAbsentAsync(markup, "FirstOrDefaultOnHashSet", displayTextSuffix: "<>");
    }

    [Fact, WorkItem("https://github.com/dotnet/roslyn/issues/72457")]
    public async Task ConstrainedGenericExtensionMethods_SelfGeneric03()
    {
        var markup = """
            namespace Extensions;

            public interface IBinaryInteger<T>
            {
                public static T AdditiveIdentity { get; }
            }

            public static class GenericExtensions
            {
                public static T AtLeastAdditiveIdentity<T>(this T s)
                    where T : IBinaryInteger<T>
                {
                    return T.AdditiveIdentity > s ? s : T.AdditiveIdentity;
                }

                public static T Method<T>(this T s)
                    where T : IBinaryInteger<T>
                {
                    return s.$$
                }
            }
            """;

        await VerifyItemExistsAsync(markup, "AtLeastAdditiveIdentity", displayTextSuffix: "<>");
        await VerifyItemExistsAsync(markup, "Method", displayTextSuffix: "<>");
    }

    [Fact, WorkItem("https://github.com/dotnet/roslyn/issues/75350")]
    public async Task SwitchExpressionEnumColorColor_01()
    {
        //lang=c#-test
        const string source = """
            public sealed record OrderModel(int Id, Status Status)
            {
                public string StatusDisplay
                {
                    get
                    {
                        return Status switch
                        {
                            Status.$$
                        };
                    }
                }
            }

            public enum Status
            {
                Undisclosed,
                Open,
                Closed,
            }
            """;
        await VerifyExpectedItemsAsync(source, [
            ItemExpectation.Exists("Undisclosed"),
            ItemExpectation.Absent("ToString"),
        ]);
    }

    [Fact, WorkItem("https://github.com/dotnet/roslyn/issues/75350")]
    public async Task SwitchExpressionEnumColorColor_02()
    {
        //lang=c#-test
        const string source = """
            public sealed record OrderModel(int Id, Status Status)
            {
                public string StatusDisplay
                {
                    get
                    {
                        return this switch
                        {
                            { Status: Status.$$ }
                        };
                    }
                }
            }

            public enum Status
            {
                Undisclosed,
                Open,
                Closed,
            }
            """;
        await VerifyExpectedItemsAsync(source, [
            ItemExpectation.Exists("Undisclosed"),
            ItemExpectation.Absent("ToString"),
        ]);
    }

    [Fact, WorkItem("https://github.com/dotnet/roslyn/issues/75350")]
    public async Task SwitchExpressionEnumColorColor_03()
    {
        //lang=c#-test
        const string source = """
            namespace Status;

            public sealed record OrderModel(int Id, StatusEn Status)
            {
                public string StatusDisplay
                {
                    get
                    {
                        return this switch
                        {
                            { Status: Status.$$ }
                        };
                    }
                }
            }

            public enum StatusEn
            {
                Undisclosed,
                Open,
                Closed,
            }
            """;
        await VerifyExpectedItemsAsync(source, [
            ItemExpectation.Exists("StatusEn"),
            ItemExpectation.Absent("ToString"),
        ]);
    }

    [Fact, WorkItem("https://github.com/dotnet/roslyn/issues/75350")]
    public async Task SwitchExpressionEnumColorColor_04()
    {
        //lang=c#-test
        const string source = """
            using Status = StatusEn;

            public sealed record OrderModel(int Id, StatusEn Status)
            {
                public string StatusDisplay
                {
                    get
                    {
                        return this switch
                        {
                            { Status: Status.$$ }
                        };
                    }
                }
            }

            public enum StatusEn
            {
                Undisclosed,
                Open,
                Closed,
            }
            """;
        await VerifyExpectedItemsAsync(source, [
            ItemExpectation.Exists("Undisclosed"),
            ItemExpectation.Absent("ToString"),
        ]);
    }

    [Fact, WorkItem("https://github.com/dotnet/roslyn/issues/75350")]
    public async Task SwitchExpressionEnumColorColor_05()
    {
        //lang=c#-test
        const string source = """
            using Status = StatusEn;

            public sealed record OrderModel(int Id, StatusEn Status)
            {
                public string StatusDisplay
                {
                    get
                    {
                        const StatusEn Status = StatusEn.Undisclosed;
                        return this switch
                        {
                            { Status: Status.$$ }
                        };
                    }
                }
            }

            public enum StatusEn
            {
                Undisclosed,
                Open,
                Closed,
            }
            """;
        await VerifyExpectedItemsAsync(source, [
            ItemExpectation.Exists("Undisclosed"),
            ItemExpectation.Absent("ToString"),
        ]);
    }

    [Fact, WorkItem("https://github.com/dotnet/roslyn/issues/75350")]
    public async Task ConstantPatternExpressionEnumColorColor_01()
    {
        //lang=c#-test
        const string source = """
            public sealed record OrderModel(int Id, Status Status)
            {
                public string StatusDisplay
                {
                    get
                    {
                        if (Status is Status.$$)
                            ;
                    }
                }
            }

            public enum Status
            {
                Undisclosed,
                Open,
                Closed,
            }
            """;
        await VerifyExpectedItemsAsync(source, [
            ItemExpectation.Exists("Undisclosed"),
            ItemExpectation.Absent("ToString"),
        ]);
    }

    [Fact, WorkItem("https://github.com/dotnet/roslyn/issues/75350")]
    public async Task ConstantPatternExpressionEnumColorColor_02()
    {
        //lang=c#-test
        const string source = """
            public sealed record OrderModel(int Id, Status Status)
            {
                public string StatusDisplay
                {
                    get
                    {
                        if (Status is (Status.$$)
                            ;
                    }
                }
            }

            public enum Status
            {
                Undisclosed,
                Open,
                Closed,
            }
            """;
        await VerifyExpectedItemsAsync(source, [
            ItemExpectation.Exists("Undisclosed"),
            ItemExpectation.Absent("ToString"),
        ]);
    }

    [Fact, WorkItem("https://github.com/dotnet/roslyn/issues/75350")]
    public async Task ConstantPatternExpressionEnumColorColor_03()
    {
        //lang=c#-test
        const string source = """
            namespace Status;

            public sealed record OrderModel(int Id, StatusEn Status)
            {
                public string StatusDisplay
                {
                    get
                    {
                        if (Status is (Status.$$)
                            ;
                    }
                }
            }

            public enum StatusEn
            {
                Undisclosed,
                Open,
                Closed,
            }
            """;
        await VerifyExpectedItemsAsync(source, [
            ItemExpectation.Exists("StatusEn"),
            ItemExpectation.Absent("ToString"),
        ]);
    }

    [Fact, WorkItem("https://github.com/dotnet/roslyn/issues/75350")]
    public async Task ConstantPatternExpressionEnumColorColor_04()
    {
        //lang=c#-test
        const string source = """
            using Status = StatusEn;

            public sealed record OrderModel(int Id, StatusEn Status)
            {
                public string StatusDisplay
                {
                    get
                    {
                        if (Status is (Status.$$)
                            ;
                    }
                }
            }

            public enum StatusEn
            {
                Undisclosed,
                Open,
                Closed,
            }
            """;
        await VerifyExpectedItemsAsync(source, [
            ItemExpectation.Exists("Undisclosed"),
            ItemExpectation.Absent("ToString"),
        ]);
    }

    [Fact, WorkItem("https://github.com/dotnet/roslyn/issues/75350")]
    public async Task ConstantPatternExpressionEnumColorColor_05()
    {
        //lang=c#-test
        const string source = """
            using Status = StatusEn;

            public sealed record OrderModel(int Id, StatusEn Status)
            {
                public string StatusDisplay
                {
                    get
                    {
                        const StatusEn Status = StatusEn.Undisclosed;
                        if (Status is (Status.$$)
                            ;
                    }
                }
            }

            public enum StatusEn
            {
                Undisclosed,
                Open,
                Closed,
            }
            """;
        await VerifyExpectedItemsAsync(source, [
            ItemExpectation.Exists("Undisclosed"),
            ItemExpectation.Absent("ToString"),
        ]);
    }

    #region Collection expressions

    [Fact]
    public async Task TestInCollectionExpressions_BeforeFirstElementToVar()
    {
        var source = AddInsideMethod(
            """
            const int val = 3;
            var x = [$$
            """);

        await VerifyItemExistsAsync(source, "val");
    }

    [Fact]
    public async Task TestInCollectionExpressions_BeforeFirstElementToReturn()
    {
        var source =
            """
            using System;

            class C
            {
                private readonly string field = string.Empty;

                IEnumerable<string> M() => [$$
            }
            """;

        await VerifyItemExistsAsync(source, "String");
        await VerifyItemExistsAsync(source, "System");
        await VerifyItemExistsAsync(source, "field");
    }

    [Fact]
    public async Task TestInCollectionExpressions_AfterFirstElementToVar()
    {
        var source = AddInsideMethod(
            """
            const int val = 3;
            var x = [val, $$
            """);

        await VerifyItemExistsAsync(source, "val");
    }

    [Fact]
    public async Task TestInCollectionExpressions_AfterFirstElementToReturn()
    {
        var source =
            """
            using System;

            class C
            {
                private readonly string field = string.Empty;
            
                IEnumerable<string> M() => [string.Empty, $$
            }
            """;

        await VerifyItemExistsAsync(source, "String");
        await VerifyItemExistsAsync(source, "System");
        await VerifyItemExistsAsync(source, "field");
    }

    [Fact]
    public async Task TestInCollectionExpressions_SpreadBeforeFirstElementToReturn()
    {
        var source =
            """
            class C
            {
                private static readonly string[] strings = [string.Empty, "", "hello"];
            
                IEnumerable<string> M() => [.. $$
            }
            """;

        await VerifyItemExistsAsync(source, "System");
        await VerifyItemExistsAsync(source, "strings");
    }

    [Fact]
    public async Task TestInCollectionExpressions_SpreadAfterFirstElementToReturn()
    {
        var source =
            """
            class C
            {
                private static readonly string[] strings = [string.Empty, "", "hello"];
            
                IEnumerable<string> M() => [string.Empty, .. $$
            }
            """;

        await VerifyItemExistsAsync(source, "System");
        await VerifyItemExistsAsync(source, "strings");
    }

    [Fact]
    public async Task TestInCollectionExpressions_ParenAtFirstElementToReturn()
    {
        var source =
            """
            using System;

            class C
            {
                private readonly string field = string.Empty;

                IEnumerable<string> M() => [($$
            }
            """;

        await VerifyItemExistsAsync(source, "String");
        await VerifyItemExistsAsync(source, "System");
        await VerifyItemExistsAsync(source, "field");
    }

    [Fact]
    public async Task TestInCollectionExpressions_ParenAfterFirstElementToReturn()
    {
        var source =
            """
            using System;

            class C
            {
                private readonly string field = string.Empty;

                IEnumerable<string> M() => [string.Empty, ($$
            }
            """;

        await VerifyItemExistsAsync(source, "String");
        await VerifyItemExistsAsync(source, "System");
        await VerifyItemExistsAsync(source, "field");
    }

    [Fact]
    public async Task TestInCollectionExpressions_ParenSpreadAtFirstElementToReturn()
    {
        var source =
            """
            class C
            {
                private static readonly string[] strings = [string.Empty, "", "hello"];
            
                IEnumerable<string> M() => [.. ($$
            }
            """;

        await VerifyItemExistsAsync(source, "System");
        await VerifyItemExistsAsync(source, "strings");
    }

    [Fact]
    public async Task TestInCollectionExpressions_ParenSpreadAfterFirstElementToReturn()
    {
        var source =
            """
            class C
            {
                private static readonly string[] strings = [string.Empty, "", "hello"];
            
                IEnumerable<string> M() => [string.Empty, .. ($$
            }
            """;

        await VerifyItemExistsAsync(source, "System");
        await VerifyItemExistsAsync(source, "strings");
    }

    #endregion

<<<<<<< HEAD
    [Theory, WorkItem("https://github.com/dotnet/roslyn/issues/74327")]
    [InlineData("class")]
    [InlineData("struct")]
    [InlineData("record class")]
    [InlineData("record struct")]
    public async Task RecommendedPrimaryConstructorParameters01(string typeKind)
    {
        var markup = $$"""
            namespace PrimaryConstructor;

            public {{typeKind}} Point(int X, int Y)
            {
                public static Point Parse(string line)
                {
                    $$
                }
            }
            """;

        await VerifyItemIsAbsentAsync(markup, "X");
        await VerifyItemIsAbsentAsync(markup, "Y");
    }

    [Theory, WorkItem("https://github.com/dotnet/roslyn/issues/74327")]
    [InlineData("class")]
    [InlineData("record class")]
    public async Task RecommendedPrimaryConstructorParameters02(string typeKind)
    {
        var markup = $$"""
            namespace PrimaryConstructor;

            public abstract {{typeKind}} BasePoint(int X);

            public {{typeKind}} Point(int X, int Y)
                : BasePoint(X)
            {
                public static Point Parse(string line)
                {
                    $$
                }
            }
            """;

        await VerifyItemIsAbsentAsync(markup, "X");
        await VerifyItemIsAbsentAsync(markup, "Y");
    }

    [Theory, WorkItem("https://github.com/dotnet/roslyn/issues/74327")]
    [InlineData("class")]
    [InlineData("record class")]
    public async Task RecommendedPrimaryConstructorParameters03(string typeKind)
    {
        var markup = $$"""
            namespace PrimaryConstructor;

            public abstract {{typeKind}} BasePoint(int X);

            public {{typeKind}} Point(int X, int Y)
                : BasePoint(X)
            {
                public int Y { get; init; } = Y;

                public static Point Parse(string line)
                {
                    $$
                }
            }
            """;

        await VerifyItemIsAbsentAsync(markup, "X");
        await VerifyItemIsAbsentAsync(markup, "Y");
    }

    [Theory, WorkItem("https://github.com/dotnet/roslyn/issues/74327")]
    [InlineData("class")]
    [InlineData("struct")]
    [InlineData("record class")]
    [InlineData("record struct")]
    public async Task RecommendedPrimaryConstructorParameters04(string typeKind)
    {
        var markup = $$"""
            namespace PrimaryConstructor;

            public {{typeKind}} Point(int X, int Y)
            {
                public static Point Parse(string line)
                {
                    var n = nameof($$
                }
            }
            """;

        await VerifyItemExistsAsync(markup, "X");
        await VerifyItemExistsAsync(markup, "Y");
    }

    [Theory, WorkItem("https://github.com/dotnet/roslyn/issues/74327")]
    [InlineData("record class")]
    // Skip is not respected by the runner
    //[InlineData("class", Skip = "Class primary constructor parameter used in base constructor not recommended even inside nameof")]
    public async Task RecommendedPrimaryConstructorParameters05(string typeKind)
    {
        var markup = $$"""
            namespace PrimaryConstructor;

            public abstract {{typeKind}} BasePoint(int X);

            public {{typeKind}} Point(int X, int Y)
                : BasePoint(X)
            {
                public static Point Parse(string line)
                {
                    var n = nameof($$
                }
            }
            """;

        await VerifyItemExistsAsync(markup, "X");
        await VerifyItemExistsAsync(markup, "Y");
    }

    [Theory, WorkItem("https://github.com/dotnet/roslyn/issues/74327")]
    [InlineData("record")]
    // Skip is not respected by the runner
    //[InlineData("class", Skip = "Class primary constructor parameter used in base constructor not recommended even inside nameof")]
    public async Task RecommendedPrimaryConstructorParameters06(string typeKind)
    {
        var markup = $$"""
            namespace PrimaryConstructor;

            public abstract {{typeKind}} BasePoint(int X);

            public {{typeKind}} Point(int X, int Y)
                : BasePoint(X)
            {
                public int Y { get; init; } = Y;

                public static Point Parse(string line)
                {
                    var n = nameof($$
                }
            }
            """;

        await VerifyItemExistsAsync(markup, "X");
        await VerifyItemExistsAsync(markup, "Y");
    }

    [Theory, WorkItem("https://github.com/dotnet/roslyn/issues/74327")]
    [InlineData("class")]
    [InlineData("struct")]
    [InlineData("record class")]
    [InlineData("record struct")]
    public async Task RecommendedPrimaryConstructorParameters07(string typeKind)
    {
        var markup = $$"""
            namespace PrimaryConstructor;

            public {{typeKind}} Point(int X, int Y)
            {
                public static int Y { get; } = 0;

                public static Point Parse(string line)
                {
                    $$
                }
            }
            """;

        await VerifyItemIsAbsentAsync(markup, "X");
        await VerifyItemExistsAsync(markup, "Y");
    }

    [Theory, WorkItem("https://github.com/dotnet/roslyn/issues/74327")]
    [InlineData("class")]
    [InlineData("struct")]
    [InlineData("record class")]
    [InlineData("record struct")]
    public async Task RecommendedPrimaryConstructorParameters08(string typeKind)
    {
        var markup = $$"""
            namespace PrimaryConstructor;

            public {{typeKind}} Point(int X, int Y)
            {
                public static int Y { get; } = 0;

                public static Point Parse(string line)
                {
                    var n = nameof($$
                }
            }
            """;

        await VerifyItemExistsAsync(markup, "X");
        await VerifyItemExistsAsync(markup, "Y");
    }

    private static string MakeMarkup(string source, string languageVersion = "Preview")
=======
    private static string MakeMarkup([StringSyntax(PredefinedEmbeddedLanguageNames.CSharpTest)] string source, string languageVersion = "Preview")
>>>>>>> 6cc106c0
    {
        return $$"""
<Workspace>
    <Project Language="C#" AssemblyName="Assembly" CommonReferencesNet6="true" LanguageVersion="{{languageVersion}}">
        <Document FilePath="Test.cs">
{{source}}
        </Document>
    </Project>
</Workspace>
""";
    }

    public static IEnumerable<object[]> ValidEnumUnderlyingTypeNames()
    {
        yield return new object[] { "Byte" };
        yield return new object[] { "SByte" };
        yield return new object[] { "Int16" };
        yield return new object[] { "UInt16" };
        yield return new object[] { "Int32" };
        yield return new object[] { "UInt32" };
        yield return new object[] { "Int64" };
        yield return new object[] { "UInt64" };
    }
}<|MERGE_RESOLUTION|>--- conflicted
+++ resolved
@@ -14788,7 +14788,6 @@
 
     #endregion
 
-<<<<<<< HEAD
     [Theory, WorkItem("https://github.com/dotnet/roslyn/issues/74327")]
     [InlineData("class")]
     [InlineData("struct")]
@@ -14987,10 +14986,7 @@
         await VerifyItemExistsAsync(markup, "Y");
     }
 
-    private static string MakeMarkup(string source, string languageVersion = "Preview")
-=======
     private static string MakeMarkup([StringSyntax(PredefinedEmbeddedLanguageNames.CSharpTest)] string source, string languageVersion = "Preview")
->>>>>>> 6cc106c0
     {
         return $$"""
 <Workspace>
