--- conflicted
+++ resolved
@@ -25,11 +25,7 @@
                 Dim inlineHints = Await tagService.GetInlineHintsAsync(document, New Text.TextSpan(0, snapshot.Length), New CancellationToken())
 
                 Dim producedTags = From hint In inlineHints
-<<<<<<< HEAD
-                                   Select hint.DisplayParts.GetFullText() + hint.Span.Start.ToString
-=======
-                                   Select hint.Parts.GetFullText() + hint.Span.ToString
->>>>>>> c6b16e14
+                                   Select hint.DisplayParts.GetFullText() + hint.Span.ToString
 
                 ValidateSpans(hostDocument, producedTags)
             End Using
@@ -43,11 +39,7 @@
                 Function(name, span) New With {.Name = name.Key, span})
 
             For Each nameAndSpan In nameAndSpansList.OrderBy(Function(x) x.span.Start)
-<<<<<<< HEAD
-                expectedTags.Add(nameAndSpan.Name + ":" + nameAndSpan.ToString())
-=======
                 expectedTags.Add(nameAndSpan.Name + ":" + nameAndSpan.span.ToString())
->>>>>>> c6b16e14
             Next
 
             AssertEx.Equal(expectedTags, producedTags)
@@ -69,11 +61,7 @@
                 Dim typeHints = Await tagService.GetInlineHintsAsync(document, New Text.TextSpan(0, snapshot.Length), New CancellationToken())
 
                 Dim producedTags = From hint In typeHints
-<<<<<<< HEAD
                                    Select hint.DisplayParts.GetFullText() + ":" + hint.Span.ToString()
-=======
-                                   Select hint.Parts.GetFullText() + ":" + hint.Span.ToString()
->>>>>>> c6b16e14
 
                 ValidateSpans(hostDocument, producedTags)
             End Using
