--- conflicted
+++ resolved
@@ -12328,7 +12328,6 @@
             End Using
         End Sub
 
-<<<<<<< HEAD
         <WpfTheory>
         <InlineData("task$$", True)>
         <InlineData("task$$", False)>
@@ -12416,7 +12415,9 @@
                 Next
 
                 Assert.NotEmpty(seenProvider)
-=======
+            End Using
+        End Function
+        
         <WpfFact, WorkItem("https://github.com/dotnet/roslyn/issues/8623")>
         Public Async Function TestGenerics1() As Task
             Using state = TestStateFactory.CreateCSharpTestState(
@@ -12526,7 +12527,6 @@
                 state.SendTypeChars(" ")
 
                 Await state.AssertNoCompletionSession()
->>>>>>> 6ae949cb
             End Using
         End Function
     End Class
