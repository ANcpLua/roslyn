--- conflicted
+++ resolved
@@ -456,11 +456,7 @@
             Await TestAsync(workspace, host)
         End Function
 
-<<<<<<< HEAD
-        <Theory(Skip:="Yes"), CombinatorialData> ' PROTOTYPE: Something doesn't work. Test checked version as well.
-=======
         <Theory(Skip:="Yes"), CombinatorialData>
->>>>>>> c2b6f460
         Public Async Function TestWithOverridableInstanceIncrementOperatorsOnBase(host As TestHost, <CombinatorialValues("++", "--")> op As String) As Task
             Dim workspace =
 <Workspace>
@@ -482,11 +478,7 @@
             Await TestAsync(workspace, host)
         End Function
 
-<<<<<<< HEAD
-        <Theory(Skip:="Yes"), CombinatorialData> ' PROTOTYPE: Something doesn't work. Test checked version as well.
-=======
         <Theory(Skip:="Yes"), CombinatorialData>
->>>>>>> c2b6f460
         Public Async Function TestWithOverridableInstanceCompoundAssignmentOperatorsOnBase(host As TestHost, <CombinatorialValues("+=", "-=", "*=", "/=", "%=", "&=", "|=", "^=", "<<=", ">>=", ">>>=")> op As String) As Task
             Dim workspace =
 <Workspace>
@@ -532,11 +524,7 @@
             Await TestAsync(workspace, host)
         End Function
 
-<<<<<<< HEAD
-        <Theory(Skip:="Yes"), CombinatorialData> ' PROTOTYPE: Something doesn't work. Test checked version as well.
-=======
         <Theory(Skip:="Yes"), CombinatorialData>
->>>>>>> c2b6f460
         Public Async Function TestWithOverridableInstanceIncrementOperatorsOnImplementation(host As TestHost, <CombinatorialValues("++", "--")> op As String) As Task
             ' Our philosophy is to only show derived in this case
             Dim workspace =
@@ -559,11 +547,7 @@
             Await TestAsync(workspace, host)
         End Function
 
-<<<<<<< HEAD
-        <Theory(Skip:="Yes"), CombinatorialData> ' PROTOTYPE: Something doesn't work. Test checked version as well.
-=======
         <Theory(Skip:="Yes"), CombinatorialData>
->>>>>>> c2b6f460
         Public Async Function TestWithOverridableInstanceCompoundAssignmentOperatorsOnImplementation(host As TestHost, <CombinatorialValues("+=", "-=", "*=", "/=", "%=", "&=", "|=", "^=", "<<=", ">>=", ">>>=")> op As String) As Task
             ' Our philosophy is to only show derived in this case
             Dim workspace =
@@ -611,8 +595,6 @@
 </Workspace>
 
             Await TestAsync(workspace, host)
-
-            ' PROTOTYPE: Test similar scenarios for instance operators
         End Function
 
         <Theory, CombinatorialData>
@@ -866,11 +848,7 @@
             Await TestAsync(workspace, host)
         End Function
 
-<<<<<<< HEAD
-        <Theory(Skip:="Yes"), CombinatorialData> ' PROTOTYPE: Something doesn't work. Test checked version as well.
-=======
         <Theory(Skip:="Yes"), CombinatorialData>
->>>>>>> c2b6f460
         Public Async Function TestInstanceCompoundAssignmentOperatorsImplementation_01(host As TestHost, <CombinatorialValues("+=", "-=", "*=", "/=", "%=", "&=", "|=", "^=", "<<=", ">>=", ">>>=")> op As String) As Task
             Dim workspace =
 <Workspace>
@@ -930,11 +908,7 @@
             Await TestAsync(workspace, host)
         End Function
 
-<<<<<<< HEAD
-        <Theory(Skip:="Yes"), CombinatorialData> ' PROTOTYPE: Something doesn't work. Test checked version as well.
-=======
         <Theory(Skip:="Yes"), CombinatorialData>
->>>>>>> c2b6f460
         Public Async Function TestInstanceCompoundAssignmentOperatorsImplementation_02(host As TestHost, <CombinatorialValues("+=", "-=", "*=", "/=", "%=", "&=", "|=", "^=", "<<=", ">>=", ">>>=")> op As String) As Task
             Dim workspace =
 <Workspace>
