﻿// Licensed to the .NET Foundation under one or more agreements.
// The .NET Foundation licenses this file to you under the MIT license.
// See the LICENSE file in the project root for more information.

using System.Threading;
using System.Threading.Tasks;
using Microsoft.CodeAnalysis.CSharp.Completion.KeywordRecommenders;
using Microsoft.CodeAnalysis.Test.Utilities;
using Roslyn.Test.Utilities;
using Xunit;

namespace Microsoft.CodeAnalysis.Editor.CSharp.UnitTests.Recommendations;

[Trait(Traits.Feature, Traits.Features.KeywordRecommending)]
public sealed class DynamicKeywordRecommenderTests : RecommenderTests
{
    protected override string KeywordText => "dynamic";

    private readonly DynamicKeywordRecommender _recommender = new();

    public DynamicKeywordRecommenderTests()
    {
        this.RecommendKeywordsAsync = (position, context) => Task.FromResult(_recommender.RecommendKeywords(position, context, CancellationToken.None));
    }

    [Fact]
    public async Task TestAtRoot_Interactive()
    {
        await VerifyKeywordAsync(SourceCodeKind.Script,
@"$$");
    }

    [Fact]
    public async Task TestAfterClass_Interactive()
    {
        await VerifyKeywordAsync(SourceCodeKind.Script,
            """
            class C { }
            $$
            """);
    }

    [Fact]
    public async Task TestAfterGlobalStatement()
    {
        await VerifyKeywordAsync(
            """
            System.Console.WriteLine();
            $$
            """);
    }

    [Fact]
    public async Task TestAfterGlobalVariableDeclaration_Interactive()
    {
        await VerifyKeywordAsync(SourceCodeKind.Script,
            """
            int i = 0;
            $$
            """);
    }

    [Fact]
    public async Task TestNotInUsing()
    {
        await VerifyAbsenceAsync(
@"using $$");
    }

    [Fact]
    public async Task TestInUsingAlias()
    {
        await VerifyKeywordAsync(
@"using Goo = $$");
    }

    [Fact]
    public async Task TestInUsingAlias_Tuple()
    {
        await VerifyKeywordAsync(
@"using Goo = ($$");
    }

    [Fact]
    public async Task TestNotAfterStackAlloc()
    {
        await VerifyAbsenceAsync(
            """
            class C {
                 int* goo = stackalloc $$
            """);
    }

    [Fact]
    public async Task TestNotInFixedStatement()
    {
        await VerifyAbsenceAsync(AddInsideMethod(
@"fixed ($$"));
    }

    [Fact]
    public async Task TestInDelegateReturnType()
    {
        await VerifyKeywordAsync(
@"public delegate $$");
    }

    [Fact]
    public async Task TestInCastType()
    {
        await VerifyKeywordAsync(AddInsideMethod(
@"var str = (($$"));
    }

    [Fact]
    public async Task TestInCastType2()
    {
        await VerifyKeywordAsync(AddInsideMethod(
@"var str = (($$)items) as string;"));
    }

    [Fact]
    public async Task TestAfterConstInMemberContext()
    {
        await VerifyKeywordAsync(
            """
            class C {
                const $$
            """);
    }

    [Fact]
    public async Task TestAfterRefInMemberContext()
    {
        await VerifyKeywordAsync(
            """
            class C {
                ref $$
            """);
    }

    [Fact]
    public async Task TestAfterRefReadonlyInMemberContext()
    {
        await VerifyKeywordAsync(
            """
            class C {
                ref readonly $$
            """);
    }

    [Fact]
    public async Task TestAfterConstInStatementContext()
    {
        await VerifyKeywordAsync(AddInsideMethod(
@"const $$"));
    }

    [Fact]
    public async Task TestAfterRefInStatementContext()
    {
        await VerifyKeywordAsync(AddInsideMethod(
@"ref $$"));
    }

    [Fact]
    public async Task TestAfterRefReadonlyInStatementContext()
    {
        await VerifyKeywordAsync(AddInsideMethod(
@"ref readonly $$"));
    }

    [Fact]
    public async Task TestAfterConstLocalDeclaration()
    {
        await VerifyKeywordAsync(AddInsideMethod(
@"const $$ int local;"));
    }

    [Fact]
    public async Task TestAfterRefLocalDeclaration()
    {
        await VerifyKeywordAsync(AddInsideMethod(
@"ref $$ int local;"));
    }

    [Fact]
    public async Task TestAfterRefReadonlyLocalDeclaration()
    {
        await VerifyKeywordAsync(AddInsideMethod(
@"ref readonly $$ int local;"));
    }

    [Fact]
    public async Task TestAfterRefLocalFunction()
    {
        await VerifyKeywordAsync(AddInsideMethod(
@"ref $$ int Function();"));
    }

    [Fact]
    public async Task TestAfterRefReadonlyLocalFunction()
    {
        await VerifyKeywordAsync(AddInsideMethod(
@"ref readonly $$ int Function();"));
    }

    [Fact]
    public async Task TestNotAfterRefExpression()
    {
        await VerifyAbsenceAsync(AddInsideMethod(
@"ref int x = ref $$"));
    }

    [Fact]
    public async Task TestInEmptyStatement()
    {
        await VerifyKeywordAsync(AddInsideMethod(
@"$$"));
    }

    [Fact]
    public async Task TestNotInEnumBaseTypes()
    {
        await VerifyAbsenceAsync(
@"enum E : $$");
    }

    [Fact]
    public async Task TestInGenericType1()
    {
        await VerifyKeywordAsync(AddInsideMethod(
@"IList<$$"));
    }

    [Fact]
    public async Task TestInGenericType2()
    {
        await VerifyKeywordAsync(AddInsideMethod(
@"IList<int,$$"));
    }

    [Fact]
    public async Task TestInGenericType3()
    {
        await VerifyKeywordAsync(AddInsideMethod(
@"IList<int[],$$"));
    }

    [Fact]
    public async Task TestInGenericType4()
    {
        await VerifyKeywordAsync(AddInsideMethod(
@"IList<IGoo<int?,byte*>,$$"));
    }

    [Fact]
    public async Task TestNotInBaseList()
    {
        await VerifyAbsenceAsync(
@"class C : $$");
    }

    [Fact]
    public async Task TestInGenericType_InBaseList()
    {
        await VerifyKeywordAsync(
@"class C : IList<$$");
    }

    [Fact]
    public async Task TestAfterMethod()
    {
        await VerifyKeywordAsync(
            """
            class C {
              void Goo() {}
              $$
            """);
    }

    [Fact]
    public async Task TestAfterField()
    {
        await VerifyKeywordAsync(
            """
            class C {
              int i;
              $$
            """);
    }

    [Fact]
    public async Task TestAfterProperty()
    {
        await VerifyKeywordAsync(
            """
            class C {
              int i { get; }
              $$
            """);
    }

    [Fact]
    public async Task TestAfterNestedAttribute()
    {
        await VerifyKeywordAsync(
            """
            class C {
              [goo]
              $$
            """);
    }

    [Fact]
    public async Task TestInsideStruct()
    {
        await VerifyKeywordAsync(
            """
            struct S {
               $$
            """);
    }

    [Fact]
    public async Task TestInsideInterface()
    {
        await VerifyKeywordAsync(
            """
            interface I {
               $$
            """);
    }

    [Fact]
    public async Task TestInsideClass()
    {
        await VerifyKeywordAsync(
            """
            class C {
               $$
            """);
    }

    [Fact]
    public async Task TestNotAfterPartial()
        => await VerifyAbsenceAsync(@"partial $$");

    [Fact]
    public async Task TestAfterNestedPartial()
    {
        await VerifyKeywordAsync(
            """
            class C {
                partial $$
            """);
    }

    [Fact]
    public async Task TestAfterNestedAbstract()
    {
        await VerifyKeywordAsync(
            """
            class C {
                abstract $$
            """);
    }

    [Fact]
    public async Task TestAfterNestedInternal()
    {
        await VerifyKeywordAsync(
            """
            class C {
                internal $$
            """);
    }

    [Fact]
    public async Task TestAfterNestedStaticPublic()
    {
        await VerifyKeywordAsync(
            """
            class C {
                static public $$
            """);
    }

    [Fact]
    public async Task TestAfterNestedPublicStatic()
    {
        await VerifyKeywordAsync(
            """
            class C {
                public static $$
            """);
    }

    [Fact]
    public async Task TestAfterVirtualPublic()
    {
        await VerifyKeywordAsync(
            """
            class C {
                virtual public $$
            """);
    }

    [Fact]
    public async Task TestAfterNestedPublic()
    {
        await VerifyKeywordAsync(
            """
            class C {
                public $$
            """);
    }

    [Fact]
    public async Task TestAfterNestedPrivate()
    {
        await VerifyKeywordAsync(
            """
            class C {
               private $$
            """);
    }

    [Fact]
    public async Task TestAfterNestedProtected()
    {
        await VerifyKeywordAsync(
            """
            class C {
                protected $$
            """);
    }

    [Fact]
    public async Task TestAfterNestedSealed()
    {
        await VerifyKeywordAsync(
            """
            class C {
                sealed $$
            """);
    }

    [Fact]
    public async Task TestAfterNestedStatic()
    {
        await VerifyKeywordAsync(
            """
            class C {
                static $$
            """);
    }

    [Fact]
    public async Task TestInLocalVariableDeclaration()
    {
        await VerifyKeywordAsync(AddInsideMethod(
@"$$"));
    }

    [Fact]
    public async Task TestInForVariableDeclaration()
    {
        await VerifyKeywordAsync(AddInsideMethod(
@"for ($$"));
    }

    [Fact]
    public async Task TestInForeachVariableDeclaration()
    {
        await VerifyKeywordAsync(AddInsideMethod(
@"foreach ($$"));
    }

    [Fact]
    public async Task TestInUsingVariableDeclaration()
    {
        await VerifyKeywordAsync(AddInsideMethod(
@"using ($$"));
    }

    [Fact]
    public async Task TestInFromVariableDeclaration()
    {
        await VerifyKeywordAsync(AddInsideMethod(
@"var q = from $$"));
    }

    [Fact]
    public async Task TestInJoinVariableDeclaration()
    {
        await VerifyKeywordAsync(AddInsideMethod(
            """
            var q = from a in b 
                      join $$
            """));
    }

    [Fact]
    public async Task TestAfterMethodOpenParen()
    {
        await VerifyKeywordAsync(
            """
            class C {
                void Goo($$
            """);
    }

    [Fact]
    public async Task TestAfterMethodComma()
    {
        await VerifyKeywordAsync(
            """
            class C {
                void Goo(int i, $$
            """);
    }

    [Fact]
    public async Task TestAfterMethodAttribute()
    {
        await VerifyKeywordAsync(
            """
            class C {
                void Goo(int i, [Goo]$$
            """);
    }

    [Fact]
    public async Task TestAfterConstructorOpenParen()
    {
        await VerifyKeywordAsync(
            """
            class C {
                public C($$
            """);
    }

    [Fact]
    public async Task TestAfterConstructorComma()
    {
        await VerifyKeywordAsync(
            """
            class C {
                public C(int i, $$
            """);
    }

    [Fact]
    public async Task TestAfterConstructorAttribute()
    {
        await VerifyKeywordAsync(
            """
            class C {
                public C(int i, [Goo]$$
            """);
    }

    [Fact]
    public async Task TestAfterDelegateOpenParen()
    {
        await VerifyKeywordAsync(
@"delegate void D($$");
    }

    [Fact]
    public async Task TestAfterDelegateComma()
    {
        await VerifyKeywordAsync(
@"delegate void D(int i, $$");
    }

    [Fact]
    public async Task TestAfterDelegateAttribute()
    {
        await VerifyKeywordAsync(
@"delegate void D(int i, [Goo]$$");
    }

    [Fact]
    public async Task TestAfterThis()
    {
        await VerifyKeywordAsync(
            """
            static class C {
                 public static void Goo(this $$
            """);
    }

    [Fact]
    public async Task TestAfterRef()
    {
        await VerifyKeywordAsync(
            """
            class C {
                 void Goo(ref $$
            """);
    }

    [Fact]
    public async Task TestAfterOut()
    {
        await VerifyKeywordAsync(
            """
            class C {
                 void Goo(out $$
            """);
    }

    [Fact]
    public async Task TestAfterLambdaRef()
    {
        await VerifyKeywordAsync(
            """
            class C {
                 void Goo() {
                      System.Func<int, int> f = (ref $$
            """);
    }

    [Fact]
    public async Task TestAfterLambdaOut()
    {
        await VerifyKeywordAsync(
            """
            class C {
                 void Goo() {
                      System.Func<int, int> f = (out $$
            """);
    }

    [Fact]
    public async Task TestAfterParams()
    {
        await VerifyKeywordAsync(
            """
            class C {
                 void Goo(params $$
            """);
    }

    [Fact]
    public async Task TestNotInImplicitOperator()
    {
        await VerifyAbsenceAsync(
            """
            class C {
                 public static implicit operator $$
            """);
    }

    [Fact]
    public async Task TestNotInExplicitOperator()
    {
        await VerifyAbsenceAsync(
            """
            class C {
                 public static explicit operator $$
            """);
    }

    [Fact]
    public async Task TestAfterIndexerBracket()
    {
        await VerifyKeywordAsync(
            """
            class C {
                int this[$$
            """);
    }

    [Fact]
    public async Task TestAfterIndexerBracketComma()
    {
        await VerifyKeywordAsync(
            """
            class C {
                int this[int i, $$
            """);
    }

    [Fact]
    public async Task TestAfterNewInExpression()
    {
        await VerifyKeywordAsync(AddInsideMethod(
@"new $$"));
    }

    [Fact, WorkItem("http://vstfdevdiv:8080/DevDiv2/DevDiv/_workitems/edit/538804")]
    public async Task TestNotInTypeOf()
    {
        await VerifyAbsenceAsync(AddInsideMethod(
@"typeof($$"));
    }

    [Fact, WorkItem("http://vstfdevdiv:8080/DevDiv2/DevDiv/_workitems/edit/538804")]
    public async Task TestInDefault()
    {
        await VerifyKeywordAsync(AddInsideMethod(
@"default($$"));
    }

    [Fact, WorkItem("http://vstfdevdiv:8080/DevDiv2/DevDiv/_workitems/edit/538804")]
    public async Task TestNotInSizeOf()
    {
        await VerifyAbsenceAsync(AddInsideMethod(
@"sizeof($$"));
<<<<<<< HEAD
    }

    [Fact, WorkItem("http://vstfdevdiv:8080/DevDiv2/DevDiv/_workitems/edit/545303")]
    public async Task TestNotInPreProcessor()
    {
        await VerifyAbsenceAsync(
            """
            class Program
            {
                #region $$
            }
            """);
    }

    [Fact, WorkItem("https://github.com/dotnet/roslyn/issues/60341")]
    public async Task TestNotAfterAsync()
        => await VerifyAbsenceAsync(@"class c { async $$ }");

    [Fact, WorkItem("https://github.com/dotnet/roslyn/issues/60341")]
    public async Task TestNotAfterAsyncAsType()
        => await VerifyAbsenceAsync(@"class c { async async $$ }");

    [Fact]
    public async Task TestInFunctionPointerType()
    {
        await VerifyKeywordAsync("""
            class C
            {
                delegate*<$$
            """);
    }

    [Fact]
    public async Task TestInFunctionPointerTypeAfterComma()
    {
        await VerifyKeywordAsync("""
            class C
            {
                delegate*<int, $$
            """);
    }

    [Fact]
    public async Task TestInFunctionPointerTypeAfterModifier()
    {
        await VerifyKeywordAsync("""
            class C
            {
                delegate*<ref $$
            """);
    }

    [Fact]
    public async Task TestNotAfterDelegateAsterisk()
    {
        await VerifyAbsenceAsync("""
            class C
            {
                delegate*$$
            """);
=======
        }

        [Fact, WorkItem("http://vstfdevdiv:8080/DevDiv2/DevDiv/_workitems/edit/545303")]
        public async Task TestNotInPreProcessor()
        {
            await VerifyAbsenceAsync(
                """
                class Program
                {
                    #region $$
                }
                """);
        }

        [Fact, WorkItem("https://github.com/dotnet/roslyn/issues/60341")]
        public async Task TestNotAfterAsync()
            => await VerifyAbsenceAsync(@"class c { async $$ }");

        [Fact, WorkItem("https://github.com/dotnet/roslyn/issues/60341")]
        public async Task TestNotAfterAsyncAsType()
            => await VerifyAbsenceAsync(@"class c { async async $$ }");

        [Fact]
        public async Task TestInFunctionPointerType()
        {
            await VerifyKeywordAsync("""
                class C
                {
                    delegate*<$$
                """);
        }

        [Fact]
        public async Task TestInFunctionPointerTypeAfterComma()
        {
            await VerifyKeywordAsync("""
                class C
                {
                    delegate*<int, $$
                """);
        }

        [Fact]
        public async Task TestInFunctionPointerTypeAfterModifier()
        {
            await VerifyKeywordAsync("""
                class C
                {
                    delegate*<ref $$
                """);
        }

        [Fact]
        public async Task TestNotAfterDelegateAsterisk()
        {
            await VerifyAbsenceAsync("""
                class C
                {
                    delegate*$$
                """);
        }

        [Fact]
        public async Task TestWithinExtension()
        {
            await VerifyKeywordAsync(
                """
                static class C
                {
                    extension(string s)
                    {
                        $$
                    }
                }
                """, CSharpNextParseOptions);
        }
>>>>>>> b11b9408
    }
}<|MERGE_RESOLUTION|>--- conflicted
+++ resolved
@@ -710,7 +710,6 @@
     {
         await VerifyAbsenceAsync(AddInsideMethod(
 @"sizeof($$"));
-<<<<<<< HEAD
     }
 
     [Fact, WorkItem("http://vstfdevdiv:8080/DevDiv2/DevDiv/_workitems/edit/545303")]
@@ -771,83 +770,20 @@
             {
                 delegate*$$
             """);
-=======
-        }
-
-        [Fact, WorkItem("http://vstfdevdiv:8080/DevDiv2/DevDiv/_workitems/edit/545303")]
-        public async Task TestNotInPreProcessor()
-        {
-            await VerifyAbsenceAsync(
-                """
-                class Program
+    }
+
+    [Fact]
+    public async Task TestWithinExtension()
+    {
+        await VerifyKeywordAsync(
+            """
+            static class C
+            {
+                extension(string s)
                 {
-                    #region $$
+                    $$
                 }
-                """);
-        }
-
-        [Fact, WorkItem("https://github.com/dotnet/roslyn/issues/60341")]
-        public async Task TestNotAfterAsync()
-            => await VerifyAbsenceAsync(@"class c { async $$ }");
-
-        [Fact, WorkItem("https://github.com/dotnet/roslyn/issues/60341")]
-        public async Task TestNotAfterAsyncAsType()
-            => await VerifyAbsenceAsync(@"class c { async async $$ }");
-
-        [Fact]
-        public async Task TestInFunctionPointerType()
-        {
-            await VerifyKeywordAsync("""
-                class C
-                {
-                    delegate*<$$
-                """);
-        }
-
-        [Fact]
-        public async Task TestInFunctionPointerTypeAfterComma()
-        {
-            await VerifyKeywordAsync("""
-                class C
-                {
-                    delegate*<int, $$
-                """);
-        }
-
-        [Fact]
-        public async Task TestInFunctionPointerTypeAfterModifier()
-        {
-            await VerifyKeywordAsync("""
-                class C
-                {
-                    delegate*<ref $$
-                """);
-        }
-
-        [Fact]
-        public async Task TestNotAfterDelegateAsterisk()
-        {
-            await VerifyAbsenceAsync("""
-                class C
-                {
-                    delegate*$$
-                """);
-        }
-
-        [Fact]
-        public async Task TestWithinExtension()
-        {
-            await VerifyKeywordAsync(
-                """
-                static class C
-                {
-                    extension(string s)
-                    {
-                        $$
-                    }
-                }
-                """, CSharpNextParseOptions);
-        }
->>>>>>> b11b9408
+            }
+            """, CSharpNextParseOptions);
     }
 }