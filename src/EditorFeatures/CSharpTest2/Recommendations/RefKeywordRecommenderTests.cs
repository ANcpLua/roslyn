--- conflicted
+++ resolved
@@ -1238,13 +1238,26 @@
         }
 
         [Fact]
-<<<<<<< HEAD
         public async Task TestNotInExtensionForType()
         {
             await VerifyAbsenceAsync(
                 """
                 implicit extension E for $$
-=======
+                """);
+        }
+
+        [Fact]
+        public async Task TestInsideExtension()
+        {
+            await VerifyKeywordAsync(
+                """
+                implicit extension E
+                {
+                    $$
+                """);
+        }
+
+        [Fact]
         public async Task TestAfterAllowsInTypeParameterConstraint()
         {
             await VerifyKeywordAsync(
@@ -1293,20 +1306,10 @@
             await VerifyAbsenceAsync(
                 """
                 class C<T> where T : class, allows $$
->>>>>>> 7fa3cde1
-                """);
-        }
-
-        [Fact]
-<<<<<<< HEAD
-        public async Task TestInsideExtension()
-        {
-            await VerifyKeywordAsync(
-                """
-                implicit extension E
-                {
-                    $$
-=======
+                """);
+        }
+
+        [Fact]
         public async Task TestAfterStructTypeParameterConstraint()
         {
             await VerifyKeywordAsync(
@@ -1442,7 +1445,6 @@
             await VerifyAbsenceAsync(
                 """
                 class C<T> where T : new(), allows ref $$
->>>>>>> 7fa3cde1
                 """);
         }
     }
