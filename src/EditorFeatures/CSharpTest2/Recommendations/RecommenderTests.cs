﻿// Licensed to the .NET Foundation under one or more agreements.
// The .NET Foundation licenses this file to you under the MIT license.
// See the LICENSE file in the project root for more information.

using System;
using System.Collections.Immutable;
using System.Diagnostics.CodeAnalysis;
using System.Linq;
using System.Text;
using System.Threading;
using System.Threading.Tasks;
using Microsoft.CodeAnalysis.Completion.Providers;
using Microsoft.CodeAnalysis.CSharp;
using Microsoft.CodeAnalysis.CSharp.Extensions;
using Microsoft.CodeAnalysis.CSharp.Extensions.ContextQuery;
using Microsoft.CodeAnalysis.CSharp.Shared.Extensions;
using Microsoft.CodeAnalysis.Test.Utilities;
using Roslyn.Test.Utilities;
using Xunit;

namespace Microsoft.CodeAnalysis.Editor.CSharp.UnitTests.Recommendations;

[UseExportProvider]
public abstract class RecommenderTests : TestBase
{
<<<<<<< HEAD
    protected static readonly CSharpParseOptions CSharp9ParseOptions = CSharpParseOptions.Default.WithLanguageVersion(LanguageVersion.CSharp9);
=======
    [UseExportProvider]
    public abstract class RecommenderTests : TestBase
    {
        protected static readonly CSharpParseOptions CSharp9ParseOptions = CSharpParseOptions.Default.WithLanguageVersion(LanguageVersion.CSharp9);
        protected static readonly CSharpParseOptions CSharpNextParseOptions = CSharpParseOptions.Default.WithLanguageVersion(LanguageVersionExtensions.CSharpNext);
        protected static readonly CSharpParseOptions CSharpNextScriptParseOptions = Options.Script.WithLanguageVersion(LanguageVersionExtensions.CSharpNext);
>>>>>>> b11b9408

    protected abstract string KeywordText { get; }
    internal Func<int, CSharpSyntaxContext, Task<ImmutableArray<RecommendedKeyword>>>? RecommendKeywordsAsync;

    internal async Task VerifyWorkerAsync(string markup, bool absent, CSharpParseOptions? options = null, int? matchPriority = null)
    {
        Testing.TestFileMarkupParser.GetPosition(markup, out var code, out var position);
        await VerifyAtPositionAsync(code, position, absent, options: options, matchPriority: matchPriority);
        await VerifyInFrontOfCommentAsync(code, position, absent, options: options, matchPriority: matchPriority);
        await VerifyAtEndOfFileAsync(code, position, absent, options: options, matchPriority: matchPriority);
        await VerifyAtPosition_KeywordPartiallyWrittenAsync(code, position, absent, options: options, matchPriority: matchPriority);
        await VerifyInFrontOfComment_KeywordPartiallyWrittenAsync(code, position, absent, options: options, matchPriority: matchPriority);
        await VerifyAtEndOfFile_KeywordPartiallyWrittenAsync(code, position, absent, options: options, matchPriority: matchPriority);
    }

    private Task VerifyInFrontOfCommentAsync(
        string text,
        int position,
        bool absent,
        string insertText,
        CSharpParseOptions? options,
        int? matchPriority)
    {
        text = text[..position] + insertText + "/**/" + text[position..];

        position += insertText.Length;

        return CheckResultAsync(text, position, absent, options, matchPriority);
    }

    private Task CheckResultAsync(string text, int position, bool absent, CSharpParseOptions? options, int? matchPriority)
    {
        using var workspace = new TestWorkspace(composition: FeaturesTestCompositions.Features);
        var solution = workspace.CurrentSolution;
        var project = solution.AddProject("test", "test", LanguageNames.CSharp);
        var document = project.AddDocument("test.cs", text);

        var tree = SyntaxFactory.ParseSyntaxTree(text, options: options);
        var compilation = CSharpCompilation.Create(
            "test",
            syntaxTrees: [tree],
            references: [NetFramework.mscorlib]);

        if (tree.IsInNonUserCode(position, CancellationToken.None) && !absent)
        {
            Assert.False(true, "Wanted keyword, but in non-user code position: " + KeywordText);
        }

        var semanticModel = compilation.GetSemanticModel(tree);
        var context = CSharpSyntaxContext.CreateContext(document, semanticModel, position, CancellationToken.None);
        return CheckResultAsync(absent, position, context, matchPriority);
    }

    private async Task CheckResultAsync(bool absent, int position, CSharpSyntaxContext context, int? matchPriority)
    {
        if (absent)
        {
            if (RecommendKeywordsAsync != null)
            {
                var keywords = await RecommendKeywordsAsync(position, context);
                Assert.True(keywords == null || !keywords.Any(), "Keywords must be null or empty.");
            }
        }
        else
        {
            if (RecommendKeywordsAsync == null)
            {
                Assert.False(true, "No recommender for: " + KeywordText);
            }
            else
            {
                var result = (await RecommendKeywordsAsync(position, context)).SingleOrDefault();
                AssertEx.NotNull(result);
                Assert.Equal(KeywordText, result!.Keyword);
                if (matchPriority != null)
                {
                    Assert.Equal(matchPriority.Value, result.MatchPriority);
                }
            }
        }
    }

    private Task VerifyInFrontOfCommentAsync(string text, int cursorPosition, bool absent, CSharpParseOptions? options, int? matchPriority)
        => VerifyInFrontOfCommentAsync(text, cursorPosition, absent, string.Empty, options: options, matchPriority: matchPriority);

    private Task VerifyInFrontOfComment_KeywordPartiallyWrittenAsync(string text, int position, bool absent, CSharpParseOptions? options, int? matchPriority)
        => VerifyInFrontOfCommentAsync(text, position, absent, KeywordText[..1], options: options, matchPriority: matchPriority);

    private Task VerifyAtPositionAsync(
        string text,
        int position,
        bool absent,
        string insertText,
        CSharpParseOptions? options,
        int? matchPriority)
    {
        text = text[..position] + insertText + text[position..];

        position += insertText.Length;

        return CheckResultAsync(text, position, absent, options, matchPriority);
    }

    private Task VerifyAtPositionAsync(string text, int position, bool absent, CSharpParseOptions? options, int? matchPriority)
        => VerifyAtPositionAsync(text, position, absent, string.Empty, options: options, matchPriority: matchPriority);

    private Task VerifyAtPosition_KeywordPartiallyWrittenAsync(string text, int position, bool absent, CSharpParseOptions? options, int? matchPriority)
        => VerifyAtPositionAsync(text, position, absent, KeywordText[..1], options: options, matchPriority: matchPriority);

    private async Task VerifyAtEndOfFileAsync(
        string text,
        int position,
        bool absent,
        string insertText,
        CSharpParseOptions? options,
        int? matchPriority)
    {
        // only do this if the placeholder was at the end of the text.
        if (text.Length != position)
        {
            return;
        }

        text = text[..position] + insertText;

        position += insertText.Length;

        await CheckResultAsync(text, position, absent, options, matchPriority);
    }

    private Task VerifyAtEndOfFileAsync(string text, int position, bool absent, CSharpParseOptions? options, int? matchPriority)
        => VerifyAtEndOfFileAsync(text, position, absent, string.Empty, options: options, matchPriority: matchPriority);

    private Task VerifyAtEndOfFile_KeywordPartiallyWrittenAsync(string text, int position, bool absent, CSharpParseOptions? options, int? matchPriority)
        => VerifyAtEndOfFileAsync(text, position, absent, KeywordText[..1], options: options, matchPriority: matchPriority);

    internal async Task VerifyKeywordAsync(
        [StringSyntax(PredefinedEmbeddedLanguageNames.CSharpTest)] string text,
        CSharpParseOptions? options = null,
        CSharpParseOptions? scriptOptions = null)
    {
        // run the verification in both context(normal and script)
        await VerifyWorkerAsync(text, absent: false, options: options);
        await VerifyWorkerAsync(text, absent: false, options: scriptOptions ?? Options.Script);
    }

    protected async Task VerifyKeywordAsync(SourceCodeKind kind, string text)
    {
        switch (kind)
        {
            case SourceCodeKind.Regular:
                await VerifyWorkerAsync(text, absent: false);
                break;

            case SourceCodeKind.Script:
                await VerifyWorkerAsync(text, absent: false, options: Options.Script);
                break;
        }
    }

    protected async Task VerifyAbsenceAsync(
        [StringSyntax(PredefinedEmbeddedLanguageNames.CSharpTest)] string text,
        CSharpParseOptions? options = null,
        CSharpParseOptions? scriptOptions = null)
    {
        // run the verification in both context(normal and script)
        await VerifyWorkerAsync(text, absent: true, options: options);
        await VerifyWorkerAsync(text, absent: true, options: scriptOptions ?? Options.Script);
    }

    protected async Task VerifyAbsenceAsync(
        SourceCodeKind kind,
        [StringSyntax(PredefinedEmbeddedLanguageNames.CSharpTest)] string text)
    {
        switch (kind)
        {
            case SourceCodeKind.Regular:
                await VerifyWorkerAsync(text, absent: true);
                break;
            case SourceCodeKind.Script:
                await VerifyWorkerAsync(text, absent: true, options: Options.Script);
                break;
        }
    }

    protected static string AddInsideMethod(string text, bool isAsync = false, string returnType = "void", bool topLevelStatement = false)
    {
        if (topLevelStatement)
        {
            return returnType switch
            {
                "void" => text,
                "int" => text,
                _ => throw new ArgumentException("Unsupported return type", nameof(returnType)),
            };
        }

        var builder = new StringBuilder();
        if (isAsync && returnType != "void")
        {
            builder.AppendLine("using System.Threading.Tasks;");
        }

        builder.AppendLine("class C");
        builder.AppendLine("{");
        builder.Append("  ");

        if (isAsync)
        {
            builder.Append("async ");
            if (returnType == "void")
            {
                builder.Append("Task");
            }
            else
            {
                builder.Append($"Task<{returnType}>");
            }
        }
        else
        {
            builder.Append(returnType);
        }

        builder.AppendLine(" F()");
        builder.AppendLine("  {");
        builder.Append("    ").Append(text);
        builder.AppendLine("  }");
        builder.Append('}');

        return builder.ToString();
    }
}<|MERGE_RESOLUTION|>--- conflicted
+++ resolved
@@ -23,16 +23,9 @@
 [UseExportProvider]
 public abstract class RecommenderTests : TestBase
 {
-<<<<<<< HEAD
     protected static readonly CSharpParseOptions CSharp9ParseOptions = CSharpParseOptions.Default.WithLanguageVersion(LanguageVersion.CSharp9);
-=======
-    [UseExportProvider]
-    public abstract class RecommenderTests : TestBase
-    {
-        protected static readonly CSharpParseOptions CSharp9ParseOptions = CSharpParseOptions.Default.WithLanguageVersion(LanguageVersion.CSharp9);
-        protected static readonly CSharpParseOptions CSharpNextParseOptions = CSharpParseOptions.Default.WithLanguageVersion(LanguageVersionExtensions.CSharpNext);
-        protected static readonly CSharpParseOptions CSharpNextScriptParseOptions = Options.Script.WithLanguageVersion(LanguageVersionExtensions.CSharpNext);
->>>>>>> b11b9408
+    protected static readonly CSharpParseOptions CSharpNextParseOptions = CSharpParseOptions.Default.WithLanguageVersion(LanguageVersionExtensions.CSharpNext);
+    protected static readonly CSharpParseOptions CSharpNextScriptParseOptions = Options.Script.WithLanguageVersion(LanguageVersionExtensions.CSharpNext);
 
     protected abstract string KeywordText { get; }
     internal Func<int, CSharpSyntaxContext, Task<ImmutableArray<RecommendedKeyword>>>? RecommendKeywordsAsync;
