﻿// Licensed to the .NET Foundation under one or more agreements.
// The .NET Foundation licenses this file to you under the MIT license.
// See the LICENSE file in the project root for more information.

using System.Threading.Tasks;
using Microsoft.CodeAnalysis.Test.Utilities;
using Roslyn.Test.Utilities;
using Xunit;

namespace Microsoft.CodeAnalysis.Editor.CSharp.UnitTests.Recommendations;

[Trait(Traits.Feature, Traits.Features.KeywordRecommending)]
public sealed class OperatorKeywordRecommenderTests : KeywordRecommenderTests
{
    [Fact]
    public async Task TestNotAtRoot_Interactive()
    {
        await VerifyAbsenceAsync(SourceCodeKind.Script,
@"$$");
    }

    [Fact]
    public async Task TestNotAfterClass_Interactive()
    {
        await VerifyAbsenceAsync(SourceCodeKind.Script,
            """
            class C { }
            $$
            """);
    }

    [Fact]
    public async Task TestNotAfterGlobalStatement_Interactive()
    {
        await VerifyAbsenceAsync(SourceCodeKind.Script,
            """
            System.Console.WriteLine();
            $$
            """);
    }

    [Fact]
    public async Task TestNotAfterGlobalVariableDeclaration_Interactive()
    {
        await VerifyAbsenceAsync(SourceCodeKind.Script,
            """
            int i = 0;
            $$
            """);
    }

    [Fact]
    public async Task TestNotInUsingAlias()
    {
        await VerifyAbsenceAsync(
@"using Goo = $$");
    }

    [Fact]
    public async Task TestNotInGlobalUsingAlias()
    {
        await VerifyAbsenceAsync(
@"global using Goo = $$");
    }

    [Fact]
    public async Task TestNotInEmptyStatement()
    {
        await VerifyAbsenceAsync(AddInsideMethod(
@"$$"));
<<<<<<< HEAD
    }

    [Fact]
    public async Task TestAfterImplicit()
    {
        await VerifyKeywordAsync(
            """
            class Goo {
                public static implicit $$
            """);
    }

    [Fact]
    public async Task TestAfterExplicit()
    {
        await VerifyKeywordAsync(
            """
            class Goo {
                public static explicit $$
            """);
    }

    [Fact]
    public async Task TestNotAfterType()
    {
        await VerifyAbsenceAsync(
            """
            class Goo {
                int $$
            """);
    }

    [Fact, WorkItem("http://vstfdevdiv:8080/DevDiv2/DevDiv/_workitems/edit/542271")]
    public async Task TestAfterPublicStaticType()
    {
        await VerifyAbsenceAsync(
            """
            class Goo {
                public static int $$
            """);
    }

    [Fact, WorkItem("http://vstfdevdiv:8080/DevDiv2/DevDiv/_workitems/edit/542271")]
    public async Task TestAfterPublicStaticExternType()
    {
        await VerifyAbsenceAsync(
            """
            class Goo {
                public static extern int $$
            """);
    }

    [Fact, WorkItem("http://vstfdevdiv:8080/DevDiv2/DevDiv/_workitems/edit/542271")]
    public async Task TestAfterGenericType()
    {
        await VerifyAbsenceAsync(
            """
            class Goo {
                public static IList<int> $$
            """);
    }

    [Fact]
    public async Task TestNotInInterface()
    {
        await VerifyAbsenceAsync(
            """
            interface Goo {
                public static int $$
            """);
=======
        }

        [Fact]
        public async Task TestAfterImplicit()
        {
            await VerifyKeywordAsync(
                """
                class Goo {
                    public static implicit $$
                """);
        }

        [Fact]
        public async Task TestAfterExplicit()
        {
            await VerifyKeywordAsync(
                """
                class Goo {
                    public static explicit $$
                """);
        }

        [Fact]
        public async Task TestNotAfterType()
        {
            await VerifyAbsenceAsync(
                """
                class Goo {
                    int $$
                """);
        }

        [Fact, WorkItem("http://vstfdevdiv:8080/DevDiv2/DevDiv/_workitems/edit/542271")]
        public async Task TestAfterPublicStaticType()
        {
            await VerifyAbsenceAsync(
                """
                class Goo {
                    public static int $$
                """);
        }

        [Fact, WorkItem("http://vstfdevdiv:8080/DevDiv2/DevDiv/_workitems/edit/542271")]
        public async Task TestAfterPublicStaticExternType()
        {
            await VerifyAbsenceAsync(
                """
                class Goo {
                    public static extern int $$
                """);
        }

        [Fact, WorkItem("http://vstfdevdiv:8080/DevDiv2/DevDiv/_workitems/edit/542271")]
        public async Task TestAfterGenericType()
        {
            await VerifyAbsenceAsync(
                """
                class Goo {
                    public static IList<int> $$
                """);
        }

        [Fact]
        public async Task TestNotInInterface()
        {
            await VerifyAbsenceAsync(
                """
                interface Goo {
                    public static int $$
                """);
        }

        [Fact]
        public async Task TestWithinExtension1()
        {
            await VerifyAbsenceAsync(
                """
                static class C
                {
                    extension(string s)
                    {
                        $$
                    }
                }
                """, CSharpNextParseOptions);
        }

        [Fact]
        public async Task TestWithinExtension2()
        {
            await VerifyKeywordAsync(
                """
                static class C
                {
                    extension(string s)
                    {
                        public static explicit $$
                    }
                }
                """,
                CSharpNextParseOptions,
                CSharpNextScriptParseOptions);
        }
>>>>>>> b11b9408
    }
}<|MERGE_RESOLUTION|>--- conflicted
+++ resolved
@@ -68,7 +68,6 @@
     {
         await VerifyAbsenceAsync(AddInsideMethod(
 @"$$"));
-<<<<<<< HEAD
     }
 
     [Fact]
@@ -139,110 +138,37 @@
             interface Goo {
                 public static int $$
             """);
-=======
-        }
+    }
 
-        [Fact]
-        public async Task TestAfterImplicit()
-        {
-            await VerifyKeywordAsync(
-                """
-                class Goo {
-                    public static implicit $$
-                """);
-        }
+    [Fact]
+    public async Task TestWithinExtension1()
+    {
+        await VerifyAbsenceAsync(
+            """
+            static class C
+            {
+                extension(string s)
+                {
+                    $$
+                }
+            }
+            """, CSharpNextParseOptions);
+    }
 
-        [Fact]
-        public async Task TestAfterExplicit()
-        {
-            await VerifyKeywordAsync(
-                """
-                class Goo {
+    [Fact]
+    public async Task TestWithinExtension2()
+    {
+        await VerifyKeywordAsync(
+            """
+            static class C
+            {
+                extension(string s)
+                {
                     public static explicit $$
-                """);
-        }
-
-        [Fact]
-        public async Task TestNotAfterType()
-        {
-            await VerifyAbsenceAsync(
-                """
-                class Goo {
-                    int $$
-                """);
-        }
-
-        [Fact, WorkItem("http://vstfdevdiv:8080/DevDiv2/DevDiv/_workitems/edit/542271")]
-        public async Task TestAfterPublicStaticType()
-        {
-            await VerifyAbsenceAsync(
-                """
-                class Goo {
-                    public static int $$
-                """);
-        }
-
-        [Fact, WorkItem("http://vstfdevdiv:8080/DevDiv2/DevDiv/_workitems/edit/542271")]
-        public async Task TestAfterPublicStaticExternType()
-        {
-            await VerifyAbsenceAsync(
-                """
-                class Goo {
-                    public static extern int $$
-                """);
-        }
-
-        [Fact, WorkItem("http://vstfdevdiv:8080/DevDiv2/DevDiv/_workitems/edit/542271")]
-        public async Task TestAfterGenericType()
-        {
-            await VerifyAbsenceAsync(
-                """
-                class Goo {
-                    public static IList<int> $$
-                """);
-        }
-
-        [Fact]
-        public async Task TestNotInInterface()
-        {
-            await VerifyAbsenceAsync(
-                """
-                interface Goo {
-                    public static int $$
-                """);
-        }
-
-        [Fact]
-        public async Task TestWithinExtension1()
-        {
-            await VerifyAbsenceAsync(
-                """
-                static class C
-                {
-                    extension(string s)
-                    {
-                        $$
-                    }
                 }
-                """, CSharpNextParseOptions);
-        }
-
-        [Fact]
-        public async Task TestWithinExtension2()
-        {
-            await VerifyKeywordAsync(
-                """
-                static class C
-                {
-                    extension(string s)
-                    {
-                        public static explicit $$
-                    }
-                }
-                """,
-                CSharpNextParseOptions,
-                CSharpNextScriptParseOptions);
-        }
->>>>>>> b11b9408
+            }
+            """,
+            CSharpNextParseOptions,
+            CSharpNextScriptParseOptions);
     }
 }