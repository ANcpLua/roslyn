--- conflicted
+++ resolved
@@ -47,13 +47,8 @@
     public Task ForceAnalyzeProjectAsync(Project project, CancellationToken cancellationToken)
         => throw new NotImplementedException();
 
-<<<<<<< HEAD
-        public Task<ImmutableArray<DiagnosticData>> GetCachedDiagnosticsAsync(Workspace workspace, ProjectId? projectId, DocumentId? documentId, CancellationToken cancellationToken)
-            => throw new NotImplementedException();
-=======
-    public Task<ImmutableArray<DiagnosticData>> GetCachedDiagnosticsAsync(Workspace workspace, ProjectId? projectId, DocumentId? documentId, bool includeLocalDocumentDiagnostics, bool includeNonLocalDocumentDiagnostics, CancellationToken cancellationToken)
+    public Task<ImmutableArray<DiagnosticData>> GetCachedDiagnosticsAsync(Workspace workspace, ProjectId? projectId, DocumentId? documentId, CancellationToken cancellationToken)
         => throw new NotImplementedException();
->>>>>>> 1c3cc28a
 
     public Task<ImmutableArray<DiagnosticData>> GetDiagnosticsAsync(Solution solution, ProjectId? projectId, DocumentId? documentId, bool includeNonLocalDocumentDiagnostics, CancellationToken cancellationToken)
         => throw new NotImplementedException();
