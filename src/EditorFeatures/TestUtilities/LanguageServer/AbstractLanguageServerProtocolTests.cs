--- conflicted
+++ resolved
@@ -283,19 +283,11 @@
         /// <summary>
         /// Creates an LSP server backed by a workspace instance with a solution containing the markup.
         /// </summary>
-<<<<<<< HEAD
-        protected Task<TestLspServer> CreateTestLspServerAsync(string markup)
-            => CreateTestLspServerAsync(new string[] { markup }, Array.Empty<string>(), LanguageNames.CSharp);
-
-        protected Task<TestLspServer> CreateVisualBasicTestLspServerAsync(string markup)
-            => CreateTestLspServerAsync(new string[] { markup }, Array.Empty<string>(), LanguageNames.VisualBasic);
-=======
         protected Task<TestLspServer> CreateTestLspServerAsync(string markup, LSP.ClientCapabilities? clientCapabilities = null)
-            => CreateTestLspServerAsync(new string[] { markup }, LanguageNames.CSharp, clientCapabilities);
+            => CreateTestLspServerAsync(new string[] { markup }, Array.Empty<string>(), LanguageNames.CSharp, clientCapabilities);
 
         protected Task<TestLspServer> CreateVisualBasicTestLspServerAsync(string markup, LSP.ClientCapabilities? clientCapabilities = null)
-            => CreateTestLspServerAsync(new string[] { markup }, LanguageNames.VisualBasic, clientCapabilities);
->>>>>>> d90251ca
+            => CreateTestLspServerAsync(new string[] { markup }, Array.Empty<string>(), LanguageNames.VisualBasic, clientCapabilities);
 
         protected Task<TestLspServer> CreateMultiProjectLspServerAsync(string xmlMarkup, LSP.ClientCapabilities? clientCapabilities = null)
             => CreateTestLspServerAsync(TestWorkspace.Create(xmlMarkup, composition: Composition), clientCapabilities, WellKnownLspServerKinds.AlwaysActiveVSLspServer);
@@ -303,29 +295,19 @@
         /// <summary>
         /// Creates an LSP server backed by a workspace instance with a solution containing the specified documents.
         /// </summary>
-<<<<<<< HEAD
-        protected Task<TestLspServer> CreateTestLspServerAsync(string[] markups)
-            => CreateTestLspServerAsync(markups, Array.Empty<string>());
-
-        private protected Task<TestLspServer> CreateTestLspServerAsync(string markup, WellKnownLspServerKinds serverKind)
-            => CreateTestLspServerAsync(new string[] { markup }, Array.Empty<string>(), LanguageNames.CSharp, serverKind);
+        protected Task<TestLspServer> CreateTestLspServerAsync(string[] markups, LSP.ClientCapabilities? clientCapabilities = null)
+            => CreateTestLspServerAsync(markups, Array.Empty<string>(), LanguageNames.CSharp, clientCapabilities);
+
+        private protected Task<TestLspServer> CreateTestLspServerAsync(string markup, LSP.ClientCapabilities clientCapabilities, WellKnownLspServerKinds serverKind)
+            => CreateTestLspServerAsync(new string[] { markup }, Array.Empty<string>(), LanguageNames.CSharp, clientCapabilities, serverKind);
 
         /// <summary>
         /// Creates an LSP server backed by a workspace instance with a solution containing the specified documents.
         /// </summary>
-        protected Task<TestLspServer> CreateTestLspServerAsync(string[] markups, string[] sourceGeneratedMarkups)
-            => CreateTestLspServerAsync(markups, sourceGeneratedMarkups, LanguageNames.CSharp);
-
-        private Task<TestLspServer> CreateTestLspServerAsync(string[] markups, string[] sourceGeneratedMarkups, string languageName, WellKnownLspServerKinds serverKind = WellKnownLspServerKinds.AlwaysActiveVSLspServer)
-=======
-        protected Task<TestLspServer> CreateTestLspServerAsync(string[] markups, LSP.ClientCapabilities? clientCapabilities = null)
-            => CreateTestLspServerAsync(markups, LanguageNames.CSharp, clientCapabilities);
-
-        private protected Task<TestLspServer> CreateTestLspServerAsync(string markup, LSP.ClientCapabilities clientCapabilities, WellKnownLspServerKinds serverKind)
-            => CreateTestLspServerAsync(new string[] { markup }, LanguageNames.CSharp, clientCapabilities, serverKind);
-
-        private Task<TestLspServer> CreateTestLspServerAsync(string[] markups, string languageName, LSP.ClientCapabilities? clientCapabilities, WellKnownLspServerKinds serverKind = WellKnownLspServerKinds.AlwaysActiveVSLspServer)
->>>>>>> d90251ca
+        protected Task<TestLspServer> CreateTestLspServerAsync(string[] markups, string[] sourceGeneratedMarkups, LSP.ClientCapabilities? clientCapabilities = null)
+            => CreateTestLspServerAsync(markups, sourceGeneratedMarkups, LanguageNames.CSharp, clientCapabilities);
+
+        private Task<TestLspServer> CreateTestLspServerAsync(string[] markups, string[] sourceGeneratedMarkups, string languageName, LSP.ClientCapabilities? clientCapabilities, WellKnownLspServerKinds serverKind = WellKnownLspServerKinds.AlwaysActiveVSLspServer)
         {
             var exportProvider = Composition.ExportProviderFactory.CreateExportProvider();
             var syntaxTreeConfigurationService = exportProvider.GetExportedValue<TestSyntaxTreeConfigurationService>();
@@ -360,11 +342,7 @@
             // created by the initial test steps. This can interfere with the expected test state.
             await WaitForWorkspaceOperationsAsync(workspace);
 
-<<<<<<< HEAD
-            return await TestLspServer.CreateAsync(workspace, serverKind);
-=======
             return await TestLspServer.CreateAsync(workspace, clientCapabilities ?? new LSP.ClientCapabilities(), serverKind);
->>>>>>> d90251ca
         }
 
         private protected async Task<TestLspServer> CreateXmlTestLspServerAsync(
@@ -379,11 +357,7 @@
             // Otherwise we could have a race where workspace change events triggered by creation are changing the state
             // created by the initial test steps. This can interfere with the expected test state.
             await WaitForWorkspaceOperationsAsync(workspace);
-<<<<<<< HEAD
-            return await TestLspServer.CreateAsync(workspace);
-=======
             return await TestLspServer.CreateAsync(workspace, clientCapabilities ?? new LSP.ClientCapabilities(), serverKind);
->>>>>>> d90251ca
         }
 
         /// <summary>
@@ -494,21 +468,13 @@
             private readonly LanguageServerTarget _languageServer;
             private readonly JsonRpc _clientRpc;
 
-<<<<<<< HEAD
-            private TestLspServer(TestWorkspace testWorkspace, Dictionary<string, IList<LSP.Location>> locations, WellKnownLspServerKinds serverKind)
-            {
-                TestWorkspace = testWorkspace;
-                _locations = locations;
-                _requestDispatcher = CreateRequestDispatcher(testWorkspace, serverKind);
-                _executionQueue = CreateRequestQueue(testWorkspace, serverKind);
-=======
             public LSP.ClientCapabilities ClientCapabilities { get; }
 
-            private TestLspServer(TestWorkspace testWorkspace, LSP.ClientCapabilities clientCapabilities, WellKnownLspServerKinds serverKind = WellKnownLspServerKinds.AlwaysActiveVSLspServer)
+            private TestLspServer(TestWorkspace testWorkspace, Dictionary<string, IList<LSP.Location>> locations, LSP.ClientCapabilities clientCapabilities, WellKnownLspServerKinds serverKind)
             {
                 TestWorkspace = testWorkspace;
                 ClientCapabilities = clientCapabilities;
-                _locations = GetAnnotatedLocations(testWorkspace, testWorkspace.CurrentSolution);
+                _locations = locations;
 
                 var (clientStream, serverStream) = FullDuplexStream.CreatePair();
                 _languageServer = CreateLanguageServer(serverStream, serverStream, TestWorkspace, serverKind);
@@ -519,7 +485,6 @@
                 };
 
                 _clientRpc.StartListening();
->>>>>>> d90251ca
 
                 var workspaceWaiter = GetWorkspaceWaiter(testWorkspace);
                 Assert.False(workspaceWaiter.HasPendingWork);
@@ -529,18 +494,7 @@
                 GetManagerAccessor().ResetLspSolutions();
             }
 
-<<<<<<< HEAD
-            internal static async ValueTask<TestLspServer> CreateAsync(TestWorkspace workspace, WellKnownLspServerKinds serverKind = WellKnownLspServerKinds.AlwaysActiveVSLspServer)
-            {
-                var locations = await GetAnnotatedLocationsAsync(workspace, workspace.CurrentSolution);
-                return new TestLspServer(workspace, locations, serverKind);
-            }
-
-            public Task<ResponseType?> ExecuteRequestAsync<RequestType, ResponseType>(string methodName, RequestType request, LSP.ClientCapabilities clientCapabilities,
-                string? clientName, CancellationToken cancellationToken) where RequestType : class
-=======
             private static JsonMessageFormatter CreateJsonMessageFormatter()
->>>>>>> d90251ca
             {
                 var messageFormatter = new JsonMessageFormatter();
                 LSP.VSInternalExtensionUtilities.AddVSInternalExtensionConverters(messageFormatter.JsonSerializer);
@@ -549,7 +503,8 @@
 
             internal static async Task<TestLspServer> CreateAsync(TestWorkspace testWorkspace, LSP.ClientCapabilities clientCapabilities, WellKnownLspServerKinds serverKind)
             {
-                var server = new TestLspServer(testWorkspace, clientCapabilities, serverKind);
+                var locations = await GetAnnotatedLocationsAsync(testWorkspace, testWorkspace.CurrentSolution);
+                var server = new TestLspServer(testWorkspace, locations, clientCapabilities, serverKind);
 
                 await server.ExecuteRequestAsync<LSP.InitializeParams, LSP.InitializeResult>(LSP.Methods.InitializeName, new LSP.InitializeParams
                 {
