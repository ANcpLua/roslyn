--- conflicted
+++ resolved
@@ -67,14 +67,6 @@
         <target state="translated">Anahtar Sözcük - Denetim</target>
         <note />
       </trans-unit>
-<<<<<<< HEAD
-=======
-      <trans-unit id="Operation_is_not_ready_for_0_yet_see_task_center_for_more_detail">
-        <source>Operation is not ready for "{0}" yet. See bottom left corner for more details.</source>
-        <target state="translated">Işlem henüz "{0}" için hazır değil. Daha fazla ayrıntı için sol alt köşeye bakın.</target>
-        <note />
-      </trans-unit>
->>>>>>> 57fa12d3
       <trans-unit id="Operator_Overloaded">
         <source>Operator - Overloaded</source>
         <target state="translated">İşleç - Aşırı Yüklenmiş</target>
@@ -122,7 +114,27 @@
       </trans-unit>
       <trans-unit id="The_symbol_has_no_base">
         <source>The symbol has no base.</source>
-        <target state="translated">Sembolde taban yok.</target>
+        <target state="new">The symbol has no base.</target>
+        <note />
+      </trans-unit>
+      <trans-unit id="Toggle_Block_Comment">
+        <source>Toggle Block Comment</source>
+        <target state="new">Toggle Block Comment</target>
+        <note />
+      </trans-unit>
+      <trans-unit id="Toggle_Line_Comment">
+        <source>Toggle Line Comment</source>
+        <target state="new">Toggle Line Comment</target>
+        <note />
+      </trans-unit>
+      <trans-unit id="Toggling_block_comment">
+        <source>Toggling block comment...</source>
+        <target state="new">Toggling block comment...</target>
+        <note />
+      </trans-unit>
+      <trans-unit id="Toggling_line_comment">
+        <source>Toggling line comment...</source>
+        <target state="new">Toggling line comment...</target>
         <note />
       </trans-unit>
       <trans-unit id="User_Members_Constants">
@@ -347,7 +359,7 @@
       </trans-unit>
       <trans-unit id="_0_bases">
         <source>'{0}' bases</source>
-        <target state="translated">'{0}' tabanları</target>
+        <target state="new">'{0}' bases</target>
         <note />
       </trans-unit>
       <trans-unit id="_0_conflict_s_will_be_resolved">
@@ -1317,26 +1329,6 @@
         <target state="translated">Akıllı Belirteç Biçimlendirici</target>
         <note />
       </trans-unit>
-      <trans-unit id="Toggling_block_comment">
-        <source>Toggling block comment...</source>
-        <target state="translated">Blok açıklaması değiştiriliyor...</target>
-        <note />
-      </trans-unit>
-      <trans-unit id="Toggle_Block_Comment">
-        <source>Toggle Block Comment</source>
-        <target state="translated">Blok Açıklamasını Aç/Kapat</target>
-        <note />
-      </trans-unit>
-      <trans-unit id="Toggling_line_comment">
-        <source>Toggling line comment...</source>
-        <target state="translated">Satır açıklaması değiştiriliyor...</target>
-        <note />
-      </trans-unit>
-      <trans-unit id="Toggle_Line_Comment">
-        <source>Toggle Line Comment</source>
-        <target state="translated">Satır Açıklamasını Aç/Kapat</target>
-        <note />
-      </trans-unit>
     </body>
   </file>
 </xliff>