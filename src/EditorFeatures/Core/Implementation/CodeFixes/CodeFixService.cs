--- conflicted
+++ resolved
@@ -131,14 +131,10 @@
                     continue;
                 }
 
-<<<<<<< HEAD
                 if (await ContainsAnyFixAsync(document, diagnostic, cancellationToken).ConfigureAwait(false))
                 {
                     return diagnostic;
                 }
-=======
-                return new FirstDiagnosticResult(!fullResult, false, default);
->>>>>>> 147b6ce5
             }
 
             return null;
