--- conflicted
+++ resolved
@@ -268,11 +268,7 @@
             return solution.GetDocument(document.Id) ?? throw new NotSupportedException(EditorFeaturesResources.Removal_of_document_not_supported);
         }
 
-<<<<<<< HEAD
         private bool TryGetWorkspaceFixersMap(Document document, [NotNullWhen(true)] out Lazy<ImmutableDictionary<DiagnosticId, ImmutableArray<CodeFixProvider>>>? fixerMap)
-=======
-        private bool TryGetWorkspaceFixersMap(Document document, out Lazy<ImmutableDictionary<DiagnosticId, ImmutableArray<CodeFixProvider>>> fixerMap)
->>>>>>> 62028379
         {
             if (_lazyWorkspaceFixersMap == null)
             {
@@ -283,11 +279,7 @@
             return _lazyWorkspaceFixersMap.TryGetValue(document.Project.Language, out fixerMap);
         }
 
-<<<<<<< HEAD
         private bool TryGetWorkspaceFixersPriorityMap(Document document, [NotNullWhen(true)] out Lazy<ImmutableDictionary<CodeFixProvider, int>>? fixersPriorityMap)
-=======
-        private bool TryGetWorkspaceFixersPriorityMap(Document document, out Lazy<ImmutableDictionary<CodeFixProvider, int>> fixersPriorityMap)
->>>>>>> 62028379
         {
             if (_lazyFixerPriorityMap == null)
             {
