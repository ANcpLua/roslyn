--- conflicted
+++ resolved
@@ -4,13 +4,10 @@
 
 using System.ComponentModel.Composition;
 using System.Diagnostics.CodeAnalysis;
-<<<<<<< HEAD
 using System.Threading;
 using System.Threading.Tasks;
 using Microsoft.CodeAnalysis.Editor.BackgroundWorkIndicator;
-=======
 using System.Threading.Tasks;
->>>>>>> 78469b6c
 using Microsoft.CodeAnalysis.Editor.Shared.Extensions;
 using Microsoft.CodeAnalysis.Editor.Shared.Utilities;
 using Microsoft.CodeAnalysis.Notification;
@@ -32,7 +29,6 @@
         ICommandHandler<GoToDefinitionCommandArgs>
     {
         private readonly IThreadingContext _threadingContext;
-<<<<<<< HEAD
         private readonly IUIThreadOperationExecutor _executor;
         private readonly IAsynchronousOperationListener _listener;
 
@@ -46,14 +42,6 @@
             _threadingContext = threadingContext;
             _executor = executor;
             _listener = listenerProvider.GetListener(FeatureAttribute.GoToBase);
-=======
-
-        [ImportingConstructor]
-        [SuppressMessage("RoslynDiagnosticsReliability", "RS0033:Importing constructor should be [Obsolete]", Justification = "Used in test code: https://github.com/dotnet/roslyn/issues/42814")]
-        public GoToDefinitionCommandHandler(IThreadingContext threadingContext)
-        {
-            _threadingContext = threadingContext;
->>>>>>> 78469b6c
         }
 
         public string DisplayName => EditorFeaturesResources.Go_to_Definition;
@@ -100,17 +88,15 @@
                 bool succeeded;
                 using (context.OperationContext.AddScope(allowCancellation: true, EditorFeaturesResources.Navigating_to_definition))
                 {
-<<<<<<< HEAD
                     succeeded = service.TryGoToDefinition(document, caretPos.Value, context.OperationContext.UserCancellationToken);
-=======
-                    _threadingContext.JoinableTaskFactory.Run(() =>
-                        ExecuteCommandAsync(document, caretPos.Value, service, context));
-                    return true;
->>>>>>> 78469b6c
                 }
 
                 if (!succeeded)
+                {
+                    // Dismiss any context dialog that is up before showing our own notification.
+                    context.OperationContext.TakeOwnership();
                     ReportFailure(document);
+                }
             }
 
             return true;
@@ -123,13 +109,8 @@
                 FeaturesResources.Cannot_navigate_to_the_symbol_under_the_caret, EditorFeaturesResources.Go_to_Definition, NotificationSeverity.Information);
         }
 
-<<<<<<< HEAD
         private async Task ExecuteModernCommandAsync(
             GoToDefinitionCommandArgs args, Document document, IAsyncGoToDefinitionService service, SnapshotPoint position)
-=======
-        private async Task ExecuteCommandAsync(
-            Document document, int caretPosition, IGoToDefinitionService? goToDefinitionService, CommandExecutionContext context)
->>>>>>> 78469b6c
         {
             bool succeeded;
 
@@ -138,32 +119,11 @@
                 args.TextView, new SnapshotSpan(args.SubjectBuffer.CurrentSnapshot, position, 1),
                 EditorFeaturesResources.Navigating_to_definition))
             {
-<<<<<<< HEAD
                 await Task.Delay(5000).ConfigureAwait(false);
 
                 // determine the location first.
                 var cancellationToken = backgroundIndicator.UserCancellationToken;
-                var location = await service.GetDefinitionLocationAsync(document, position, cancellationToken).ConfigureAwait(false);
-=======
-                var cancellationToken = context.OperationContext.UserCancellationToken;
-                if (goToDefinitionService is IAsyncGoToDefinitionService asyncService)
-                {
-                    var location = await asyncService.FindDefinitionLocationAsync(document, caretPosition, cancellationToken).ConfigureAwait(false);
-                    var success = location != null &&
-                        await location.NavigateToAsync(cancellationToken).ConfigureAwait(false);
-
-                    if (success)
-                        return;
-                }
-                else
-                {
-                    if (goToDefinitionService != null &&
-                        goToDefinitionService.TryGoToDefinition(document, caretPosition, cancellationToken))
-                    {
-                        return;
-                    }
-                }
->>>>>>> 78469b6c
+                var location = await service.FindDefinitionLocationAsync(document, position, cancellationToken).ConfigureAwait(false);
 
                 // we're about to navigate.  so disable navigation cancellation in our indicator so we don't self-cancel.
                 backgroundIndicator.CancelOnNavigation = false;
@@ -172,19 +132,8 @@
 
             if (!succeeded)
             {
-<<<<<<< HEAD
                 await _threadingContext.JoinableTaskFactory.SwitchToMainThreadAsync(CancellationToken.None);
                 ReportFailure(document);
-=======
-                // We are about to show a modal UI dialog so we should take over the command execution
-                // wait context. That means the command system won't attempt to show its own wait dialog 
-                // and also will take it into consideration when measuring command handling duration.
-                context.OperationContext.TakeOwnership();
-                await _threadingContext.JoinableTaskFactory.SwitchToMainThreadAsync();
-                var workspace = document.Project.Solution.Workspace;
-                var notificationService = workspace.Services.GetRequiredService<INotificationService>();
-                notificationService.SendNotification(errorMessage, title: EditorFeaturesResources.Go_to_Definition, severity: NotificationSeverity.Information);
->>>>>>> 78469b6c
             }
         }
 
@@ -200,13 +149,8 @@
                 _handler = handler;
             }
 
-<<<<<<< HEAD
-            //public Task ExecuteModernCommandAsync(Document document, int caretPosition, IAsyncGoToDefinitionService service)
-            //    => _handler.ExecuteModernCommandAsync(document, caretPosition, service, CancellationToken.None);
-=======
-            public Task ExecuteCommandAsync(Document document, int caretPosition, IGoToDefinitionService goToDefinitionService, CommandExecutionContext context)
-                => _handler.ExecuteCommandAsync(document, caretPosition, goToDefinitionService, context);
->>>>>>> 78469b6c
+            //public Task ExecuteCommandAsync(Document document, int caretPosition, IGoToDefinitionService goToDefinitionService, CommandExecutionContext context)
+            //    => _handler.ExecuteModernCommandAsync(document, caretPosition, goToDefinitionService, context);
         }
     }
 }