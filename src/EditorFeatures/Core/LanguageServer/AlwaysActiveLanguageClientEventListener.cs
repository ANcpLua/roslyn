--- conflicted
+++ resolved
@@ -41,8 +41,7 @@
     public void StartListening(Workspace workspace)
     {
         // Trigger a fire and forget request to the VS LSP client to load our ILanguageClient.
-<<<<<<< HEAD
-        _ = LoadAsync();
+        Load();
 
         _ = workspace.RegisterWorkspaceChangedHandler(Workspace_WorkspaceChanged);
     }
@@ -54,11 +53,8 @@
             // We loaded the language client when the workspace started, above, but VS shuts it down when a solution closes,
             // so when a new solution is loaded we have to load it again. The language server broker is smart enough not to
             // load the same client multiple times, so reliability of this event is not a big concern.
-            _ = LoadAsync();
+            Load();
         }
-=======
-        Load();
->>>>>>> 6acd873c
     }
 
     public void StopListening(Workspace workspace)
