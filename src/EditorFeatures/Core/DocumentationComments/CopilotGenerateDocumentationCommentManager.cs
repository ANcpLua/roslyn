--- conflicted
+++ resolved
@@ -67,7 +67,7 @@
         var provider = textView.Properties.GetOrCreateSingletonProperty(typeof(CopilotGenerateDocumentationCommentProvider),
             () => new CopilotGenerateDocumentationCommentProvider(_threadingContext, copilotService));
 
-        await provider!.InitializeAsync(textView, _suggestionServiceBase!, cancellationToken).ConfigureAwait(false);
+        await provider.InitializeAsync(textView, _suggestionServiceBase!, cancellationToken).ConfigureAwait(false);
 
         return provider;
     }
@@ -81,15 +81,11 @@
             return null;
         }
 
-<<<<<<< HEAD
         if (document.GetLanguageService<ICopilotCodeAnalysisService>() is not { } copilotService ||
                 await copilotService.IsAvailableAsync(cancellationToken).ConfigureAwait(false) is false)
         {
             return null;
         }
-=======
-            await provider.InitializeAsync(textView, _suggestionServiceBase!, cancellationToken).ConfigureAwait(false);
->>>>>>> 304768b7
 
         if (memberNode is null)
         {
