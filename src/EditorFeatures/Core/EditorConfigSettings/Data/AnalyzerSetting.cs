﻿// Licensed to the .NET Foundation under one or more agreements.
// The .NET Foundation licenses this file to you under the MIT license.
// See the LICENSE file in the project root for more information.

using System;
using System.Collections;
using System.Collections.Generic;
using System.Collections.Immutable;
using System.Globalization;
using System.Linq;
using System.Windows.Input;
using Microsoft.CodeAnalysis;
using Microsoft.CodeAnalysis.Diagnostics;
using Microsoft.CodeAnalysis.Editor.EditorConfigSettings.Updater;
using Microsoft.CodeAnalysis.EditorConfig;
using Microsoft.CodeAnalysis.EditorConfigSettings;
using Microsoft.CodeAnalysis.EditorConfigSettings.Data;
using Microsoft.CodeAnalysis.Options;

namespace Microsoft.CodeAnalysis.Editor.EditorConfigSettings.Data
{
    internal class AnalyzerSetting : IEditorConfigSettingInfo
    {
        private readonly DiagnosticDescriptor _descriptor;
        private readonly AnalyzerSettingsUpdater _settingsUpdater;

        public IEditorConfigData EditorConfigData;

        public AnalyzerSetting(DiagnosticDescriptor descriptor,
                               ReportDiagnostic effectiveSeverity,
                               AnalyzerSettingsUpdater settingsUpdater,
                               Language language,
                               SettingLocation location,
                               IEditorConfigData editorConfigData)
        {
            _descriptor = descriptor;
            _settingsUpdater = settingsUpdater;
            DiagnosticSeverity severity = default;
            if (effectiveSeverity == ReportDiagnostic.Default)
            {
                severity = descriptor.DefaultSeverity;
            }
            else if (effectiveSeverity.ToDiagnosticSeverity() is DiagnosticSeverity severity1)
            {
                severity = severity1;
            }

            var enabled = effectiveSeverity != ReportDiagnostic.Suppress;
            IsEnabled = enabled;
            Severity = severity;
            Language = language;
            IsNotConfigurable = descriptor.CustomTags.Any(t => t == WellKnownDiagnosticTags.NotConfigurable);
            Location = location;
            EditorConfigData = editorConfigData;
        }

        public string Id => _descriptor.Id;
        public string Title => _descriptor.Title.ToString(CultureInfo.CurrentUICulture);
        public string Description => _descriptor.Description.ToString(CultureInfo.CurrentUICulture);
        public string Category => _descriptor.Category;
        public DiagnosticSeverity Severity { get; private set; }
        public bool IsEnabled { get; private set; }
        public Language Language { get; }
        public bool IsNotConfigurable { get; set; }
        public SettingLocation Location { get; }

        internal void ChangeSeverity(DiagnosticSeverity severity)
        {
            if (severity == Severity)
                return;

            Severity = severity;
            _settingsUpdater.QueueUpdate(this, severity);
        }

        public string? GetSettingName()
        {
            return EditorConfigData.GetSettingName().Replace("Id", Id);
        }

        public string GetDocumentation()
        {
            return Description;
        }

        public ImmutableArray<string>? GetSettingValues()
        {
            return EditorConfigData.GetAllSettingValues();
        }

<<<<<<< HEAD
        public string? GetValueDocumentation(string value)
        {
            return value switch
            {
                "silent" => EditorFeaturesResources.Severities_Silent,
                "suggestion" => EditorFeaturesResources.Severities_Suggestion,
                "warning" => EditorFeaturesResources.Severities_Warning,
                "error" => EditorFeaturesResources.Severities_Error,
                "none" => EditorFeaturesResources.Severities_None,
                _ => null,
            };
        }
=======
        public bool AllowsMultipleValues() => false;
>>>>>>> fcaa4323
    }
}<|MERGE_RESOLUTION|>--- conflicted
+++ resolved
@@ -88,21 +88,11 @@
             return EditorConfigData.GetAllSettingValues();
         }
 
-<<<<<<< HEAD
+        public bool AllowsMultipleValues() => false;
+
         public string? GetValueDocumentation(string value)
         {
-            return value switch
-            {
-                "silent" => EditorFeaturesResources.Severities_Silent,
-                "suggestion" => EditorFeaturesResources.Severities_Suggestion,
-                "warning" => EditorFeaturesResources.Severities_Warning,
-                "error" => EditorFeaturesResources.Severities_Error,
-                "none" => EditorFeaturesResources.Severities_None,
-                _ => null,
-            };
+            throw new NotImplementedException();
         }
-=======
-        public bool AllowsMultipleValues() => false;
->>>>>>> fcaa4323
     }
 }