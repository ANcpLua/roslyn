﻿// Licensed to the .NET Foundation under one or more agreements.
// The .NET Foundation licenses this file to you under the MIT license.
// See the LICENSE file in the project root for more information.

using System;
using System.Collections.Generic;
using System.ComponentModel.Composition;
using System.Linq;
using System.Threading;
using System.Threading.Tasks;
using Microsoft.CodeAnalysis.Editor.Shared.Extensions;
using Microsoft.CodeAnalysis.Editor.Shared.Tagging;
using Microsoft.CodeAnalysis.Editor.Shared.Utilities;
using Microsoft.CodeAnalysis.Editor.Tagging;
using Microsoft.CodeAnalysis.Host.Mef;
using Microsoft.CodeAnalysis.InlineHints;
using Microsoft.CodeAnalysis.Options;
using Microsoft.CodeAnalysis.Shared.Extensions;
using Microsoft.CodeAnalysis.Shared.TestHooks;
using Microsoft.CodeAnalysis.Text.Shared.Extensions;
using Microsoft.VisualStudio.Text;
using Microsoft.VisualStudio.Text.Editor;
using Microsoft.VisualStudio.Text.Tagging;
using Roslyn.Utilities;
using VSUtilities = Microsoft.VisualStudio.Utilities;

namespace Microsoft.CodeAnalysis.Editor.InlineHints
{
    /// <summary>
    /// The TaggerProvider that calls upon the service in order to locate the spans and names
    /// </summary>
    [Export(typeof(IViewTaggerProvider))]
    [VSUtilities.ContentType(ContentTypeNames.RoslynContentType)]
    [TagType(typeof(InlineHintDataTag))]
    [VSUtilities.Name(nameof(InlineHintsDataTaggerProvider))]
    internal class InlineHintsDataTaggerProvider : AsynchronousViewTaggerProvider<InlineHintDataTag>
    {
        private readonly IAsynchronousOperationListener _listener;

        protected override SpanTrackingMode SpanTrackingMode => SpanTrackingMode.EdgeInclusive;

        /// <summary>
        /// We want to make sure that if the user edits the space that the tag exists in that it goes away and they
        /// don't see stale tags sticking around in random locations until the next update.  A good example of when this
        /// is desirable is 'cut line'. If the tags aren't removed, then the line will be gone but the tags will remain
        /// at whatever points the tracking spans moved them to.
        /// </summary>
        protected override TaggerTextChangeBehavior TextChangeBehavior => TaggerTextChangeBehavior.RemoveTagsThatIntersectEdits;

        [Obsolete(MefConstruction.ImportingConstructorMessage, error: true)]
        [ImportingConstructor]
        public InlineHintsDataTaggerProvider(
            IThreadingContext threadingContext,
<<<<<<< HEAD
            IAsynchronousOperationListenerProvider listenerProvider)
            : base(threadingContext, listenerProvider.GetListener(FeatureAttribute.InlineHints))
=======
            IGlobalOptionService globalOptions,
            IAsynchronousOperationListenerProvider listenerProvider)
            : base(threadingContext, globalOptions, listenerProvider.GetListener(FeatureAttribute.InlineHints))
>>>>>>> 67d940c4
        {
            _listener = listenerProvider.GetListener(FeatureAttribute.InlineHints);
        }

        protected override TaggerDelay EventChangeDelay => TaggerDelay.Short;

        protected override ITaggerEventSource CreateEventSource(ITextView textViewOpt, ITextBuffer subjectBuffer)
        {
            return TaggerEventSources.Compose(
                TaggerEventSources.OnViewSpanChanged(ThreadingContext, textViewOpt),
                TaggerEventSources.OnWorkspaceChanged(subjectBuffer, _listener),
<<<<<<< HEAD
                TaggerEventSources.OnOptionChanged(subjectBuffer, InlineHintsOptions.DisplayAllOverride),
                TaggerEventSources.OnOptionChanged(subjectBuffer, InlineHintsOptions.EnabledForParameters),
                TaggerEventSources.OnOptionChanged(subjectBuffer, InlineHintsOptions.ForLiteralParameters),
                TaggerEventSources.OnOptionChanged(subjectBuffer, InlineHintsOptions.ForIndexerParameters),
                TaggerEventSources.OnOptionChanged(subjectBuffer, InlineHintsOptions.ForObjectCreationParameters),
                TaggerEventSources.OnOptionChanged(subjectBuffer, InlineHintsOptions.ForOtherParameters),
                TaggerEventSources.OnOptionChanged(subjectBuffer, InlineHintsOptions.SuppressForParametersThatMatchMethodIntent),
                TaggerEventSources.OnOptionChanged(subjectBuffer, InlineHintsOptions.SuppressForParametersThatDifferOnlyBySuffix),
                TaggerEventSources.OnOptionChanged(subjectBuffer, InlineHintsOptions.EnabledForTypes),
                TaggerEventSources.OnOptionChanged(subjectBuffer, InlineHintsOptions.ForImplicitVariableTypes),
                TaggerEventSources.OnOptionChanged(subjectBuffer, InlineHintsOptions.ForLambdaParameterTypes),
                TaggerEventSources.OnOptionChanged(subjectBuffer, InlineHintsOptions.ForImplicitObjectCreation));
=======
                TaggerEventSources.OnOptionChanged(subjectBuffer, InlineHintsGlobalStateOption.DisplayAllOverride),
                TaggerEventSources.OnOptionChanged(subjectBuffer, InlineParameterHintsOptions.Metadata.EnabledForParameters),
                TaggerEventSources.OnOptionChanged(subjectBuffer, InlineParameterHintsOptions.Metadata.ForLiteralParameters),
                TaggerEventSources.OnOptionChanged(subjectBuffer, InlineParameterHintsOptions.Metadata.ForIndexerParameters),
                TaggerEventSources.OnOptionChanged(subjectBuffer, InlineParameterHintsOptions.Metadata.ForObjectCreationParameters),
                TaggerEventSources.OnOptionChanged(subjectBuffer, InlineParameterHintsOptions.Metadata.ForOtherParameters),
                TaggerEventSources.OnOptionChanged(subjectBuffer, InlineParameterHintsOptions.Metadata.SuppressForParametersThatMatchMethodIntent),
                TaggerEventSources.OnOptionChanged(subjectBuffer, InlineParameterHintsOptions.Metadata.SuppressForParametersThatDifferOnlyBySuffix),
                TaggerEventSources.OnOptionChanged(subjectBuffer, InlineParameterHintsOptions.Metadata.SuppressForParametersThatMatchArgumentName),
                TaggerEventSources.OnOptionChanged(subjectBuffer, InlineTypeHintsOptions.Metadata.EnabledForTypes),
                TaggerEventSources.OnOptionChanged(subjectBuffer, InlineTypeHintsOptions.Metadata.ForImplicitVariableTypes),
                TaggerEventSources.OnOptionChanged(subjectBuffer, InlineTypeHintsOptions.Metadata.ForLambdaParameterTypes),
                TaggerEventSources.OnOptionChanged(subjectBuffer, InlineTypeHintsOptions.Metadata.ForImplicitObjectCreation));
>>>>>>> 67d940c4
        }

        protected override IEnumerable<SnapshotSpan> GetSpansToTag(ITextView textView, ITextBuffer subjectBuffer)
        {
            this.AssertIsForeground();

            // Find the visible span some 100 lines +/- what's actually in view.  This way
            // if the user scrolls up/down, we'll already have the results.
            var visibleSpanOpt = textView.GetVisibleLinesSpan(subjectBuffer, extraLines: 100);
            if (visibleSpanOpt == null)
            {
                // Couldn't find anything visible, just fall back to tagging all hint locations
                return base.GetSpansToTag(textView, subjectBuffer);
            }

            return SpecializedCollections.SingletonEnumerable(visibleSpanOpt.Value);
        }

        protected override async Task ProduceTagsAsync(
            TaggerContext<InlineHintDataTag> context, DocumentSnapshotSpan documentSnapshotSpan, int? caretPosition, CancellationToken cancellationToken)
        {
            var document = documentSnapshotSpan.Document;
            if (document == null)
                return;

            var service = document.GetLanguageService<IInlineHintsService>();
            if (service == null)
                return;

            var snapshotSpan = documentSnapshotSpan.SnapshotSpan;
            var hints = await service.GetInlineHintsAsync(document, snapshotSpan.Span.ToTextSpan(), cancellationToken).ConfigureAwait(false);
            foreach (var hint in hints)
            {
                // If we don't have any text to actually show the user, then don't make a tag.
                if (hint.DisplayParts.Sum(p => p.ToString().Length) == 0)
                    continue;

                context.AddTag(new TagSpan<InlineHintDataTag>(
                    hint.Span.ToSnapshotSpan(snapshotSpan.Snapshot),
                    new InlineHintDataTag(hint)));
            }
        }
    }
}<|MERGE_RESOLUTION|>--- conflicted
+++ resolved
@@ -51,14 +51,9 @@
         [ImportingConstructor]
         public InlineHintsDataTaggerProvider(
             IThreadingContext threadingContext,
-<<<<<<< HEAD
-            IAsynchronousOperationListenerProvider listenerProvider)
-            : base(threadingContext, listenerProvider.GetListener(FeatureAttribute.InlineHints))
-=======
             IGlobalOptionService globalOptions,
             IAsynchronousOperationListenerProvider listenerProvider)
             : base(threadingContext, globalOptions, listenerProvider.GetListener(FeatureAttribute.InlineHints))
->>>>>>> 67d940c4
         {
             _listener = listenerProvider.GetListener(FeatureAttribute.InlineHints);
         }
@@ -70,20 +65,6 @@
             return TaggerEventSources.Compose(
                 TaggerEventSources.OnViewSpanChanged(ThreadingContext, textViewOpt),
                 TaggerEventSources.OnWorkspaceChanged(subjectBuffer, _listener),
-<<<<<<< HEAD
-                TaggerEventSources.OnOptionChanged(subjectBuffer, InlineHintsOptions.DisplayAllOverride),
-                TaggerEventSources.OnOptionChanged(subjectBuffer, InlineHintsOptions.EnabledForParameters),
-                TaggerEventSources.OnOptionChanged(subjectBuffer, InlineHintsOptions.ForLiteralParameters),
-                TaggerEventSources.OnOptionChanged(subjectBuffer, InlineHintsOptions.ForIndexerParameters),
-                TaggerEventSources.OnOptionChanged(subjectBuffer, InlineHintsOptions.ForObjectCreationParameters),
-                TaggerEventSources.OnOptionChanged(subjectBuffer, InlineHintsOptions.ForOtherParameters),
-                TaggerEventSources.OnOptionChanged(subjectBuffer, InlineHintsOptions.SuppressForParametersThatMatchMethodIntent),
-                TaggerEventSources.OnOptionChanged(subjectBuffer, InlineHintsOptions.SuppressForParametersThatDifferOnlyBySuffix),
-                TaggerEventSources.OnOptionChanged(subjectBuffer, InlineHintsOptions.EnabledForTypes),
-                TaggerEventSources.OnOptionChanged(subjectBuffer, InlineHintsOptions.ForImplicitVariableTypes),
-                TaggerEventSources.OnOptionChanged(subjectBuffer, InlineHintsOptions.ForLambdaParameterTypes),
-                TaggerEventSources.OnOptionChanged(subjectBuffer, InlineHintsOptions.ForImplicitObjectCreation));
-=======
                 TaggerEventSources.OnOptionChanged(subjectBuffer, InlineHintsGlobalStateOption.DisplayAllOverride),
                 TaggerEventSources.OnOptionChanged(subjectBuffer, InlineParameterHintsOptions.Metadata.EnabledForParameters),
                 TaggerEventSources.OnOptionChanged(subjectBuffer, InlineParameterHintsOptions.Metadata.ForLiteralParameters),
@@ -97,7 +78,6 @@
                 TaggerEventSources.OnOptionChanged(subjectBuffer, InlineTypeHintsOptions.Metadata.ForImplicitVariableTypes),
                 TaggerEventSources.OnOptionChanged(subjectBuffer, InlineTypeHintsOptions.Metadata.ForLambdaParameterTypes),
                 TaggerEventSources.OnOptionChanged(subjectBuffer, InlineTypeHintsOptions.Metadata.ForImplicitObjectCreation));
->>>>>>> 67d940c4
         }
 
         protected override IEnumerable<SnapshotSpan> GetSpansToTag(ITextView textView, ITextBuffer subjectBuffer)
