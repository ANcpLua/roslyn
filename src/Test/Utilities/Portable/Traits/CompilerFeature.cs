﻿// Licensed to the .NET Foundation under one or more agreements.
// The .NET Foundation licenses this file to you under the MIT license.
// See the LICENSE file in the project root for more information.

namespace Microsoft.CodeAnalysis.Test.Utilities
{
    public enum CompilerFeature
    {
        Async,
        Dynamic,
        ExpressionBody,
        Determinism,
        Iterator,
        LocalFunctions,
        Params,
        Var,
        Tuples,
        RefLocalsReturns,
        ReadOnlyReferences,
        OutVar,
        Patterns,
        DefaultLiteral,
        AsyncMain,
        IOperation,
        Dataflow,
        NonTrailingNamedArgs,
        PrivateProtected,
        PEVerifyCompat,
        RefConditionalOperator,
        TupleEquality,
        StackAllocInitializer,
        NullCoalescingAssignment,
        AsyncStreams,
        NullableReferenceTypes,
        DefaultInterfaceImplementation,
        LambdaDiscardParameters,
        StatementAttributes,
<<<<<<< HEAD
        SimplePrograms,
=======
        InitOnlySetters,
>>>>>>> f423b859
    }
}<|MERGE_RESOLUTION|>--- conflicted
+++ resolved
@@ -35,10 +35,7 @@
         DefaultInterfaceImplementation,
         LambdaDiscardParameters,
         StatementAttributes,
-<<<<<<< HEAD
+        InitOnlySetters,
         SimplePrograms,
-=======
-        InitOnlySetters,
->>>>>>> f423b859
     }
 }