﻿// Licensed to the .NET Foundation under one or more agreements.
// The .NET Foundation licenses this file to you under the MIT license.
// See the LICENSE file in the project root for more information.

#nullable disable

using System.Threading;
using Microsoft.CodeAnalysis.CSharp.Formatting;
using Microsoft.CodeAnalysis.CSharp.Syntax;
using Microsoft.CodeAnalysis.Editing;
using Microsoft.CodeAnalysis.Formatting;
using Microsoft.CodeAnalysis.Test.Utilities;
using Xunit;

namespace Microsoft.CodeAnalysis.CSharp.UnitTests.Editing;

[UseExportProvider]
public sealed class SyntaxEditorTests
{
<<<<<<< HEAD
    [UseExportProvider]
    public class SyntaxEditorTests
    {
        private Workspace EmptyWorkspace { get => field ??= new AdhocWorkspace(); set; }
=======
    private Workspace _emptyWorkspace;

    private Workspace EmptyWorkspace
        => _emptyWorkspace ??= new AdhocWorkspace();
>>>>>>> 554fe0e7

    private void VerifySyntax<TSyntax>(SyntaxNode node, string expectedText) where TSyntax : SyntaxNode
    {
        Assert.IsAssignableFrom<TSyntax>(node);

        var options = CSharpSyntaxFormattingOptions.Default;
        var formatted = Formatter.Format(node, EmptyWorkspace.Services.SolutionServices, options, CancellationToken.None);
        var actualText = formatted.ToFullString();
        Assert.Equal(expectedText, actualText);
    }

    private SyntaxEditor GetEditor(SyntaxNode root)
        => new SyntaxEditor(root, EmptyWorkspace.Services.SolutionServices);

    [Fact]
    public void TestReplaceNode()
    {
        var code = @"
public class C
{
    public int X;
}";

        var cu = SyntaxFactory.ParseCompilationUnit(code);
        var cls = cu.Members[0];

        var editor = GetEditor(cu);
        var fieldX = editor.Generator.GetMembers(cls)[0];
        editor.ReplaceNode(fieldX, editor.Generator.FieldDeclaration("Y", editor.Generator.TypeExpression(SpecialType.System_String), Accessibility.Public));
        var newRoot = editor.GetChangedRoot();

        VerifySyntax<CompilationUnitSyntax>(
            newRoot,
            @"
public class C
{
    public string Y;
}");
    }

    [Fact]
    public void TestRemoveNode()
    {
        var code = @"
public class C
{
    public int X;
}";

        var cu = SyntaxFactory.ParseCompilationUnit(code);
        var cls = cu.Members[0];

        var editor = GetEditor(cu);
        var fieldX = editor.Generator.GetMembers(cls)[0];
        editor.RemoveNode(fieldX);
        var newRoot = editor.GetChangedRoot();

        VerifySyntax<CompilationUnitSyntax>(
            newRoot,
            @"
public class C
{
}");
    }

    [Fact]
    public void TestInsertAfter()
    {
        var code = @"
public class C
{
    public int X;
}";

        var cu = SyntaxFactory.ParseCompilationUnit(code);
        var cls = cu.Members[0];

        var editor = GetEditor(cu);
        var fieldX = editor.Generator.GetMembers(cls)[0];
        editor.InsertAfter(fieldX, editor.Generator.FieldDeclaration("Y", editor.Generator.TypeExpression(SpecialType.System_String), Accessibility.Public));
        var newRoot = editor.GetChangedRoot();

        VerifySyntax<CompilationUnitSyntax>(
            newRoot,
            @"
public class C
{
    public int X;
    public string Y;
}");
    }

    [Fact]
    public void TestInsertBefore()
    {
        var code = @"
public class C
{
    public int X;
}";

        var cu = SyntaxFactory.ParseCompilationUnit(code);
        var cls = cu.Members[0];

        var editor = GetEditor(cu);
        var fieldX = editor.Generator.GetMembers(cls)[0];
        editor.InsertBefore(fieldX, editor.Generator.FieldDeclaration("Y", editor.Generator.TypeExpression(SpecialType.System_String), Accessibility.Public));
        var newRoot = editor.GetChangedRoot();

        VerifySyntax<CompilationUnitSyntax>(
            newRoot,
            @"
public class C
{
    public string Y;
    public int X;
}");
    }

    [Fact]
    public void TestTrackNode()
    {
        var code = @"
public class C
{
    public int X;
}";

        var cu = SyntaxFactory.ParseCompilationUnit(code);
        var cls = cu.Members[0];

        var editor = GetEditor(cu);
        var fieldX = editor.Generator.GetMembers(cls)[0];
        editor.TrackNode(fieldX);
        var newRoot = editor.GetChangedRoot();

        var currentFieldX = newRoot.GetCurrentNode(fieldX);
        Assert.NotNull(currentFieldX);
    }

    [Fact]
    public void TestMultipleEdits()
    {
        var code = @"
public class C
{
    public int X;
}";

        var cu = SyntaxFactory.ParseCompilationUnit(code);
        var cls = cu.Members[0];

        var editor = GetEditor(cu);
        var fieldX = editor.Generator.GetMembers(cls)[0];
        editor.InsertAfter(fieldX, editor.Generator.FieldDeclaration("Y", editor.Generator.TypeExpression(SpecialType.System_String), Accessibility.Public));
        editor.InsertBefore(fieldX, editor.Generator.FieldDeclaration("Z", editor.Generator.TypeExpression(SpecialType.System_Object), Accessibility.Public));
        editor.RemoveNode(fieldX);
        var newRoot = editor.GetChangedRoot();

        VerifySyntax<CompilationUnitSyntax>(
            newRoot,
            @"
public class C
{
    public object Z;
    public string Y;
}");
    }

    [Fact]
    public void TestAddAttribute()
    {
        var code = """
using System;
using System.CodeAnalysis;

public class C
{
    Type Main(Type t)
    {
    }
}
""";
        var fixedCode = """
using System;
using System.CodeAnalysis;

public class C
{
    Type Main([Example(Sample.Attribute)] Type t)
    {
    }
}
""";

        var cu = SyntaxFactory.ParseCompilationUnit(code);
        var cls = cu.Members[0];

        var editor = GetEditor(cu);
        var methodX = (MethodDeclarationSyntax)editor.Generator.GetMembers(cls)[0];

        var param = methodX.ParameterList.Parameters[0];

        var syntaxGenerator = editor.Generator;
        var args = new[] { syntaxGenerator.AttributeArgument(syntaxGenerator.MemberAccessExpression(syntaxGenerator.DottedName("Sample"), "Attribute")) };
        var attribute = syntaxGenerator.Attribute("Example", args);
        editor.AddAttribute(param, attribute);
        var newRoot = editor.GetChangedRoot();

        VerifySyntax<CompilationUnitSyntax>(
            newRoot, fixedCode);
    }

    [Fact]
    public void TestAddGenericAttribute()
    {
        var code = """
using System;
using System.CodeAnalysis;

public class C
{
    Type Main<T>()
    {
    }
}
""";
        var fixedCode = """
using System;
using System.CodeAnalysis;

public class C
{
    Type Main<[Example(Sample.Attribute)] T>()
    {
    }
}
""";

        var cu = SyntaxFactory.ParseCompilationUnit(code);
        var cls = cu.Members[0];

        var editor = GetEditor(cu);
        var methodX = (MethodDeclarationSyntax)editor.Generator.GetMembers(cls)[0];

        var typeParam = methodX.TypeParameterList.Parameters[0];

        var syntaxGenerator = editor.Generator;
        var args = new[] { syntaxGenerator.AttributeArgument(syntaxGenerator.MemberAccessExpression(syntaxGenerator.DottedName("Sample"), "Attribute")) };
        var attribute = syntaxGenerator.Attribute("Example", args);
        editor.AddAttribute(typeParam, attribute);
        var newRoot = editor.GetChangedRoot();

        VerifySyntax<CompilationUnitSyntax>(
            newRoot, fixedCode);
    }

    [Fact]
    public void TestAddReturnAttribute()
    {
        var code = """
using System;
using System.CodeAnalysis;

public class C
{
    Type Main(Type t)
    {
    }
}
""";
        var fixedCode = """
using System;
using System.CodeAnalysis;

public class C
{
    [return: Example(Sample.Attribute)]
    Type Main(Type t)
    {
    }
}
""";

        var cu = SyntaxFactory.ParseCompilationUnit(code);
        var cls = cu.Members[0];

        var editor = GetEditor(cu);
        var methodX = editor.Generator.GetMembers(cls)[0];

        var syntaxGenerator = editor.Generator;
        var args = new[] { syntaxGenerator.AttributeArgument(syntaxGenerator.MemberAccessExpression(syntaxGenerator.DottedName("Sample"), "Attribute")) };
        var attribute = syntaxGenerator.Attribute("Example", args);
        editor.AddReturnAttribute(methodX, attribute);
        var newRoot = editor.GetChangedRoot();

        VerifySyntax<CompilationUnitSyntax>(
            newRoot, fixedCode);
    }
}<|MERGE_RESOLUTION|>--- conflicted
+++ resolved
@@ -17,17 +17,10 @@
 [UseExportProvider]
 public sealed class SyntaxEditorTests
 {
-<<<<<<< HEAD
-    [UseExportProvider]
-    public class SyntaxEditorTests
-    {
-        private Workspace EmptyWorkspace { get => field ??= new AdhocWorkspace(); set; }
-=======
     private Workspace _emptyWorkspace;
 
     private Workspace EmptyWorkspace
         => _emptyWorkspace ??= new AdhocWorkspace();
->>>>>>> 554fe0e7
 
     private void VerifySyntax<TSyntax>(SyntaxNode node, string expectedText) where TSyntax : SyntaxNode
     {
