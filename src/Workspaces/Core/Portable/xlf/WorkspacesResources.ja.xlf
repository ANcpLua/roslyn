﻿<?xml version="1.0" encoding="utf-8"?>
<xliff xmlns="urn:oasis:names:tc:xliff:document:1.2" xmlns:xsi="http://www.w3.org/2001/XMLSchema-instance" version="1.2" xsi:schemaLocation="urn:oasis:names:tc:xliff:document:1.2 xliff-core-1.2-transitional.xsd">
  <file datatype="xml" source-language="en" target-language="ja" original="../WorkspacesResources.resx">
    <body>
      <trans-unit id="A_project_may_not_reference_itself">
        <source>A project may not reference itself.</source>
        <target state="translated">プロジェクトで自己参照はできません。</target>
        <note />
      </trans-unit>
      <trans-unit id="Adding_analyzer_config_documents_is_not_supported">
        <source>Adding analyzer config documents is not supported.</source>
        <target state="translated">アナライザー構成ドキュメントの追加はサポートされていません。</target>
        <note />
      </trans-unit>
      <trans-unit id="An_error_occurred_while_reading_the_specified_configuration_file_colon_0">
        <source>An error occurred while reading the specified configuration file: {0}</source>
        <target state="translated">指定した構成ファイルの読み取り中にエラーが発生しました: {0}</target>
        <note />
      </trans-unit>
      <trans-unit id="CSharp_files">
        <source>C# files</source>
        <target state="translated">C# ファイル</target>
        <note />
      </trans-unit>
      <trans-unit id="Cannot_apply_action_that_is_not_in_0">
        <source>Cannot apply action that is not in '{0}'</source>
        <target state="translated">'{0}' に含まれていないアクションを適用することはできません</target>
        <note />
      </trans-unit>
      <trans-unit id="Changing_analyzer_config_documents_is_not_supported">
        <source>Changing analyzer config documents is not supported.</source>
        <target state="translated">アナライザー構成ドキュメントの変更はサポートされていません。</target>
        <note />
      </trans-unit>
      <trans-unit id="Changing_document_0_is_not_supported">
        <source>Changing document '{0}' is not supported.</source>
        <target state="translated">ドキュメント '{0}' の変更はサポートされていません。</target>
        <note />
      </trans-unit>
<<<<<<< HEAD
=======
      <trans-unit id="CodeAction_{0}_did_not_produce_a_changed_solution">
        <source>CodeAction '{0}' did not produce a changed solution</source>
        <target state="translated">CodeAction '{0}' は変更されたソリューションを生成しませんでした</target>
        <note>"CodeAction" is a specific type, and {0} represents the title shown by the action.</note>
      </trans-unit>
>>>>>>> d369ae99
      <trans-unit id="Comments_not_allowed">
        <source>Comments not allowed</source>
        <target state="new">Comments not allowed</target>
        <note />
      </trans-unit>
      <trans-unit id="Constructors_not_allowed">
        <source>Constructors not allowed</source>
        <target state="new">Constructors not allowed</target>
        <note />
      </trans-unit>
      <trans-unit id="Core_EditorConfig_Options">
        <source>Core EditorConfig Options</source>
        <target state="translated">コア EditorConfig オプション</target>
        <note />
      </trans-unit>
      <trans-unit id="DateTimeKind_must_be_Utc">
        <source>DateTimeKind must be Utc</source>
        <target state="translated">DateTimeKind は Utc にする必要があります</target>
        <note />
      </trans-unit>
<<<<<<< HEAD
      <trans-unit id="Enable_JSON_editor_features">
        <source>Enable JSON editor features</source>
        <target state="new">Enable JSON editor features</target>
        <note />
      </trans-unit>
      <trans-unit id="Error_parsing_comment">
        <source>Error parsing comment</source>
        <target state="new">Error parsing comment</target>
        <note />
      </trans-unit>
      <trans-unit id="Expression_level_preferences">
        <source>Expression-level preferences</source>
        <target state="translated">式レベルの設定</target>
        <note />
      </trans-unit>
      <trans-unit id="Field_preferences">
        <source>Field preferences</source>
        <target state="translated">フィールド設定</target>
        <note />
      </trans-unit>
      <trans-unit id="Illegal_string_character">
        <source>Illegal string character</source>
        <target state="new">Illegal string character</target>
        <note />
      </trans-unit>
      <trans-unit id="Illegal_whitespace_character">
        <source>Illegal whitespace character</source>
        <target state="new">Illegal whitespace character</target>
        <note />
      </trans-unit>
      <trans-unit id="Indentation_and_spacing">
        <source>Indentation and spacing</source>
        <target state="translated">インデントと間隔</target>
        <note />
      </trans-unit>
      <trans-unit id="Invalid_constructor_name">
        <source>Invalid constructor name</source>
        <target state="new">Invalid constructor name</target>
        <note />
      </trans-unit>
      <trans-unit id="Invalid_escape_sequence">
        <source>Invalid escape sequence</source>
        <target state="new">Invalid escape sequence</target>
        <note />
      </trans-unit>
      <trans-unit id="Invalid_number">
        <source>Invalid number</source>
        <target state="new">Invalid number</target>
        <note />
      </trans-unit>
      <trans-unit id="Invalid_property_name">
        <source>Invalid property name</source>
        <target state="new">Invalid property name</target>
        <note />
      </trans-unit>
      <trans-unit id="JSON_issue_0">
        <source>JSON issue: {0}</source>
        <target state="new">JSON issue: {0}</target>
        <note />
      </trans-unit>
      <trans-unit id="Language_keywords_vs_BCL_types_preferences">
        <source>Language keywords vs BCL types preferences</source>
        <target state="translated">言語キーワードと BCL の種類の設定</target>
        <note />
      </trans-unit>
      <trans-unit id="Missing_property_value">
        <source>Missing property value</source>
        <target state="new">Missing property value</target>
        <note />
      </trans-unit>
      <trans-unit id="Modifier_preferences">
        <source>Modifier preferences</source>
        <target state="translated">修飾子設定</target>
        <note />
      </trans-unit>
      <trans-unit id="Name_expected">
        <source>Name expected</source>
        <target state="new">Name expected</target>
        <note />
      </trans-unit>
      <trans-unit id="Naming_rules">
        <source>Naming rules</source>
        <target state="new">Naming rules</target>
        <note />
      </trans-unit>
      <trans-unit id="Naming_styles">
        <source>Naming styles</source>
        <target state="new">Naming styles</target>
        <note />
      </trans-unit>
      <trans-unit id="Nested_properties_not_allowed">
        <source>Nested properties not allowed</source>
        <target state="new">Nested properties not allowed</target>
        <note />
      </trans-unit>
      <trans-unit id="New_line_preferences">
        <source>New line preferences</source>
        <target state="translated">改行設定</target>
        <note />
      </trans-unit>
      <trans-unit id="Only_properties_allowed_in_an_object">
        <source>Only properties allowed in an object</source>
        <target state="new">Only properties allowed in an object</target>
        <note />
      </trans-unit>
      <trans-unit id="Organize_usings">
        <source>Organize usings</source>
        <target state="translated">using の整理</target>
        <note />
      </trans-unit>
      <trans-unit id="Parentheses_preferences">
        <source>Parentheses preferences</source>
        <target state="translated">かっこの設定</target>
        <note />
      </trans-unit>
      <trans-unit id="Prefix_0_does_not_match_expected_prefix_1">
        <source>Prefix '{0}' does not match expected prefix '{1}'</source>
        <target state="translated">プレフィックス '{0}' が予想されるプレフィックス '{1}' と一致しません</target>
        <note />
      </trans-unit>
      <trans-unit id="Prefix_0_is_not_expected">
        <source>Prefix '{0}' is not expected</source>
        <target state="translated">プレフィックス '{0}' は予期されていません</target>
        <note />
      </trans-unit>
      <trans-unit id="Probable_JSON_string_detected">
        <source>Probable JSON string detected</source>
        <target state="new">Probable JSON string detected</target>
        <note />
      </trans-unit>
      <trans-unit id="Properties_not_allowed_in_an_array">
        <source>Properties not allowed in an array</source>
        <target state="new">Properties not allowed in an array</target>
        <note />
      </trans-unit>
      <trans-unit id="Property_name_must_be_a_string">
        <source>Property name must be a string</source>
        <target state="new">Property name must be a string</target>
        <note />
      </trans-unit>
      <trans-unit id="Refactoring_Only">
        <source>Refactoring Only</source>
        <target state="translated">リファクタリングのみ</target>
        <note />
      </trans-unit>
      <trans-unit id="Regex_all_control_characters_long">
        <source>All control characters. This includes the Cc, Cf, Cs, Co, and Cn categories.</source>
        <target state="new">All control characters. This includes the Cc, Cf, Cs, Co, and Cn categories.</target>
        <note />
      </trans-unit>
      <trans-unit id="Regex_all_control_characters_short">
        <source>all control characters</source>
        <target state="new">all control characters</target>
        <note />
      </trans-unit>
      <trans-unit id="Regex_all_diacritic_marks_long">
        <source>All diacritic marks. This includes the Mn, Mc, and Me categories.</source>
        <target state="new">All diacritic marks. This includes the Mn, Mc, and Me categories.</target>
        <note />
      </trans-unit>
      <trans-unit id="Regex_all_diacritic_marks_short">
        <source>all diacritic marks</source>
        <target state="new">all diacritic marks</target>
        <note />
      </trans-unit>
      <trans-unit id="Regex_all_letter_characters_long">
        <source>All letter characters. This includes the Lu, Ll, Lt, Lm, and Lo characters.</source>
        <target state="new">All letter characters. This includes the Lu, Ll, Lt, Lm, and Lo characters.</target>
        <note />
      </trans-unit>
      <trans-unit id="Regex_all_letter_characters_short">
        <source>all letter characters</source>
        <target state="new">all letter characters</target>
        <note />
      </trans-unit>
      <trans-unit id="Regex_all_numbers_long">
        <source>All numbers. This includes the Nd, Nl, and No categories.</source>
        <target state="new">All numbers. This includes the Nd, Nl, and No categories.</target>
        <note />
      </trans-unit>
      <trans-unit id="Regex_all_numbers_short">
        <source>all numbers</source>
        <target state="new">all numbers</target>
        <note />
      </trans-unit>
      <trans-unit id="Regex_all_punctuation_characters_long">
        <source>All punctuation characters. This includes the Pc, Pd, Ps, Pe, Pi, Pf, and Po categories.</source>
        <target state="new">All punctuation characters. This includes the Pc, Pd, Ps, Pe, Pi, Pf, and Po categories.</target>
        <note />
      </trans-unit>
      <trans-unit id="Regex_all_punctuation_characters_short">
        <source>all punctuation characters</source>
        <target state="new">all punctuation characters</target>
        <note />
      </trans-unit>
      <trans-unit id="Regex_all_separator_characters_long">
        <source>All separator characters. This includes the Zs, Zl, and Zp categories.</source>
        <target state="new">All separator characters. This includes the Zs, Zl, and Zp categories.</target>
        <note />
      </trans-unit>
      <trans-unit id="Regex_all_separator_characters_short">
        <source>all separator characters</source>
        <target state="new">all separator characters</target>
        <note />
      </trans-unit>
      <trans-unit id="Regex_all_symbols_long">
        <source>All symbols. This includes the Sm, Sc, Sk, and So categories.</source>
        <target state="new">All symbols. This includes the Sm, Sc, Sk, and So categories.</target>
        <note />
      </trans-unit>
      <trans-unit id="Regex_all_symbols_short">
        <source>all symbols</source>
        <target state="new">all symbols</target>
        <note />
      </trans-unit>
      <trans-unit id="Regex_alternation_long">
        <source>You can use the vertical bar (|) character to match any one of a series of patterns, where the | character separates each pattern.</source>
        <target state="new">You can use the vertical bar (|) character to match any one of a series of patterns, where the | character separates each pattern.</target>
        <note />
      </trans-unit>
      <trans-unit id="Regex_alternation_short">
        <source>alternation</source>
        <target state="new">alternation</target>
        <note />
      </trans-unit>
      <trans-unit id="Regex_any_character_group_long">
        <source>The period character (.) matches any character except \n (the newline character, \u000A).  If a regular expression pattern is modified by the RegexOptions.Singleline option, or if the portion of the pattern that contains the . character class is modified by the 's' option, . matches any character.</source>
        <target state="new">The period character (.) matches any character except \n (the newline character, \u000A).  If a regular expression pattern is modified by the RegexOptions.Singleline option, or if the portion of the pattern that contains the . character class is modified by the 's' option, . matches any character.</target>
        <note />
      </trans-unit>
      <trans-unit id="Regex_any_character_group_short">
        <source>any character</source>
        <target state="new">any character</target>
        <note />
      </trans-unit>
      <trans-unit id="Regex_backspace_character_long">
        <source>Matches a backspace character, \u0008</source>
        <target state="new">Matches a backspace character, \u0008</target>
        <note />
      </trans-unit>
      <trans-unit id="Regex_backspace_character_short">
        <source>backspace character</source>
        <target state="new">backspace character</target>
        <note />
      </trans-unit>
      <trans-unit id="Regex_balancing_group_long">
        <source>A balancing group definition deletes the definition of a previously defined group and stores, in the current group, the interval between the previously defined group and the current group.
    
'name1' is the current group (optional), 'name2' is a previously defined group, and 'subexpression' is any valid regular expression pattern. The balancing group definition deletes the definition of name2 and stores the interval between name2 and name1 in name1. If no name2 group is defined, the match backtracks. Because deleting the last definition of name2 reveals the previous definition of name2, this construct lets you use the stack of captures for group name2 as a counter for keeping track of nested constructs such as parentheses or opening and closing brackets.

The balancing group definition uses 'name2' as a stack. The beginning character of each nested construct is placed in the group and in its Group.Captures collection. When the closing character is matched, its corresponding opening character is removed from the group, and the Captures collection is decreased by one. After the opening and closing characters of all nested constructs have been matched, 'name1' is empty.</source>
        <target state="new">A balancing group definition deletes the definition of a previously defined group and stores, in the current group, the interval between the previously defined group and the current group.
    
'name1' is the current group (optional), 'name2' is a previously defined group, and 'subexpression' is any valid regular expression pattern. The balancing group definition deletes the definition of name2 and stores the interval between name2 and name1 in name1. If no name2 group is defined, the match backtracks. Because deleting the last definition of name2 reveals the previous definition of name2, this construct lets you use the stack of captures for group name2 as a counter for keeping track of nested constructs such as parentheses or opening and closing brackets.

The balancing group definition uses 'name2' as a stack. The beginning character of each nested construct is placed in the group and in its Group.Captures collection. When the closing character is matched, its corresponding opening character is removed from the group, and the Captures collection is decreased by one. After the opening and closing characters of all nested constructs have been matched, 'name1' is empty.</target>
        <note />
      </trans-unit>
      <trans-unit id="Regex_balancing_group_short">
        <source>balancing group</source>
        <target state="new">balancing group</target>
        <note />
      </trans-unit>
      <trans-unit id="Regex_base_group">
        <source>base-group</source>
        <target state="new">base-group</target>
        <note />
      </trans-unit>
      <trans-unit id="Regex_bell_character_long">
        <source>Matches a bell (alarm) character, \u0007</source>
        <target state="new">Matches a bell (alarm) character, \u0007</target>
        <note />
      </trans-unit>
      <trans-unit id="Regex_bell_character_short">
        <source>bell character</source>
        <target state="new">bell character</target>
        <note />
      </trans-unit>
      <trans-unit id="Regex_carriage_return_character_long">
        <source>Matches a carriage-return character, \u000D.  Note that \r is not equivalent to the newline character, \n.</source>
        <target state="new">Matches a carriage-return character, \u000D.  Note that \r is not equivalent to the newline character, \n.</target>
        <note />
      </trans-unit>
      <trans-unit id="Regex_carriage_return_character_short">
        <source>carriage-return character</source>
        <target state="new">carriage-return character</target>
        <note />
      </trans-unit>
      <trans-unit id="Regex_character_class_subtraction_long">
        <source>Character class subtraction yields a set of characters that is the result of excluding the characters in one character class from another character class.

'base_group' is a positive or negative character group or range. The 'excluded_group' component is another positive or negative character group, or another character class subtraction expression (that is, you can nest character class subtraction expressions).</source>
        <target state="new">Character class subtraction yields a set of characters that is the result of excluding the characters in one character class from another character class.

'base_group' is a positive or negative character group or range. The 'excluded_group' component is another positive or negative character group, or another character class subtraction expression (that is, you can nest character class subtraction expressions).</target>
        <note />
      </trans-unit>
      <trans-unit id="Regex_character_class_subtraction_short">
        <source>character class subtraction</source>
        <target state="new">character class subtraction</target>
        <note />
      </trans-unit>
      <trans-unit id="Regex_character_group">
        <source>character-group</source>
        <target state="new">character-group</target>
        <note />
      </trans-unit>
      <trans-unit id="Regex_comment">
        <source>comment</source>
        <target state="new">comment</target>
        <note />
      </trans-unit>
      <trans-unit id="Regex_conditional_expression_match_long">
        <source>This language element attempts to match one of two patterns depending on whether it can match an initial pattern.

'expression' is the initial pattern to match, 'yes' is the pattern to match if expression is matched, and 'no' is the optional pattern to match if expression is not matched.</source>
        <target state="new">This language element attempts to match one of two patterns depending on whether it can match an initial pattern.

'expression' is the initial pattern to match, 'yes' is the pattern to match if expression is matched, and 'no' is the optional pattern to match if expression is not matched.</target>
        <note />
      </trans-unit>
      <trans-unit id="Regex_conditional_expression_match_short">
        <source>conditional expression match</source>
        <target state="new">conditional expression match</target>
        <note />
      </trans-unit>
      <trans-unit id="Regex_conditional_group_match_long">
        <source>This language element attempts to match one of two patterns depending on whether it has matched a specified capturing group.

'name' is the name (or number) of a capturing group, 'yes' is the expression to match if 'name' (or 'number') has a match, and 'no' is the optional expression to match if it does not.</source>
        <target state="new">This language element attempts to match one of two patterns depending on whether it has matched a specified capturing group.

'name' is the name (or number) of a capturing group, 'yes' is the expression to match if 'name' (or 'number') has a match, and 'no' is the optional expression to match if it does not.</target>
        <note />
      </trans-unit>
      <trans-unit id="Regex_conditional_group_match_short">
        <source>conditional group match</source>
        <target state="new">conditional group match</target>
        <note />
      </trans-unit>
      <trans-unit id="Regex_contiguous_matches_long">
        <source>The \G anchor specifies that a match must occur at the point where the previous match ended. When you use this anchor with the Regex.Matches or Match.NextMatch method, it ensures that all matches are contiguous.</source>
        <target state="new">The \G anchor specifies that a match must occur at the point where the previous match ended. When you use this anchor with the Regex.Matches or Match.NextMatch method, it ensures that all matches are contiguous.</target>
        <note />
      </trans-unit>
      <trans-unit id="Regex_contiguous_matches_short">
        <source>contiguous matches</source>
        <target state="new">contiguous matches</target>
        <note />
      </trans-unit>
      <trans-unit id="Regex_control_character_long">
        <source>Matches an ASCII control character, where X is the letter of the control character. For example, \cC is CTRL-C.</source>
        <target state="new">Matches an ASCII control character, where X is the letter of the control character. For example, \cC is CTRL-C.</target>
        <note />
      </trans-unit>
      <trans-unit id="Regex_control_character_short">
        <source>control character</source>
        <target state="new">control character</target>
        <note />
      </trans-unit>
      <trans-unit id="Regex_decimal_digit_character_long">
        <source>\d matches any decimal digit. It is equivalent to the \p{Nd} regular expression pattern, which includes the standard decimal digits 0-9 as well as the decimal digits of a number of other character sets.

If ECMAScript-compliant behavior is specified, \d is equivalent to [0-9]</source>
        <target state="new">\d matches any decimal digit. It is equivalent to the \p{Nd} regular expression pattern, which includes the standard decimal digits 0-9 as well as the decimal digits of a number of other character sets.

If ECMAScript-compliant behavior is specified, \d is equivalent to [0-9]</target>
        <note />
      </trans-unit>
      <trans-unit id="Regex_decimal_digit_character_short">
        <source>decimal-digit character</source>
        <target state="new">decimal-digit character</target>
        <note />
      </trans-unit>
      <trans-unit id="Regex_end_of_line_comment_long">
        <source>A number sign (#) marks an x-mode comment, which starts at the unescaped # character at the end of the regular expression pattern and continues until the end of the line. To use this construct, you must either enable the x option (through inline options) or supply the RegexOptions.IgnorePatternWhitespace value to the option parameter when instantiating the Regex object or calling a static Regex method.</source>
        <target state="new">A number sign (#) marks an x-mode comment, which starts at the unescaped # character at the end of the regular expression pattern and continues until the end of the line. To use this construct, you must either enable the x option (through inline options) or supply the RegexOptions.IgnorePatternWhitespace value to the option parameter when instantiating the Regex object or calling a static Regex method.</target>
        <note />
      </trans-unit>
      <trans-unit id="Regex_end_of_line_comment_short">
        <source>end-of-line comment</source>
        <target state="new">end-of-line comment</target>
        <note />
      </trans-unit>
      <trans-unit id="Regex_end_of_string_only_long">
        <source>The \z anchor specifies that a match must occur at the end of the input string. Like the $ language element, \z ignores the RegexOptions.Multiline option. Unlike the \Z language element, \z does not match a \n character at the end of a string. Therefore, it can only match the last line of the input string.</source>
        <target state="new">The \z anchor specifies that a match must occur at the end of the input string. Like the $ language element, \z ignores the RegexOptions.Multiline option. Unlike the \Z language element, \z does not match a \n character at the end of a string. Therefore, it can only match the last line of the input string.</target>
        <note />
      </trans-unit>
      <trans-unit id="Regex_end_of_string_only_short">
        <source>end of string only</source>
        <target state="new">end of string only</target>
        <note />
      </trans-unit>
      <trans-unit id="Regex_end_of_string_or_before_ending_newline_long">
        <source>The \Z anchor specifies that a match must occur at the end of the input string, or before \n at the end of the input string. It is identical to the $ anchor, except that \Z ignores the RegexOptions.Multiline option. Therefore, in a multiline string, it can only match the end of the last line, or the last line before \n.

The \Z anchor matches \n but does not match \r\n (the CR/LF character combination). To match CR/LF, include \r?\Z in the regular expression pattern.</source>
        <target state="new">The \Z anchor specifies that a match must occur at the end of the input string, or before \n at the end of the input string. It is identical to the $ anchor, except that \Z ignores the RegexOptions.Multiline option. Therefore, in a multiline string, it can only match the end of the last line, or the last line before \n.

The \Z anchor matches \n but does not match \r\n (the CR/LF character combination). To match CR/LF, include \r?\Z in the regular expression pattern.</target>
        <note />
      </trans-unit>
      <trans-unit id="Regex_end_of_string_or_before_ending_newline_short">
        <source>end of string or before ending newline</source>
        <target state="new">end of string or before ending newline</target>
        <note />
      </trans-unit>
      <trans-unit id="Regex_end_of_string_or_line_long">
        <source>The $ anchor specifies that the preceding pattern must occur at the end of the input string, or before \n at the end of the input string. If you use $ with the RegexOptions.Multiline option, the match can also occur at the end of a line.

The $ anchor matches \n but does not match \r\n (the combination of carriage return and newline characters, or CR/LF). To match the CR/LF character combination, include \r?$ in the regular expression pattern.</source>
        <target state="new">The $ anchor specifies that the preceding pattern must occur at the end of the input string, or before \n at the end of the input string. If you use $ with the RegexOptions.Multiline option, the match can also occur at the end of a line.

The $ anchor matches \n but does not match \r\n (the combination of carriage return and newline characters, or CR/LF). To match the CR/LF character combination, include \r?$ in the regular expression pattern.</target>
        <note />
      </trans-unit>
      <trans-unit id="Regex_end_of_string_or_line_short">
        <source>end of string or line</source>
        <target state="new">end of string or line</target>
        <note />
      </trans-unit>
      <trans-unit id="Regex_escape_character_long">
        <source>Matches an escape character, \u001B</source>
        <target state="new">Matches an escape character, \u001B</target>
        <note />
      </trans-unit>
      <trans-unit id="Regex_escape_character_short">
        <source>escape character</source>
        <target state="new">escape character</target>
        <note />
      </trans-unit>
      <trans-unit id="Regex_excluded_group">
        <source>excluded-group</source>
        <target state="new">excluded-group</target>
        <note />
      </trans-unit>
      <trans-unit id="Regex_expression">
        <source>expression</source>
        <target state="new">expression</target>
        <note />
      </trans-unit>
      <trans-unit id="Regex_form_feed_character_long">
        <source>Matches a form-feed character, \u000C</source>
        <target state="new">Matches a form-feed character, \u000C</target>
        <note />
      </trans-unit>
      <trans-unit id="Regex_form_feed_character_short">
        <source>form-feed character</source>
        <target state="new">form-feed character</target>
        <note />
      </trans-unit>
      <trans-unit id="Regex_group_options_long">
        <source>This grouping construct applies or disables the specified options within a subexpression. The options to enable are specified after the question mark, and the options to disable after the minus sign. The allowed options are:

    i	Use case-insensitive matching.
    m	Use multiline mode, where ^ and $ match the beginning and end of each line
	(instead of the beginning and end of the input string).
    s	Use single-line mode, where the period (.) matches every character
	(instead of every character except \n).
    n	Do not capture unnamed groups. The only valid captures are explicitly
	named or numbered groups of the form (?&lt;name&gt; subexpression).
    x	Exclude unescaped white space from the pattern, and enable comments
	after a number sign (#).</source>
        <target state="new">This grouping construct applies or disables the specified options within a subexpression. The options to enable are specified after the question mark, and the options to disable after the minus sign. The allowed options are:

    i	Use case-insensitive matching.
    m	Use multiline mode, where ^ and $ match the beginning and end of each line
	(instead of the beginning and end of the input string).
    s	Use single-line mode, where the period (.) matches every character
	(instead of every character except \n).
    n	Do not capture unnamed groups. The only valid captures are explicitly
	named or numbered groups of the form (?&lt;name&gt; subexpression).
    x	Exclude unescaped white space from the pattern, and enable comments
	after a number sign (#).</target>
        <note />
      </trans-unit>
      <trans-unit id="Regex_group_options_short">
        <source>group options</source>
        <target state="new">group options</target>
        <note />
      </trans-unit>
      <trans-unit id="Regex_hexadecimal_escape_long">
        <source>Matches an ASCII character, where ## is a two-digit hexadecimal character code.</source>
        <target state="new">Matches an ASCII character, where ## is a two-digit hexadecimal character code.</target>
        <note />
      </trans-unit>
      <trans-unit id="Regex_hexadecimal_escape_short">
        <source>hexidecimal escape</source>
        <target state="new">hexidecimal escape</target>
        <note />
      </trans-unit>
      <trans-unit id="Regex_inline_comment_long">
        <source>The (?# comment) construct lets you include an inline comment in a regular expression. The regular expression engine does not use any part of the comment in pattern matching, although the comment is included in the string that is returned by the Regex.ToString method. The comment ends at the first closing parenthesis.</source>
        <target state="new">The (?# comment) construct lets you include an inline comment in a regular expression. The regular expression engine does not use any part of the comment in pattern matching, although the comment is included in the string that is returned by the Regex.ToString method. The comment ends at the first closing parenthesis.</target>
        <note />
      </trans-unit>
      <trans-unit id="Regex_inline_comment_short">
        <source>inline comment</source>
        <target state="new">inline comment</target>
        <note />
      </trans-unit>
      <trans-unit id="Regex_inline_options_long">
        <source>Enables or disables specific pattern matching options for the remainder of a regular expression. The options to enable are specified after the question mark, and the options to disable after the minus sign. The allowed options are:

    i	Use case-insensitive matching.
    m	Use multiline mode, where ^ and $ match the beginning and end of each line
	(instead of the beginning and end of the input string).
    s	Use single-line mode, where the period (.) matches every character
	(instead of every character except \n).
    n	Do not capture unnamed groups. The only valid captures are explicitly named
	or numbered groups of the form (?&lt;name&gt; subexpression).
    x	Exclude unescaped white space from the pattern, and enable comments
	after a number sign (#).</source>
        <target state="new">Enables or disables specific pattern matching options for the remainder of a regular expression. The options to enable are specified after the question mark, and the options to disable after the minus sign. The allowed options are:

    i	Use case-insensitive matching.
    m	Use multiline mode, where ^ and $ match the beginning and end of each line
	(instead of the beginning and end of the input string).
    s	Use single-line mode, where the period (.) matches every character
	(instead of every character except \n).
    n	Do not capture unnamed groups. The only valid captures are explicitly named
	or numbered groups of the form (?&lt;name&gt; subexpression).
    x	Exclude unescaped white space from the pattern, and enable comments
	after a number sign (#).</target>
        <note />
      </trans-unit>
      <trans-unit id="Regex_inline_options_short">
        <source>inline options</source>
        <target state="new">inline options</target>
        <note />
      </trans-unit>
      <trans-unit id="Regex_letter_lowercase">
        <source>letter, lowercase</source>
        <target state="new">letter, lowercase</target>
        <note />
      </trans-unit>
      <trans-unit id="Regex_letter_modifier">
        <source>letter, modifier</source>
        <target state="new">letter, modifier</target>
        <note />
      </trans-unit>
      <trans-unit id="Regex_letter_other">
        <source>letter, other</source>
        <target state="new">letter, other</target>
        <note />
      </trans-unit>
      <trans-unit id="Regex_letter_titlecase">
        <source>letter, titlecase</source>
        <target state="new">letter, titlecase</target>
        <note />
      </trans-unit>
      <trans-unit id="Regex_letter_uppercase">
        <source>letter, uppercase</source>
        <target state="new">letter, uppercase</target>
        <note />
      </trans-unit>
      <trans-unit id="Regex_mark_enclosing">
        <source>mark, enclosing</source>
        <target state="new">mark, enclosing</target>
        <note />
      </trans-unit>
      <trans-unit id="Regex_mark_nonspacing">
        <source>mark, nonspacing</source>
        <target state="new">mark, nonspacing</target>
        <note />
      </trans-unit>
      <trans-unit id="Regex_mark_spacing_combining">
        <source>mark, spacing combining</source>
        <target state="new">mark, spacing combining</target>
        <note />
      </trans-unit>
      <trans-unit id="Regex_match_at_least_n_times_lazy_long">
        <source>The {n,}? quantifier matches the preceding element at least n times, where n is any integer, but as few times as possible. It is the lazy counterpart of the greedy quantifier {n,}</source>
        <target state="new">The {n,}? quantifier matches the preceding element at least n times, where n is any integer, but as few times as possible. It is the lazy counterpart of the greedy quantifier {n,}</target>
        <note />
      </trans-unit>
      <trans-unit id="Regex_match_at_least_n_times_lazy_short">
        <source>match at least 'n' times (lazy)</source>
        <target state="new">match at least 'n' times (lazy)</target>
        <note />
      </trans-unit>
      <trans-unit id="Regex_match_at_least_n_times_long">
        <source>The {n,} quantifier matches the preceding element at least n times, where n is any integer. {n,} is a greedy quantifier whose lazy equivalent is {n,}?</source>
        <target state="new">The {n,} quantifier matches the preceding element at least n times, where n is any integer. {n,} is a greedy quantifier whose lazy equivalent is {n,}?</target>
        <note />
      </trans-unit>
      <trans-unit id="Regex_match_at_least_n_times_short">
        <source>match at least 'n' times</source>
        <target state="new">match at least 'n' times</target>
        <note />
      </trans-unit>
      <trans-unit id="Regex_match_between_m_and_n_times_lazy_long">
        <source>The {n,m}? quantifier matches the preceding element between n and m times, where n and m are integers, but as few times as possible. It is the lazy counterpart of the greedy quantifier {n,m}</source>
        <target state="new">The {n,m}? quantifier matches the preceding element between n and m times, where n and m are integers, but as few times as possible. It is the lazy counterpart of the greedy quantifier {n,m}</target>
        <note />
      </trans-unit>
      <trans-unit id="Regex_match_between_m_and_n_times_lazy_short">
        <source>match at least 'n' times (lazy)</source>
        <target state="new">match at least 'n' times (lazy)</target>
        <note />
      </trans-unit>
      <trans-unit id="Regex_match_between_m_and_n_times_long">
        <source>The {n,m} quantifier matches the preceding element at least n times, but no more than m times, where n and m are integers. {n,m} is a greedy quantifier whose lazy equivalent is {n,m}?</source>
        <target state="new">The {n,m} quantifier matches the preceding element at least n times, but no more than m times, where n and m are integers. {n,m} is a greedy quantifier whose lazy equivalent is {n,m}?</target>
        <note />
      </trans-unit>
      <trans-unit id="Regex_match_between_m_and_n_times_short">
        <source>match between 'm' and 'n' times</source>
        <target state="new">match between 'm' and 'n' times</target>
        <note />
      </trans-unit>
      <trans-unit id="Regex_match_exactly_n_times_lazy_long">
        <source>The {n}? quantifier matches the preceding element exactly n times, where n is any integer. It is the lazy counterpart of the greedy quantifier {n}+</source>
        <target state="new">The {n}? quantifier matches the preceding element exactly n times, where n is any integer. It is the lazy counterpart of the greedy quantifier {n}+</target>
        <note />
      </trans-unit>
      <trans-unit id="Regex_match_exactly_n_times_lazy_short">
        <source>match exactly 'n' times (lazy)</source>
        <target state="new">match exactly 'n' times (lazy)</target>
        <note />
      </trans-unit>
      <trans-unit id="Regex_match_exactly_n_times_long">
        <source>The {n} quantifier matches the preceding element exactly n times, where n is any integer. {n} is a greedy quantifier whose lazy equivalent is {n}?</source>
        <target state="new">The {n} quantifier matches the preceding element exactly n times, where n is any integer. {n} is a greedy quantifier whose lazy equivalent is {n}?</target>
        <note />
      </trans-unit>
      <trans-unit id="Regex_match_exactly_n_times_short">
        <source>match exactly 'n' times</source>
        <target state="new">match exactly 'n' times</target>
        <note />
      </trans-unit>
      <trans-unit id="Regex_match_one_or_more_times_lazy_long">
        <source>The +? quantifier matches the preceding element one or more times, but as few times as possible. It is the lazy counterpart of the greedy quantifier +</source>
        <target state="new">The +? quantifier matches the preceding element one or more times, but as few times as possible. It is the lazy counterpart of the greedy quantifier +</target>
        <note />
      </trans-unit>
      <trans-unit id="Regex_match_one_or_more_times_lazy_short">
        <source>match one or more times (lazy)</source>
        <target state="new">match one or more times (lazy)</target>
        <note />
      </trans-unit>
      <trans-unit id="Regex_match_one_or_more_times_long">
        <source>The + quantifier matches the preceding element one or more times. It is equivalent to the {1,} quantifier. + is a greedy quantifier whose lazy equivalent is +?.</source>
        <target state="new">The + quantifier matches the preceding element one or more times. It is equivalent to the {1,} quantifier. + is a greedy quantifier whose lazy equivalent is +?.</target>
        <note />
      </trans-unit>
      <trans-unit id="Regex_match_one_or_more_times_short">
        <source>match one or more times</source>
        <target state="new">match one or more times</target>
        <note />
      </trans-unit>
      <trans-unit id="Regex_match_zero_or_more_times_lazy_long">
        <source>The *? quantifier matches the preceding element zero or more times, but as few times as possible. It is the lazy counterpart of the greedy quantifier *</source>
        <target state="new">The *? quantifier matches the preceding element zero or more times, but as few times as possible. It is the lazy counterpart of the greedy quantifier *</target>
        <note />
      </trans-unit>
      <trans-unit id="Regex_match_zero_or_more_times_lazy_short">
        <source>match zero or more times (lazy)</source>
        <target state="new">match zero or more times (lazy)</target>
        <note />
      </trans-unit>
      <trans-unit id="Regex_match_zero_or_more_times_long">
        <source>The * quantifier matches the preceding element zero or more times. It is equivalent to the {0,} quantifier. * is a greedy quantifier whose lazy equivalent is *?.</source>
        <target state="new">The * quantifier matches the preceding element zero or more times. It is equivalent to the {0,} quantifier. * is a greedy quantifier whose lazy equivalent is *?.</target>
        <note />
      </trans-unit>
      <trans-unit id="Regex_match_zero_or_more_times_short">
        <source>match zero or more times</source>
        <target state="new">match zero or more times</target>
        <note />
      </trans-unit>
      <trans-unit id="Regex_match_zero_or_one_time_lazy_long">
        <source>The ?? quantifier matches the preceding element zero or one time, but as few times as possible. It is the lazy counterpart of the greedy quantifier ?</source>
        <target state="new">The ?? quantifier matches the preceding element zero or one time, but as few times as possible. It is the lazy counterpart of the greedy quantifier ?</target>
        <note />
      </trans-unit>
      <trans-unit id="Regex_match_zero_or_one_time_lazy_short">
        <source>match zero or one time (lazy)</source>
        <target state="new">match zero or one time (lazy)</target>
        <note />
      </trans-unit>
      <trans-unit id="Regex_match_zero_or_one_time_long">
        <source>The ? quantifier matches the preceding element zero or one time. It is equivalent to the {0,1} quantifier. ? is a greedy quantifier whose lazy equivalent is ??.</source>
        <target state="new">The ? quantifier matches the preceding element zero or one time. It is equivalent to the {0,1} quantifier. ? is a greedy quantifier whose lazy equivalent is ??.</target>
        <note />
      </trans-unit>
      <trans-unit id="Regex_match_zero_or_one_time_short">
        <source>match zero or one time</source>
        <target state="new">match zero or one time</target>
        <note />
      </trans-unit>
      <trans-unit id="Regex_matched_subexpression_long">
        <source>This grouping construct captures a matched 'subexpression', where 'subexpression' is any valid regular expression pattern. Captures that use parentheses are numbered automatically from left to right based on the order of the opening parentheses in the regular expression, starting from one. The capture that is numbered zero is the text matched by the entire regular expression pattern.</source>
        <target state="new">This grouping construct captures a matched 'subexpression', where 'subexpression' is any valid regular expression pattern. Captures that use parentheses are numbered automatically from left to right based on the order of the opening parentheses in the regular expression, starting from one. The capture that is numbered zero is the text matched by the entire regular expression pattern.</target>
        <note />
      </trans-unit>
      <trans-unit id="Regex_matched_subexpression_short">
        <source>matched subexpression</source>
        <target state="new">matched subexpression</target>
        <note />
      </trans-unit>
      <trans-unit id="Regex_name">
        <source>name</source>
        <target state="new">name</target>
=======
      <trans-unit id="Destination_type_must_be_a_0_1_2_or_3_but_given_one_is_4">
        <source>Destination type must be a {0}, {1}, {2} or {3}, but given one is {4}.</source>
        <target state="translated">ターゲットの型は {0}、{1}、{2}、または {3} である必要がありますが、{4} が指定されています。</target>
>>>>>>> d369ae99
        <note />
      </trans-unit>
      <trans-unit id="Document_does_not_support_syntax_trees">
        <source>Document does not support syntax trees</source>
        <target state="translated">ドキュメントでは構文ツリーがサポートされません</target>
        <note />
      </trans-unit>
      <trans-unit id="Enable_JSON_editor_features">
        <source>Enable JSON editor features</source>
        <target state="new">Enable JSON editor features</target>
        <note />
      </trans-unit>
      <trans-unit id="Error_parsing_comment">
        <source>Error parsing comment</source>
        <target state="new">Error parsing comment</target>
        <note />
      </trans-unit>
      <trans-unit id="Error_reading_content_of_source_file_0_1">
        <source>Error reading content of source file '{0}' -- '{1}'.</source>
        <target state="translated">ソース ファイル '{0}' のコンテンツの読み取りでエラーが発生しました -- '{1}'。</target>
        <note />
      </trans-unit>
      <trans-unit id="Illegal_string_character">
        <source>Illegal string character</source>
        <target state="new">Illegal string character</target>
        <note />
      </trans-unit>
      <trans-unit id="Illegal_whitespace_character">
        <source>Illegal whitespace character</source>
        <target state="new">Illegal whitespace character</target>
        <note />
      </trans-unit>
      <trans-unit id="Indentation_and_spacing">
        <source>Indentation and spacing</source>
        <target state="translated">インデントと間隔</target>
        <note />
      </trans-unit>
      <trans-unit id="Invalid_constructor_name">
        <source>Invalid constructor name</source>
        <target state="new">Invalid constructor name</target>
        <note />
      </trans-unit>
      <trans-unit id="Invalid_escape_sequence">
        <source>Invalid escape sequence</source>
        <target state="new">Invalid escape sequence</target>
        <note />
      </trans-unit>
      <trans-unit id="Invalid_number">
        <source>Invalid number</source>
        <target state="new">Invalid number</target>
        <note />
      </trans-unit>
      <trans-unit id="Invalid_property_name">
        <source>Invalid property name</source>
        <target state="new">Invalid property name</target>
        <note />
      </trans-unit>
      <trans-unit id="JSON_issue_0">
        <source>JSON issue: {0}</source>
        <target state="new">JSON issue: {0}</target>
        <note />
      </trans-unit>
      <trans-unit id="Missing_property_value">
        <source>Missing property value</source>
        <target state="new">Missing property value</target>
        <note />
      </trans-unit>
      <trans-unit id="Name_expected">
        <source>Name expected</source>
        <target state="new">Name expected</target>
        <note />
      </trans-unit>
      <trans-unit id="Nested_properties_not_allowed">
        <source>Nested properties not allowed</source>
        <target state="new">Nested properties not allowed</target>
        <note />
      </trans-unit>
      <trans-unit id="New_line_preferences">
        <source>New line preferences</source>
        <target state="translated">改行設定</target>
        <note />
      </trans-unit>
      <trans-unit id="Only_properties_allowed_in_an_object">
        <source>Only properties allowed in an object</source>
        <target state="new">Only properties allowed in an object</target>
        <note />
      </trans-unit>
      <trans-unit id="Only_submission_project_can_reference_submission_projects">
        <source>Only submission project can reference submission projects.</source>
        <target state="translated">送信プロジェクトを参照できるのは、送信プロジェクトのみです。</target>
        <note />
      </trans-unit>
      <trans-unit id="Options_did_not_come_from_specified_Solution">
        <source>Options did not come from specified Solution</source>
        <target state="translated">オプションは指定されたソリューションに由来するものではありません</target>
        <note />
      </trans-unit>
      <trans-unit id="Predefined_conversion_from_0_to_1">
        <source>Predefined conversion from {0} to {1}.</source>
        <target state="translated">{0} から {1} への定義済みの変換</target>
        <note />
      </trans-unit>
      <trans-unit id="Probable_JSON_string_detected">
        <source>Probable JSON string detected</source>
        <target state="new">Probable JSON string detected</target>
        <note />
      </trans-unit>
      <trans-unit id="Project_does_not_contain_specified_reference">
        <source>Project does not contain specified reference</source>
        <target state="translated">指定された参照がプロジェクトに含まれていません</target>
        <note />
      </trans-unit>
      <trans-unit id="Properties_not_allowed_in_an_array">
        <source>Properties not allowed in an array</source>
        <target state="new">Properties not allowed in an array</target>
        <note />
      </trans-unit>
      <trans-unit id="Property_name_must_be_a_string">
        <source>Property name must be a string</source>
        <target state="new">Property name must be a string</target>
        <note />
      </trans-unit>
      <trans-unit id="Refactoring_Only">
        <source>Refactoring Only</source>
        <target state="translated">リファクタリングのみ</target>
        <note />
      </trans-unit>
      <trans-unit id="Remove_the_line_below_if_you_want_to_inherit_dot_editorconfig_settings_from_higher_directories">
        <source>Remove the line below if you want to inherit .editorconfig settings from higher directories</source>
        <target state="translated">上位ディレクトリから .editorconfig 設定を継承する場合は、以下の行を削除します</target>
        <note />
      </trans-unit>
      <trans-unit id="Removing_analyzer_config_documents_is_not_supported">
        <source>Removing analyzer config documents is not supported.</source>
        <target state="translated">アナライザー構成ドキュメントの削除はサポートされていません。</target>
        <note />
      </trans-unit>
      <trans-unit id="Rename_0_to_1">
        <source>Rename '{0}' to '{1}'</source>
        <target state="translated">'{0}' を '{1}' に名前変更</target>
        <note />
      </trans-unit>
      <trans-unit id="Solution_does_not_contain_specified_reference">
        <source>Solution does not contain specified reference</source>
        <target state="translated">指定された参照がソリューションに含まれていません</target>
        <note />
      </trans-unit>
      <trans-unit id="Strings_must_start_with_double_quote_not_single_quote">
        <source>Strings must start with " not '</source>
        <target state="new">Strings must start with " not '</target>
        <note />
      </trans-unit>
      <trans-unit id="Strings_must_start_with_double_quote_not_single_quote">
        <source>Strings must start with " not '</source>
        <target state="new">Strings must start with " not '</target>
        <note />
      </trans-unit>
      <trans-unit id="Symbol_0_is_not_from_source">
        <source>Symbol "{0}" is not from source.</source>
        <target state="translated">シンボル "{0}" は、ソースからではありません。</target>
        <note />
      </trans-unit>
      <trans-unit id="Documentation_comment_id_must_start_with_E_F_M_N_P_or_T">
        <source>Documentation comment id must start with E, F, M, N, P or T</source>
        <target state="translated">ドキュメント コメントの ID は、E、F、M、N、P、または T で始まらなければなりません</target>
        <note />
      </trans-unit>
      <trans-unit id="Cycle_detected_in_extensions">
        <source>Cycle detected in extensions</source>
        <target state="translated">拡張機能で循環が検出されました</target>
        <note />
      </trans-unit>
      <trans-unit id="Destination_type_must_be_a_0_but_given_one_is_1">
        <source>Destination type must be a {0}, but given one is {1}.</source>
        <target state="translated">ターゲットの型は {0} である必要がありますが、{1} が指定されています。</target>
        <note />
      </trans-unit>
      <trans-unit id="Destination_type_must_be_a_0_or_a_1_but_given_one_is_2">
        <source>Destination type must be a {0} or a {1}, but given one is {2}.</source>
        <target state="translated">ターゲットの型は {0} または {1} である必要がありますが、{2} が指定されています。</target>
        <note />
      </trans-unit>
      <trans-unit id="Destination_type_must_be_a_0_1_or_2_but_given_one_is_3">
        <source>Destination type must be a {0}, {1} or {2}, but given one is {3}.</source>
        <target state="translated">ターゲットの型は {0}、{1}、または {2} である必要がありますが、{3} が指定されています。</target>
        <note />
      </trans-unit>
      <trans-unit id="Could_not_find_location_to_generation_symbol_into">
        <source>Could not find location to generation symbol into.</source>
        <target state="translated">シンボルの生成先が見つかりませんでした。</target>
        <note />
      </trans-unit>
      <trans-unit id="No_location_provided_to_add_statements_to">
        <source>No location provided to add statements to.</source>
        <target state="translated">ステートメントを追加する場所がありません。</target>
        <note />
      </trans-unit>
      <trans-unit id="Destination_location_was_not_in_source">
        <source>Destination location was not in source.</source>
        <target state="translated">追加先の場所は、ソース内ではありません。</target>
        <note />
      </trans-unit>
      <trans-unit id="Destination_location_was_from_a_different_tree">
        <source>Destination location was from a different tree.</source>
        <target state="translated">ターゲットの場所は、別のツリーでした。</target>
        <note />
      </trans-unit>
      <trans-unit id="Node_is_of_the_wrong_type">
        <source>Node is of the wrong type.</source>
        <target state="translated">ノードの種類が正しくありません。</target>
        <note />
      </trans-unit>
      <trans-unit id="Location_must_be_null_or_from_source">
        <source>Location must be null or from source.</source>
        <target state="translated">場所は Null であるか、ソースからでなければなりません。</target>
        <note />
      </trans-unit>
      <trans-unit id="Duplicate_source_file_0_in_project_1">
        <source>Duplicate source file '{0}' in project '{1}'</source>
        <target state="translated">プロジェクト '{1}' でソース ファイル '{0}' が重複しています</target>
        <note />
      </trans-unit>
      <trans-unit id="Removing_projects_is_not_supported">
        <source>Removing projects is not supported.</source>
        <target state="translated">プロジェクトの削除はサポートされていません。</target>
        <note />
      </trans-unit>
      <trans-unit id="Adding_projects_is_not_supported">
        <source>Adding projects is not supported.</source>
        <target state="translated">プロジェクトの追加はサポートされていません。</target>
        <note />
      </trans-unit>
      <trans-unit id="Symbols_project_could_not_be_found_in_the_provided_solution">
        <source>Symbol's project could not be found in the provided solution</source>
        <target state="translated">指定されたソリューションでシンボルのプロジェクトが見つかりませんでした</target>
        <note />
      </trans-unit>
      <trans-unit id="Sync_namespace_to_folder_structure">
        <source>Sync namespace to folder structure</source>
        <target state="translated">名前空間とフォルダー構造の同期</target>
        <note />
      </trans-unit>
      <trans-unit id="Syntax_error">
        <source>Syntax error</source>
        <target state="new">Syntax error</target>
        <note />
<<<<<<< HEAD
      </trans-unit>
      <trans-unit id="Trailing_comma_not_allowed">
        <source>Trailing comma not allowed</source>
        <target state="new">Trailing comma not allowed</target>
        <note />
      </trans-unit>
      <trans-unit id="TypeOrNamespaceUsageInfo_BaseType">
        <source>Base Type</source>
        <target state="new">Base Type</target>
        <note>See xml doc comments on 'TypeOrNamespaceUsageInfo' enum for context</note>
=======
>>>>>>> d369ae99
      </trans-unit>
      <trans-unit id="The_contents_of_a_SourceGeneratedDocument_may_not_be_changed">
        <source>The contents of a SourceGeneratedDocument may not be changed.</source>
        <target state="translated">SourceGeneratedDocument のコンテンツが変更されない可能性があります。</target>
        <note>{locked:SourceGeneratedDocument}</note>
      </trans-unit>
      <trans-unit id="The_project_already_contains_the_specified_reference">
        <source>The project already contains the specified reference.</source>
        <target state="translated">このプロジェクトには、指定された参照が既に含まれています。</target>
        <note />
      </trans-unit>
      <trans-unit id="The_solution_already_contains_the_specified_reference">
        <source>The solution already contains the specified reference.</source>
        <target state="translated">このソリューションには、指定された参照が既に含まれています。</target>
        <note />
      </trans-unit>
      <trans-unit id="Trailing_comma_not_allowed">
        <source>Trailing comma not allowed</source>
        <target state="new">Trailing comma not allowed</target>
        <note />
      </trans-unit>
      <trans-unit id="Unknown">
        <source>Unknown</source>
        <target state="translated">不明</target>
        <note />
      </trans-unit>
      <trans-unit id="Unterminated_comment">
        <source>Unterminated comment</source>
        <target state="new">Unterminated comment</target>
        <note />
      </trans-unit>
      <trans-unit id="Unterminated_string">
        <source>Unterminated string</source>
        <target state="new">Unterminated string</target>
        <note />
      </trans-unit>
<<<<<<< HEAD
      <trans-unit id="Unterminated_comment">
        <source>Unterminated comment</source>
        <target state="new">Unterminated comment</target>
        <note />
      </trans-unit>
      <trans-unit id="Unterminated_string">
        <source>Unterminated string</source>
        <target state="new">Unterminated string</target>
        <note />
      </trans-unit>
      <trans-unit id="ValueUsageInfo_Name">
        <source>Name</source>
        <target state="new">Name</target>
        <note>See xml doc comments on 'ValueUsageInfo' enum for context</note>
=======
      <trans-unit id="Value_required">
        <source>Value required</source>
        <target state="new">Value required</target>
        <note />
>>>>>>> d369ae99
      </trans-unit>
      <trans-unit id="Value_required">
        <source>Value required</source>
        <target state="new">Value required</target>
        <note />
      </trans-unit>
      <trans-unit id="Visual_Basic_files">
        <source>Visual Basic files</source>
        <target state="translated">Visual Basic ファイル</target>
        <note />
      </trans-unit>
      <trans-unit id="Warning_adding_imports_will_bring_an_extension_method_into_scope_with_the_same_name_as_member_access">
        <source>Adding imports will bring an extension method into scope with the same name as '{0}'</source>
        <target state="translated">インポートを追加すると、'{0}' と同じ名前の拡張メソッドがスコープに取り込まれます</target>
        <note />
      </trans-unit>
      <trans-unit id="Workspace_error">
        <source>Workspace error</source>
        <target state="translated">ワークスペース エラー</target>
        <note />
      </trans-unit>
      <trans-unit id="Workspace_is_not_empty">
        <source>Workspace is not empty.</source>
        <target state="translated">ワークスペースが空ではありません。</target>
        <note />
      </trans-unit>
      <trans-unit id="_0_expected">
        <source>'{0}' expected</source>
        <target state="new">'{0}' expected</target>
        <note />
      </trans-unit>
<<<<<<< HEAD
=======
      <trans-unit id="_0_is_in_a_different_project">
        <source>{0} is in a different project.</source>
        <target state="translated">{0} は別のプロジェクトに含まれています。</target>
        <note />
      </trans-unit>
>>>>>>> d369ae99
      <trans-unit id="_0_is_not_part_of_the_workspace">
        <source>'{0}' is not part of the workspace.</source>
        <target state="translated">'{0}' はワークスペースの一部ではありません。</target>
        <note />
      </trans-unit>
      <trans-unit id="_0_is_already_part_of_the_workspace">
        <source>'{0}' is already part of the workspace.</source>
        <target state="translated">'{0}' は既にワークスペースの一部です。</target>
        <note />
      </trans-unit>
      <trans-unit id="_0_is_not_referenced">
        <source>'{0}' is not referenced.</source>
        <target state="translated">'{0}' は参照されていません。</target>
        <note />
      </trans-unit>
      <trans-unit id="_0_is_already_referenced">
        <source>'{0}' is already referenced.</source>
        <target state="translated">'{0}' は既に参照されています。</target>
        <note />
      </trans-unit>
      <trans-unit id="Adding_project_reference_from_0_to_1_will_cause_a_circular_reference">
        <source>Adding project reference from '{0}' to '{1}' will cause a circular reference.</source>
        <target state="translated">プロジェクトの参照を '{0}' から '{1}' に追加すると、循環参照が発生します。</target>
        <note />
      </trans-unit>
      <trans-unit id="Metadata_is_not_referenced">
        <source>Metadata is not referenced.</source>
        <target state="translated">メタデータが参照されていません。</target>
        <note />
      </trans-unit>
      <trans-unit id="Metadata_is_already_referenced">
        <source>Metadata is already referenced.</source>
        <target state="translated">メタデータは既に参照されています。</target>
        <note />
      </trans-unit>
      <trans-unit id="_0_is_not_present">
        <source>{0} is not present.</source>
        <target state="translated">{0} は存在しません。</target>
        <note />
      </trans-unit>
      <trans-unit id="_0_is_already_present">
        <source>{0} is already present.</source>
        <target state="translated">{0} は既に存在します。</target>
        <note />
      </trans-unit>
      <trans-unit id="The_specified_document_is_not_a_version_of_this_document">
        <source>The specified document is not a version of this document.</source>
        <target state="translated">指定されたドキュメントは、このドキュメントのバージョンではありません。</target>
        <note />
      </trans-unit>
      <trans-unit id="The_language_0_is_not_supported">
        <source>The language '{0}' is not supported.</source>
        <target state="translated">言語 '{0}' はサポートされていません。</target>
        <note />
      </trans-unit>
      <trans-unit id="The_solution_already_contains_the_specified_project">
        <source>The solution already contains the specified project.</source>
        <target state="translated">ソリューションには、指定されたプロジェクトが既に含まれています。</target>
        <note />
      </trans-unit>
      <trans-unit id="The_solution_does_not_contain_the_specified_project">
        <source>The solution does not contain the specified project.</source>
        <target state="translated">ソリューションには、指定されたプロジェクトがありません。</target>
        <note />
      </trans-unit>
      <trans-unit id="The_project_already_references_the_target_project">
        <source>The project already references the target project.</source>
        <target state="translated">プロジェクトは、既に対象のプロジェクトを参照します。</target>
        <note />
      </trans-unit>
      <trans-unit id="The_solution_already_contains_the_specified_document">
        <source>The solution already contains the specified document.</source>
        <target state="translated">ソリューションには、指定されたドキュメントが既に含まれています。</target>
        <note />
      </trans-unit>
      <trans-unit id="Temporary_storage_cannot_be_written_more_than_once">
        <source>Temporary storage cannot be written more than once.</source>
        <target state="translated">一時的な記憶域は、2 回以上書き込みできません。</target>
        <note />
      </trans-unit>
      <trans-unit id="_0_is_not_open">
        <source>'{0}' is not open.</source>
        <target state="translated">'{0}' が開いていません。</target>
        <note />
      </trans-unit>
      <trans-unit id="A_language_name_cannot_be_specified_for_this_option">
        <source>A language name cannot be specified for this option.</source>
        <target state="translated">言語名は、このオプションでは指定できません。</target>
        <note />
      </trans-unit>
      <trans-unit id="A_language_name_must_be_specified_for_this_option">
        <source>A language name must be specified for this option.</source>
        <target state="translated">このオプションの言語名を指定する必要があります。</target>
        <note />
      </trans-unit>
      <trans-unit id="File_was_externally_modified_colon_0">
        <source>File was externally modified: {0}.</source>
        <target state="translated">ファイルが外部で変更されました: {0}。</target>
        <note />
      </trans-unit>
      <trans-unit id="Unrecognized_language_name">
        <source>Unrecognized language name.</source>
        <target state="translated">認識できない言語の名前です。</target>
        <note />
      </trans-unit>
      <trans-unit id="Can_t_resolve_metadata_reference_colon_0">
        <source>Can't resolve metadata reference: '{0}'.</source>
        <target state="translated">メタデータの参照を解決できません: '{0}'。</target>
        <note />
      </trans-unit>
      <trans-unit id="Can_t_resolve_analyzer_reference_colon_0">
        <source>Can't resolve analyzer reference: '{0}'.</source>
        <target state="translated">アナライザーの参照を解決できません: '{0}'。</target>
        <note />
      </trans-unit>
      <trans-unit id="Invalid_project_block_expected_after_Project">
        <source>Invalid project block, expected "=" after Project.</source>
        <target state="translated">プロジェクト ブロックが正しくありません。プロジェクトの後に "=" が必要です。</target>
        <note />
      </trans-unit>
      <trans-unit id="Invalid_project_block_expected_after_project_name">
        <source>Invalid project block, expected "," after project name.</source>
        <target state="translated">プロジェクト ブロックが正しくありません。プロジェクト名の後に "," が必要です。</target>
        <note />
      </trans-unit>
      <trans-unit id="Invalid_project_block_expected_after_project_path">
        <source>Invalid project block, expected "," after project path.</source>
        <target state="translated">プロジェクト ブロックが正しくありません。プロジェクト パスの後に "," が必要です。</target>
        <note />
      </trans-unit>
      <trans-unit id="Expected_0">
        <source>Expected {0}.</source>
        <target state="translated">{0} が必要です。</target>
        <note />
      </trans-unit>
      <trans-unit id="_0_literal_not_allowed">
        <source>'{0}' literal not allowed</source>
        <target state="new">'{0}' literal not allowed</target>
        <note />
      </trans-unit>
      <trans-unit id="_0_must_be_a_non_null_and_non_empty_string">
        <source>"{0}" must be a non-null and non-empty string.</source>
        <target state="translated">"{0}" は、Null 以外の空でない文字列にする必要があります。</target>
        <note />
      </trans-unit>
      <trans-unit id="Expected_header_colon_0">
        <source>Expected header: "{0}".</source>
        <target state="translated">ヘッダーが必要です: "{0}"。</target>
        <note />
      </trans-unit>
      <trans-unit id="Expected_end_of_file">
        <source>Expected end-of-file.</source>
        <target state="translated">EOF が必要です。</target>
        <note />
      </trans-unit>
      <trans-unit id="Expected_0_line">
        <source>Expected {0} line.</source>
        <target state="translated">{0} 行が必要です。</target>
        <note />
      </trans-unit>
      <trans-unit id="This_submission_already_references_another_submission_project">
        <source>This submission already references another submission project.</source>
        <target state="translated">この送信は、既に別の送信プロジェクトを参照しています。</target>
        <note />
      </trans-unit>
      <trans-unit id="_0_still_contains_open_documents">
        <source>{0} still contains open documents.</source>
        <target state="translated">{0} には、開いているドキュメントが含まれています。</target>
        <note />
      </trans-unit>
      <trans-unit id="_0_is_still_open">
        <source>{0} is still open.</source>
        <target state="translated">{0} が開いたままです。</target>
        <note />
      </trans-unit>
      <trans-unit id="Arrays_with_more_than_one_dimension_cannot_be_serialized">
        <source>Arrays with more than one dimension cannot be serialized.</source>
        <target state="translated">複数の次元を持つ配列はシリアル化できません。</target>
        <note />
      </trans-unit>
      <trans-unit id="Value_too_large_to_be_represented_as_a_30_bit_unsigned_integer">
        <source>Value too large to be represented as a 30 bit unsigned integer.</source>
        <target state="translated">値が大きすぎるため、30 ビットの符号なし整数として表すことができません。</target>
        <note />
      </trans-unit>
      <trans-unit id="Specified_path_must_be_absolute">
        <source>Specified path must be absolute.</source>
        <target state="translated">絶対パスを指定する必要があります。</target>
        <note />
      </trans-unit>
      <trans-unit id="Name_can_be_simplified">
        <source>Name can be simplified.</source>
        <target state="translated">名前を簡素化できます。</target>
        <note />
      </trans-unit>
      <trans-unit id="Unknown_identifier">
        <source>Unknown identifier.</source>
        <target state="translated">不明な識別子です。</target>
        <note />
      </trans-unit>
      <trans-unit id="Cannot_generate_code_for_unsupported_operator_0">
        <source>Cannot generate code for unsupported operator '{0}'</source>
        <target state="translated">サポートされない演算子 '{0}' のコードは生成できません</target>
        <note />
      </trans-unit>
      <trans-unit id="Invalid_number_of_parameters_for_binary_operator">
        <source>Invalid number of parameters for binary operator.</source>
        <target state="translated">二項演算子のパラメーターの数が無効です。</target>
        <note />
      </trans-unit>
      <trans-unit id="Invalid_number_of_parameters_for_unary_operator">
        <source>Invalid number of parameters for unary operator.</source>
        <target state="translated">単項演算子のパラメーターの数が無効です。</target>
        <note />
      </trans-unit>
      <trans-unit id="Cannot_open_project_0_because_the_file_extension_1_is_not_associated_with_a_language">
        <source>Cannot open project '{0}' because the file extension '{1}' is not associated with a language.</source>
        <target state="translated">ファイルの拡張子 '{1}' が言語に関連付けられていないため、プロジェクト '{0}' を開くことができません。</target>
        <note />
      </trans-unit>
      <trans-unit id="Cannot_open_project_0_because_the_language_1_is_not_supported">
        <source>Cannot open project '{0}' because the language '{1}' is not supported.</source>
        <target state="translated">言語 '{1}' がサポートされていないため、プロジェクト '{0}' を開くことができません。</target>
        <note />
      </trans-unit>
      <trans-unit id="Invalid_project_file_path_colon_0">
        <source>Invalid project file path: '{0}'</source>
        <target state="translated">無効なプロジェクト ファイルのパス: '{0}'</target>
        <note />
      </trans-unit>
      <trans-unit id="Invalid_solution_file_path_colon_0">
        <source>Invalid solution file path: '{0}'</source>
        <target state="translated">無効なソリューション ファイルのパス: '{0}'</target>
        <note />
      </trans-unit>
      <trans-unit id="Project_file_not_found_colon_0">
        <source>Project file not found: '{0}'</source>
        <target state="translated">プロジェクト ファイルが見つかりません: '{0}'</target>
        <note />
      </trans-unit>
      <trans-unit id="Solution_file_not_found_colon_0">
        <source>Solution file not found: '{0}'</source>
        <target state="translated">ソリューション ファイルが見つかりません: '{0}'</target>
        <note />
      </trans-unit>
      <trans-unit id="Unmerged_change_from_project_0">
        <source>Unmerged change from project '{0}'</source>
        <target state="translated">プロジェクト '{0}' からのマージされていない変更</target>
        <note />
      </trans-unit>
      <trans-unit id="Added_colon">
        <source>Added:</source>
        <target state="translated">追加済み:</target>
        <note />
      </trans-unit>
      <trans-unit id="After_colon">
        <source>After:</source>
        <target state="translated">後:</target>
        <note />
      </trans-unit>
      <trans-unit id="Before_colon">
        <source>Before:</source>
        <target state="translated">前:</target>
        <note />
      </trans-unit>
      <trans-unit id="Removed_colon">
        <source>Removed:</source>
        <target state="translated">削除済み:</target>
        <note />
      </trans-unit>
      <trans-unit id="Invalid_CodePage_value_colon_0">
        <source>Invalid CodePage value: {0}</source>
        <target state="translated">無効なコードページの値: {0}</target>
        <note />
      </trans-unit>
      <trans-unit id="Adding_additional_documents_is_not_supported">
        <source>Adding additional documents is not supported.</source>
        <target state="translated">追加ドキュメントの追加はサポートされていません。</target>
        <note />
      </trans-unit>
      <trans-unit id="Adding_analyzer_references_is_not_supported">
        <source>Adding analyzer references is not supported.</source>
        <target state="translated">アナライザー参照の追加はサポートされていません。</target>
        <note />
      </trans-unit>
      <trans-unit id="Adding_documents_is_not_supported">
        <source>Adding documents is not supported.</source>
        <target state="translated">ドキュメントの追加はサポートされていません。</target>
        <note />
      </trans-unit>
      <trans-unit id="Adding_metadata_references_is_not_supported">
        <source>Adding metadata references is not supported.</source>
        <target state="translated">メタデータ参照の追加はサポートされていません。</target>
        <note />
      </trans-unit>
      <trans-unit id="Adding_project_references_is_not_supported">
        <source>Adding project references is not supported.</source>
        <target state="translated">プロジェクト参照の追加はサポートされていません。</target>
        <note />
      </trans-unit>
      <trans-unit id="Changing_additional_documents_is_not_supported">
        <source>Changing additional documents is not supported.</source>
        <target state="translated">追加ドキュメントの変更はサポートされていません。</target>
        <note />
      </trans-unit>
      <trans-unit id="Changing_documents_is_not_supported">
        <source>Changing documents is not supported.</source>
        <target state="translated">ドキュメントの変更はサポートされていません。</target>
        <note />
      </trans-unit>
      <trans-unit id="Changing_project_properties_is_not_supported">
        <source>Changing project properties is not supported.</source>
        <target state="translated">プロジェクトのプロパティの変更はサポートされていません。</target>
        <note />
      </trans-unit>
      <trans-unit id="Removing_additional_documents_is_not_supported">
        <source>Removing additional documents is not supported.</source>
        <target state="translated">追加ドキュメントの削除はサポートされていません。</target>
        <note />
      </trans-unit>
      <trans-unit id="Removing_analyzer_references_is_not_supported">
        <source>Removing analyzer references is not supported.</source>
        <target state="translated">アナライザー参照の削除はサポートされていません。</target>
        <note />
      </trans-unit>
      <trans-unit id="Removing_documents_is_not_supported">
        <source>Removing documents is not supported.</source>
        <target state="translated">ドキュメントの削除はサポートされていません。</target>
        <note />
      </trans-unit>
      <trans-unit id="Removing_metadata_references_is_not_supported">
        <source>Removing metadata references is not supported.</source>
        <target state="translated">メタデータ参照の削除はサポートされていません。</target>
        <note />
      </trans-unit>
      <trans-unit id="Removing_project_references_is_not_supported">
        <source>Removing project references is not supported.</source>
        <target state="translated">プロジェクト参照の削除はサポートされていません。</target>
        <note />
      </trans-unit>
      <trans-unit id="Service_of_type_0_is_required_to_accomplish_the_task_but_is_not_available_from_the_workspace">
        <source>Service of type '{0}' is required to accomplish the task but is not available from the workspace.</source>
        <target state="translated">型 '{0}' のサービスはタスクの実行に必要ですが、このワークスペースからは利用できません。</target>
        <note />
      </trans-unit>
      <trans-unit id="At_least_one_diagnostic_must_be_supplied">
        <source>At least one diagnostic must be supplied.</source>
        <target state="translated">1 つ以上の診断を指定しなければなりません。</target>
        <note />
      </trans-unit>
      <trans-unit id="Diagnostic_must_have_span_0">
        <source>Diagnostic must have span '{0}'</source>
        <target state="translated">診断の範囲は '{0}' でなければなりません</target>
        <note />
      </trans-unit>
      <trans-unit id="Cannot_deserialize_type_0">
        <source>Cannot deserialize type '{0}'.</source>
        <target state="translated">型 '{0}' を逆シリアル化できません。</target>
        <note />
      </trans-unit>
      <trans-unit id="Cannot_serialize_type_0">
        <source>Cannot serialize type '{0}'.</source>
        <target state="translated">型 '{0}' をシリアル化できません。</target>
        <note />
      </trans-unit>
      <trans-unit id="The_type_0_is_not_understood_by_the_serialization_binder">
        <source>The type '{0}' is not understood by the serialization binder.</source>
        <target state="translated">型 '{0}' がシリアル化バインダーで認識されません。</target>
        <note />
      </trans-unit>
      <trans-unit id="Label_for_node_0_is_invalid_it_must_be_within_bracket_0_1">
        <source>Label for node '{0}' is invalid, it must be within [0, {1}).</source>
        <target state="translated">ノード '{0}' のラベルが無効です。[0, {1}) 内になければなりません。</target>
        <note />
      </trans-unit>
      <trans-unit id="Matching_nodes_0_and_1_must_have_the_same_label">
        <source>Matching nodes '{0}' and '{1}' must have the same label.</source>
        <target state="translated">一致するノード '{0}' と '{1}' には、同じラベルが含まれていなければなりません。</target>
        <note />
      </trans-unit>
      <trans-unit id="Node_0_must_be_contained_in_the_new_tree">
        <source>Node '{0}' must be contained in the new tree.</source>
        <target state="translated">Node '{0}' が、新しいツリーに含まれている必要があります。</target>
        <note />
      </trans-unit>
      <trans-unit id="Node_0_must_be_contained_in_the_old_tree">
        <source>Node '{0}' must be contained in the old tree.</source>
        <target state="translated">ノード '{0}' が、古いツリーに含まれている必要があります。</target>
        <note />
      </trans-unit>
      <trans-unit id="The_member_0_is_not_declared_within_the_declaration_of_the_symbol">
        <source>The member '{0}' is not declared within the declaration of the symbol.</source>
        <target state="translated">シンボルの宣言で、メンバー '{0}' が宣言されていません。</target>
        <note />
      </trans-unit>
      <trans-unit id="The_position_is_not_within_the_symbol_s_declaration">
        <source>The position is not within the symbol's declaration</source>
        <target state="translated">シンボルの宣言内に配置されていません</target>
        <note />
      </trans-unit>
      <trans-unit id="The_symbol_0_cannot_be_located_within_the_current_solution">
        <source>The symbol '{0}' cannot be located within the current solution.</source>
        <target state="translated">シンボル '{0}' は、現在のソリューション内に配置することはできません。</target>
        <note />
      </trans-unit>
      <trans-unit id="Changing_compilation_options_is_not_supported">
        <source>Changing compilation options is not supported.</source>
        <target state="translated">コンパイル オプションの変更はできません。</target>
        <note />
      </trans-unit>
      <trans-unit id="Changing_parse_options_is_not_supported">
        <source>Changing parse options is not supported.</source>
        <target state="translated">解析オプションの変更はできません。</target>
        <note />
      </trans-unit>
      <trans-unit id="The_node_is_not_part_of_the_tree">
        <source>The node is not part of the tree.</source>
        <target state="translated">ノードはツリーの一部ではありません。</target>
        <note />
      </trans-unit>
      <trans-unit id="This_workspace_does_not_support_opening_and_closing_documents">
        <source>This workspace does not support opening and closing documents.</source>
        <target state="translated">このワークスペースではドキュメントの開閉をサポートしません。</target>
        <note />
      </trans-unit>
      <trans-unit id="Exceptions_colon">
        <source>Exceptions:</source>
        <target state="translated">例外:</target>
        <note />
      </trans-unit>
      <trans-unit id="_0_returned_an_uninitialized_ImmutableArray">
        <source>'{0}' returned an uninitialized ImmutableArray</source>
        <target state="translated">'{0}' が初期化されていない ImmutableArray を返しました</target>
        <note />
      </trans-unit>
      <trans-unit id="Failure">
        <source>Failure</source>
        <target state="translated">エラー</target>
        <note />
      </trans-unit>
      <trans-unit id="Warning">
        <source>Warning</source>
        <target state="translated">警告</target>
        <note />
      </trans-unit>
      <trans-unit id="Enable">
        <source>Enable</source>
        <target state="translated">有効にする</target>
        <note />
      </trans-unit>
      <trans-unit id="Enable_and_ignore_future_errors">
        <source>Enable and ignore future errors</source>
        <target state="translated">有効化して今後のエラーを無視する</target>
        <note />
      </trans-unit>
      <trans-unit id="_0_encountered_an_error_and_has_been_disabled">
        <source>'{0}' encountered an error and has been disabled.</source>
        <target state="translated">'{0}' でエラーが生じ、無効になりました。</target>
        <note />
      </trans-unit>
      <trans-unit id="Show_Stack_Trace">
        <source>Show Stack Trace</source>
        <target state="translated">スタック トレースを表示します</target>
        <note />
      </trans-unit>
      <trans-unit id="Stream_is_too_long">
        <source>Stream is too long.</source>
        <target state="translated">ストリームが長すぎます。</target>
        <note />
      </trans-unit>
      <trans-unit id="Deserialization_reader_for_0_read_incorrect_number_of_values">
        <source>Deserialization reader for '{0}' read incorrect number of values.</source>
        <target state="translated">'{0}' の逆シリアル化のリーダーが、正しくない数の値を読み取りました。</target>
        <note />
      </trans-unit>
      <trans-unit id="Async_Method">
        <source>Async Method</source>
        <target state="translated">非同期メソッド</target>
        <note>{locked: async}{locked: method} These are keywords (unless the order of words or capitalization should be handled differently)</note>
      </trans-unit>
      <trans-unit id="Error">
        <source>Error</source>
        <target state="translated">エラー</target>
        <note />
      </trans-unit>
      <trans-unit id="None">
        <source>None</source>
        <target state="translated">なし</target>
        <note />
      </trans-unit>
      <trans-unit id="Suggestion">
        <source>Suggestion</source>
        <target state="translated">提案事項</target>
        <note />
      </trans-unit>
      <trans-unit id="File_0_size_of_1_exceeds_maximum_allowed_size_of_2">
        <source>File '{0}' size of {1} exceeds maximum allowed size of {2}</source>
        <target state="translated">ファイル '{0}' のサイズ {1} が最大許容サイズ {2} を超えています</target>
        <note />
      </trans-unit>
      <trans-unit id="Changing_document_property_is_not_supported">
        <source>Changing document properties is not supported</source>
        <target state="translated">ドキュメントのプロパティの変更はサポートされていません</target>
        <note />
      </trans-unit>
      <trans-unit id="_0_unexpected">
        <source>'{0}' unexpected</source>
        <target state="new">'{0}' unexpected</target>
        <note />
      </trans-unit>
      <trans-unit id="_0_unexpected">
        <source>'{0}' unexpected</source>
        <target state="new">'{0}' unexpected</target>
        <note />
      </trans-unit>
      <trans-unit id="dot_NET_Coding_Conventions">
        <source>.NET Coding Conventions</source>
        <target state="translated">.NET コーディング規則</target>
        <note />
      </trans-unit>
      <trans-unit id="Variables_captured_colon">
        <source>Variables captured:</source>
        <target state="translated">キャプチャされた変数:</target>
        <note />
      </trans-unit>
    </body>
  </file>
</xliff><|MERGE_RESOLUTION|>--- conflicted
+++ resolved
@@ -37,24 +37,11 @@
         <target state="translated">ドキュメント '{0}' の変更はサポートされていません。</target>
         <note />
       </trans-unit>
-<<<<<<< HEAD
-=======
       <trans-unit id="CodeAction_{0}_did_not_produce_a_changed_solution">
         <source>CodeAction '{0}' did not produce a changed solution</source>
         <target state="translated">CodeAction '{0}' は変更されたソリューションを生成しませんでした</target>
         <note>"CodeAction" is a specific type, and {0} represents the title shown by the action.</note>
       </trans-unit>
->>>>>>> d369ae99
-      <trans-unit id="Comments_not_allowed">
-        <source>Comments not allowed</source>
-        <target state="new">Comments not allowed</target>
-        <note />
-      </trans-unit>
-      <trans-unit id="Constructors_not_allowed">
-        <source>Constructors not allowed</source>
-        <target state="new">Constructors not allowed</target>
-        <note />
-      </trans-unit>
       <trans-unit id="Core_EditorConfig_Options">
         <source>Core EditorConfig Options</source>
         <target state="translated">コア EditorConfig オプション</target>
@@ -65,35 +52,19 @@
         <target state="translated">DateTimeKind は Utc にする必要があります</target>
         <note />
       </trans-unit>
-<<<<<<< HEAD
-      <trans-unit id="Enable_JSON_editor_features">
-        <source>Enable JSON editor features</source>
-        <target state="new">Enable JSON editor features</target>
-        <note />
-      </trans-unit>
-      <trans-unit id="Error_parsing_comment">
-        <source>Error parsing comment</source>
-        <target state="new">Error parsing comment</target>
-        <note />
-      </trans-unit>
-      <trans-unit id="Expression_level_preferences">
-        <source>Expression-level preferences</source>
-        <target state="translated">式レベルの設定</target>
-        <note />
-      </trans-unit>
-      <trans-unit id="Field_preferences">
-        <source>Field preferences</source>
-        <target state="translated">フィールド設定</target>
-        <note />
-      </trans-unit>
-      <trans-unit id="Illegal_string_character">
-        <source>Illegal string character</source>
-        <target state="new">Illegal string character</target>
-        <note />
-      </trans-unit>
-      <trans-unit id="Illegal_whitespace_character">
-        <source>Illegal whitespace character</source>
-        <target state="new">Illegal whitespace character</target>
+      <trans-unit id="Destination_type_must_be_a_0_1_2_or_3_but_given_one_is_4">
+        <source>Destination type must be a {0}, {1}, {2} or {3}, but given one is {4}.</source>
+        <target state="translated">ターゲットの型は {0}、{1}、{2}、または {3} である必要がありますが、{4} が指定されています。</target>
+        <note />
+      </trans-unit>
+      <trans-unit id="Document_does_not_support_syntax_trees">
+        <source>Document does not support syntax trees</source>
+        <target state="translated">ドキュメントでは構文ツリーがサポートされません</target>
+        <note />
+      </trans-unit>
+      <trans-unit id="Error_reading_content_of_source_file_0_1">
+        <source>Error reading content of source file '{0}' -- '{1}'.</source>
+        <target state="translated">ソース ファイル '{0}' のコンテンツの読み取りでエラーが発生しました -- '{1}'。</target>
         <note />
       </trans-unit>
       <trans-unit id="Indentation_and_spacing">
@@ -101,109 +72,29 @@
         <target state="translated">インデントと間隔</target>
         <note />
       </trans-unit>
-      <trans-unit id="Invalid_constructor_name">
-        <source>Invalid constructor name</source>
-        <target state="new">Invalid constructor name</target>
-        <note />
-      </trans-unit>
-      <trans-unit id="Invalid_escape_sequence">
-        <source>Invalid escape sequence</source>
-        <target state="new">Invalid escape sequence</target>
-        <note />
-      </trans-unit>
-      <trans-unit id="Invalid_number">
-        <source>Invalid number</source>
-        <target state="new">Invalid number</target>
-        <note />
-      </trans-unit>
-      <trans-unit id="Invalid_property_name">
-        <source>Invalid property name</source>
-        <target state="new">Invalid property name</target>
-        <note />
-      </trans-unit>
-      <trans-unit id="JSON_issue_0">
-        <source>JSON issue: {0}</source>
-        <target state="new">JSON issue: {0}</target>
-        <note />
-      </trans-unit>
-      <trans-unit id="Language_keywords_vs_BCL_types_preferences">
-        <source>Language keywords vs BCL types preferences</source>
-        <target state="translated">言語キーワードと BCL の種類の設定</target>
-        <note />
-      </trans-unit>
-      <trans-unit id="Missing_property_value">
-        <source>Missing property value</source>
-        <target state="new">Missing property value</target>
-        <note />
-      </trans-unit>
-      <trans-unit id="Modifier_preferences">
-        <source>Modifier preferences</source>
-        <target state="translated">修飾子設定</target>
-        <note />
-      </trans-unit>
-      <trans-unit id="Name_expected">
-        <source>Name expected</source>
-        <target state="new">Name expected</target>
-        <note />
-      </trans-unit>
-      <trans-unit id="Naming_rules">
-        <source>Naming rules</source>
-        <target state="new">Naming rules</target>
-        <note />
-      </trans-unit>
-      <trans-unit id="Naming_styles">
-        <source>Naming styles</source>
-        <target state="new">Naming styles</target>
-        <note />
-      </trans-unit>
-      <trans-unit id="Nested_properties_not_allowed">
-        <source>Nested properties not allowed</source>
-        <target state="new">Nested properties not allowed</target>
-        <note />
-      </trans-unit>
       <trans-unit id="New_line_preferences">
         <source>New line preferences</source>
         <target state="translated">改行設定</target>
         <note />
       </trans-unit>
-      <trans-unit id="Only_properties_allowed_in_an_object">
-        <source>Only properties allowed in an object</source>
-        <target state="new">Only properties allowed in an object</target>
-        <note />
-      </trans-unit>
-      <trans-unit id="Organize_usings">
-        <source>Organize usings</source>
-        <target state="translated">using の整理</target>
-        <note />
-      </trans-unit>
-      <trans-unit id="Parentheses_preferences">
-        <source>Parentheses preferences</source>
-        <target state="translated">かっこの設定</target>
-        <note />
-      </trans-unit>
-      <trans-unit id="Prefix_0_does_not_match_expected_prefix_1">
-        <source>Prefix '{0}' does not match expected prefix '{1}'</source>
-        <target state="translated">プレフィックス '{0}' が予想されるプレフィックス '{1}' と一致しません</target>
-        <note />
-      </trans-unit>
-      <trans-unit id="Prefix_0_is_not_expected">
-        <source>Prefix '{0}' is not expected</source>
-        <target state="translated">プレフィックス '{0}' は予期されていません</target>
-        <note />
-      </trans-unit>
-      <trans-unit id="Probable_JSON_string_detected">
-        <source>Probable JSON string detected</source>
-        <target state="new">Probable JSON string detected</target>
-        <note />
-      </trans-unit>
-      <trans-unit id="Properties_not_allowed_in_an_array">
-        <source>Properties not allowed in an array</source>
-        <target state="new">Properties not allowed in an array</target>
-        <note />
-      </trans-unit>
-      <trans-unit id="Property_name_must_be_a_string">
-        <source>Property name must be a string</source>
-        <target state="new">Property name must be a string</target>
+      <trans-unit id="Only_submission_project_can_reference_submission_projects">
+        <source>Only submission project can reference submission projects.</source>
+        <target state="translated">送信プロジェクトを参照できるのは、送信プロジェクトのみです。</target>
+        <note />
+      </trans-unit>
+      <trans-unit id="Options_did_not_come_from_specified_Solution">
+        <source>Options did not come from specified Solution</source>
+        <target state="translated">オプションは指定されたソリューションに由来するものではありません</target>
+        <note />
+      </trans-unit>
+      <trans-unit id="Predefined_conversion_from_0_to_1">
+        <source>Predefined conversion from {0} to {1}.</source>
+        <target state="translated">{0} から {1} への定義済みの変換</target>
+        <note />
+      </trans-unit>
+      <trans-unit id="Project_does_not_contain_specified_reference">
+        <source>Project does not contain specified reference</source>
+        <target state="translated">指定された参照がプロジェクトに含まれていません</target>
         <note />
       </trans-unit>
       <trans-unit id="Refactoring_Only">
@@ -211,698 +102,6 @@
         <target state="translated">リファクタリングのみ</target>
         <note />
       </trans-unit>
-      <trans-unit id="Regex_all_control_characters_long">
-        <source>All control characters. This includes the Cc, Cf, Cs, Co, and Cn categories.</source>
-        <target state="new">All control characters. This includes the Cc, Cf, Cs, Co, and Cn categories.</target>
-        <note />
-      </trans-unit>
-      <trans-unit id="Regex_all_control_characters_short">
-        <source>all control characters</source>
-        <target state="new">all control characters</target>
-        <note />
-      </trans-unit>
-      <trans-unit id="Regex_all_diacritic_marks_long">
-        <source>All diacritic marks. This includes the Mn, Mc, and Me categories.</source>
-        <target state="new">All diacritic marks. This includes the Mn, Mc, and Me categories.</target>
-        <note />
-      </trans-unit>
-      <trans-unit id="Regex_all_diacritic_marks_short">
-        <source>all diacritic marks</source>
-        <target state="new">all diacritic marks</target>
-        <note />
-      </trans-unit>
-      <trans-unit id="Regex_all_letter_characters_long">
-        <source>All letter characters. This includes the Lu, Ll, Lt, Lm, and Lo characters.</source>
-        <target state="new">All letter characters. This includes the Lu, Ll, Lt, Lm, and Lo characters.</target>
-        <note />
-      </trans-unit>
-      <trans-unit id="Regex_all_letter_characters_short">
-        <source>all letter characters</source>
-        <target state="new">all letter characters</target>
-        <note />
-      </trans-unit>
-      <trans-unit id="Regex_all_numbers_long">
-        <source>All numbers. This includes the Nd, Nl, and No categories.</source>
-        <target state="new">All numbers. This includes the Nd, Nl, and No categories.</target>
-        <note />
-      </trans-unit>
-      <trans-unit id="Regex_all_numbers_short">
-        <source>all numbers</source>
-        <target state="new">all numbers</target>
-        <note />
-      </trans-unit>
-      <trans-unit id="Regex_all_punctuation_characters_long">
-        <source>All punctuation characters. This includes the Pc, Pd, Ps, Pe, Pi, Pf, and Po categories.</source>
-        <target state="new">All punctuation characters. This includes the Pc, Pd, Ps, Pe, Pi, Pf, and Po categories.</target>
-        <note />
-      </trans-unit>
-      <trans-unit id="Regex_all_punctuation_characters_short">
-        <source>all punctuation characters</source>
-        <target state="new">all punctuation characters</target>
-        <note />
-      </trans-unit>
-      <trans-unit id="Regex_all_separator_characters_long">
-        <source>All separator characters. This includes the Zs, Zl, and Zp categories.</source>
-        <target state="new">All separator characters. This includes the Zs, Zl, and Zp categories.</target>
-        <note />
-      </trans-unit>
-      <trans-unit id="Regex_all_separator_characters_short">
-        <source>all separator characters</source>
-        <target state="new">all separator characters</target>
-        <note />
-      </trans-unit>
-      <trans-unit id="Regex_all_symbols_long">
-        <source>All symbols. This includes the Sm, Sc, Sk, and So categories.</source>
-        <target state="new">All symbols. This includes the Sm, Sc, Sk, and So categories.</target>
-        <note />
-      </trans-unit>
-      <trans-unit id="Regex_all_symbols_short">
-        <source>all symbols</source>
-        <target state="new">all symbols</target>
-        <note />
-      </trans-unit>
-      <trans-unit id="Regex_alternation_long">
-        <source>You can use the vertical bar (|) character to match any one of a series of patterns, where the | character separates each pattern.</source>
-        <target state="new">You can use the vertical bar (|) character to match any one of a series of patterns, where the | character separates each pattern.</target>
-        <note />
-      </trans-unit>
-      <trans-unit id="Regex_alternation_short">
-        <source>alternation</source>
-        <target state="new">alternation</target>
-        <note />
-      </trans-unit>
-      <trans-unit id="Regex_any_character_group_long">
-        <source>The period character (.) matches any character except \n (the newline character, \u000A).  If a regular expression pattern is modified by the RegexOptions.Singleline option, or if the portion of the pattern that contains the . character class is modified by the 's' option, . matches any character.</source>
-        <target state="new">The period character (.) matches any character except \n (the newline character, \u000A).  If a regular expression pattern is modified by the RegexOptions.Singleline option, or if the portion of the pattern that contains the . character class is modified by the 's' option, . matches any character.</target>
-        <note />
-      </trans-unit>
-      <trans-unit id="Regex_any_character_group_short">
-        <source>any character</source>
-        <target state="new">any character</target>
-        <note />
-      </trans-unit>
-      <trans-unit id="Regex_backspace_character_long">
-        <source>Matches a backspace character, \u0008</source>
-        <target state="new">Matches a backspace character, \u0008</target>
-        <note />
-      </trans-unit>
-      <trans-unit id="Regex_backspace_character_short">
-        <source>backspace character</source>
-        <target state="new">backspace character</target>
-        <note />
-      </trans-unit>
-      <trans-unit id="Regex_balancing_group_long">
-        <source>A balancing group definition deletes the definition of a previously defined group and stores, in the current group, the interval between the previously defined group and the current group.
-    
-'name1' is the current group (optional), 'name2' is a previously defined group, and 'subexpression' is any valid regular expression pattern. The balancing group definition deletes the definition of name2 and stores the interval between name2 and name1 in name1. If no name2 group is defined, the match backtracks. Because deleting the last definition of name2 reveals the previous definition of name2, this construct lets you use the stack of captures for group name2 as a counter for keeping track of nested constructs such as parentheses or opening and closing brackets.
-
-The balancing group definition uses 'name2' as a stack. The beginning character of each nested construct is placed in the group and in its Group.Captures collection. When the closing character is matched, its corresponding opening character is removed from the group, and the Captures collection is decreased by one. After the opening and closing characters of all nested constructs have been matched, 'name1' is empty.</source>
-        <target state="new">A balancing group definition deletes the definition of a previously defined group and stores, in the current group, the interval between the previously defined group and the current group.
-    
-'name1' is the current group (optional), 'name2' is a previously defined group, and 'subexpression' is any valid regular expression pattern. The balancing group definition deletes the definition of name2 and stores the interval between name2 and name1 in name1. If no name2 group is defined, the match backtracks. Because deleting the last definition of name2 reveals the previous definition of name2, this construct lets you use the stack of captures for group name2 as a counter for keeping track of nested constructs such as parentheses or opening and closing brackets.
-
-The balancing group definition uses 'name2' as a stack. The beginning character of each nested construct is placed in the group and in its Group.Captures collection. When the closing character is matched, its corresponding opening character is removed from the group, and the Captures collection is decreased by one. After the opening and closing characters of all nested constructs have been matched, 'name1' is empty.</target>
-        <note />
-      </trans-unit>
-      <trans-unit id="Regex_balancing_group_short">
-        <source>balancing group</source>
-        <target state="new">balancing group</target>
-        <note />
-      </trans-unit>
-      <trans-unit id="Regex_base_group">
-        <source>base-group</source>
-        <target state="new">base-group</target>
-        <note />
-      </trans-unit>
-      <trans-unit id="Regex_bell_character_long">
-        <source>Matches a bell (alarm) character, \u0007</source>
-        <target state="new">Matches a bell (alarm) character, \u0007</target>
-        <note />
-      </trans-unit>
-      <trans-unit id="Regex_bell_character_short">
-        <source>bell character</source>
-        <target state="new">bell character</target>
-        <note />
-      </trans-unit>
-      <trans-unit id="Regex_carriage_return_character_long">
-        <source>Matches a carriage-return character, \u000D.  Note that \r is not equivalent to the newline character, \n.</source>
-        <target state="new">Matches a carriage-return character, \u000D.  Note that \r is not equivalent to the newline character, \n.</target>
-        <note />
-      </trans-unit>
-      <trans-unit id="Regex_carriage_return_character_short">
-        <source>carriage-return character</source>
-        <target state="new">carriage-return character</target>
-        <note />
-      </trans-unit>
-      <trans-unit id="Regex_character_class_subtraction_long">
-        <source>Character class subtraction yields a set of characters that is the result of excluding the characters in one character class from another character class.
-
-'base_group' is a positive or negative character group or range. The 'excluded_group' component is another positive or negative character group, or another character class subtraction expression (that is, you can nest character class subtraction expressions).</source>
-        <target state="new">Character class subtraction yields a set of characters that is the result of excluding the characters in one character class from another character class.
-
-'base_group' is a positive or negative character group or range. The 'excluded_group' component is another positive or negative character group, or another character class subtraction expression (that is, you can nest character class subtraction expressions).</target>
-        <note />
-      </trans-unit>
-      <trans-unit id="Regex_character_class_subtraction_short">
-        <source>character class subtraction</source>
-        <target state="new">character class subtraction</target>
-        <note />
-      </trans-unit>
-      <trans-unit id="Regex_character_group">
-        <source>character-group</source>
-        <target state="new">character-group</target>
-        <note />
-      </trans-unit>
-      <trans-unit id="Regex_comment">
-        <source>comment</source>
-        <target state="new">comment</target>
-        <note />
-      </trans-unit>
-      <trans-unit id="Regex_conditional_expression_match_long">
-        <source>This language element attempts to match one of two patterns depending on whether it can match an initial pattern.
-
-'expression' is the initial pattern to match, 'yes' is the pattern to match if expression is matched, and 'no' is the optional pattern to match if expression is not matched.</source>
-        <target state="new">This language element attempts to match one of two patterns depending on whether it can match an initial pattern.
-
-'expression' is the initial pattern to match, 'yes' is the pattern to match if expression is matched, and 'no' is the optional pattern to match if expression is not matched.</target>
-        <note />
-      </trans-unit>
-      <trans-unit id="Regex_conditional_expression_match_short">
-        <source>conditional expression match</source>
-        <target state="new">conditional expression match</target>
-        <note />
-      </trans-unit>
-      <trans-unit id="Regex_conditional_group_match_long">
-        <source>This language element attempts to match one of two patterns depending on whether it has matched a specified capturing group.
-
-'name' is the name (or number) of a capturing group, 'yes' is the expression to match if 'name' (or 'number') has a match, and 'no' is the optional expression to match if it does not.</source>
-        <target state="new">This language element attempts to match one of two patterns depending on whether it has matched a specified capturing group.
-
-'name' is the name (or number) of a capturing group, 'yes' is the expression to match if 'name' (or 'number') has a match, and 'no' is the optional expression to match if it does not.</target>
-        <note />
-      </trans-unit>
-      <trans-unit id="Regex_conditional_group_match_short">
-        <source>conditional group match</source>
-        <target state="new">conditional group match</target>
-        <note />
-      </trans-unit>
-      <trans-unit id="Regex_contiguous_matches_long">
-        <source>The \G anchor specifies that a match must occur at the point where the previous match ended. When you use this anchor with the Regex.Matches or Match.NextMatch method, it ensures that all matches are contiguous.</source>
-        <target state="new">The \G anchor specifies that a match must occur at the point where the previous match ended. When you use this anchor with the Regex.Matches or Match.NextMatch method, it ensures that all matches are contiguous.</target>
-        <note />
-      </trans-unit>
-      <trans-unit id="Regex_contiguous_matches_short">
-        <source>contiguous matches</source>
-        <target state="new">contiguous matches</target>
-        <note />
-      </trans-unit>
-      <trans-unit id="Regex_control_character_long">
-        <source>Matches an ASCII control character, where X is the letter of the control character. For example, \cC is CTRL-C.</source>
-        <target state="new">Matches an ASCII control character, where X is the letter of the control character. For example, \cC is CTRL-C.</target>
-        <note />
-      </trans-unit>
-      <trans-unit id="Regex_control_character_short">
-        <source>control character</source>
-        <target state="new">control character</target>
-        <note />
-      </trans-unit>
-      <trans-unit id="Regex_decimal_digit_character_long">
-        <source>\d matches any decimal digit. It is equivalent to the \p{Nd} regular expression pattern, which includes the standard decimal digits 0-9 as well as the decimal digits of a number of other character sets.
-
-If ECMAScript-compliant behavior is specified, \d is equivalent to [0-9]</source>
-        <target state="new">\d matches any decimal digit. It is equivalent to the \p{Nd} regular expression pattern, which includes the standard decimal digits 0-9 as well as the decimal digits of a number of other character sets.
-
-If ECMAScript-compliant behavior is specified, \d is equivalent to [0-9]</target>
-        <note />
-      </trans-unit>
-      <trans-unit id="Regex_decimal_digit_character_short">
-        <source>decimal-digit character</source>
-        <target state="new">decimal-digit character</target>
-        <note />
-      </trans-unit>
-      <trans-unit id="Regex_end_of_line_comment_long">
-        <source>A number sign (#) marks an x-mode comment, which starts at the unescaped # character at the end of the regular expression pattern and continues until the end of the line. To use this construct, you must either enable the x option (through inline options) or supply the RegexOptions.IgnorePatternWhitespace value to the option parameter when instantiating the Regex object or calling a static Regex method.</source>
-        <target state="new">A number sign (#) marks an x-mode comment, which starts at the unescaped # character at the end of the regular expression pattern and continues until the end of the line. To use this construct, you must either enable the x option (through inline options) or supply the RegexOptions.IgnorePatternWhitespace value to the option parameter when instantiating the Regex object or calling a static Regex method.</target>
-        <note />
-      </trans-unit>
-      <trans-unit id="Regex_end_of_line_comment_short">
-        <source>end-of-line comment</source>
-        <target state="new">end-of-line comment</target>
-        <note />
-      </trans-unit>
-      <trans-unit id="Regex_end_of_string_only_long">
-        <source>The \z anchor specifies that a match must occur at the end of the input string. Like the $ language element, \z ignores the RegexOptions.Multiline option. Unlike the \Z language element, \z does not match a \n character at the end of a string. Therefore, it can only match the last line of the input string.</source>
-        <target state="new">The \z anchor specifies that a match must occur at the end of the input string. Like the $ language element, \z ignores the RegexOptions.Multiline option. Unlike the \Z language element, \z does not match a \n character at the end of a string. Therefore, it can only match the last line of the input string.</target>
-        <note />
-      </trans-unit>
-      <trans-unit id="Regex_end_of_string_only_short">
-        <source>end of string only</source>
-        <target state="new">end of string only</target>
-        <note />
-      </trans-unit>
-      <trans-unit id="Regex_end_of_string_or_before_ending_newline_long">
-        <source>The \Z anchor specifies that a match must occur at the end of the input string, or before \n at the end of the input string. It is identical to the $ anchor, except that \Z ignores the RegexOptions.Multiline option. Therefore, in a multiline string, it can only match the end of the last line, or the last line before \n.
-
-The \Z anchor matches \n but does not match \r\n (the CR/LF character combination). To match CR/LF, include \r?\Z in the regular expression pattern.</source>
-        <target state="new">The \Z anchor specifies that a match must occur at the end of the input string, or before \n at the end of the input string. It is identical to the $ anchor, except that \Z ignores the RegexOptions.Multiline option. Therefore, in a multiline string, it can only match the end of the last line, or the last line before \n.
-
-The \Z anchor matches \n but does not match \r\n (the CR/LF character combination). To match CR/LF, include \r?\Z in the regular expression pattern.</target>
-        <note />
-      </trans-unit>
-      <trans-unit id="Regex_end_of_string_or_before_ending_newline_short">
-        <source>end of string or before ending newline</source>
-        <target state="new">end of string or before ending newline</target>
-        <note />
-      </trans-unit>
-      <trans-unit id="Regex_end_of_string_or_line_long">
-        <source>The $ anchor specifies that the preceding pattern must occur at the end of the input string, or before \n at the end of the input string. If you use $ with the RegexOptions.Multiline option, the match can also occur at the end of a line.
-
-The $ anchor matches \n but does not match \r\n (the combination of carriage return and newline characters, or CR/LF). To match the CR/LF character combination, include \r?$ in the regular expression pattern.</source>
-        <target state="new">The $ anchor specifies that the preceding pattern must occur at the end of the input string, or before \n at the end of the input string. If you use $ with the RegexOptions.Multiline option, the match can also occur at the end of a line.
-
-The $ anchor matches \n but does not match \r\n (the combination of carriage return and newline characters, or CR/LF). To match the CR/LF character combination, include \r?$ in the regular expression pattern.</target>
-        <note />
-      </trans-unit>
-      <trans-unit id="Regex_end_of_string_or_line_short">
-        <source>end of string or line</source>
-        <target state="new">end of string or line</target>
-        <note />
-      </trans-unit>
-      <trans-unit id="Regex_escape_character_long">
-        <source>Matches an escape character, \u001B</source>
-        <target state="new">Matches an escape character, \u001B</target>
-        <note />
-      </trans-unit>
-      <trans-unit id="Regex_escape_character_short">
-        <source>escape character</source>
-        <target state="new">escape character</target>
-        <note />
-      </trans-unit>
-      <trans-unit id="Regex_excluded_group">
-        <source>excluded-group</source>
-        <target state="new">excluded-group</target>
-        <note />
-      </trans-unit>
-      <trans-unit id="Regex_expression">
-        <source>expression</source>
-        <target state="new">expression</target>
-        <note />
-      </trans-unit>
-      <trans-unit id="Regex_form_feed_character_long">
-        <source>Matches a form-feed character, \u000C</source>
-        <target state="new">Matches a form-feed character, \u000C</target>
-        <note />
-      </trans-unit>
-      <trans-unit id="Regex_form_feed_character_short">
-        <source>form-feed character</source>
-        <target state="new">form-feed character</target>
-        <note />
-      </trans-unit>
-      <trans-unit id="Regex_group_options_long">
-        <source>This grouping construct applies or disables the specified options within a subexpression. The options to enable are specified after the question mark, and the options to disable after the minus sign. The allowed options are:
-
-    i	Use case-insensitive matching.
-    m	Use multiline mode, where ^ and $ match the beginning and end of each line
-	(instead of the beginning and end of the input string).
-    s	Use single-line mode, where the period (.) matches every character
-	(instead of every character except \n).
-    n	Do not capture unnamed groups. The only valid captures are explicitly
-	named or numbered groups of the form (?&lt;name&gt; subexpression).
-    x	Exclude unescaped white space from the pattern, and enable comments
-	after a number sign (#).</source>
-        <target state="new">This grouping construct applies or disables the specified options within a subexpression. The options to enable are specified after the question mark, and the options to disable after the minus sign. The allowed options are:
-
-    i	Use case-insensitive matching.
-    m	Use multiline mode, where ^ and $ match the beginning and end of each line
-	(instead of the beginning and end of the input string).
-    s	Use single-line mode, where the period (.) matches every character
-	(instead of every character except \n).
-    n	Do not capture unnamed groups. The only valid captures are explicitly
-	named or numbered groups of the form (?&lt;name&gt; subexpression).
-    x	Exclude unescaped white space from the pattern, and enable comments
-	after a number sign (#).</target>
-        <note />
-      </trans-unit>
-      <trans-unit id="Regex_group_options_short">
-        <source>group options</source>
-        <target state="new">group options</target>
-        <note />
-      </trans-unit>
-      <trans-unit id="Regex_hexadecimal_escape_long">
-        <source>Matches an ASCII character, where ## is a two-digit hexadecimal character code.</source>
-        <target state="new">Matches an ASCII character, where ## is a two-digit hexadecimal character code.</target>
-        <note />
-      </trans-unit>
-      <trans-unit id="Regex_hexadecimal_escape_short">
-        <source>hexidecimal escape</source>
-        <target state="new">hexidecimal escape</target>
-        <note />
-      </trans-unit>
-      <trans-unit id="Regex_inline_comment_long">
-        <source>The (?# comment) construct lets you include an inline comment in a regular expression. The regular expression engine does not use any part of the comment in pattern matching, although the comment is included in the string that is returned by the Regex.ToString method. The comment ends at the first closing parenthesis.</source>
-        <target state="new">The (?# comment) construct lets you include an inline comment in a regular expression. The regular expression engine does not use any part of the comment in pattern matching, although the comment is included in the string that is returned by the Regex.ToString method. The comment ends at the first closing parenthesis.</target>
-        <note />
-      </trans-unit>
-      <trans-unit id="Regex_inline_comment_short">
-        <source>inline comment</source>
-        <target state="new">inline comment</target>
-        <note />
-      </trans-unit>
-      <trans-unit id="Regex_inline_options_long">
-        <source>Enables or disables specific pattern matching options for the remainder of a regular expression. The options to enable are specified after the question mark, and the options to disable after the minus sign. The allowed options are:
-
-    i	Use case-insensitive matching.
-    m	Use multiline mode, where ^ and $ match the beginning and end of each line
-	(instead of the beginning and end of the input string).
-    s	Use single-line mode, where the period (.) matches every character
-	(instead of every character except \n).
-    n	Do not capture unnamed groups. The only valid captures are explicitly named
-	or numbered groups of the form (?&lt;name&gt; subexpression).
-    x	Exclude unescaped white space from the pattern, and enable comments
-	after a number sign (#).</source>
-        <target state="new">Enables or disables specific pattern matching options for the remainder of a regular expression. The options to enable are specified after the question mark, and the options to disable after the minus sign. The allowed options are:
-
-    i	Use case-insensitive matching.
-    m	Use multiline mode, where ^ and $ match the beginning and end of each line
-	(instead of the beginning and end of the input string).
-    s	Use single-line mode, where the period (.) matches every character
-	(instead of every character except \n).
-    n	Do not capture unnamed groups. The only valid captures are explicitly named
-	or numbered groups of the form (?&lt;name&gt; subexpression).
-    x	Exclude unescaped white space from the pattern, and enable comments
-	after a number sign (#).</target>
-        <note />
-      </trans-unit>
-      <trans-unit id="Regex_inline_options_short">
-        <source>inline options</source>
-        <target state="new">inline options</target>
-        <note />
-      </trans-unit>
-      <trans-unit id="Regex_letter_lowercase">
-        <source>letter, lowercase</source>
-        <target state="new">letter, lowercase</target>
-        <note />
-      </trans-unit>
-      <trans-unit id="Regex_letter_modifier">
-        <source>letter, modifier</source>
-        <target state="new">letter, modifier</target>
-        <note />
-      </trans-unit>
-      <trans-unit id="Regex_letter_other">
-        <source>letter, other</source>
-        <target state="new">letter, other</target>
-        <note />
-      </trans-unit>
-      <trans-unit id="Regex_letter_titlecase">
-        <source>letter, titlecase</source>
-        <target state="new">letter, titlecase</target>
-        <note />
-      </trans-unit>
-      <trans-unit id="Regex_letter_uppercase">
-        <source>letter, uppercase</source>
-        <target state="new">letter, uppercase</target>
-        <note />
-      </trans-unit>
-      <trans-unit id="Regex_mark_enclosing">
-        <source>mark, enclosing</source>
-        <target state="new">mark, enclosing</target>
-        <note />
-      </trans-unit>
-      <trans-unit id="Regex_mark_nonspacing">
-        <source>mark, nonspacing</source>
-        <target state="new">mark, nonspacing</target>
-        <note />
-      </trans-unit>
-      <trans-unit id="Regex_mark_spacing_combining">
-        <source>mark, spacing combining</source>
-        <target state="new">mark, spacing combining</target>
-        <note />
-      </trans-unit>
-      <trans-unit id="Regex_match_at_least_n_times_lazy_long">
-        <source>The {n,}? quantifier matches the preceding element at least n times, where n is any integer, but as few times as possible. It is the lazy counterpart of the greedy quantifier {n,}</source>
-        <target state="new">The {n,}? quantifier matches the preceding element at least n times, where n is any integer, but as few times as possible. It is the lazy counterpart of the greedy quantifier {n,}</target>
-        <note />
-      </trans-unit>
-      <trans-unit id="Regex_match_at_least_n_times_lazy_short">
-        <source>match at least 'n' times (lazy)</source>
-        <target state="new">match at least 'n' times (lazy)</target>
-        <note />
-      </trans-unit>
-      <trans-unit id="Regex_match_at_least_n_times_long">
-        <source>The {n,} quantifier matches the preceding element at least n times, where n is any integer. {n,} is a greedy quantifier whose lazy equivalent is {n,}?</source>
-        <target state="new">The {n,} quantifier matches the preceding element at least n times, where n is any integer. {n,} is a greedy quantifier whose lazy equivalent is {n,}?</target>
-        <note />
-      </trans-unit>
-      <trans-unit id="Regex_match_at_least_n_times_short">
-        <source>match at least 'n' times</source>
-        <target state="new">match at least 'n' times</target>
-        <note />
-      </trans-unit>
-      <trans-unit id="Regex_match_between_m_and_n_times_lazy_long">
-        <source>The {n,m}? quantifier matches the preceding element between n and m times, where n and m are integers, but as few times as possible. It is the lazy counterpart of the greedy quantifier {n,m}</source>
-        <target state="new">The {n,m}? quantifier matches the preceding element between n and m times, where n and m are integers, but as few times as possible. It is the lazy counterpart of the greedy quantifier {n,m}</target>
-        <note />
-      </trans-unit>
-      <trans-unit id="Regex_match_between_m_and_n_times_lazy_short">
-        <source>match at least 'n' times (lazy)</source>
-        <target state="new">match at least 'n' times (lazy)</target>
-        <note />
-      </trans-unit>
-      <trans-unit id="Regex_match_between_m_and_n_times_long">
-        <source>The {n,m} quantifier matches the preceding element at least n times, but no more than m times, where n and m are integers. {n,m} is a greedy quantifier whose lazy equivalent is {n,m}?</source>
-        <target state="new">The {n,m} quantifier matches the preceding element at least n times, but no more than m times, where n and m are integers. {n,m} is a greedy quantifier whose lazy equivalent is {n,m}?</target>
-        <note />
-      </trans-unit>
-      <trans-unit id="Regex_match_between_m_and_n_times_short">
-        <source>match between 'm' and 'n' times</source>
-        <target state="new">match between 'm' and 'n' times</target>
-        <note />
-      </trans-unit>
-      <trans-unit id="Regex_match_exactly_n_times_lazy_long">
-        <source>The {n}? quantifier matches the preceding element exactly n times, where n is any integer. It is the lazy counterpart of the greedy quantifier {n}+</source>
-        <target state="new">The {n}? quantifier matches the preceding element exactly n times, where n is any integer. It is the lazy counterpart of the greedy quantifier {n}+</target>
-        <note />
-      </trans-unit>
-      <trans-unit id="Regex_match_exactly_n_times_lazy_short">
-        <source>match exactly 'n' times (lazy)</source>
-        <target state="new">match exactly 'n' times (lazy)</target>
-        <note />
-      </trans-unit>
-      <trans-unit id="Regex_match_exactly_n_times_long">
-        <source>The {n} quantifier matches the preceding element exactly n times, where n is any integer. {n} is a greedy quantifier whose lazy equivalent is {n}?</source>
-        <target state="new">The {n} quantifier matches the preceding element exactly n times, where n is any integer. {n} is a greedy quantifier whose lazy equivalent is {n}?</target>
-        <note />
-      </trans-unit>
-      <trans-unit id="Regex_match_exactly_n_times_short">
-        <source>match exactly 'n' times</source>
-        <target state="new">match exactly 'n' times</target>
-        <note />
-      </trans-unit>
-      <trans-unit id="Regex_match_one_or_more_times_lazy_long">
-        <source>The +? quantifier matches the preceding element one or more times, but as few times as possible. It is the lazy counterpart of the greedy quantifier +</source>
-        <target state="new">The +? quantifier matches the preceding element one or more times, but as few times as possible. It is the lazy counterpart of the greedy quantifier +</target>
-        <note />
-      </trans-unit>
-      <trans-unit id="Regex_match_one_or_more_times_lazy_short">
-        <source>match one or more times (lazy)</source>
-        <target state="new">match one or more times (lazy)</target>
-        <note />
-      </trans-unit>
-      <trans-unit id="Regex_match_one_or_more_times_long">
-        <source>The + quantifier matches the preceding element one or more times. It is equivalent to the {1,} quantifier. + is a greedy quantifier whose lazy equivalent is +?.</source>
-        <target state="new">The + quantifier matches the preceding element one or more times. It is equivalent to the {1,} quantifier. + is a greedy quantifier whose lazy equivalent is +?.</target>
-        <note />
-      </trans-unit>
-      <trans-unit id="Regex_match_one_or_more_times_short">
-        <source>match one or more times</source>
-        <target state="new">match one or more times</target>
-        <note />
-      </trans-unit>
-      <trans-unit id="Regex_match_zero_or_more_times_lazy_long">
-        <source>The *? quantifier matches the preceding element zero or more times, but as few times as possible. It is the lazy counterpart of the greedy quantifier *</source>
-        <target state="new">The *? quantifier matches the preceding element zero or more times, but as few times as possible. It is the lazy counterpart of the greedy quantifier *</target>
-        <note />
-      </trans-unit>
-      <trans-unit id="Regex_match_zero_or_more_times_lazy_short">
-        <source>match zero or more times (lazy)</source>
-        <target state="new">match zero or more times (lazy)</target>
-        <note />
-      </trans-unit>
-      <trans-unit id="Regex_match_zero_or_more_times_long">
-        <source>The * quantifier matches the preceding element zero or more times. It is equivalent to the {0,} quantifier. * is a greedy quantifier whose lazy equivalent is *?.</source>
-        <target state="new">The * quantifier matches the preceding element zero or more times. It is equivalent to the {0,} quantifier. * is a greedy quantifier whose lazy equivalent is *?.</target>
-        <note />
-      </trans-unit>
-      <trans-unit id="Regex_match_zero_or_more_times_short">
-        <source>match zero or more times</source>
-        <target state="new">match zero or more times</target>
-        <note />
-      </trans-unit>
-      <trans-unit id="Regex_match_zero_or_one_time_lazy_long">
-        <source>The ?? quantifier matches the preceding element zero or one time, but as few times as possible. It is the lazy counterpart of the greedy quantifier ?</source>
-        <target state="new">The ?? quantifier matches the preceding element zero or one time, but as few times as possible. It is the lazy counterpart of the greedy quantifier ?</target>
-        <note />
-      </trans-unit>
-      <trans-unit id="Regex_match_zero_or_one_time_lazy_short">
-        <source>match zero or one time (lazy)</source>
-        <target state="new">match zero or one time (lazy)</target>
-        <note />
-      </trans-unit>
-      <trans-unit id="Regex_match_zero_or_one_time_long">
-        <source>The ? quantifier matches the preceding element zero or one time. It is equivalent to the {0,1} quantifier. ? is a greedy quantifier whose lazy equivalent is ??.</source>
-        <target state="new">The ? quantifier matches the preceding element zero or one time. It is equivalent to the {0,1} quantifier. ? is a greedy quantifier whose lazy equivalent is ??.</target>
-        <note />
-      </trans-unit>
-      <trans-unit id="Regex_match_zero_or_one_time_short">
-        <source>match zero or one time</source>
-        <target state="new">match zero or one time</target>
-        <note />
-      </trans-unit>
-      <trans-unit id="Regex_matched_subexpression_long">
-        <source>This grouping construct captures a matched 'subexpression', where 'subexpression' is any valid regular expression pattern. Captures that use parentheses are numbered automatically from left to right based on the order of the opening parentheses in the regular expression, starting from one. The capture that is numbered zero is the text matched by the entire regular expression pattern.</source>
-        <target state="new">This grouping construct captures a matched 'subexpression', where 'subexpression' is any valid regular expression pattern. Captures that use parentheses are numbered automatically from left to right based on the order of the opening parentheses in the regular expression, starting from one. The capture that is numbered zero is the text matched by the entire regular expression pattern.</target>
-        <note />
-      </trans-unit>
-      <trans-unit id="Regex_matched_subexpression_short">
-        <source>matched subexpression</source>
-        <target state="new">matched subexpression</target>
-        <note />
-      </trans-unit>
-      <trans-unit id="Regex_name">
-        <source>name</source>
-        <target state="new">name</target>
-=======
-      <trans-unit id="Destination_type_must_be_a_0_1_2_or_3_but_given_one_is_4">
-        <source>Destination type must be a {0}, {1}, {2} or {3}, but given one is {4}.</source>
-        <target state="translated">ターゲットの型は {0}、{1}、{2}、または {3} である必要がありますが、{4} が指定されています。</target>
->>>>>>> d369ae99
-        <note />
-      </trans-unit>
-      <trans-unit id="Document_does_not_support_syntax_trees">
-        <source>Document does not support syntax trees</source>
-        <target state="translated">ドキュメントでは構文ツリーがサポートされません</target>
-        <note />
-      </trans-unit>
-      <trans-unit id="Enable_JSON_editor_features">
-        <source>Enable JSON editor features</source>
-        <target state="new">Enable JSON editor features</target>
-        <note />
-      </trans-unit>
-      <trans-unit id="Error_parsing_comment">
-        <source>Error parsing comment</source>
-        <target state="new">Error parsing comment</target>
-        <note />
-      </trans-unit>
-      <trans-unit id="Error_reading_content_of_source_file_0_1">
-        <source>Error reading content of source file '{0}' -- '{1}'.</source>
-        <target state="translated">ソース ファイル '{0}' のコンテンツの読み取りでエラーが発生しました -- '{1}'。</target>
-        <note />
-      </trans-unit>
-      <trans-unit id="Illegal_string_character">
-        <source>Illegal string character</source>
-        <target state="new">Illegal string character</target>
-        <note />
-      </trans-unit>
-      <trans-unit id="Illegal_whitespace_character">
-        <source>Illegal whitespace character</source>
-        <target state="new">Illegal whitespace character</target>
-        <note />
-      </trans-unit>
-      <trans-unit id="Indentation_and_spacing">
-        <source>Indentation and spacing</source>
-        <target state="translated">インデントと間隔</target>
-        <note />
-      </trans-unit>
-      <trans-unit id="Invalid_constructor_name">
-        <source>Invalid constructor name</source>
-        <target state="new">Invalid constructor name</target>
-        <note />
-      </trans-unit>
-      <trans-unit id="Invalid_escape_sequence">
-        <source>Invalid escape sequence</source>
-        <target state="new">Invalid escape sequence</target>
-        <note />
-      </trans-unit>
-      <trans-unit id="Invalid_number">
-        <source>Invalid number</source>
-        <target state="new">Invalid number</target>
-        <note />
-      </trans-unit>
-      <trans-unit id="Invalid_property_name">
-        <source>Invalid property name</source>
-        <target state="new">Invalid property name</target>
-        <note />
-      </trans-unit>
-      <trans-unit id="JSON_issue_0">
-        <source>JSON issue: {0}</source>
-        <target state="new">JSON issue: {0}</target>
-        <note />
-      </trans-unit>
-      <trans-unit id="Missing_property_value">
-        <source>Missing property value</source>
-        <target state="new">Missing property value</target>
-        <note />
-      </trans-unit>
-      <trans-unit id="Name_expected">
-        <source>Name expected</source>
-        <target state="new">Name expected</target>
-        <note />
-      </trans-unit>
-      <trans-unit id="Nested_properties_not_allowed">
-        <source>Nested properties not allowed</source>
-        <target state="new">Nested properties not allowed</target>
-        <note />
-      </trans-unit>
-      <trans-unit id="New_line_preferences">
-        <source>New line preferences</source>
-        <target state="translated">改行設定</target>
-        <note />
-      </trans-unit>
-      <trans-unit id="Only_properties_allowed_in_an_object">
-        <source>Only properties allowed in an object</source>
-        <target state="new">Only properties allowed in an object</target>
-        <note />
-      </trans-unit>
-      <trans-unit id="Only_submission_project_can_reference_submission_projects">
-        <source>Only submission project can reference submission projects.</source>
-        <target state="translated">送信プロジェクトを参照できるのは、送信プロジェクトのみです。</target>
-        <note />
-      </trans-unit>
-      <trans-unit id="Options_did_not_come_from_specified_Solution">
-        <source>Options did not come from specified Solution</source>
-        <target state="translated">オプションは指定されたソリューションに由来するものではありません</target>
-        <note />
-      </trans-unit>
-      <trans-unit id="Predefined_conversion_from_0_to_1">
-        <source>Predefined conversion from {0} to {1}.</source>
-        <target state="translated">{0} から {1} への定義済みの変換</target>
-        <note />
-      </trans-unit>
-      <trans-unit id="Probable_JSON_string_detected">
-        <source>Probable JSON string detected</source>
-        <target state="new">Probable JSON string detected</target>
-        <note />
-      </trans-unit>
-      <trans-unit id="Project_does_not_contain_specified_reference">
-        <source>Project does not contain specified reference</source>
-        <target state="translated">指定された参照がプロジェクトに含まれていません</target>
-        <note />
-      </trans-unit>
-      <trans-unit id="Properties_not_allowed_in_an_array">
-        <source>Properties not allowed in an array</source>
-        <target state="new">Properties not allowed in an array</target>
-        <note />
-      </trans-unit>
-      <trans-unit id="Property_name_must_be_a_string">
-        <source>Property name must be a string</source>
-        <target state="new">Property name must be a string</target>
-        <note />
-      </trans-unit>
-      <trans-unit id="Refactoring_Only">
-        <source>Refactoring Only</source>
-        <target state="translated">リファクタリングのみ</target>
-        <note />
-      </trans-unit>
       <trans-unit id="Remove_the_line_below_if_you_want_to_inherit_dot_editorconfig_settings_from_higher_directories">
         <source>Remove the line below if you want to inherit .editorconfig settings from higher directories</source>
         <target state="translated">上位ディレクトリから .editorconfig 設定を継承する場合は、以下の行を削除します</target>
@@ -923,16 +122,6 @@
         <target state="translated">指定された参照がソリューションに含まれていません</target>
         <note />
       </trans-unit>
-      <trans-unit id="Strings_must_start_with_double_quote_not_single_quote">
-        <source>Strings must start with " not '</source>
-        <target state="new">Strings must start with " not '</target>
-        <note />
-      </trans-unit>
-      <trans-unit id="Strings_must_start_with_double_quote_not_single_quote">
-        <source>Strings must start with " not '</source>
-        <target state="new">Strings must start with " not '</target>
-        <note />
-      </trans-unit>
       <trans-unit id="Symbol_0_is_not_from_source">
         <source>Symbol "{0}" is not from source.</source>
         <target state="translated">シンボル "{0}" は、ソースからではありません。</target>
@@ -1017,24 +206,6 @@
         <source>Sync namespace to folder structure</source>
         <target state="translated">名前空間とフォルダー構造の同期</target>
         <note />
-      </trans-unit>
-      <trans-unit id="Syntax_error">
-        <source>Syntax error</source>
-        <target state="new">Syntax error</target>
-        <note />
-<<<<<<< HEAD
-      </trans-unit>
-      <trans-unit id="Trailing_comma_not_allowed">
-        <source>Trailing comma not allowed</source>
-        <target state="new">Trailing comma not allowed</target>
-        <note />
-      </trans-unit>
-      <trans-unit id="TypeOrNamespaceUsageInfo_BaseType">
-        <source>Base Type</source>
-        <target state="new">Base Type</target>
-        <note>See xml doc comments on 'TypeOrNamespaceUsageInfo' enum for context</note>
-=======
->>>>>>> d369ae99
       </trans-unit>
       <trans-unit id="The_contents_of_a_SourceGeneratedDocument_may_not_be_changed">
         <source>The contents of a SourceGeneratedDocument may not be changed.</source>
@@ -1051,53 +222,11 @@
         <target state="translated">このソリューションには、指定された参照が既に含まれています。</target>
         <note />
       </trans-unit>
-      <trans-unit id="Trailing_comma_not_allowed">
-        <source>Trailing comma not allowed</source>
-        <target state="new">Trailing comma not allowed</target>
-        <note />
-      </trans-unit>
       <trans-unit id="Unknown">
         <source>Unknown</source>
         <target state="translated">不明</target>
         <note />
       </trans-unit>
-      <trans-unit id="Unterminated_comment">
-        <source>Unterminated comment</source>
-        <target state="new">Unterminated comment</target>
-        <note />
-      </trans-unit>
-      <trans-unit id="Unterminated_string">
-        <source>Unterminated string</source>
-        <target state="new">Unterminated string</target>
-        <note />
-      </trans-unit>
-<<<<<<< HEAD
-      <trans-unit id="Unterminated_comment">
-        <source>Unterminated comment</source>
-        <target state="new">Unterminated comment</target>
-        <note />
-      </trans-unit>
-      <trans-unit id="Unterminated_string">
-        <source>Unterminated string</source>
-        <target state="new">Unterminated string</target>
-        <note />
-      </trans-unit>
-      <trans-unit id="ValueUsageInfo_Name">
-        <source>Name</source>
-        <target state="new">Name</target>
-        <note>See xml doc comments on 'ValueUsageInfo' enum for context</note>
-=======
-      <trans-unit id="Value_required">
-        <source>Value required</source>
-        <target state="new">Value required</target>
-        <note />
->>>>>>> d369ae99
-      </trans-unit>
-      <trans-unit id="Value_required">
-        <source>Value required</source>
-        <target state="new">Value required</target>
-        <note />
-      </trans-unit>
       <trans-unit id="Visual_Basic_files">
         <source>Visual Basic files</source>
         <target state="translated">Visual Basic ファイル</target>
@@ -1118,19 +247,11 @@
         <target state="translated">ワークスペースが空ではありません。</target>
         <note />
       </trans-unit>
-      <trans-unit id="_0_expected">
-        <source>'{0}' expected</source>
-        <target state="new">'{0}' expected</target>
-        <note />
-      </trans-unit>
-<<<<<<< HEAD
-=======
       <trans-unit id="_0_is_in_a_different_project">
         <source>{0} is in a different project.</source>
         <target state="translated">{0} は別のプロジェクトに含まれています。</target>
         <note />
       </trans-unit>
->>>>>>> d369ae99
       <trans-unit id="_0_is_not_part_of_the_workspace">
         <source>'{0}' is not part of the workspace.</source>
         <target state="translated">'{0}' はワークスペースの一部ではありません。</target>
@@ -1264,11 +385,6 @@
       <trans-unit id="Expected_0">
         <source>Expected {0}.</source>
         <target state="translated">{0} が必要です。</target>
-        <note />
-      </trans-unit>
-      <trans-unit id="_0_literal_not_allowed">
-        <source>'{0}' literal not allowed</source>
-        <target state="new">'{0}' literal not allowed</target>
         <note />
       </trans-unit>
       <trans-unit id="_0_must_be_a_non_null_and_non_empty_string">
@@ -1636,16 +752,6 @@
         <target state="translated">ドキュメントのプロパティの変更はサポートされていません</target>
         <note />
       </trans-unit>
-      <trans-unit id="_0_unexpected">
-        <source>'{0}' unexpected</source>
-        <target state="new">'{0}' unexpected</target>
-        <note />
-      </trans-unit>
-      <trans-unit id="_0_unexpected">
-        <source>'{0}' unexpected</source>
-        <target state="new">'{0}' unexpected</target>
-        <note />
-      </trans-unit>
       <trans-unit id="dot_NET_Coding_Conventions">
         <source>.NET Coding Conventions</source>
         <target state="translated">.NET コーディング規則</target>
