--- conflicted
+++ resolved
@@ -31,7 +31,6 @@
 
         protected override async ValueTask<ImmutableArray<FinderLocation>> FindReferencesInDocumentAsync(
             IMethodSymbol symbol,
-            Func<ISymbol, ValueTask<bool>> isMatchAsync,
             Document document,
             SemanticModel semanticModel,
             FindReferencesSearchOptions options,
@@ -40,11 +39,7 @@
             var syntaxFacts = document.GetRequiredLanguageService<ISyntaxFactsService>();
             var op = symbol.GetPredefinedOperator();
 
-<<<<<<< HEAD
-            return FindReferencesInDocumentAsync(symbol, isMatchAsync, document, semanticModel, t =>
-=======
             var opReferences = await FindReferencesInDocumentAsync(symbol, document, semanticModel, t =>
->>>>>>> 04c02bfc
                 IsPotentialReference(syntaxFacts, op, t),
                 cancellationToken).ConfigureAwait(false);
             var suppressionReferences = await FindReferencesInDocumentInsideGlobalSuppressionsAsync(document, semanticModel, symbol, cancellationToken).ConfigureAwait(false);
