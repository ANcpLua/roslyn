--- conflicted
+++ resolved
@@ -97,19 +97,6 @@
             ImmutableArray<Node> sortedNodes,
             Task<SpellChecker> spellCheckerTask,
             OrderPreservingMultiDictionary<int, int> inheritanceMap)
-<<<<<<< HEAD
-=======
-            : this(checksum, concatenatedNames, sortedNodes, spellCheckerTask)
-        {
-            _inheritanceMap = inheritanceMap;
-        }
-
-        private SymbolTreeInfo(
-            Checksum checksum,
-            string concatenatedNames,
-            ImmutableArray<Node> sortedNodes,
-            Task<SpellChecker> spellCheckerTask)
->>>>>>> d010af63
         {
             Checksum = checksum;
             _concatenatedNames = concatenatedNames;
@@ -126,15 +113,12 @@
             return new SymbolTreeInfo(checksum, concatenatedNames, sortedNodes,
                 CreateSpellCheckerAsync(checksum, concatenatedNames, sortedNodes),
                 new OrderPreservingMultiDictionary<string, string>());
-<<<<<<< HEAD
-=======
         }
 
         public SymbolTreeInfo WithChecksum(Checksum checksum)
         {
             return new SymbolTreeInfo(
                 checksum, _concatenatedNames, _nodes, _spellCheckerTask, _inheritanceMap);
->>>>>>> d010af63
         }
 
         public Task<ImmutableArray<SymbolAndProjectId>> FindAsync(
