--- conflicted
+++ resolved
@@ -1,4 +1,4 @@
-﻿// Copyright (c) Microsoft.  All Rights Reserved.  Licensed under the Apache License, Version 2.0.  See License.txt in the project root for license information.
+// Copyright (c) Microsoft.  All Rights Reserved.  Licensed under the Apache License, Version 2.0.  See License.txt in the project root for license information.
 
 namespace Microsoft.CodeAnalysis.Internal.Log
 {
@@ -456,11 +456,8 @@
         GraphQuery_Overrides,
 
         Intellisense_AsyncCompletion_Data,
-<<<<<<< HEAD
         Intellisense_CompletionProviders_Data,
-=======
 
         PartialLoad_FullyLoaded,
->>>>>>> 3667c875
     }
 }