--- conflicted
+++ resolved
@@ -403,14 +403,11 @@
         MetadataOnlyImage_EmitFailure,
         LiveTableDataSource_OnDiagnosticsUpdated,
         Experiment_KeybindingsReset,
-<<<<<<< HEAD
-        ExternalErrorDiagnosticUpdateSource_AddError,
-        DiagnosticIncrementalAnalyzer_SynchronizeWithBuildAsync,
-=======
 
         AbstractProject_SetIntelliSenseBuild,
         AbstractProject_Created,
         AbstractProject_PushedToWorkspace,
->>>>>>> 1bc93344
+        ExternalErrorDiagnosticUpdateSource_AddError,
+        DiagnosticIncrementalAnalyzer_SynchronizeWithBuildAsync,
     }
 }