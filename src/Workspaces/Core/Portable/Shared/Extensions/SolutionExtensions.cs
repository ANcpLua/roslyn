﻿// Copyright (c) Microsoft.  All Rights Reserved.  Licensed under the Apache License, Version 2.0.  See License.txt in the project root for license information.

#nullable enable

using System;
using Roslyn.Utilities;

namespace Microsoft.CodeAnalysis.Shared.Extensions
{
    internal static class SolutionExtensions
    {
        public static void WriteTo(this IObjectWritable @object, ObjectWriter writer)
        {
            @object.WriteTo(writer);
        }

<<<<<<< HEAD
        public static Project GetRequiredProject(this Solution solution, ProjectId projectId)
        {
            var project = solution.GetProject(projectId);
            if (project == null)
            {
                throw new InvalidOperationException(string.Format(WorkspacesResources.Project_of_ID_0_is_required_to_accomplish_the_task_but_is_not_available_from_the_solution, projectId));
            }

            return project;
        }
=======
        public static Document GetRequiredDocument(this Solution solution, SyntaxTree syntaxTree)
            => solution.GetDocument(syntaxTree) ?? throw new InvalidOperationException();
>>>>>>> c3a09a98
    }
}<|MERGE_RESOLUTION|>--- conflicted
+++ resolved
@@ -14,7 +14,9 @@
             @object.WriteTo(writer);
         }
 
-<<<<<<< HEAD
+        public static Document GetRequiredDocument(this Solution solution, SyntaxTree syntaxTree)
+            => solution.GetDocument(syntaxTree) ?? throw new InvalidOperationException();
+
         public static Project GetRequiredProject(this Solution solution, ProjectId projectId)
         {
             var project = solution.GetProject(projectId);
@@ -25,9 +27,5 @@
 
             return project;
         }
-=======
-        public static Document GetRequiredDocument(this Solution solution, SyntaxTree syntaxTree)
-            => solution.GetDocument(syntaxTree) ?? throw new InvalidOperationException();
->>>>>>> c3a09a98
     }
 }