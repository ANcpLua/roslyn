--- conflicted
+++ resolved
@@ -224,12 +224,6 @@
     public DiagnosticAnalysisResult UpdateAggregatedResult(VersionStamp version, DocumentId documentId)
         => new(ProjectId, version, DocumentIdsOrEmpty.Add(documentId), isEmpty: false);
 
-<<<<<<< HEAD
-=======
-    public DiagnosticAnalysisResult Reset()
-        => new(ProjectId, VersionStamp.Default, DocumentIds, IsEmpty);
-
->>>>>>> 119402d5
     public DiagnosticAnalysisResult DropExceptSyntax()
     {
         // quick bail out
