﻿// Licensed to the .NET Foundation under one or more agreements.
// The .NET Foundation licenses this file to you under the MIT license.
// See the LICENSE file in the project root for more information.

using System.Collections.Immutable;
using System.Diagnostics;
using System.Text.RegularExpressions;
using Microsoft.CodeAnalysis.EmbeddedLanguages.Common;
using Microsoft.CodeAnalysis.EmbeddedLanguages.VirtualChars;
using Microsoft.CodeAnalysis.PooledObjects;
using Microsoft.CodeAnalysis.Text;

namespace Microsoft.CodeAnalysis.EmbeddedLanguages.RegularExpressions
{
    using static RegexHelpers;

    using RegexToken = EmbeddedSyntaxToken<RegexKind>;
    using RegexTrivia = EmbeddedSyntaxTrivia<RegexKind>;

    /// <summary>
    /// Produces tokens from the sequence of <see cref="VirtualChar"/> characters.  Unlike the
    /// native C# and VB lexer, this lexer is much more tightly controlled by the parser.  For
    /// example, while C# can have trivia on virtual every token, the same is not true for
    /// RegexTokens.  As such, instead of automatically lexing out tokens to make them available for
    /// the parser, the parser asks for each token as necessary passing the right information to
    /// indicate which types and shapes of tokens are allowed.
    ///
    /// The tight coupling means that the parser is allowed direct control of the position of the
    /// lexer.
    ///
    /// Note: most of the time, tokens returned are just a single character long, including for long
    /// sequences of text characters (like ```"goo"```).  This is just three <see
    /// cref="RegexTextNode"/>s in a row (each containing a <see cref="RegexKind.TextToken"/> a
    /// single character long).
    ///
    /// There are multi-character tokens though.  For example ```10``` in ```a{10,}``` or ```name```
    /// in ```\k'name'```
    /// </summary>
    internal struct RegexLexer
    {
        public readonly VirtualCharSequence Text;
        public int Position;

        public RegexLexer(VirtualCharSequence text) : this()
            => Text = text;

        public VirtualChar CurrentChar => Position < Text.Length ? Text[Position] : default;

        public VirtualCharSequence GetSubPatternToCurrentPos(int start)
            => GetSubPattern(start, Position);

        public VirtualCharSequence GetSubPattern(int start, int end)
            => Text.GetSubSequence(TextSpan.FromBounds(start, end));

        public RegexToken ScanNextToken(bool allowTrivia, RegexOptions options)
        {
            var trivia = ScanLeadingTrivia(allowTrivia, options);
            if (Position == Text.Length)
            {
                return CreateToken(RegexKind.EndOfFile, trivia, VirtualCharSequence.Empty);
            }

            var ch = this.CurrentChar;
            Position++;

            return CreateToken(GetKind(ch), trivia, Text.GetSubSequence(new TextSpan(Position - 1, 1)));
        }

<<<<<<< HEAD
        private static RegexKind GetKind(char ch)
            => ch switch
=======
        private static RegexKind GetKind(VirtualChar ch)
            => ch.Value switch
>>>>>>> d73229b4
            {
                '|' => RegexKind.BarToken,
                '*' => RegexKind.AsteriskToken,
                '+' => RegexKind.PlusToken,
                '?' => RegexKind.QuestionToken,
                '{' => RegexKind.OpenBraceToken,
                '}' => RegexKind.CloseBraceToken,
                '\\' => RegexKind.BackslashToken,
                '[' => RegexKind.OpenBracketToken,
                ']' => RegexKind.CloseBracketToken,
                '.' => RegexKind.DotToken,
                '^' => RegexKind.CaretToken,
                '$' => RegexKind.DollarToken,
                '(' => RegexKind.OpenParenToken,
                ')' => RegexKind.CloseParenToken,
                ',' => RegexKind.CommaToken,
                ':' => RegexKind.ColonToken,
                '=' => RegexKind.EqualsToken,
                '!' => RegexKind.ExclamationToken,
                '<' => RegexKind.LessThanToken,
                '>' => RegexKind.GreaterThanToken,
                '-' => RegexKind.MinusToken,
                '\'' => RegexKind.SingleQuoteToken,
                _ => RegexKind.TextToken,
            };

        private ImmutableArray<RegexTrivia> ScanLeadingTrivia(bool allowTrivia, RegexOptions options)
        {
            if (!allowTrivia)
            {
                return ImmutableArray<RegexTrivia>.Empty;
            }

            var result = ArrayBuilder<RegexTrivia>.GetInstance();

            while (Position < Text.Length)
            {
                var comment = ScanComment(options);
                if (comment != null)
                {
                    result.Add(comment.Value);
                    continue;
                }

                var whitespace = ScanWhitespace(options);
                if (whitespace != null)
                {
                    result.Add(whitespace.Value);
                    continue;
                }

                break;
            }

            return result.ToImmutableAndFree();
        }

        public RegexTrivia? ScanComment(RegexOptions options)
        {
            if (Position >= Text.Length)
            {
                return null;
            }

            if (HasOption(options, RegexOptions.IgnorePatternWhitespace))
            {
                if (Text[Position] == '#')
                {
                    var start = Position;

                    // Note: \n is the only newline the native regex parser looks for.
                    while (Position < Text.Length &&
                            Text[Position] != '\n')
                    {
                        Position++;
                    }

                    return CreateTrivia(RegexKind.CommentTrivia, GetSubPatternToCurrentPos(start));
                }
            }

            if (IsAt("(?#"))
            {
                var start = Position;
                while (Position < Text.Length &&
                       Text[Position] != ')')
                {
                    Position++;
                }

                if (Position == Text.Length)
                {
                    var diagnostics = ImmutableArray.Create(new EmbeddedDiagnostic(
                        WorkspacesResources.Unterminated_regex_comment,
                        GetTextSpan(start, Position)));
                    return CreateTrivia(RegexKind.CommentTrivia, GetSubPatternToCurrentPos(start), diagnostics);
                }

                Position++;
                return CreateTrivia(RegexKind.CommentTrivia, GetSubPatternToCurrentPos(start));
            }

            return null;
        }

        public TextSpan GetTextSpan(int startInclusive, int endExclusive)
            => TextSpan.FromBounds(Text[startInclusive].Span.Start, Text[endExclusive - 1].Span.End);

        public bool IsAt(string val)
            => TextAt(this.Position, val);

        private bool TextAt(int position, string val)
        {
            for (var i = 0; i < val.Length; i++)
            {
                if (position + i >= Text.Length ||
                    Text[position + i] != val[i])
                {
                    return false;
                }
            }

            return true;
        }

        private RegexTrivia? ScanWhitespace(RegexOptions options)
        {
            if (HasOption(options, RegexOptions.IgnorePatternWhitespace))
            {
                var start = Position;
                while (Position < Text.Length && IsBlank(Text[Position]))
                {
                    Position++;
                }

                if (Position > start)
                {
                    return CreateTrivia(RegexKind.WhitespaceTrivia, GetSubPatternToCurrentPos(start));
                }
            }

            return null;
        }

        private bool IsBlank(VirtualChar ch)
        {
            // List taken from the native regex parser.
            switch (ch.Value)
            {
                case '\u0009':
                case '\u000A':
                case '\u000C':
                case '\u000D':
                case ' ':
                    return true;
                default:
                    return false;
            }
        }

        public RegexToken? TryScanEscapeCategory()
        {
            var start = Position;
            while (Position < Text.Length &&
                   IsEscapeCategoryChar(this.CurrentChar))
            {
                Position++;
            }

            if (Position == start)
            {
                return null;
            }

            var token = CreateToken(RegexKind.EscapeCategoryToken, ImmutableArray<RegexTrivia>.Empty, GetSubPatternToCurrentPos(start));
            var category = token.VirtualChars.CreateString();

            if (!RegexCharClass.IsEscapeCategory(category))
            {
                token = token.AddDiagnosticIfNone(new EmbeddedDiagnostic(
                    string.Format(WorkspacesResources.Unknown_property_0, category),
                    token.GetSpan()));
            }

            return token;
        }

        private static bool IsEscapeCategoryChar(VirtualChar ch)
            => ch == '-' ||
               (ch >= 'a' && ch <= 'z') ||
               (ch >= 'A' && ch <= 'Z');

        public RegexToken? TryScanNumber()
        {
            if (Position == Text.Length)
            {
                return null;
            }

            const int MaxValueDiv10 = int.MaxValue / 10;
            const int MaxValueMod10 = int.MaxValue % 10;

            var value = 0;
            var start = Position;
            var error = false;
            while (Position < Text.Length && this.CurrentChar is var ch && IsDecimalDigit(ch))
            {
                Position++;

                unchecked
                {
                    var charVal = ch.Value - '0';
                    if (value > MaxValueDiv10 || (value == MaxValueDiv10 && charVal > MaxValueMod10))
                    {
                        error = true;
                    }

                    value *= 10;
                    value += charVal;
                }
            }

            if (Position == start)
            {
                return null;
            }

            var token = CreateToken(RegexKind.NumberToken, ImmutableArray<RegexTrivia>.Empty, GetSubPatternToCurrentPos(start));
            token = token.With(value: value);

            if (error)
            {
                token = token.AddDiagnosticIfNone(new EmbeddedDiagnostic(
                    WorkspacesResources.Capture_group_numbers_must_be_less_than_or_equal_to_Int32_MaxValue,
                    token.GetSpan()));
            }

            return token;
        }

        public RegexToken? TryScanCaptureName()
        {
            if (Position == Text.Length)
            {
                return null;
            }

            var start = Position;
            while (Position < Text.Length && RegexCharClass.IsWordChar(this.CurrentChar))
            {
                Position++;
            }

            if (Position == start)
            {
                return null;
            }

            var token = CreateToken(RegexKind.CaptureNameToken, ImmutableArray<RegexTrivia>.Empty, GetSubPatternToCurrentPos(start));
            token = token.With(value: token.VirtualChars.CreateString());
            return token;
        }

        public RegexToken? TryScanNumberOrCaptureName()
            => TryScanNumber() ?? TryScanCaptureName();

        public RegexToken? TryScanOptions()
        {
            var start = Position;
            while (Position < Text.Length && IsOptionChar(this.CurrentChar))
            {
                Position++;
            }

            return start == Position
                ? (RegexToken?)null
                : CreateToken(RegexKind.OptionsToken, ImmutableArray<RegexTrivia>.Empty, GetSubPatternToCurrentPos(start));
        }

        private bool IsOptionChar(VirtualChar ch)
        {
            switch (ch.Value)
            {
                case '+':
                case '-':
                case 'i':
                case 'I':
                case 'm':
                case 'M':
                case 'n':
                case 'N':
                case 's':
                case 'S':
                case 'x':
                case 'X':
                    return true;
                default:
                    return false;
            }
        }

        public RegexToken ScanHexCharacters(int count)
        {
            var start = Position;
            var beforeSlash = start - 2;

            // Make sure we're right after the \x or \u.
            Debug.Assert(Text[beforeSlash] == '\\');
            Debug.Assert(Text[beforeSlash + 1] == 'x' || Text[beforeSlash + 1] == 'u');

            for (var i = 0; i < count; i++)
            {
                if (Position < Text.Length && IsHexChar(this.CurrentChar))
                {
                    Position++;
                }
            }

            var result = CreateToken(
                RegexKind.TextToken, ImmutableArray<RegexTrivia>.Empty, GetSubPatternToCurrentPos(start));

            var length = Position - start;
            if (length != count)
            {
                result = result.AddDiagnosticIfNone(new EmbeddedDiagnostic(
                    WorkspacesResources.Insufficient_hexadecimal_digits,
                    GetTextSpan(beforeSlash, Position)));
            }

            return result;
        }

        public static bool IsHexChar(VirtualChar ch)
            => IsDecimalDigit(ch) ||
               (ch >= 'a' && ch <= 'f') ||
               (ch >= 'A' && ch <= 'F');

        private static bool IsDecimalDigit(VirtualChar ch)
            => ch >= '0' && ch <= '9';

        private static bool IsOctalDigit(VirtualChar ch)
            => ch >= '0' && ch <= '7';

        public RegexToken ScanOctalCharacters(RegexOptions options)
        {
            var start = Position;
            var beforeSlash = start - 1;

            // Make sure we're right after the \
            // And we only should have been called if we were \octal-char 
            Debug.Assert(Text[beforeSlash] == '\\');
            Debug.Assert(IsOctalDigit(Text[start]));

            const int maxChars = 3;
            var currentVal = 0;

            for (var i = 0; i < maxChars; i++)
            {
                if (Position < Text.Length && IsOctalDigit(this.CurrentChar))
                {
                    var octalVal = this.CurrentChar.Value - '0';
                    Debug.Assert(octalVal >= 0 && octalVal <= 7);
                    currentVal *= 8;
                    currentVal += octalVal;

                    Position++;

                    // Ecmascript doesn't allow octal values above 32 (0x20 in hex). Note: we do
                    // *not* add a diagnostic.  This is not an error situation. The .NET lexer
                    // simply stops once it hits a value greater than a legal octal value.
                    if (HasOption(options, RegexOptions.ECMAScript) && currentVal >= 0x20)
                    {
                        break;
                    }
                }
            }

            Debug.Assert(Position - start > 0);

            var result = CreateToken(
                RegexKind.TextToken, ImmutableArray<RegexTrivia>.Empty, GetSubPatternToCurrentPos(start));

            return result;
        }
    }
}<|MERGE_RESOLUTION|>--- conflicted
+++ resolved
@@ -66,13 +66,8 @@
             return CreateToken(GetKind(ch), trivia, Text.GetSubSequence(new TextSpan(Position - 1, 1)));
         }
 
-<<<<<<< HEAD
-        private static RegexKind GetKind(char ch)
-            => ch switch
-=======
         private static RegexKind GetKind(VirtualChar ch)
             => ch.Value switch
->>>>>>> d73229b4
             {
                 '|' => RegexKind.BarToken,
                 '*' => RegexKind.AsteriskToken,
