--- conflicted
+++ resolved
@@ -13,31 +13,6 @@
         /// <summary>
         /// A optional classifier that can produce <see cref="ClassifiedSpan"/>s for an embedded language string.
         /// </summary>
-<<<<<<< HEAD
-        IEmbeddedClassifier Classifier { get; }
-
-        /// <summary>
-        /// A optional highlighter that can highlight spans for an embedded language string.
-        /// </summary>
-        IEmbeddedHighlighter Highlighter { get; }
-
-        /// <summary>
-        /// An optional analyzer that produces diagnostics for an embedded language string.
-        /// </summary>
-        IEmbeddedDiagnosticAnalyzer DiagnosticAnalyzer { get; }
-
-        /// <summary>
-        /// An optional fix provider that can fix the diagnostics produced by <see
-        /// cref="DiagnosticAnalyzer"/>
-        /// </summary>
-        IEmbeddedCodeFixProvider CodeFixProvider { get; }
-
-        /// <summary>
-        /// An optional fix provider that can provider completion items.
-        /// </summary>
-        IEmbeddedCompletionProvider CompletionProvider { get; }
-=======
         ISyntaxClassifier Classifier { get; }
->>>>>>> 7984f3fd
     }
 }