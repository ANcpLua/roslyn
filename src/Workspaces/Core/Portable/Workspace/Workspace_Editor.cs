﻿// Licensed to the .NET Foundation under one or more agreements.
// The .NET Foundation licenses this file to you under the MIT license.
// See the LICENSE file in the project root for more information.

using System;
using System.Collections.Generic;
using System.Collections.Immutable;
using System.Diagnostics;
using System.Linq;
using System.Threading;
using System.Threading.Tasks;
using Microsoft.CodeAnalysis.ErrorReporting;
using Microsoft.CodeAnalysis.Options;
using Microsoft.CodeAnalysis.Shared.Extensions;
using Microsoft.CodeAnalysis.Shared.TestHooks;
using Microsoft.CodeAnalysis.Shared.Utilities;
using Microsoft.CodeAnalysis.Text;
using Roslyn.Utilities;

namespace Microsoft.CodeAnalysis
{
    // The parts of a workspace that deal with open documents
    public abstract partial class Workspace
    {
        // open documents
        private readonly Dictionary<ProjectId, HashSet<DocumentId>> _projectToOpenDocumentsMap = new();

        // text buffer maps
        /// <summary>
        /// Tracks the document ID in the current context for a source text container for an opened text buffer.
        /// </summary>
        /// <remarks>For each entry in this map, there must be a corresponding entry in <see cref="_bufferToAssociatedDocumentsMap"/> where the document ID in current context is one of associated document IDs.</remarks>
        private readonly Dictionary<SourceTextContainer, DocumentId> _bufferToDocumentInCurrentContextMap = new();

        /// <summary>
        /// Tracks all the associated document IDs for a source text container for an opened text buffer.
        /// </summary>
        private readonly Dictionary<SourceTextContainer, OneOrMany<DocumentId>> _bufferToAssociatedDocumentsMap = new();

        private readonly Dictionary<DocumentId, TextTracker> _textTrackers = new();
        private readonly Dictionary<DocumentId, SourceTextContainer> _documentToAssociatedBufferMap = new();
        private readonly Dictionary<DocumentId, SourceGeneratedDocumentIdentity> _openSourceGeneratedDocumentIdentities = new();

        /// <summary>
        /// True if this workspace supports manually opening and closing documents.
        /// </summary>
        public virtual bool CanOpenDocuments => false;

        /// <summary>
        /// True if this workspace supports manually changing the active context document of a text buffer by calling <see cref="SetDocumentContext(DocumentId)" />.
        /// </summary>
        internal virtual bool CanChangeActiveContextDocument => false;

        internal void ClearOpenDocuments()
        {
            List<DocumentId> docIds;
            using (_stateLock.DisposableWait())
            {
                docIds = _projectToOpenDocumentsMap.Values.SelectMany(x => x).ToList();
            }

            foreach (var docId in docIds)
            {
                this.ClearOpenDocument(docId);
            }
        }

        private void ClearOpenDocuments(ProjectId projectId)
        {
            HashSet<DocumentId>? openDocs;
            using (_stateLock.DisposableWait())
            {
                _projectToOpenDocumentsMap.TryGetValue(projectId, out openDocs);
            }

            if (openDocs != null)
            {
                // ClearOpenDocument will remove the document from the original set.
                var copyOfOpenDocs = openDocs.ToList();
                foreach (var docId in copyOfOpenDocs)
                {
                    this.ClearOpenDocument(docId);
                }
            }
        }

        protected void ClearOpenDocument(DocumentId documentId)
        {
            using (_stateLock.DisposableWait())
            {
                _projectToOpenDocumentsMap.MultiRemove(documentId.ProjectId, documentId);

                // Stop tracking the buffer or update the documentId associated with the buffer.
                if (_documentToAssociatedBufferMap.TryGetValue(documentId, out var textContainer))
                {
                    _documentToAssociatedBufferMap.Remove(documentId);

                    if (_textTrackers.TryGetValue(documentId, out var tracker))
                    {
                        tracker.Disconnect();
                        _textTrackers.Remove(documentId);
                    }

                    var currentContextDocumentId = RemoveDocumentFromCurrentContextMapping_NoLock(textContainer, documentId);
                    if (currentContextDocumentId == null)
                    {
                        // No documentIds are attached to this buffer, so stop tracking it.
                        this.UnregisterText(textContainer);
                    }
                }
            }
        }

        [Obsolete("The isSolutionClosing parameter is now obsolete. Please call the overload without that parameter.")]
        protected void ClearOpenDocument(DocumentId documentId, bool isSolutionClosing)
            => ClearOpenDocument(documentId);

        /// <summary>
        /// Open the specified document in the host environment.
        /// </summary>
        public virtual void OpenDocument(DocumentId documentId, bool activate = true)
            => this.CheckCanOpenDocuments();

        /// <summary>
        /// Close the specified document in the host environment.
        /// </summary>
        public virtual void CloseDocument(DocumentId documentId)
            => this.CheckCanOpenDocuments();

        /// <summary>
        /// Open the specified additional document in the host environment.
        /// </summary>
        public virtual void OpenAdditionalDocument(DocumentId documentId, bool activate = true)
            => this.CheckCanOpenDocuments();

        /// <summary>
        /// Close the specified additional document in the host environment.
        /// </summary>
        public virtual void CloseAdditionalDocument(DocumentId documentId)
            => this.CheckCanOpenDocuments();

        /// <summary>
        /// Open the specified analyzer config document in the host environment.
        /// </summary>
        public virtual void OpenAnalyzerConfigDocument(DocumentId documentId, bool activate = true)
            => this.CheckCanOpenDocuments();

        /// <summary>
        /// Close the specified analyzer config document in the host environment.
        /// </summary>
        public virtual void CloseAnalyzerConfigDocument(DocumentId documentId)
            => this.CheckCanOpenDocuments();

        protected void CheckCanOpenDocuments()
        {
            if (!this.CanOpenDocuments)
            {
                throw new NotSupportedException(WorkspacesResources.This_workspace_does_not_support_opening_and_closing_documents);
            }
        }

        protected void CheckProjectDoesNotContainOpenDocuments(ProjectId projectId)
        {
            if (ProjectHasOpenDocuments(projectId))
            {
                throw new ArgumentException(string.Format(WorkspacesResources._0_still_contains_open_documents, this.GetProjectName(projectId)));
            }
        }

        private bool ProjectHasOpenDocuments(ProjectId projectId)
        {
            using (_stateLock.DisposableWait())
            {
                return _projectToOpenDocumentsMap.ContainsKey(projectId);
            }
        }

        /// <summary>
        /// Determines if the document is currently open in the host environment.
        /// </summary>
        public virtual bool IsDocumentOpen(DocumentId documentId)
        {
            using (_stateLock.DisposableWait())
            {
                return _projectToOpenDocumentsMap.TryGetValue(documentId.ProjectId, out var openDocuments) &&
                       openDocuments.Contains(documentId);
            }
        }

        /// <summary>
        /// Gets a list of the currently opened documents.
        /// </summary>
        public virtual IEnumerable<DocumentId> GetOpenDocumentIds(ProjectId? projectId = null)
        {
            using (_stateLock.DisposableWait())
            {
                if (_projectToOpenDocumentsMap.Count == 0)
                {
                    return SpecializedCollections.EmptyEnumerable<DocumentId>();
                }

                if (projectId != null)
                {
                    if (_projectToOpenDocumentsMap.TryGetValue(projectId, out var documentIds))
                    {
                        return documentIds;
                    }

                    return SpecializedCollections.EmptyEnumerable<DocumentId>();
                }

                return _projectToOpenDocumentsMap.SelectMany(kvp => kvp.Value).ToImmutableArray();
            }
        }

        /// <summary>
        /// Gets the ids for documents in the <see cref="CurrentSolution"/> snapshot associated with the given <paramref name="container"/>.
        /// Documents are normally associated with a text container when the documents are opened.
        /// </summary>
        public virtual IEnumerable<DocumentId> GetRelatedDocumentIds(SourceTextContainer container)
        {
            if (container == null)
            {
                throw new ArgumentNullException(nameof(container));
            }

            var documentId = GetDocumentIdInCurrentContext(container);
            if (documentId == null)
            {
                return ImmutableArray<DocumentId>.Empty;
            }

            return CurrentSolution.GetRelatedDocumentIds(documentId);
        }

        /// <summary>
        /// Gets the id for the document associated with the given text container in its current context.
        /// Documents are normally associated with a text container when the documents are opened.
        /// </summary>
        public virtual DocumentId? GetDocumentIdInCurrentContext(SourceTextContainer container)
        {
            if (container == null)
            {
                throw new ArgumentNullException(nameof(container));
            }

            using (_stateLock.DisposableWait())
            {
                return GetDocumentIdInCurrentContext_NoLock(container);
            }
        }

        private DocumentId? GetDocumentIdInCurrentContext_NoLock(SourceTextContainer container)
            => _bufferToDocumentInCurrentContextMap.TryGetValue(container, out var documentId) ? documentId : null;

        /// <summary>
        /// Finds the <see cref="DocumentId"/> related to the given <see cref="DocumentId"/> that
        /// is in the current context. If the <see cref="DocumentId"/> is currently closed, then 
        /// it is returned directly. If it is open, then this returns the same result that 
        /// <see cref="GetDocumentIdInCurrentContext(SourceTextContainer)"/> would return for the
        /// <see cref="SourceTextContainer"/>.
        /// </summary>
        internal DocumentId GetDocumentIdInCurrentContext(DocumentId documentId)
        {
            if (documentId == null)
            {
                throw new ArgumentNullException(nameof(documentId));
            }

            using (_stateLock.DisposableWait())
            {
                var container = GetOpenDocumentSourceTextContainer_NoLock(documentId);
                if (container != null)
                {
                    var currentContextId = GetDocumentIdInCurrentContext_NoLock(container);
                    Contract.ThrowIfNull(currentContextId, "The document is open, so we should have had some context ID.");
                    return currentContextId;
                }

                return documentId;
            }
        }

        private SourceTextContainer? GetOpenDocumentSourceTextContainer_NoLock(DocumentId documentId)
        {
            // TODO: remove linear search
            return _bufferToAssociatedDocumentsMap.Where(kvp => kvp.Value.Contains(documentId)).Select(kvp => kvp.Key).FirstOrDefault();
        }

        internal bool TryGetOpenSourceGeneratedDocumentIdentity(DocumentId id, out SourceGeneratedDocumentIdentity documentIdentity)
        {
            using (_serializationLock.DisposableWait())
            {
                return _openSourceGeneratedDocumentIdentities.TryGetValue(id, out documentIdentity);
            }
        }

        /// <summary>
        /// Call this method to tell the host environment to change the current active context to this document. Only supported if
        /// <see cref="CanChangeActiveContextDocument"/> returns true.
        /// </summary>
        internal virtual void SetDocumentContext(DocumentId documentId)
            => throw new NotSupportedException();

        /// <summary>
        /// Call this method when a document has been made the active context in the host environment.
        /// </summary>
        protected internal void OnDocumentContextUpdated(DocumentId documentId)
        {
            using (_serializationLock.DisposableWait())
            {
                DocumentId oldActiveContextDocumentId;
                SourceTextContainer? container;

                using (_stateLock.DisposableWait())
                {
                    container = GetOpenDocumentSourceTextContainer_NoLock(documentId);

                    if (container == null)
                    {
                        return;
                    }

                    oldActiveContextDocumentId = _bufferToDocumentInCurrentContextMap[container];
                    if (documentId == oldActiveContextDocumentId)
                    {
                        return;
                    }

                    UpdateCurrentContextMapping_NoLock(container, documentId, isCurrentContext: true);
                }

                // fire and forget
                this.RaiseDocumentActiveContextChangedEventAsync(container, oldActiveContextDocumentId: oldActiveContextDocumentId, newActiveContextDocumentId: documentId);
            }
        }

        protected void CheckDocumentIsClosed(DocumentId documentId)
        {
            if (this.IsDocumentOpen(documentId))
            {
                throw new ArgumentException(
                    string.Format(WorkspacesResources._0_is_still_open,
                    this.GetDocumentName(documentId)));
            }
        }

        protected void CheckDocumentIsOpen(DocumentId documentId)
        {
            if (!this.IsDocumentOpen(documentId))
            {
                throw new ArgumentException(string.Format(
                    WorkspacesResources._0_is_not_open,
                    this.GetDocumentName(documentId)));
            }
        }

        protected internal void OnDocumentOpened(DocumentId documentId, SourceTextContainer textContainer, bool isCurrentContext = true)
<<<<<<< HEAD
=======
            => OnDocumentOpened(documentId, textContainer, isCurrentContext, requireDocumentPresentAndClosed: true);

        internal void TryOnDocumentOpened(DocumentId documentId, SourceTextContainer textContainer, bool isCurrentContext)
            => OnDocumentOpened(documentId, textContainer, isCurrentContext, requireDocumentPresentAndClosed: false);

        internal void OnDocumentOpened(DocumentId documentId, SourceTextContainer textContainer, bool isCurrentContext, bool requireDocumentPresentAndClosed)
>>>>>>> be7e3a29
        {
            SetCurrentSolution(
                data: (@this: this, documentId, textContainer, isCurrentContext, requireDocumentPresentAndClosed),
                static (oldSolution, data) =>
                {
                    var (@this, documentId, textContainer, _, requireDocumentPresentAndClosed) = data;

                    var oldDocument = oldSolution.GetRequiredDocument(documentId);
                    if (oldDocument is null)
                    {
                        // Didn't have a document.  Throw if required.  Bail out gracefully if not.
                        if (requireDocumentPresentAndClosed)
                        {
                            throw new ArgumentException(string.Format(
                                WorkspacesResources._0_is_not_part_of_the_workspace,
                                @this.GetDocumentName(documentId)));
                        }
                        else
                        {
                            return oldSolution;
                        }
                    }

                    if (@this.IsDocumentOpen(documentId))
                    {
                        // Document was already open.  Throw if required.  Bail out gracefully if not.
                        if (requireDocumentPresentAndClosed)
                            @this.CheckDocumentIsClosed(documentId);
                        else
                            return oldSolution;
                    }

                    var oldDocumentState = oldDocument.State;

                    var newText = textContainer.CurrentText;
                    if (oldDocument.TryGetText(out var oldText) &&
                        oldDocument.TryGetTextVersion(out var version))
                    {
                        // Optimize the case where we've already got the previous text and version.
                        var newTextAndVersion = GetProperTextAndVersion(oldText, newText, version, oldDocumentState.FilePath);

                        // keep open document text alive by using PreserveIdentity
                        return oldSolution.WithDocumentText(documentId, newTextAndVersion, PreservationMode.PreserveIdentity);
                    }
                    else
                    {
                        // We don't have the old text or version.  Rather than trying to reuse a version that we still have, let's just assume the file has changed.
                        // keep open document text alive by using PreserveIdentity
                        return oldSolution.WithDocumentText(documentId, newText, PreservationMode.PreserveValue);
                    }
                },
                onAfterUpdate: static (oldSolution, newSolution, data) =>
                {
                    var (@this, documentId, textContainer, isCurrentContext, requireDocumentPresentAndClosed) = data;

                    @this.AddToOpenDocumentMap(documentId);
                    @this.SignupForTextChanges(documentId, textContainer, isCurrentContext, (w, id, text, mode) => w.OnDocumentTextChanged(id, text, mode));

                    var newDoc = newSolution.GetRequiredDocument(documentId);
                    @this.OnDocumentTextChanged(newDoc);

                    // Fire and forget that the workspace is changing.
                    @this.RaiseWorkspaceChangedEventAsync(WorkspaceChangeKind.DocumentChanged, oldSolution, newSolution, documentId: documentId);

                    // We fire 2 events on source document opened.
                    @this.RaiseDocumentOpenedEventAsync(newDoc);
                    @this.RaiseTextDocumentOpenedEventAsync(newDoc);
                });

            // TODO: why is this here, and not in onAfterUpdate?
            this.RegisterText(textContainer);
        }

        /// <summary>
        /// Registers a SourceTextContainer to a source generated document. Unlike <see
        /// cref="OnDocumentOpened(DocumentId, SourceTextContainer, bool)" />, this doesn't result in the workspace
        /// being updated any time the contents of the container is changed; instead this ensures that features going
        /// from the text container to the buffer back to a document get a usable document.
        /// </summary>
        // TODO: switch this protected once we have confidence in API shape
        internal void OnSourceGeneratedDocumentOpened(
            SourceTextContainer textContainer,
            SourceGeneratedDocument document)
        {
            using (_serializationLock.DisposableWait())
            {
                var documentId = document.Identity.DocumentId;
                CheckDocumentIsClosed(documentId);
                AddToOpenDocumentMap(documentId);

                _documentToAssociatedBufferMap.Add(documentId, textContainer);
                _openSourceGeneratedDocumentIdentities.Add(documentId, document.Identity);

                UpdateCurrentContextMapping_NoLock(textContainer, documentId, isCurrentContext: true);

                // Fire and forget that the workspace is changing.
                // We raise 2 events for source document opened.
                var token = _taskQueue.Listener.BeginAsyncOperation(nameof(OnSourceGeneratedDocumentOpened));
                _ = RaiseDocumentOpenedEventAsync(document).CompletesAsyncOperation(token);
                token = _taskQueue.Listener.BeginAsyncOperation(TextDocumentOpenedEventName);
                _ = RaiseTextDocumentOpenedEventAsync(document).CompletesAsyncOperation(token);
            }

            this.RegisterText(textContainer);
        }

        internal void OnSourceGeneratedDocumentClosed(SourceGeneratedDocument document)
        {
            using (_serializationLock.DisposableWait())
            {
                CheckDocumentIsOpen(document.Id);

                Contract.ThrowIfFalse(_openSourceGeneratedDocumentIdentities.Remove(document.Id));
                ClearOpenDocument(document.Id);

                // Fire and forget that the workspace is changing.
                // We raise 2 events for source document closed.
                var token = _taskQueue.Listener.BeginAsyncOperation(nameof(OnSourceGeneratedDocumentClosed));
                _ = RaiseDocumentClosedEventAsync(document).CompletesAsyncOperation(token);
                token = _taskQueue.Listener.BeginAsyncOperation(TextDocumentClosedEventName);
                _ = RaiseTextDocumentClosedEventAsync(document).CompletesAsyncOperation(token);
            }
        }

        private static TextAndVersion GetProperTextAndVersion(SourceText oldText, SourceText newText, VersionStamp version, string? filePath)
        {
            // if the supplied text is the same as the previous text, then also use same version
            // otherwise use new version
            return oldText.ContentEquals(newText)
                ? TextAndVersion.Create(newText, version, filePath)
                : TextAndVersion.Create(newText, version.GetNewerVersion(), filePath);
        }

        private void SignupForTextChanges(DocumentId documentId, SourceTextContainer textContainer, bool isCurrentContext, Action<Workspace, DocumentId, SourceText, PreservationMode> onChangedHandler)
        {
            var tracker = new TextTracker(this, documentId, textContainer, onChangedHandler);
            _textTrackers.Add(documentId, tracker);
            _documentToAssociatedBufferMap.Add(documentId, textContainer);
            this.UpdateCurrentContextMapping_NoLock(textContainer, documentId, isCurrentContext);
            tracker.Connect();
        }

        private void AddToOpenDocumentMap(DocumentId documentId)
        {
            using (_stateLock.DisposableWait())
            {
                _projectToOpenDocumentsMap.MultiAdd(documentId.ProjectId, documentId);
            }
        }

        protected internal void OnAdditionalDocumentOpened(DocumentId documentId, SourceTextContainer textContainer, bool isCurrentContext = true)
        {
            OnAdditionalOrAnalyzerConfigDocumentOpened(
                documentId,
                textContainer,
                isCurrentContext,
                WorkspaceChangeKind.AdditionalDocumentChanged,
                CheckAdditionalDocumentIsInSolution,
                withDocumentText: (oldSolution, documentId, newText, mode) => oldSolution.WithAdditionalDocumentText(documentId, newText, mode),
                withDocumentTextAndVersion: (oldSolution, documentId, newTextAndVersion, mode) => oldSolution.WithAdditionalDocumentText(documentId, newTextAndVersion, mode),
                onDocumentTextChanged: (w, id, text, mode) => w.OnAdditionalDocumentTextChanged(id, text, mode));
        }

        protected internal void OnAnalyzerConfigDocumentOpened(DocumentId documentId, SourceTextContainer textContainer, bool isCurrentContext = true)
        {
            OnAdditionalOrAnalyzerConfigDocumentOpened(
                documentId,
                textContainer,
                isCurrentContext,
                WorkspaceChangeKind.AnalyzerConfigDocumentChanged,
                CheckAnalyzerConfigDocumentIsInSolution,
                withDocumentText: (oldSolution, documentId, newText, mode) => oldSolution.WithAnalyzerConfigDocumentText(documentId, newText, mode),
                withDocumentTextAndVersion: (oldSolution, documentId, newTextAndVersion, mode) => oldSolution.WithAnalyzerConfigDocumentText(documentId, newTextAndVersion, mode),
                onDocumentTextChanged: (w, id, text, mode) => w.OnAnalyzerConfigDocumentTextChanged(id, text, mode));
        }

        // NOTE: We are only sharing this code between additional documents and analyzer config documents,
        // which are essentially plain text documents. Regular source documents need special handling
        // and hence have a different implementation.
        private void OnAdditionalOrAnalyzerConfigDocumentOpened(
            DocumentId documentId,
            SourceTextContainer textContainer,
            bool isCurrentContext,
            WorkspaceChangeKind workspaceChangeKind,
            Action<Solution, DocumentId> checkTextDocumentIsInSolution,
            Func<Solution, DocumentId, SourceText, PreservationMode, Solution> withDocumentText,
            Func<Solution, DocumentId, TextAndVersion, PreservationMode, Solution> withDocumentTextAndVersion,
            Action<Workspace, DocumentId, SourceText, PreservationMode> onDocumentTextChanged)
        {
            SetCurrentSolution(
                data: (@this: this, documentId, textContainer, isCurrentContext, workspaceChangeKind, checkTextDocumentIsInSolution, withDocumentText, withDocumentTextAndVersion, onDocumentTextChanged),
                static (oldSolution, data) =>
                {
                    var documentId = data.documentId;

                    data.checkTextDocumentIsInSolution(oldSolution, documentId);
                    data.@this.CheckDocumentIsClosed(documentId);

                    var oldDocument = oldSolution.GetRequiredTextDocument(documentId);
                    Debug.Assert(oldDocument.Kind is TextDocumentKind.AdditionalDocument or TextDocumentKind.AnalyzerConfigDocument);

                    var oldText = oldDocument.GetTextSynchronously(CancellationToken.None);

                    // keep open document text alive by using PreserveIdentity
                    var newText = data.textContainer.CurrentText;

                    if (oldText == newText || oldText.ContentEquals(newText))
                    {
                        // if the supplied text is the same as the previous text, then also use same version
                        var version = oldDocument.GetTextVersionSynchronously(CancellationToken.None);
                        var newTextAndVersion = TextAndVersion.Create(newText, version, oldDocument.FilePath);
                        return data.withDocumentTextAndVersion(oldSolution, documentId, newTextAndVersion, PreservationMode.PreserveIdentity);
                    }
                    else
                    {
                        return data.withDocumentText(oldSolution, documentId, newText, PreservationMode.PreserveIdentity);
                    }
                },
                onAfterUpdate: static (oldSolution, newSolution, data) =>
                {
                    var documentId = data.documentId;

                    data.@this.AddToOpenDocumentMap(documentId);
                    data.@this.SignupForTextChanges(documentId, data.textContainer, data.isCurrentContext, data.onDocumentTextChanged);

                    // Fire and forget.
                    data.@this.RaiseWorkspaceChangedEventAsync(data.workspaceChangeKind, oldSolution, newSolution, documentId: documentId);

                    // Fire and forget.
                    var newDoc = newSolution.GetRequiredTextDocument(documentId);
                    data.@this.RaiseTextDocumentOpenedEventAsync(newDoc);
                });

            this.RegisterText(textContainer);
        }

        /// <summary>
        /// Tries to close the document identified by <paramref name="documentId"/>.  This is only needed by
        /// implementations of ILspWorkspace to indicate that the workspace should try to transition to the closed state
        /// for this document, but can bail out gracefully if they don't know about it (for example if they haven't
        /// heard about the file from the project system).  Subclasses should determine what file contents they should
        /// transition to if the file is within the workspace.
        /// </summary>
        /// <param name="documentId"></param>
        internal virtual void TryOnDocumentClosed(DocumentId documentId)
        {
            throw new NotImplementedException();
        }

#pragma warning disable IDE0060 // Remove unused parameter 'updateActiveContext' - shipped public API.
        protected internal void OnDocumentClosed(DocumentId documentId, TextLoader reloader, bool updateActiveContext = false)
#pragma warning restore IDE0060 // Remove unused parameter
        {
            OnDocumentClosedEx(documentId, reloader, requireDocumentPresentAndOpen: true);
        }

        private protected void OnDocumentClosedEx(DocumentId documentId, TextLoader reloader, bool requireDocumentPresentAndOpen)
        {
            // The try/catch here is to find additional telemetry for https://devdiv.visualstudio.com/DevDiv/_queries/query/71ee8553-7220-4b2a-98cf-20edab701fd1/,
            // where we have one theory that OnDocumentClosed is running but failing somewhere in the middle and thus failing to get to the RaiseDocumentClosedEventAsync() line. 
            // We are choosing ReportWithoutCrashAndPropagate because this is a public API that has callers outside VS and also non-VisualStudioWorkspace callers inside VS, and
            // we don't want to be crashing underneath them if they were already handling exceptions or (worse) was using those exceptions for expected code flow.
            try
            {
                this.SetCurrentSolution(
                    data: (@this: this, documentId, reloader, requireDocumentPresentAndOpen),
                    static (oldSolution, data) =>
                    {
                        var (@this, documentId, reloader, requireDocumentPresentAndOpen) = data;

                        var document = oldSolution.GetDocument(documentId);
                        if (document is null)
                        {
                            // Didn't have a document.  Throw if required.  Bail out gracefully if not.
                            if (requireDocumentPresentAndOpen)
                            {
                                throw new ArgumentException(string.Format(
                                    WorkspacesResources._0_is_not_part_of_the_workspace,
                                    @this.GetDocumentName(documentId)));
                            }
                            else
                            {
                                return oldSolution;
                            }
                        }

                        if (!@this.IsDocumentOpen(documentId))
                        {
                            // Document wasn't open.  Throw if required.  Bail out gracefull if not.
                            if (requireDocumentPresentAndOpen)
                                @this.CheckDocumentIsOpen(documentId);
                            else
                                return oldSolution;
                        }

                        return oldSolution.WithDocumentTextLoader(documentId, reloader, PreservationMode.PreserveValue);
                    },
<<<<<<< HEAD
                    data: (@this: this, documentId, reloader),
=======
>>>>>>> be7e3a29
                    onBeforeUpdate: static (oldSolution, newSolution, data) =>
                    {
                        var (@this, documentId, _, _) = data;

                        // forget any open document info
                        @this.ClearOpenDocument(documentId);

                        @this.OnDocumentClosing(documentId);
                    },
                    onAfterUpdate: static (oldSolution, newSolution, data) =>
                    {
                        var (@this, documentId, _, _) = data;

                        var newDoc = newSolution.GetRequiredDocument(documentId);
                        @this.OnDocumentTextChanged(newDoc);

                        @this.RaiseWorkspaceChangedEventAsync(WorkspaceChangeKind.DocumentChanged, oldSolution, newSolution, documentId: documentId); // don't wait for this

                        // We fire and forget 2 events on source document closed.
                        @this.RaiseDocumentClosedEventAsync(newDoc);
                        @this.RaiseTextDocumentClosedEventAsync(newDoc);
                    });
            }
            catch (Exception e) when (FatalError.ReportAndPropagate(e, ErrorSeverity.General))
            {
                throw ExceptionUtilities.Unreachable();
            }
        }

        protected internal void OnAdditionalDocumentClosed(DocumentId documentId, TextLoader reloader)
        {
            OnAdditionalOrAnalyzerConfigDocumentClosed(
                documentId,
                reloader,
                WorkspaceChangeKind.AdditionalDocumentChanged,
                CheckAdditionalDocumentIsInSolution,
                withTextDocumentTextLoader: (oldSolution, documentId, textLoader, mode) => oldSolution.WithAdditionalDocumentTextLoader(documentId, textLoader, mode));
        }

        protected internal void OnAnalyzerConfigDocumentClosed(DocumentId documentId, TextLoader reloader)
        {
            OnAdditionalOrAnalyzerConfigDocumentClosed(
                documentId,
                reloader,
                WorkspaceChangeKind.AnalyzerConfigDocumentChanged,
                CheckAnalyzerConfigDocumentIsInSolution,
                withTextDocumentTextLoader: (oldSolution, documentId, textLoader, mode) => oldSolution.WithAnalyzerConfigDocumentTextLoader(documentId, textLoader, mode));
        }

        // NOTE: We are only sharing this code between additional documents and analyzer config documents,
        // which are essentially plain text documents. Regular source documents need special handling
        // and hence have a different implementation.
        private void OnAdditionalOrAnalyzerConfigDocumentClosed(
            DocumentId documentId,
            TextLoader reloader,
            WorkspaceChangeKind workspaceChangeKind,
            Action<Solution, DocumentId> checkTextDocumentIsInSolution,
            Func<Solution, DocumentId, TextLoader, PreservationMode, Solution> withTextDocumentTextLoader)
        {
            this.SetCurrentSolution(
                data: (@this: this, documentId, reloader, workspaceChangeKind, checkTextDocumentIsInSolution, withTextDocumentTextLoader),
                static (oldSolution, data) =>
                {
                    var documentId = data.documentId;
                    data.checkTextDocumentIsInSolution(oldSolution, documentId);
                    data.@this.CheckDocumentIsOpen(documentId);

                    Debug.Assert(oldSolution.GetRequiredTextDocument(documentId).Kind is TextDocumentKind.AdditionalDocument or TextDocumentKind.AnalyzerConfigDocument);

                    return data.withTextDocumentTextLoader(oldSolution, documentId, data.reloader, PreservationMode.PreserveValue);
                },
                onBeforeUpdate: static (oldSolution, newSolution, data) =>
                {
                    // forget any open document info
                    data.@this.ClearOpenDocument(data.documentId);
                },
                onAfterUpdate: static (oldSolution, newSolution, data) =>
                {
                    data.@this.RaiseWorkspaceChangedEventAsync(
                        data.workspaceChangeKind, oldSolution, newSolution, documentId: data.documentId); // don't wait for this

                    var newDoc = newSolution.GetRequiredTextDocument(data.documentId);
                    data.@this.RaiseTextDocumentClosedEventAsync(newDoc); // don't wait for this
                });
        }

        private void UpdateCurrentContextMapping_NoLock(SourceTextContainer textContainer, DocumentId id, bool isCurrentContext)
        {
            if (_bufferToAssociatedDocumentsMap.TryGetValue(textContainer, out var docIds))
            {
                Contract.ThrowIfFalse(_bufferToDocumentInCurrentContextMap.ContainsKey(textContainer));
                if (!docIds.Contains(id))
                {
                    docIds = docIds.Add(id);
                }
            }
            else
            {
                Contract.ThrowIfFalse(!_bufferToDocumentInCurrentContextMap.ContainsKey(textContainer));
                docIds = new OneOrMany<DocumentId>(id);
            }

            if (isCurrentContext || !_bufferToDocumentInCurrentContextMap.ContainsKey(textContainer))
            {
                _bufferToDocumentInCurrentContextMap[textContainer] = id;
            }

            _bufferToAssociatedDocumentsMap[textContainer] = docIds;
        }

        /// <returns>The DocumentId of the current context document attached to the textContainer, if any.</returns>
        private DocumentId? RemoveDocumentFromCurrentContextMapping_NoLock(SourceTextContainer textContainer, DocumentId closedDocumentId)
        {
            // Check if we are tracking this textContainer.
            if (!_bufferToAssociatedDocumentsMap.TryGetValue(textContainer, out var docIds))
            {
                Contract.ThrowIfFalse(!_bufferToDocumentInCurrentContextMap.ContainsKey(textContainer));
                return null;
            }

            Contract.ThrowIfFalse(_bufferToDocumentInCurrentContextMap.ContainsKey(textContainer));

            // Remove closedDocumentId
            docIds = docIds.RemoveAll(closedDocumentId);

            // Remove the entry if there are no more documents attached to given textContainer.
            if (docIds.Equals(default(OneOrMany<DocumentId>)))
            {
                _bufferToAssociatedDocumentsMap.Remove(textContainer);
                _bufferToDocumentInCurrentContextMap.Remove(textContainer);
                return null;
            }

            // Update the new list of documents attached to the given textContainer and the current context document, and return the latter.
            _bufferToAssociatedDocumentsMap[textContainer] = docIds;
            _bufferToDocumentInCurrentContextMap[textContainer] = docIds[0];
            return docIds[0];
        }

        private SourceText GetOpenDocumentText(Solution solution, DocumentId documentId)
        {
            CheckDocumentIsOpen(documentId);
            var doc = solution.GetRequiredTextDocument(documentId);
            // text should always be preserved, so TryGetText will succeed.
            Contract.ThrowIfFalse(doc.TryGetText(out var text));
            return text;
        }

        /// <summary>
        ///  This method is called during OnSolutionReload.  Override this method if you want to manipulate
        ///  the reloaded solution.
        /// </summary>
        protected virtual Solution AdjustReloadedSolution(Solution oldSolution, Solution reloadedSolution)
        {
            var newSolution = reloadedSolution;

            // keep open documents using same text
            foreach (var docId in this.GetOpenDocumentIds())
            {
                var document = newSolution.GetTextDocument(docId);
                if (document != null)
                {
                    newSolution = document.WithText(this.GetOpenDocumentText(oldSolution, docId)).Project.Solution;
                }
            }

            return newSolution;
        }

        protected virtual Project AdjustReloadedProject(Project oldProject, Project reloadedProject)
        {
            var oldSolution = oldProject.Solution;
            var newSolution = reloadedProject.Solution;

            // keep open documents open using same text
            foreach (var docId in this.GetOpenDocumentIds(oldProject.Id))
            {
                var document = newSolution.GetTextDocument(docId);
                if (document != null)
                {
                    newSolution = document.WithText(this.GetOpenDocumentText(oldSolution, docId)).Project.Solution;
                }
            }

            return newSolution.GetRequiredProject(oldProject.Id);
        }
    }
}<|MERGE_RESOLUTION|>--- conflicted
+++ resolved
@@ -356,15 +356,12 @@
         }
 
         protected internal void OnDocumentOpened(DocumentId documentId, SourceTextContainer textContainer, bool isCurrentContext = true)
-<<<<<<< HEAD
-=======
             => OnDocumentOpened(documentId, textContainer, isCurrentContext, requireDocumentPresentAndClosed: true);
 
         internal void TryOnDocumentOpened(DocumentId documentId, SourceTextContainer textContainer, bool isCurrentContext)
             => OnDocumentOpened(documentId, textContainer, isCurrentContext, requireDocumentPresentAndClosed: false);
 
         internal void OnDocumentOpened(DocumentId documentId, SourceTextContainer textContainer, bool isCurrentContext, bool requireDocumentPresentAndClosed)
->>>>>>> be7e3a29
         {
             SetCurrentSolution(
                 data: (@this: this, documentId, textContainer, isCurrentContext, requireDocumentPresentAndClosed),
@@ -662,10 +659,6 @@
 
                         return oldSolution.WithDocumentTextLoader(documentId, reloader, PreservationMode.PreserveValue);
                     },
-<<<<<<< HEAD
-                    data: (@this: this, documentId, reloader),
-=======
->>>>>>> be7e3a29
                     onBeforeUpdate: static (oldSolution, newSolution, data) =>
                     {
                         var (@this, documentId, _, _) = data;
