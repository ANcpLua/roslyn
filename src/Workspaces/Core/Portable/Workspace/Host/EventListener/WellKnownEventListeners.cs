﻿// Licensed to the .NET Foundation under one or more agreements.
// The .NET Foundation licenses this file to you under the MIT license.
// See the LICENSE file in the project root for more information.

namespace Microsoft.CodeAnalysis.Host
{
    /// <summary>
    /// list of well known <see cref="IEventListener"/> types
    /// </summary>
    internal static class WellKnownEventListeners
    {
        public const string Workspace = nameof(Workspace);
<<<<<<< HEAD
        public const string TaskListProvider = nameof(TaskListProvider);
=======
        public const string DiagnosticService = nameof(DiagnosticService);
>>>>>>> 67d27889
    }
}<|MERGE_RESOLUTION|>--- conflicted
+++ resolved
@@ -10,10 +10,5 @@
     internal static class WellKnownEventListeners
     {
         public const string Workspace = nameof(Workspace);
-<<<<<<< HEAD
-        public const string TaskListProvider = nameof(TaskListProvider);
-=======
-        public const string DiagnosticService = nameof(DiagnosticService);
->>>>>>> 67d27889
     }
 }