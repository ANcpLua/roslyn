--- conflicted
+++ resolved
@@ -17,26 +17,13 @@
     internal readonly struct SolutionKey
     {
         [DataMember(Order = 0)]
-        public readonly string? WorkspaceKind;
+        public readonly SolutionId Id;
 
         [DataMember(Order = 1)]
-<<<<<<< HEAD
-        public readonly SolutionId Id;
-
-        [DataMember(Order = 2)]
-        public readonly string? FilePath;
-
-        [DataMember(Order = 3)]
-        public readonly bool IsPrimaryBranch;
-
-        public SolutionKey(string? workspaceKind, SolutionId id, string? filePath, bool isPrimaryBranch)
-=======
         public readonly string? FilePath;
 
         public SolutionKey(SolutionId id, string? filePath)
->>>>>>> 67d940c4
         {
-            WorkspaceKind = workspaceKind;
             Id = id;
             FilePath = filePath;
         }
@@ -45,13 +32,6 @@
             => ToSolutionKey(solution.State);
 
         public static SolutionKey ToSolutionKey(SolutionState solutionState)
-<<<<<<< HEAD
-            => new(solutionState.Workspace.Kind, solutionState.Id, solutionState.FilePath, solutionState.BranchId == solutionState.Workspace.PrimaryBranchId);
-
-        public SolutionKey WithWorkspaceKind(string workspaceKind)
-            => new(workspaceKind, Id, FilePath, IsPrimaryBranch);
-=======
             => new(solutionState.Id, solutionState.FilePath);
->>>>>>> 67d940c4
     }
 }