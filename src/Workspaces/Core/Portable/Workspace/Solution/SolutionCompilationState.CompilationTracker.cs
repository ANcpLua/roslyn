﻿// Licensed to the .NET Foundation under one or more agreements.
// The .NET Foundation licenses this file to you under the MIT license.
// See the LICENSE file in the project root for more information.

using System;
using System.Collections.Generic;
using System.Collections.Immutable;
using System.Diagnostics;
using System.Diagnostics.CodeAnalysis;
using System.Linq;
using System.Threading;
using System.Threading.Tasks;
using Microsoft.CodeAnalysis;
using Microsoft.CodeAnalysis.ErrorReporting;
using Microsoft.CodeAnalysis.Host;
using Microsoft.CodeAnalysis.Internal.Log;
using Microsoft.CodeAnalysis.PooledObjects;
using Microsoft.CodeAnalysis.Shared.Collections;
using Roslyn.Utilities;

namespace Microsoft.CodeAnalysis
{
    internal partial class SolutionCompilationState
    {
        /// <summary>
        /// Tracks the changes made to a project and provides the facility to get a lazily built
        /// compilation for that project.  As the compilation is being built, the partial results are
        /// stored as well so that they can be used in the 'in progress' workspace snapshot.
        /// </summary>
        private partial class CompilationTracker : ICompilationTracker
        {
            private static readonly Func<ProjectState, string> s_logBuildCompilationAsync =
                state => string.Join(",", state.AssemblyName, state.DocumentStates.Count);

            public ProjectState ProjectState { get; }

            /// <summary>
            /// Access via the <see cref="ReadState"/> and <see cref="WriteState"/> methods.
            /// </summary>
            private CompilationTrackerState? _stateDoNotAccessDirectly;

            // guarantees only one thread is building at a time
            private readonly SemaphoreSlim _buildLock = new(initialCount: 1);

            public SkeletonReferenceCache SkeletonReferenceCache { get; }

            /// <summary>
            /// Set via a feature flag to enable strict validation of the compilations that are produced, in that they match the original states. This validation is expensive, so we don't want it
            /// running in normal production scenarios.
            /// </summary>
            private readonly bool _validateStates;

            private CompilationTracker(
                ProjectState project,
                CompilationTrackerState? state,
                SkeletonReferenceCache cachedSkeletonReferences)
            {
                Contract.ThrowIfNull(project);

                this.ProjectState = project;
                _stateDoNotAccessDirectly = state;
                this.SkeletonReferenceCache = cachedSkeletonReferences;

                _validateStates = project.LanguageServices.SolutionServices.GetRequiredService<IWorkspaceConfigurationService>().Options.ValidateCompilationTrackerStates;

                ValidateState(state);
            }

            /// <summary>
            /// Creates a tracker for the provided project.  The tracker will be in the 'empty' state
            /// and will have no extra information beyond the project itself.
            /// </summary>
            public CompilationTracker(ProjectState project)
                : this(project, state: null, cachedSkeletonReferences: new())
            {
            }

            private CompilationTrackerState? ReadState()
                => Volatile.Read(ref _stateDoNotAccessDirectly);

            private void WriteState(CompilationTrackerState state)
            {
                Volatile.Write(ref _stateDoNotAccessDirectly, state);
                ValidateState(state);
            }

            public GeneratorDriver? GeneratorDriver
            {
                get
                {
                    var state = this.ReadState();
                    return state?.GeneratorInfo.Driver;
                }
            }

            public bool ContainsAssemblyOrModuleOrDynamic(ISymbol symbol, bool primary)
            {
                Debug.Assert(symbol.Kind is SymbolKind.Assembly or
                             SymbolKind.NetModule or
                             SymbolKind.DynamicType);
                var state = this.ReadState();

                var unrootedSymbolSet = (state as FinalCompilationTrackerState)?.UnrootedSymbolSet;
                if (unrootedSymbolSet == null)
                {
                    // this was not a tracker that has handed out a compilation (all compilations handed out must be
                    // owned by a 'FinalState').  So this symbol could not be from us.
                    return false;
                }

                return unrootedSymbolSet.Value.ContainsAssemblyOrModuleOrDynamic(symbol, primary);
            }

            /// <summary>
            /// Creates a new instance of the compilation info, retaining any already built
            /// compilation state as the now 'old' state
            /// </summary>
            public ICompilationTracker Fork(
                ProjectState newProjectState,
                CompilationAndGeneratorDriverTranslationAction? translate)
            {
                var forkedTrackerState = ForkTrackerState(oldProjectState: this.ProjectState, ReadState(), translate);

                // We should never fork into a FinalCompilationTrackerState.  We must always be at some state prior to
                // it since some change has happened, and we may now need to run generators.
                Contract.ThrowIfTrue(forkedTrackerState is FinalCompilationTrackerState);
                return new CompilationTracker(
                    newProjectState,
                    forkedTrackerState,
                    this.SkeletonReferenceCache.Clone());

<<<<<<< HEAD
                static CompilationTrackerState ForkTrackerState(
=======
                static CompilationTrackerState? ForkState(
>>>>>>> 2296cb59
                    ProjectState oldProjectState,
                    CompilationTrackerState? state,
                    CompilationAndGeneratorDriverTranslationAction? translate)
                {
<<<<<<< HEAD
                    if (state is WithCompilationTrackerState withCompilationTrackerState)
                    {
                        return ForkWithCompilationTrackerState(oldProjectState, withCompilationTrackerState, translate);
                    }
                    else if (state is NoCompilationState noCompilationState)
                    {
                        // This is a singleton.  We just stay in this state.  That's fine as there's no driver or
                        // compilation to track this translate step.  We'll always just have to produce the full
                        // compilation/sg docs if we're in this state.
                        return noCompilationState;
                    }
                    else
                    {
                        throw ExceptionUtilities.UnexpectedValue(state.GetType());
=======
                    if (state is null)
                        return null;

                    var intermediateProjects = state is InProgressState inProgressState
                        ? inProgressState.IntermediateProjects
                        : [];
                    var finalCompilationWithGeneratedDocuments = state is FinalState finalState
                        ? finalState.FinalCompilationWithGeneratedDocuments
                        : null;

                    if (translate is not null)
                    {
                        // We have a translation action; are we able to merge it with the prior one?
                        var merged = false;
                        if (!intermediateProjects.IsEmpty)
                        {
                            var (priorState, priorAction) = intermediateProjects.Last();
                            var mergedTranslation = translate.TryMergeWithPrior(priorAction);
                            if (mergedTranslation != null)
                            {
                                // We can replace the prior action with this new one
                                intermediateProjects = intermediateProjects.SetItem(
                                    intermediateProjects.Count - 1,
                                    (oldState: priorState, mergedTranslation));
                                merged = true;
                            }
                        }

                        if (!merged)
                        {
                            // Just add it to the end
                            intermediateProjects = intermediateProjects.Add((oldProjectState, translate));
                        }
>>>>>>> 2296cb59
                    }

                    var newState = CompilationTrackerState.Create(
                        state.CompilationWithoutGeneratedDocuments,
                        state.GeneratorInfo,
                        finalCompilationWithGeneratedDocuments,
                        intermediateProjects);
                    return newState;
                }

                static NonFinalWithCompilationTrackerState ForkWithCompilationTrackerState(
                    ProjectState oldProjectState,
                    WithCompilationTrackerState state,
                    CompilationAndGeneratorDriverTranslationAction? translate)
                {
                    // Determine the old/stale compilation to help seed the non-final state with.
                    var staleCompilationWithGeneratedDocuments = state switch
                    {
                        FinalCompilationTrackerState finalState => finalState.FinalCompilationWithGeneratedDocuments,
                        NonFinalWithCompilationTrackerState nonFinalState => nonFinalState.StaleCompilationWithGeneratedDocuments,
                        _ => throw ExceptionUtilities.UnexpectedValue(state.GetType()),
                    };

                    var intermediateProjects = UpdateIntermediateProjects(oldProjectState, state, translate);

                    var newState = CompilationTrackerState.Create(
                        state.IsFrozen,
                        state.CompilationWithoutGeneratedDocuments,
                        state.GeneratorInfo,
                        staleCompilationWithGeneratedDocuments,
                        intermediateProjects);
                    return newState;
                }

                static ImmutableList<(ProjectState oldState, CompilationAndGeneratorDriverTranslationAction action)> UpdateIntermediateProjects(
                    ProjectState oldProjectState,
                    WithCompilationTrackerState state,
                    CompilationAndGeneratorDriverTranslationAction? translate)
                {
                    var intermediateProjects = state is InProgressState inProgressState
                        ? inProgressState.IntermediateProjects
                        : [];

                    if (translate is null)
                        return intermediateProjects;

                    // We have a translation action; are we able to merge it with the prior one?
                    if (!intermediateProjects.IsEmpty)
                    {
                        var (priorState, priorAction) = intermediateProjects.Last();
                        var mergedTranslation = translate.TryMergeWithPrior(priorAction);
                        if (mergedTranslation != null)
                        {
                            // We can replace the prior action with this new one
                            return intermediateProjects.SetItem(
                                intermediateProjects.Count - 1,
                                (oldState: priorState, mergedTranslation));
                        }
                    }

                    // Just add it to the end
                    return intermediateProjects.Add((oldProjectState, translate));
                }
            }

            public ICompilationTracker FreezePartialStateWithTree(
                SolutionCompilationState compilationState,
                DocumentState docState,
                SyntaxTree tree,
                CancellationToken cancellationToken)
            {
                GetPartialCompilationState(
                    compilationState, docState.Id,
                    out var inProgressProject,
                    out var compilationPair,
                    out var generatorInfo,
                    out var metadataReferenceToProjectId,
                    cancellationToken);

                // Ensure we actually have the tree we need in there; note that if the tree is present, then we know the document must also be
                // present in inProgressProject, since those are both updated in parallel.
                //
                // the tree that we have been given was directly returned from the document state that we're also being passed --
                // the only reason we're requesting it earlier is this code is running under a lock in
                // SolutionState.WithFrozenPartialCompilationIncludingSpecificDocument.
                if (!compilationPair.CompilationWithoutGeneratedDocuments.ContainsSyntaxTree(tree))
                {
                    // We do not have the exact tree. It either means this document was recently added, or the tree was recently changed.
                    // We now need to update both the inProgressState and the compilation. There are several possibilities we want to consider:
                    //
                    // 1. An earlier version of the document is present in the compilation, and we just need to update it to the current version
                    // 2. The tree wasn't present in the original snapshot at all, and we just need to add the tree.
                    // 3. The tree wasn't present in the original snapshot, but an older file had been removed that had the same file path.
                    //    As a heuristic, we remove the old one so we don't end up with duplicate trees.
                    //
                    // Note it's possible that we simply had never tried to produce a compilation yet for this project at all, in that case
                    // GetPartialCompilationState would have produced an empty compilation, and it would have updated inProgressProject to
                    // remove all the documents. Thus, that is no different than the "add" case above.
                    if (inProgressProject.DocumentStates.TryGetState(docState.Id, out var oldState))
                    {
                        // Scenario 1. The document had been previously parsed and it's there, so we can update it with our current state
                        // This call should be instant, since the compilation already must exist that contains this tree. Note if no compilation existed
                        // GetPartialCompilationState would have produced an empty one, and removed any documents, so inProgressProject.DocumentStates would
                        // have been empty originally.
                        var oldTree = oldState.GetSyntaxTree(cancellationToken);

                        compilationPair = compilationPair.ReplaceSyntaxTree(oldTree, tree);
                        inProgressProject = inProgressProject.UpdateDocument(docState, contentChanged: true);
                    }
                    else
                    {
                        // We're in either scenario 2 or 3. Do we have an existing tree to try replacing? Note: the file path here corresponds to Document.FilePath.
                        // If a document's file path is null, we then substitute Document.Name, so we usually expect there to be a unique string regardless.
                        var oldTree = compilationPair.CompilationWithoutGeneratedDocuments.SyntaxTrees.FirstOrDefault(t => t.FilePath == tree.FilePath);
                        if (oldTree == null)
                        {
                            // Scenario 2.
                            compilationPair = compilationPair.AddSyntaxTree(tree);
                            inProgressProject = inProgressProject.AddDocuments([docState]);
                        }
                        else
                        {
                            // Scenario 3.
                            compilationPair = compilationPair.ReplaceSyntaxTree(oldTree, tree);

                            // The old tree came from some other document with a different ID then we started with -- if the document ID still existed we would have
                            // been in the Scenario 1 case instead. We'll find the old document ID, remove that state, and then add ours.
                            var oldDocumentId = DocumentState.GetDocumentIdForTree(oldTree);
                            Contract.ThrowIfNull(oldDocumentId, $"{nameof(oldTree)} came from the compilation produced by the workspace, so the document ID should have existed.");
                            inProgressProject = inProgressProject
                                .RemoveDocuments([oldDocumentId])
                                .AddDocuments([docState]);
                        }
                    }
                }

                // At this point, we now absolutely should have our tree in the compilation
                Contract.ThrowIfFalse(compilationPair.CompilationWithoutGeneratedDocuments.ContainsSyntaxTree(tree));

                // Mark whatever generator state we have as not only final, and mark our FinalState as frozen as well.
                // We'll want to keep whatever we have here through whatever future transformations occur.
                generatorInfo = generatorInfo with { DocumentsAreFinal = true };

                var finalState = FinalCompilationTrackerState.Create(
                    isFrozen: true,
                    finalCompilationWithGeneratedDocuments: compilationPair.CompilationWithGeneratedDocuments,
                    compilationWithoutGeneratedDocuments: compilationPair.CompilationWithoutGeneratedDocuments,
                    // As a policy, all partial-state projects are said to have incomplete references, since the state
                    // has no guarantees.
                    hasSuccessfullyLoaded: false,
                    generatorInfo,
                    this.ProjectState.Id,
                    metadataReferenceToProjectId);

                return new CompilationTracker(inProgressProject, finalState, this.SkeletonReferenceCache.Clone());
            }

            /// <summary>
            /// Tries to get the latest snapshot of the compilation without waiting for it to be fully built. This
            /// method takes advantage of the progress side-effect produced during <see
            /// cref="GetOrBuildFinalStateAsync"/>. It will either return the already built compilation, any in-progress
            /// compilation or any known old compilation in that order of preference. The compilation state that is
            /// returned will have a compilation that is retained so that it cannot disappear.
            /// </summary>
            private void GetPartialCompilationState(
                SolutionCompilationState compilationState,
                DocumentId id,
                out ProjectState inProgressProject,
                out CompilationPair compilations,
                out CompilationTrackerGeneratorInfo generatorInfo,
                out Dictionary<MetadataReference, ProjectId>? metadataReferenceToProjectId,
                CancellationToken cancellationToken)
            {
                var state = ReadState();
                var compilationWithoutGeneratedDocuments = state?.CompilationWithoutGeneratedDocuments;

                generatorInfo = state?.GeneratorInfo ?? CompilationTrackerGeneratorInfo.Empty;

                // check whether we can bail out quickly for typing case
                var inProgressState = state as InProgressState;

                inProgressProject = inProgressState != null ? inProgressState.IntermediateProjects.First().oldState : this.ProjectState;

                // all changes left for this document is modifying the given document; since the compilation is already fully up to date
                // we don't need to do any further checking of it's references
                if (inProgressState != null &&
                    compilationWithoutGeneratedDocuments != null &&
                    inProgressState.IntermediateProjects.All(t => IsTouchDocumentActionForDocument(t.action, id)))
                {
                    // We'll add in whatever generated documents we do have; these may be from a prior run prior to some changes
                    // being made to the project, but it's the best we have so we'll use it.
                    compilations = new CompilationPair(
                        compilationWithoutGeneratedDocuments,
                        compilationWithoutGeneratedDocuments.AddSyntaxTrees(generatorInfo.Documents.States.Values.Select(state => state.GetSyntaxTree(cancellationToken))));

                    // This is likely a bug.  It seems possible to pass out a partial compilation state that we don't
                    // properly record assembly symbols for.
                    metadataReferenceToProjectId = null;
                    return;
                }

                // if we already have a final compilation we are done.
                if (compilationWithoutGeneratedDocuments != null && state is FinalCompilationTrackerState finalState)
                {
                    var finalCompilation = finalState.FinalCompilationWithGeneratedDocuments;
                    Contract.ThrowIfNull(finalCompilation, "We have a FinalState, so we must have a non-null final compilation");

                    compilations = new CompilationPair(compilationWithoutGeneratedDocuments, finalCompilation);

                    // This should hopefully be safe to return as null.  Because we already reached the 'FinalState'
                    // before, we should have already recorded the assembly symbols for it.  So not recording them
                    // again is likely ok (as long as compilations continue to return the same IAssemblySymbols for
                    // the same references across source edits).
                    metadataReferenceToProjectId = null;
                    return;
                }

                // 1) if we have an in-progress compilation use it.  
                // 2) If we don't, then create a simple empty compilation/project. 
                // 3) then, make sure that all it's p2p refs and whatnot are correct.
                if (compilationWithoutGeneratedDocuments == null)
                {
                    inProgressProject = inProgressProject.RemoveAllDocuments();
                    compilationWithoutGeneratedDocuments = CreateEmptyCompilation();
                }

                compilations = new CompilationPair(
                    compilationWithoutGeneratedDocuments,
                    compilationWithoutGeneratedDocuments.AddSyntaxTrees(generatorInfo.Documents.States.Values.Select(state => state.GetSyntaxTree(cancellationToken))));

                // Now add in back a consistent set of project references.  For project references
                // try to get either a CompilationReference or a SkeletonReference. This ensures
                // that the in-progress project only reports a reference to another project if it
                // could actually get a reference to that project's metadata.
                var metadataReferences = new List<MetadataReference>();
                var newProjectReferences = new List<ProjectReference>();
                metadataReferences.AddRange(this.ProjectState.MetadataReferences);

                metadataReferenceToProjectId = new Dictionary<MetadataReference, ProjectId>();

                foreach (var projectReference in this.ProjectState.ProjectReferences)
                {
                    var referencedProject = compilationState.SolutionState.GetProjectState(projectReference.ProjectId);
                    if (referencedProject != null)
                    {
                        if (referencedProject.IsSubmission)
                        {
                            var previousScriptCompilation = compilationState.GetCompilationAsync(
                                projectReference.ProjectId, cancellationToken).WaitAndGetResult(cancellationToken);

                            // previous submission project must support compilation:
                            RoslynDebug.Assert(previousScriptCompilation != null);

                            compilations = compilations.WithPreviousScriptCompilation(previousScriptCompilation);
                        }
                        else
                        {
                            // get the latest metadata for the partial compilation of the referenced project.
                            var metadata = compilationState.GetPartialMetadataReference(projectReference, this.ProjectState);

                            if (metadata == null)
                            {
                                // if we failed to get the metadata, check to see if we previously had existing metadata and reuse it instead.
                                var inProgressCompilationNotRef = compilations.CompilationWithGeneratedDocuments;
                                metadata = inProgressCompilationNotRef.ExternalReferences.FirstOrDefault(
                                    r => SolutionCompilationState.GetProjectId(inProgressCompilationNotRef.GetAssemblyOrModuleSymbol(r) as IAssemblySymbol) == projectReference.ProjectId);
                            }

                            if (metadata != null)
                            {
                                newProjectReferences.Add(projectReference);
                                metadataReferences.Add(metadata);
                                metadataReferenceToProjectId.Add(metadata, projectReference.ProjectId);
                            }
                        }
                    }
                }

                inProgressProject = inProgressProject.WithProjectReferences(newProjectReferences);

                if (!Enumerable.SequenceEqual(compilations.CompilationWithoutGeneratedDocuments.ExternalReferences, metadataReferences))
                {
                    compilations = compilations.WithReferences(metadataReferences);
                }
            }

            private static bool IsTouchDocumentActionForDocument(CompilationAndGeneratorDriverTranslationAction action, DocumentId id)
                => action is CompilationAndGeneratorDriverTranslationAction.TouchDocumentAction touchDocumentAction &&
                   touchDocumentAction.DocumentId == id;

            /// <summary>
            /// Gets the final compilation if it is available.
            /// </summary>
            public bool TryGetCompilation([NotNullWhen(true)] out Compilation? compilation)
            {
                var state = ReadState();
                if (state is FinalCompilationTrackerState finalState)
                {
                    compilation = finalState.FinalCompilationWithGeneratedDocuments;
                    Contract.ThrowIfNull(compilation);
                    return true;
                }
                else
                {
                    compilation = null;
                    return false;
                }
            }

            public Task<Compilation> GetCompilationAsync(SolutionCompilationState compilationState, CancellationToken cancellationToken)
            {
                if (this.TryGetCompilation(out var compilation))
                {
                    return Task.FromResult(compilation);
                }
                else if (cancellationToken.IsCancellationRequested)
                {
                    // Handle early cancellation here to avoid throwing/catching cancellation exceptions in the async
                    // state machines. This helps reduce the total number of First Chance Exceptions occurring in IDE
                    // typing scenarios.
                    return Task.FromCanceled<Compilation>(cancellationToken);
                }
                else
                {
                    return GetCompilationSlowAsync(compilationState, cancellationToken);
                }
            }

            private async Task<Compilation> GetCompilationSlowAsync(
                SolutionCompilationState compilationState, CancellationToken cancellationToken)
            {
                var finalState = await GetOrBuildFinalStateAsync(compilationState, cancellationToken: cancellationToken).ConfigureAwait(false);
                return finalState.FinalCompilationWithGeneratedDocuments;
            }

            private async Task<FinalCompilationTrackerState> GetOrBuildFinalStateAsync(
                SolutionCompilationState compilationState,
                CancellationToken cancellationToken)
            {
                try
                {
                    using (Logger.LogBlock(FunctionId.Workspace_Project_CompilationTracker_BuildCompilationAsync,
                                           s_logBuildCompilationAsync, ProjectState, cancellationToken))
                    {
                        cancellationToken.ThrowIfCancellationRequested();

                        var state = ReadState();

                        // Try to get the built compilation.  If it exists, then we can just return that.
                        if (state is FinalCompilationTrackerState finalState)
                            return finalState;

                        // Otherwise, we actually have to build it.  Ensure that only one thread is trying to
                        // build this compilation at a time.
                        using (await _buildLock.DisposableWaitAsync(cancellationToken).ConfigureAwait(false))
                        {
                            return await BuildFinalStateAsync().ConfigureAwait(false);
                        }
                    }
                }
                catch (Exception e) when (FatalError.ReportAndPropagateUnlessCanceled(e, cancellationToken, ErrorSeverity.Critical))
                {
                    throw ExceptionUtilities.Unreachable();
                }

                // <summary>
                // Builds the compilation matching the project state. In the process of building, also
                // produce in progress snapshots that can be accessed from other threads.
                // </summary>
                async Task<FinalCompilationTrackerState> BuildFinalStateAsync()
                {
                    cancellationToken.ThrowIfCancellationRequested();

                    var state = ReadState();

                    // if we already have a compilation, we must be already done!  This can happen if two
                    // threads were waiting to build, and we came in after the other succeeded.
                    if (state is FinalCompilationTrackerState finalState)
                        return finalState;

                    // Transition from wherever we're currently at to the 'all trees parsed' state.
                    var allSyntaxTreesParsedState = state switch
                    {
                        // If we're already there, then there's nothing to do.
                        AllSyntaxTreesParsedState allParsedState
                            => allParsedState,
                        // We've got nothing.  Build it from scratch :(
<<<<<<< HEAD
                        NoCompilationState noCompilationState
                            => await BuildAllSyntaxTreesParsedStateFromNoCompilationStateAsync().ConfigureAwait(false),

                        // We must have an in progress compilation. Build off of that.
                        InProgressState inProgressState
                            => await BuildAllSyntaxTreesParsedStateFromInProgressStateAsync(inProgressState).ConfigureAwait(false),
                        _ => throw ExceptionUtilities.UnexpectedValue(state.GetType())
=======
                        null => await BuildFinalStateFromScratchAsync(
                            compilationState,
                            cancellationToken).ConfigureAwait(false),

                        // We have a declaration compilation, use it to reconstruct the final compilation
                        AllSyntaxTreesParsedState allSyntaxTreesParsedState => await FinalizeCompilationAsync(
                            compilationState,
                            allSyntaxTreesParsedState,
                            compilationWithStaleGeneratedTrees: null,
                            cancellationToken).ConfigureAwait(false),

                        // We must have an in progress compilation. Build off of that.
                        InProgressState inProgressState => await BuildFinalStateFromInProgressStateAsync(
                            compilationState,
                            inProgressState,
                            cancellationToken).ConfigureAwait(false),

                        _ => throw ExceptionUtilities.UnexpectedValue(state.GetType()),
>>>>>>> 2296cb59
                    };

                    // Now do the final step of transitioning from the 'all trees parsed' state to the final state.
                    return await FinalizeCompilationAsync(allSyntaxTreesParsedState).ConfigureAwait(false);
                }

                [PerformanceSensitive(
                    "https://github.com/dotnet/roslyn/issues/23582",
                    Constraint = "Avoid calling " + nameof(Compilation.AddSyntaxTrees) + " in a loop due to allocation overhead.")]
                async Task<AllSyntaxTreesParsedState> BuildAllSyntaxTreesParsedStateFromNoCompilationStateAsync()
                {
                    try
                    {
                        var compilation = CreateEmptyCompilation();

                        using var _ = ArrayBuilder<SyntaxTree>.GetInstance(ProjectState.DocumentStates.Count, out var trees);
                        foreach (var documentState in ProjectState.DocumentStates.GetStatesInCompilationOrder())
                        {
                            cancellationToken.ThrowIfCancellationRequested();
                            // Include the tree even if the content of the document failed to load.
                            trees.Add(await documentState.GetSyntaxTreeAsync(cancellationToken).ConfigureAwait(false));
                        }

                        compilation = compilation.AddSyntaxTrees(trees);

                        // We only got here when we had no compilation state at all.  So we couldn't have gotten
                        // here from a frozen state (as a frozen state always ensures we have a
                        // WithCompilationTrackerState).  As such, we can safely still preserve that we're not
                        // frozen here.
                        var allSyntaxTreesParsedState = new AllSyntaxTreesParsedState(
                            isFrozen: false, compilation, CompilationTrackerGeneratorInfo.Empty, staleCompilationWithGeneratedDocuments: null);
                        WriteState(allSyntaxTreesParsedState);
                        return allSyntaxTreesParsedState;
                    }
                    catch (Exception e) when (FatalError.ReportAndPropagateUnlessCanceled(e, cancellationToken, ErrorSeverity.Critical))
                    {
                        throw ExceptionUtilities.Unreachable();
                    }
                }

                async Task<AllSyntaxTreesParsedState> BuildAllSyntaxTreesParsedStateFromInProgressStateAsync(InProgressState initialState)
                {
                    try
                    {
                        // This is guaranteed by an in progress state.  Which means we know we'll get into the while loop below.
                        Contract.ThrowIfTrue(initialState.IntermediateProjects.IsEmpty);

                        WithCompilationTrackerState currentState = initialState;
                        while (currentState is InProgressState inProgressState)
                        {
                            cancellationToken.ThrowIfCancellationRequested();

                            // We have a list of transformations to get to our final compilation; take the first transformation and apply it.
                            var (compilationWithoutGeneratedDocuments, staleCompilationWithGeneratedDocuments, generatorInfo) =
                                await ApplyFirstTransformationAsync(inProgressState).ConfigureAwait(false);

                            // We have updated state, so store this new result; this allows us to drop the intermediate state we already processed
                            // even if we were to get cancelled at a later point.
                            //
                            // As long as we have intermediate projects, we'll still keep creating InProgressStates.  But
                            // once it becomes empty we'll produce an AllSyntaxTreesParsedState and we'll break the loop.
                            //
                            // Preserve the current frozen bit.  Specifically, once states become frozen, we continually make
                            // all states forked from those states frozen as well.  This ensures we don't attempt to move
                            // generator docs back to the uncomputed state from that point onwards.  We'll just keep
                            // whateverZ generated docs we have.
                            currentState = CompilationTrackerState.Create(
                                inProgressState.IsFrozen,
                                compilationWithoutGeneratedDocuments,
                                generatorInfo,
                                staleCompilationWithGeneratedDocuments,
                                inProgressState.IntermediateProjects.RemoveAt(0));
                            this.WriteState(currentState);

                            Contract.ThrowIfTrue(inProgressState.IntermediateProjects.Count > 1 && currentState is not InProgressState);
                            Contract.ThrowIfTrue(inProgressState.IntermediateProjects.Count == 1 && currentState is not AllSyntaxTreesParsedState);
                        }

                        Contract.ThrowIfTrue(currentState is not AllSyntaxTreesParsedState);
                        return (AllSyntaxTreesParsedState)currentState;
                    }
                    catch (Exception e) when (FatalError.ReportAndPropagateUnlessCanceled(e, cancellationToken, ErrorSeverity.Critical))
                    {
                        throw ExceptionUtilities.Unreachable();
                    }

                    async Task<(Compilation compilationWithoutGeneratedDocuments, Compilation? staleCompilationWithGeneratedDocuments, CompilationTrackerGeneratorInfo generatorInfo)>
                        ApplyFirstTransformationAsync(InProgressState inProgressState)
                    {
                        Contract.ThrowIfTrue(inProgressState.IntermediateProjects.IsEmpty);
                        var (oldState, action) = inProgressState.IntermediateProjects[0];

                        var compilationWithoutGeneratedDocuments = inProgressState.CompilationWithoutGeneratedDocuments;
                        var staleCompilationWithGeneratedDocuments = inProgressState.StaleCompilationWithGeneratedDocuments;

                        // If staleCompilationWithGeneratedDocuments is the same as compilationWithoutGeneratedDocuments,
                        // then it means a prior run of generators didn't produce any files. In that case, we'll just make
                        // staleCompilationWithGeneratedDocuments null so we avoid doing any transformations of it multiple
                        // times. Otherwise the transformations below and in FinalizeCompilationAsync will try to update
                        // both at once, which is functionally fine but just unnecessary work. This function is always
                        // allowed to return null for AllSyntaxTreesParsedState.StaleCompilationWithGeneratedDocuments in
                        // the end, so there's no harm there.
                        if (staleCompilationWithGeneratedDocuments == compilationWithoutGeneratedDocuments)
                            staleCompilationWithGeneratedDocuments = null;

                        compilationWithoutGeneratedDocuments = await action.TransformCompilationAsync(compilationWithoutGeneratedDocuments, cancellationToken).ConfigureAwait(false);

                        if (staleCompilationWithGeneratedDocuments != null)
                        {
                            // Also transform the compilation that has generated files; we won't do that though if the transformation either would cause problems with
                            // the generated documents, or if don't have any source generators in the first place.
                            if (action.CanUpdateCompilationWithStaleGeneratedTreesIfGeneratorsGiveSameOutput &&
                                oldState.SourceGenerators.Any())
                            {
                                staleCompilationWithGeneratedDocuments = await action.TransformCompilationAsync(staleCompilationWithGeneratedDocuments, cancellationToken).ConfigureAwait(false);
                            }
                            else
                            {
                                staleCompilationWithGeneratedDocuments = null;
                            }
                        }

                        var generatorInfo = inProgressState.GeneratorInfo;
                        if (generatorInfo.Driver != null)
                            generatorInfo = generatorInfo with { Driver = action.TransformGeneratorDriver(generatorInfo.Driver) };

                        return (compilationWithoutGeneratedDocuments, staleCompilationWithGeneratedDocuments, generatorInfo);
                    }
                }

                // <summary>
                // Add all appropriate references to the compilation and set it as our final compilation state.
                // </summary>
                async Task<FinalCompilationTrackerState> FinalizeCompilationAsync(
                    AllSyntaxTreesParsedState allSyntaxTreesParsedState)
                {
                    try
                    {
                        // The final state we produce will be frozen or not depending on if a frozen state was passed into it.
                        var isFrozen = allSyntaxTreesParsedState.IsFrozen;
                        var generatorInfo = allSyntaxTreesParsedState.GeneratorInfo;
                        var compilationWithoutGeneratedDocuments = allSyntaxTreesParsedState.CompilationWithoutGeneratedDocuments;
                        var staleCompilationWithGeneratedDocuments = allSyntaxTreesParsedState.StaleCompilationWithGeneratedDocuments;

                        // Project is complete only if the following are all true:
                        //  1. HasAllInformation flag is set for the project
                        //  2. Either the project has non-zero metadata references OR this is the corlib project.
                        //     For the latter, we use a heuristic if the underlying compilation defines "System.Object" type.
                        var hasSuccessfullyLoaded = this.ProjectState.HasAllInformation &&
                            (this.ProjectState.MetadataReferences.Count > 0 ||
                             compilationWithoutGeneratedDocuments.GetTypeByMetadataName("System.Object") != null);

                        var newReferences = new List<MetadataReference>();
                        var metadataReferenceToProjectId = new Dictionary<MetadataReference, ProjectId>();
                        newReferences.AddRange(this.ProjectState.MetadataReferences);

                        foreach (var projectReference in this.ProjectState.ProjectReferences)
                        {
                            var referencedProject = compilationState.SolutionState.GetProjectState(projectReference.ProjectId);

                            // Even though we're creating a final compilation (vs. an in progress compilation),
                            // it's possible that the target project has been removed.
                            if (referencedProject != null)
                            {
                                // If both projects are submissions, we'll count this as a previous submission link
                                // instead of a regular metadata reference
                                if (referencedProject.IsSubmission)
                                {
                                    // if the referenced project is a submission project must be a submission as well:
                                    Debug.Assert(this.ProjectState.IsSubmission);

                                    // We now need to (potentially) update the prior submission compilation. That Compilation is held in the
                                    // ScriptCompilationInfo that we need to replace as a unit.
                                    var previousSubmissionCompilation =
                                        await compilationState.GetCompilationAsync(
                                            projectReference.ProjectId, cancellationToken).ConfigureAwait(false);

                                    if (compilationWithoutGeneratedDocuments.ScriptCompilationInfo!.PreviousScriptCompilation != previousSubmissionCompilation)
                                    {
                                        compilationWithoutGeneratedDocuments = compilationWithoutGeneratedDocuments.WithScriptCompilationInfo(
                                            compilationWithoutGeneratedDocuments.ScriptCompilationInfo!.WithPreviousScriptCompilation(previousSubmissionCompilation!));

                                        staleCompilationWithGeneratedDocuments = staleCompilationWithGeneratedDocuments?.WithScriptCompilationInfo(
                                            staleCompilationWithGeneratedDocuments.ScriptCompilationInfo!.WithPreviousScriptCompilation(previousSubmissionCompilation!));
                                    }
                                }
                                else
                                {
                                    var metadataReference = await compilationState.GetMetadataReferenceAsync(
                                        projectReference, this.ProjectState, cancellationToken).ConfigureAwait(false);

                                    // A reference can fail to be created if a skeleton assembly could not be constructed.
                                    if (metadataReference != null)
                                    {
                                        newReferences.Add(metadataReference);
                                        metadataReferenceToProjectId.Add(metadataReference, projectReference.ProjectId);
                                    }
                                    else
                                    {
                                        hasSuccessfullyLoaded = false;
                                    }
                                }
                            }
                        }

                        // Now that we know the set of references this compilation should have, update them if they're not already.
                        // Generators cannot add references, so we can use the same set of references both for the compilation
                        // that doesn't have generated files, and the one we're trying to reuse that has generated files.
                        // Since we updated both of these compilations together in response to edits, we only have to check one
                        // for a potential mismatch.
                        if (!Enumerable.SequenceEqual(compilationWithoutGeneratedDocuments.ExternalReferences, newReferences))
                        {
                            compilationWithoutGeneratedDocuments = compilationWithoutGeneratedDocuments.WithReferences(newReferences);
                            staleCompilationWithGeneratedDocuments = staleCompilationWithGeneratedDocuments?.WithReferences(newReferences);
                        }

                        // We will finalize the compilation by adding full contents here.
                        var (compilationWithGeneratedDocuments, generatedDocuments, generatorDriver) = await AddExistingOrComputeNewGeneratorInfoAsync(
                            compilationState,
                            compilationWithoutGeneratedDocuments,
                            generatorInfo,
                            staleCompilationWithGeneratedDocuments,
                            cancellationToken).ConfigureAwait(false);

                        // After producing the sg documents, we must always be in the final state for the generator data.
                        var nextGeneratorInfo = new CompilationTrackerGeneratorInfo(generatedDocuments, generatorDriver, DocumentsAreFinal: true);

                        var finalState = FinalCompilationTrackerState.Create(
                            isFrozen,
                            compilationWithGeneratedDocuments,
                            compilationWithoutGeneratedDocuments,
                            hasSuccessfullyLoaded,
                            nextGeneratorInfo,
                            this.ProjectState.Id,
                            metadataReferenceToProjectId);

                        this.WriteState(finalState);

                        return finalState;
                    }
                    catch (OperationCanceledException) when (cancellationToken.IsCancellationRequested)
                    {
                        // Explicitly force a yield point here.  This addresses a problem on .net framework where it's
                        // possible that cancelling this task chain ends up stack overflowing as the TPL attempts to
                        // synchronously recurse through the tasks to execute antecedent work.  This will force continuations
                        // here to run asynchronously preventing the stack overflow.
                        // See https://github.com/dotnet/roslyn/issues/56356 for more details.
                        // note: this can be removed if this code only needs to run on .net core (as the stack overflow issue
                        // does not exist there).
                        await Task.Yield().ConfigureAwait(false);
                        throw;
                    }
                    catch (Exception e) when (FatalError.ReportAndPropagateUnlessCanceled(e, cancellationToken, ErrorSeverity.Critical))
                    {
                        throw ExceptionUtilities.Unreachable();
                    }
                }
            }

            private Compilation CreateEmptyCompilation()
            {
                var compilationFactory = this.ProjectState.LanguageServices.GetRequiredService<ICompilationFactoryService>();

                if (this.ProjectState.IsSubmission)
                {
                    return compilationFactory.CreateSubmissionCompilation(
                        this.ProjectState.AssemblyName,
                        this.ProjectState.CompilationOptions!,
                        this.ProjectState.HostObjectType);
                }
                else
                {
                    return compilationFactory.CreateCompilation(
                        this.ProjectState.AssemblyName,
                        this.ProjectState.CompilationOptions!);
                }
            }

            /// <summary>
            /// Attempts to get (without waiting) a metadata reference to a possibly in progress
            /// compilation. Only actual compilation references are returned. Could potentially 
            /// return null if nothing can be provided.
            /// </summary>
            public MetadataReference? GetPartialMetadataReference(ProjectState fromProject, ProjectReference projectReference)
            {
                if (ProjectState.LanguageServices == fromProject.LanguageServices)
                {
                    // if we have a compilation and its the correct language, use a simple compilation reference in any
                    // state it happens to be in right now
                    if (ReadState() is CompilationTrackerState compilationState)
                        return compilationState.CompilationWithoutGeneratedDocuments.ToMetadataReference(projectReference.Aliases, projectReference.EmbedInteropTypes);
                }
                else
                {
                    // Cross project reference.  We need a skeleton reference.  Skeletons are too expensive to
                    // generate on demand.  So just try to see if we can grab the last generated skeleton for that
                    // project.
                    var properties = new MetadataReferenceProperties(aliases: projectReference.Aliases, embedInteropTypes: projectReference.EmbedInteropTypes);
                    return this.SkeletonReferenceCache.TryGetAlreadyBuiltMetadataReference(properties);
                }

                return null;
            }

            public Task<bool> HasSuccessfullyLoadedAsync(
                SolutionCompilationState compilationState, CancellationToken cancellationToken)
            {
                return this.ReadState() is FinalCompilationTrackerState finalState
                    ? finalState.HasSuccessfullyLoaded ? SpecializedTasks.True : SpecializedTasks.False
                    : HasSuccessfullyLoadedSlowAsync(compilationState, cancellationToken);
            }

            private async Task<bool> HasSuccessfullyLoadedSlowAsync(
                SolutionCompilationState compilationState, CancellationToken cancellationToken)
            {
                var finalState = await GetOrBuildFinalStateAsync(
                    compilationState, cancellationToken: cancellationToken).ConfigureAwait(false);
                return finalState.HasSuccessfullyLoaded;
            }

            public async ValueTask<TextDocumentStates<SourceGeneratedDocumentState>> GetSourceGeneratedDocumentStatesAsync(
                SolutionCompilationState compilationState, CancellationToken cancellationToken)
            {
                // If we don't have any generators, then we know we have no generated files, so we can skip the computation entirely.
                if (!this.ProjectState.SourceGenerators.Any())
                {
                    return TextDocumentStates<SourceGeneratedDocumentState>.Empty;
                }

                var finalState = await GetOrBuildFinalStateAsync(
                    compilationState, cancellationToken: cancellationToken).ConfigureAwait(false);
                return finalState.GeneratorInfo.Documents;
            }

            public async ValueTask<ImmutableArray<Diagnostic>> GetSourceGeneratorDiagnosticsAsync(
                SolutionCompilationState compilationState, CancellationToken cancellationToken)
            {
                if (!this.ProjectState.SourceGenerators.Any())
                {
                    return [];
                }

                var finalState = await GetOrBuildFinalStateAsync(
                    compilationState, cancellationToken: cancellationToken).ConfigureAwait(false);

                var driverRunResult = finalState.GeneratorInfo.Driver?.GetRunResult();
                if (driverRunResult is null)
                {
                    return [];
                }

                using var _ = ArrayBuilder<Diagnostic>.GetInstance(capacity: driverRunResult.Diagnostics.Length, out var builder);

                foreach (var result in driverRunResult.Results)
                {
                    if (!IsGeneratorRunResultToIgnore(result))
                    {
                        builder.AddRange(result.Diagnostics);
                    }
                }

                return builder.ToImmutableAndClear();
            }

            public SourceGeneratedDocumentState? TryGetSourceGeneratedDocumentStateForAlreadyGeneratedId(DocumentId documentId)
            {
                var state = ReadState();

                // If we are in FinalState, then we have correctly ran generators and then know the final contents of the
                // Compilation. The GeneratedDocuments can be filled for intermediate states, but those aren't guaranteed to be
                // correct and can be re-ran later.
                return state is FinalCompilationTrackerState finalState ? finalState.GeneratorInfo.Documents.GetState(documentId) : null;
            }

            // HACK HACK HACK HACK around a problem introduced by https://github.com/dotnet/sdk/pull/24928. The Razor generator is
            // controlled by a flag that lives in an .editorconfig file; in the IDE we generally don't run the generator and instead use
            // the design-time files added through the legacy IDynamicFileInfo API. When we're doing Hot Reload we then
            // remove those legacy files and remove the .editorconfig file that is supposed to disable the generator, for the Hot
            // Reload pass we then are running the generator. This is done in the CompileTimeSolutionProvider.
            //
            // https://github.com/dotnet/sdk/pull/24928 introduced an issue where even though the Razor generator is being told to not
            // run, it still runs anyways. As a tactical fix rather than reverting that PR, for Visual Studio 17.3 Preview 2 we are going
            // to do a hack here which is to rip out generated files.

            private bool IsGeneratorRunResultToIgnore(GeneratorRunResult result)
            {
                var globalOptions = this.ProjectState.AnalyzerOptions.AnalyzerConfigOptionsProvider.GlobalOptions;

                // This matches the implementation in https://github.com/chsienki/sdk/blob/4696442a24e3972417fb9f81f182420df0add107/src/RazorSdk/SourceGenerators/RazorSourceGenerator.RazorProviders.cs#L27-L28
                var suppressGenerator = globalOptions.TryGetValue("build_property.SuppressRazorSourceGenerator", out var option) && option == "true";

                if (!suppressGenerator)
                    return false;

                var generatorType = result.Generator.GetGeneratorType();
                return generatorType.FullName == "Microsoft.NET.Sdk.Razor.SourceGenerators.RazorSourceGenerator" &&
                       generatorType.Assembly.GetName().Name is "Microsoft.NET.Sdk.Razor.SourceGenerators" or
                            "Microsoft.CodeAnalysis.Razor.Compiler.SourceGenerators" or
                            "Microsoft.CodeAnalysis.Razor.Compiler";
            }

            // END HACK HACK HACK HACK, or the setup of it at least; once this hack is removed the calls to IsGeneratorRunResultToIgnore
            // need to be cleaned up.

            /// <summary>
            /// Validates the compilation is consistent and we didn't have a bug in producing it. This only runs under a feature flag.
            /// </summary>
            private void ValidateState(CompilationTrackerState? state)
            {
                if (state is null)
                    return;

                if (!_validateStates)
                    return;

                if (state is FinalCompilationTrackerState finalState)
                {
                    ValidateCompilationTreesMatchesProjectState(finalState.FinalCompilationWithGeneratedDocuments, ProjectState, finalState.GeneratorInfo);
                }
                else if (state is InProgressState inProgressState)
                {
                    ValidateCompilationTreesMatchesProjectState(inProgressState.CompilationWithoutGeneratedDocuments, inProgressState.IntermediateProjects[0].oldState, generatorInfo: null);

                    if (inProgressState.StaleCompilationWithGeneratedDocuments != null)
                    {
                        ValidateCompilationTreesMatchesProjectState(inProgressState.StaleCompilationWithGeneratedDocuments, inProgressState.IntermediateProjects[0].oldState, inProgressState.GeneratorInfo);
                    }
                }
            }

            private static void ValidateCompilationTreesMatchesProjectState(Compilation compilation, ProjectState projectState, CompilationTrackerGeneratorInfo? generatorInfo)
            {
                // We'll do this all in a try/catch so it makes validations easy to do with ThrowExceptionIfFalse().
                try
                {
                    // Assert that all the trees we expect to see are in the Compilation...
                    var syntaxTreesInWorkspaceStates = new HashSet<SyntaxTree>(
#if NET
                        capacity: projectState.DocumentStates.Count + generatorInfo?.Documents.Count ?? 0
#endif
                        );

                    foreach (var documentInProjectState in projectState.DocumentStates.States)
                    {
                        ThrowExceptionIfFalse(documentInProjectState.Value.TryGetSyntaxTree(out var tree), "We should have a tree since we have a compilation that should contain it.");
                        syntaxTreesInWorkspaceStates.Add(tree);
                        ThrowExceptionIfFalse(compilation.ContainsSyntaxTree(tree), "The tree in the ProjectState should have been in the compilation.");
                    }

                    if (generatorInfo != null)
                    {
                        foreach (var generatedDocument in generatorInfo.Value.Documents.States)
                        {
                            ThrowExceptionIfFalse(generatedDocument.Value.TryGetSyntaxTree(out var tree), "We should have a tree since we have a compilation that should contain it.");
                            syntaxTreesInWorkspaceStates.Add(tree);
                            ThrowExceptionIfFalse(compilation.ContainsSyntaxTree(tree), "The tree for the generated document should have been in the compilation.");
                        }
                    }

                    // ...and that the reverse is true too.
                    foreach (var tree in compilation.SyntaxTrees)
                        ThrowExceptionIfFalse(syntaxTreesInWorkspaceStates.Contains(tree), "The tree in the Compilation should have been from the workspace.");
                }
                catch (Exception e) when (FatalError.ReportWithDumpAndCatch(e, ErrorSeverity.Critical))
                {
                }
            }

            /// <summary>
            /// This is just the same as <see cref="Contract.ThrowIfFalse(bool, string, int)"/> but throws a custom exception type to make this easier to find in telemetry since the exception type
            /// is easily seen in telemetry.
            /// </summary>
            private static void ThrowExceptionIfFalse([DoesNotReturnIf(parameterValue: false)] bool condition, string message)
            {
                if (!condition)
                {
                    throw new CompilationTrackerValidationException(message);
                }
            }

            public class CompilationTrackerValidationException : Exception
            {
                public CompilationTrackerValidationException() { }
                public CompilationTrackerValidationException(string message) : base(message) { }
                public CompilationTrackerValidationException(string message, Exception inner) : base(message, inner) { }
            }

            #region Versions and Checksums

            // Dependent Versions are stored on compilation tracker so they are more likely to survive when unrelated solution branching occurs.

            private AsyncLazy<VersionStamp>? _lazyDependentVersion;
            private AsyncLazy<VersionStamp>? _lazyDependentSemanticVersion;
            private AsyncLazy<Checksum>? _lazyDependentChecksum;

            public Task<VersionStamp> GetDependentVersionAsync(
                SolutionCompilationState compilationState, CancellationToken cancellationToken)
            {
                if (_lazyDependentVersion == null)
                {
                    // temp. local to avoid a closure allocation for the fast path
                    // note: solution is captured here, but it will go away once GetValueAsync executes.
                    var compilationStateCapture = compilationState;
                    Interlocked.CompareExchange(ref _lazyDependentVersion, AsyncLazy.Create(
                        c => ComputeDependentVersionAsync(compilationStateCapture, c)), null);
                }

                return _lazyDependentVersion.GetValueAsync(cancellationToken);
            }

            private async Task<VersionStamp> ComputeDependentVersionAsync(
                SolutionCompilationState compilationState, CancellationToken cancellationToken)
            {
                var projectState = this.ProjectState;
                var projVersion = projectState.Version;
                var docVersion = await projectState.GetLatestDocumentVersionAsync(cancellationToken).ConfigureAwait(false);

                var version = docVersion.GetNewerVersion(projVersion);
                foreach (var dependentProjectReference in projectState.ProjectReferences)
                {
                    cancellationToken.ThrowIfCancellationRequested();

                    if (compilationState.SolutionState.ContainsProject(dependentProjectReference.ProjectId))
                    {
                        var dependentProjectVersion = await compilationState.GetDependentVersionAsync(dependentProjectReference.ProjectId, cancellationToken).ConfigureAwait(false);
                        version = dependentProjectVersion.GetNewerVersion(version);
                    }
                }

                return version;
            }

            public Task<VersionStamp> GetDependentSemanticVersionAsync(
                SolutionCompilationState compilationState, CancellationToken cancellationToken)
            {
                if (_lazyDependentSemanticVersion == null)
                {
                    // temp. local to avoid a closure allocation for the fast path
                    // note: solution is captured here, but it will go away once GetValueAsync executes.
                    var compilationStateCapture = compilationState;
                    Interlocked.CompareExchange(ref _lazyDependentSemanticVersion, AsyncLazy.Create(
                        c => ComputeDependentSemanticVersionAsync(compilationStateCapture, c)), null);
                }

                return _lazyDependentSemanticVersion.GetValueAsync(cancellationToken);
            }

            private async Task<VersionStamp> ComputeDependentSemanticVersionAsync(
                SolutionCompilationState compilationState, CancellationToken cancellationToken)
            {
                var projectState = this.ProjectState;
                var version = await projectState.GetSemanticVersionAsync(cancellationToken).ConfigureAwait(false);

                foreach (var dependentProjectReference in projectState.ProjectReferences)
                {
                    cancellationToken.ThrowIfCancellationRequested();

                    if (compilationState.SolutionState.ContainsProject(dependentProjectReference.ProjectId))
                    {
                        var dependentProjectVersion = await compilationState.GetDependentSemanticVersionAsync(
                            dependentProjectReference.ProjectId, cancellationToken).ConfigureAwait(false);
                        version = dependentProjectVersion.GetNewerVersion(version);
                    }
                }

                return version;
            }

            public Task<Checksum> GetDependentChecksumAsync(
                SolutionCompilationState compilationState, CancellationToken cancellationToken)
            {
                if (_lazyDependentChecksum == null)
                {
                    var tmp = compilationState.SolutionState; // temp. local to avoid a closure allocation for the fast path
                    // note: solution is captured here, but it will go away once GetValueAsync executes.
                    Interlocked.CompareExchange(ref _lazyDependentChecksum, AsyncLazy.Create(c => ComputeDependentChecksumAsync(tmp, c)), null);
                }

                return _lazyDependentChecksum.GetValueAsync(cancellationToken);
            }

            private async Task<Checksum> ComputeDependentChecksumAsync(SolutionState solution, CancellationToken cancellationToken)
            {
                using var _ = ArrayBuilder<Checksum>.GetInstance(out var tempChecksumArray);

                // Get the checksum for the project itself.
                var projectChecksum = await this.ProjectState.GetChecksumAsync(cancellationToken).ConfigureAwait(false);
                tempChecksumArray.Add(projectChecksum);

                // Calculate a checksum this project and for each dependent project that could affect semantics for
                // this project. Ensure that the checksum calculation orders the projects consistently so that we get
                // the same checksum across sessions of VS.  Note: we use the project filepath+name as a unique way
                // to reference a project.  This matches the logic in our persistence-service implemention as to how
                // information is associated with a project.
                var transitiveDependencies = solution.GetProjectDependencyGraph().GetProjectsThatThisProjectTransitivelyDependsOn(this.ProjectState.Id);
                var orderedProjectIds = transitiveDependencies.OrderBy(id =>
                {
                    var depProject = solution.GetRequiredProjectState(id);
                    return (depProject.FilePath, depProject.Name);
                });

                foreach (var projectId in orderedProjectIds)
                {
                    var referencedProject = solution.GetRequiredProjectState(projectId);

                    // Note that these checksums should only actually be calculated once, if the project is unchanged
                    // the same checksum will be returned.
                    var referencedProjectChecksum = await referencedProject.GetChecksumAsync(cancellationToken).ConfigureAwait(false);
                    tempChecksumArray.Add(referencedProjectChecksum);
                }

                return Checksum.Create(tempChecksumArray);
            }

            #endregion
        }
    }
}<|MERGE_RESOLUTION|>--- conflicted
+++ resolved
@@ -129,80 +129,14 @@
                     forkedTrackerState,
                     this.SkeletonReferenceCache.Clone());
 
-<<<<<<< HEAD
                 static CompilationTrackerState ForkTrackerState(
-=======
-                static CompilationTrackerState? ForkState(
->>>>>>> 2296cb59
                     ProjectState oldProjectState,
                     CompilationTrackerState? state,
                     CompilationAndGeneratorDriverTranslationAction? translate)
                 {
-<<<<<<< HEAD
-                    if (state is WithCompilationTrackerState withCompilationTrackerState)
-                    {
-                        return ForkWithCompilationTrackerState(oldProjectState, withCompilationTrackerState, translate);
-                    }
-                    else if (state is NoCompilationState noCompilationState)
-                    {
-                        // This is a singleton.  We just stay in this state.  That's fine as there's no driver or
-                        // compilation to track this translate step.  We'll always just have to produce the full
-                        // compilation/sg docs if we're in this state.
-                        return noCompilationState;
-                    }
-                    else
-                    {
-                        throw ExceptionUtilities.UnexpectedValue(state.GetType());
-=======
                     if (state is null)
                         return null;
 
-                    var intermediateProjects = state is InProgressState inProgressState
-                        ? inProgressState.IntermediateProjects
-                        : [];
-                    var finalCompilationWithGeneratedDocuments = state is FinalState finalState
-                        ? finalState.FinalCompilationWithGeneratedDocuments
-                        : null;
-
-                    if (translate is not null)
-                    {
-                        // We have a translation action; are we able to merge it with the prior one?
-                        var merged = false;
-                        if (!intermediateProjects.IsEmpty)
-                        {
-                            var (priorState, priorAction) = intermediateProjects.Last();
-                            var mergedTranslation = translate.TryMergeWithPrior(priorAction);
-                            if (mergedTranslation != null)
-                            {
-                                // We can replace the prior action with this new one
-                                intermediateProjects = intermediateProjects.SetItem(
-                                    intermediateProjects.Count - 1,
-                                    (oldState: priorState, mergedTranslation));
-                                merged = true;
-                            }
-                        }
-
-                        if (!merged)
-                        {
-                            // Just add it to the end
-                            intermediateProjects = intermediateProjects.Add((oldProjectState, translate));
-                        }
->>>>>>> 2296cb59
-                    }
-
-                    var newState = CompilationTrackerState.Create(
-                        state.CompilationWithoutGeneratedDocuments,
-                        state.GeneratorInfo,
-                        finalCompilationWithGeneratedDocuments,
-                        intermediateProjects);
-                    return newState;
-                }
-
-                static NonFinalWithCompilationTrackerState ForkWithCompilationTrackerState(
-                    ProjectState oldProjectState,
-                    WithCompilationTrackerState state,
-                    CompilationAndGeneratorDriverTranslationAction? translate)
-                {
                     // Determine the old/stale compilation to help seed the non-final state with.
                     var staleCompilationWithGeneratedDocuments = state switch
                     {
@@ -224,7 +158,7 @@
 
                 static ImmutableList<(ProjectState oldState, CompilationAndGeneratorDriverTranslationAction action)> UpdateIntermediateProjects(
                     ProjectState oldProjectState,
-                    WithCompilationTrackerState state,
+                    CompilationTrackerState state,
                     CompilationAndGeneratorDriverTranslationAction? translate)
                 {
                     var intermediateProjects = state is InProgressState inProgressState
@@ -572,37 +506,16 @@
                     var allSyntaxTreesParsedState = state switch
                     {
                         // If we're already there, then there's nothing to do.
-                        AllSyntaxTreesParsedState allParsedState
-                            => allParsedState,
+                        AllSyntaxTreesParsedState allParsedState => allParsedState,
+
                         // We've got nothing.  Build it from scratch :(
-<<<<<<< HEAD
-                        NoCompilationState noCompilationState
-                            => await BuildAllSyntaxTreesParsedStateFromNoCompilationStateAsync().ConfigureAwait(false),
+                        null => await BuildAllSyntaxTreesParsedStateFromNoCompilationStateAsync().ConfigureAwait(false),
 
                         // We must have an in progress compilation. Build off of that.
                         InProgressState inProgressState
                             => await BuildAllSyntaxTreesParsedStateFromInProgressStateAsync(inProgressState).ConfigureAwait(false),
+
                         _ => throw ExceptionUtilities.UnexpectedValue(state.GetType())
-=======
-                        null => await BuildFinalStateFromScratchAsync(
-                            compilationState,
-                            cancellationToken).ConfigureAwait(false),
-
-                        // We have a declaration compilation, use it to reconstruct the final compilation
-                        AllSyntaxTreesParsedState allSyntaxTreesParsedState => await FinalizeCompilationAsync(
-                            compilationState,
-                            allSyntaxTreesParsedState,
-                            compilationWithStaleGeneratedTrees: null,
-                            cancellationToken).ConfigureAwait(false),
-
-                        // We must have an in progress compilation. Build off of that.
-                        InProgressState inProgressState => await BuildFinalStateFromInProgressStateAsync(
-                            compilationState,
-                            inProgressState,
-                            cancellationToken).ConfigureAwait(false),
-
-                        _ => throw ExceptionUtilities.UnexpectedValue(state.GetType()),
->>>>>>> 2296cb59
                     };
 
                     // Now do the final step of transitioning from the 'all trees parsed' state to the final state.
@@ -650,7 +563,7 @@
                         // This is guaranteed by an in progress state.  Which means we know we'll get into the while loop below.
                         Contract.ThrowIfTrue(initialState.IntermediateProjects.IsEmpty);
 
-                        WithCompilationTrackerState currentState = initialState;
+                        NonFinalWithCompilationTrackerState currentState = initialState;
                         while (currentState is InProgressState inProgressState)
                         {
                             cancellationToken.ThrowIfCancellationRequested();
