--- conflicted
+++ resolved
@@ -4,14 +4,11 @@
 
 using System;
 using System.Collections.Generic;
-using System.Collections.Immutable;
 using System.Diagnostics;
 using System.Runtime.CompilerServices;
-using System.Runtime.Serialization;
 using System.Threading;
 using System.Threading.Tasks;
 using Microsoft.CodeAnalysis.PooledObjects;
-using Microsoft.CodeAnalysis.Shared.Extensions;
 using Roslyn.Utilities;
 
 namespace Microsoft.CodeAnalysis.Serialization;
@@ -25,19 +22,11 @@
 {
     public Checksum Checksum { get; } = Checksum.Create(stackalloc[]
     {
-<<<<<<< HEAD
-        attributesChecksum,
-        projectChecksums.Checksum,
-        analyzerReferenceChecksums.Checksum,
+        attributes,
+        projects.Checksum,
+        analyzerReferences.Checksum,
         frozenSourceGeneratedDocumentIdentity,
         frozenSourceGeneratedDocumentText,
-=======
-        attributes.Hash,
-        projects.Checksums.Checksum.Hash,
-        analyzerReferences.Checksum.Hash,
-        frozenSourceGeneratedDocumentIdentity.Hash,
-        frozenSourceGeneratedDocumentText.Hash,
->>>>>>> 2b5e8d5a
     });
 
     public Checksum Attributes { get; } = attributes;
@@ -174,7 +163,6 @@
 {
     public Checksum Checksum { get; } = Checksum.Create(stackalloc[]
     {
-<<<<<<< HEAD
         infoChecksum,
         compilationOptionsChecksum,
         parseOptionsChecksum,
@@ -184,17 +172,6 @@
         analyzerReferenceChecksums.Checksum,
         additionalDocumentChecksums.Checksum,
         analyzerConfigDocumentChecksums.Checksum,
-=======
-        infoChecksum.Hash,
-        compilationOptionsChecksum.Hash,
-        parseOptionsChecksum.Hash,
-        projectReferenceChecksums.Checksum.Hash,
-        metadataReferenceChecksums.Checksum.Hash,
-        analyzerReferenceChecksums.Checksum.Hash,
-        documentChecksums.Checksum.Hash,
-        additionalDocumentChecksums.Checksum.Hash,
-        analyzerConfigDocumentChecksums.Checksum.Hash,
->>>>>>> 2b5e8d5a
     });
 
     public ProjectId ProjectId => projectId;
@@ -405,19 +382,19 @@
 
     private static class StronglyTypedChecksumCache<TValue, TResult>
         where TValue : class
-        where TResult : class
-    {
-        private static readonly ConditionalWeakTable<TValue, TResult> s_objectToChecksumCollectionCache = new();
+        where TResult : struct
+    {
+        private static readonly ConditionalWeakTable<TValue, StrongBox<TResult>> s_objectToChecksumCollectionCache = new();
 
         public static TResult GetOrCreate<TArg>(TValue value, Func<TValue, TArg, TResult> checksumCreator, TArg arg)
         {
             if (s_objectToChecksumCollectionCache.TryGetValue(value, out var checksumCollection))
-                return checksumCollection;
+                return checksumCollection.Value;
 
             return GetOrCreateSlow(value, checksumCreator, arg);
 
             static TResult GetOrCreateSlow(TValue value, Func<TValue, TArg, TResult> checksumCreator, TArg arg)
-                => s_objectToChecksumCollectionCache.GetValue(value, _ => checksumCreator(value, arg));
+                => s_objectToChecksumCollectionCache.GetValue(value, _ => new StrongBox<TResult>(checksumCreator(value, arg))).Value;
         }
     }
 }