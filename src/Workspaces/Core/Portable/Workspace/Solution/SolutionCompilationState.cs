--- conflicted
+++ resolved
@@ -1388,16 +1388,6 @@
     public SolutionCompilationState WithFrozenSourceGeneratedDocuments(
         ImmutableArray<(SourceGeneratedDocumentIdentity documentIdentity, DateTime generationDateTime, SourceText sourceText, SyntaxNode? syntaxNode)> documents)
     {
-<<<<<<< HEAD
-=======
-        // We won't support freezing multiple source generated documents more than once in a chain, simply because we have no need
-        // to support that; these solutions are created on demand when we need to operate on an open source generated document,
-        // and so those are always forks off the main solution. There's also a bit of a design question -- does calling this a second time
-        // leave the existing frozen documents in place, or replace them? It depends on the need, but until then we'll cross that bridge
-        // if/when we need it.
-        Contract.ThrowIfTrue(FrozenSourceGeneratedDocumentStates.Count > 0, $"We shouldn't be calling {nameof(WithFrozenSourceGeneratedDocuments)} on a solution with frozen source generated documents.");
-
->>>>>>> c1c78fb2
         if (documents.IsEmpty)
             return this;
 
