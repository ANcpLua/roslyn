﻿// Licensed to the .NET Foundation under one or more agreements.
// The .NET Foundation licenses this file to you under the MIT license.
// See the LICENSE file in the project root for more information.

using System;
using System.Collections.Generic;
using System.Collections.Immutable;
using System.Diagnostics;
using System.Linq;
using System.Text;
using System.Threading;
using System.Threading.Tasks;
using Microsoft.CodeAnalysis;
using Microsoft.CodeAnalysis.CodeCleanup;
using Microsoft.CodeAnalysis.ErrorReporting;
using Microsoft.CodeAnalysis.FindSymbols;
using Microsoft.CodeAnalysis.Host;
using Microsoft.CodeAnalysis.Internal.Log;
using Microsoft.CodeAnalysis.LanguageServices;
using Microsoft.CodeAnalysis.Remote;
using Microsoft.CodeAnalysis.Shared.Extensions;
using Roslyn.Utilities;

namespace Microsoft.CodeAnalysis.Rename.ConflictEngine
{
    internal static partial class ConflictResolver
    {
        private static readonly SymbolDisplayFormat s_metadataSymbolDisplayFormat = new(
            globalNamespaceStyle: SymbolDisplayGlobalNamespaceStyle.Included,
            typeQualificationStyle: SymbolDisplayTypeQualificationStyle.NameAndContainingTypesAndNamespaces,
            genericsOptions: SymbolDisplayGenericsOptions.IncludeTypeConstraints | SymbolDisplayGenericsOptions.IncludeTypeParameters | SymbolDisplayGenericsOptions.IncludeVariance,
            memberOptions: SymbolDisplayMemberOptions.IncludeContainingType | SymbolDisplayMemberOptions.IncludeModifiers | SymbolDisplayMemberOptions.IncludeParameters | SymbolDisplayMemberOptions.IncludeType,
            delegateStyle: SymbolDisplayDelegateStyle.NameAndSignature,
            extensionMethodStyle: SymbolDisplayExtensionMethodStyle.StaticMethod,
            parameterOptions: SymbolDisplayParameterOptions.IncludeParamsRefOut | SymbolDisplayParameterOptions.IncludeType,
            propertyStyle: SymbolDisplayPropertyStyle.NameOnly,
            miscellaneousOptions: SymbolDisplayMiscellaneousOptions.EscapeKeywordIdentifiers);

        private const string s_metadataNameSeparators = " .,:<`>()\r\n";

        /// <summary>
        /// Performs the renaming of the symbol in the solution, identifies renaming conflicts and automatically
        /// resolves them where possible.
        /// </summary>
        /// <param name="replacementText">The new name of the identifier</param>
        /// <param name="nonConflictSymbolKeys">Used after renaming references. References that now bind to any of these
        /// symbols are not considered to be in conflict. Useful for features that want to rename existing references to
        /// point at some existing symbol. Normally this would be a conflict, but this can be used to override that
        /// behavior.</param>
        /// <param name="cancellationToken">The cancellation token.</param>
        /// <returns>A conflict resolution containing the new solution.</returns>
        internal static async Task<ConflictResolution> ResolveLightweightConflictsAsync(
            ISymbol symbol,
            LightweightRenameLocations lightweightRenameLocations,
            string replacementText,
            ImmutableArray<SymbolKey> nonConflictSymbolKeys,
            CodeCleanupOptionsProvider fallBackOptions,
            CancellationToken cancellationToken)
        {
            cancellationToken.ThrowIfCancellationRequested();

            using (Logger.LogBlock(FunctionId.Renamer_ResolveConflictsAsync, cancellationToken))
            {
                var solution = lightweightRenameLocations.Solution;
                var client = await RemoteHostClient.TryGetClientAsync(solution.Services, cancellationToken).ConfigureAwait(false);
                if (client != null)
                {
                    var serializableSymbol = SerializableSymbolAndProjectId.Dehydrate(lightweightRenameLocations.Solution, symbol, cancellationToken);
                    var serializableLocationSet = lightweightRenameLocations.Dehydrate();

                    var result = await client.TryInvokeAsync<IRemoteRenamerService, SerializableConflictResolution?>(
                        solution,
                        (service, solutionInfo, callbackId, cancellationToken) => service.ResolveConflictsAsync(solutionInfo, callbackId, serializableSymbol, serializableLocationSet, replacementText, nonConflictSymbolKeys, cancellationToken),
                        callbackTarget: new RemoteOptionsProvider<CodeCleanupOptions>(solution.Workspace.Services, fallBackOptions),
                        cancellationToken).ConfigureAwait(false);

                    if (result.HasValue && result.Value != null)
                        return await result.Value.RehydrateAsync(solution, cancellationToken).ConfigureAwait(false);

                    // TODO: do not fall back to in-proc if client is available (https://github.com/dotnet/roslyn/issues/47557)
                }
            }

            var heavyweightLocations = await lightweightRenameLocations.ToSymbolicLocationsAsync(symbol, cancellationToken).ConfigureAwait(false);
            if (heavyweightLocations is null)
                return new ConflictResolution(WorkspacesResources.Failed_to_resolve_rename_conflicts);

            return await ResolveSymbolicLocationConflictsInCurrentProcessAsync(
                heavyweightLocations, replacementText, nonConflictSymbolKeys, fallBackOptions, cancellationToken).ConfigureAwait(false);
        }

        /// <summary>
        /// Finds any conflicts that would arise from using <paramref name="replacementText"/> as the new name for a
        /// symbol and returns how to resolve those conflicts.  Will not cross any process boundaries to do this.
        /// </summary>
        internal static async Task<ConflictResolution> ResolveSymbolicLocationConflictsInCurrentProcessAsync(
            SymbolicRenameLocations renameLocations,
            string replacementText,
            ImmutableArray<SymbolKey> nonConflictSymbolKeys,
            CodeCleanupOptionsProvider fallBackOptions,
            CancellationToken cancellationToken)
        {
            // when someone e.g. renames a symbol from metadata through the API (IDE blocks this), we need to return
            var renameSymbolDeclarationLocation = renameLocations.Symbol.Locations.Where(loc => loc.IsInSource).FirstOrDefault();
            if (renameSymbolDeclarationLocation == null)
            {
                // Symbol "{0}" is not from source.
                return new ConflictResolution(string.Format(WorkspacesResources.Symbol_0_is_not_from_source, renameLocations.Symbol.Name));
            }

            var resolution = await ResolveMutableConflictsAsync(
                renameLocations,
                renameSymbolDeclarationLocation,
                replacementText,
                nonConflictSymbolKeys,
                fallBackOptions,
                cancellationToken).ConfigureAwait(false);

            return resolution.ToConflictResolution();
        }

        private static async Task<MutableConflictResolution> ResolveMutableConflictsAsync(
            SymbolicRenameLocations renameLocationSet,
            Location renameSymbolDeclarationLocation,
            string replacementText,
            ImmutableArray<SymbolKey> nonConflictSymbolKeys,
            CodeCleanupOptionsProvider fallBackOptions,
            CancellationToken cancellationToken)
        {
            cancellationToken.ThrowIfCancellationRequested();
            var session = await SingleSymbolRenameSession.CreateAsync(
                renameLocationSet, renameSymbolDeclarationLocation,
                replacementText, nonConflictSymbolKeys, fallBackOptions, cancellationToken).ConfigureAwait(false);
            return await session.ResolveConflictsAsync().ConfigureAwait(false);
        }

        /// <summary>
        /// Used to find the symbols associated with the Invocation Expression surrounding the Token
        /// </summary>
        private static ImmutableArray<ISymbol> SymbolsForEnclosingInvocationExpressionWorker(SyntaxNode invocationExpression, SemanticModel semanticModel, CancellationToken cancellationToken)
        {
            var symbolInfo = semanticModel.GetSymbolInfo(invocationExpression, cancellationToken);
            return symbolInfo.Symbol == null
                ? default
                : ImmutableArray.Create(symbolInfo.Symbol);
        }

        private static SyntaxNode? GetExpansionTargetForLocationPerLanguage(SyntaxToken tokenOrNode, Document document)
        {
            var renameRewriterService = document.GetRequiredLanguageService<IRenameRewriterLanguageService>();
            var complexifiedTarget = renameRewriterService.GetExpansionTargetForLocation(tokenOrNode);
            return complexifiedTarget;
        }

        private static bool LocalVariableConflictPerLanguage(SyntaxToken tokenOrNode, Document document, ImmutableArray<ISymbol> newReferencedSymbols)
        {
            var renameRewriterService = document.GetRequiredLanguageService<IRenameRewriterLanguageService>();
            var isConflict = renameRewriterService.LocalVariableConflict(tokenOrNode, newReferencedSymbols);
            return isConflict;
        }

<<<<<<< HEAD
=======
        private static bool IsIdentifierValid_Worker(Solution solution, string replacementText, IEnumerable<ProjectId> projectIds)
        {
            foreach (var language in projectIds.Select(p => solution.GetRequiredProject(p).Language).Distinct())
            {
                var languageServices = solution.Services.GetProjectServices(language);
                var renameRewriterLanguageService = languageServices.GetRequiredService<IRenameRewriterLanguageService>();
                var syntaxFactsLanguageService = languageServices.GetRequiredService<ISyntaxFactsService>();
                if (!renameRewriterLanguageService.IsIdentifierValid(replacementText, syntaxFactsLanguageService))
                {
                    return false;
                }
            }

            return true;
        }

        private static bool IsRenameValid(MutableConflictResolution conflictResolution, ISymbol renamedSymbol)
        {
            // if we rename an identifier and it now binds to a symbol from metadata this should be treated as
            // an invalid rename.
            return conflictResolution.ReplacementTextValid && renamedSymbol != null && renamedSymbol.Locations.Any(static loc => loc.IsInSource);
        }

>>>>>>> 291905cc
        private static async Task AddImplicitConflictsAsync(
            ISymbol renamedSymbol,
            ISymbol originalSymbol,
            IEnumerable<ReferenceLocation> implicitReferenceLocations,
            SemanticModel semanticModel,
            Location originalDeclarationLocation,
            int newDeclarationLocationStartingPosition,
            MutableConflictResolution conflictResolution,
            CancellationToken cancellationToken)
        {
            {
                var renameRewriterService =
                    conflictResolution.CurrentSolution.Services.GetRequiredLanguageService<IRenameRewriterLanguageService>(renamedSymbol.Language);
                var implicitUsageConflicts = renameRewriterService.ComputePossibleImplicitUsageConflicts(renamedSymbol, semanticModel, originalDeclarationLocation, newDeclarationLocationStartingPosition, cancellationToken);
                foreach (var implicitUsageConflict in implicitUsageConflicts)
                {
                    Contract.ThrowIfNull(implicitUsageConflict.SourceTree);
                    conflictResolution.AddOrReplaceRelatedLocation(new RelatedLocation(
                        implicitUsageConflict.SourceSpan, conflictResolution.OldSolution.GetRequiredDocument(implicitUsageConflict.SourceTree).Id, RelatedLocationType.UnresolvableConflict));
                }
            }

            if (implicitReferenceLocations.IsEmpty())
            {
                return;
            }

            foreach (var implicitReferenceLocationsPerLanguage in implicitReferenceLocations.GroupBy(loc => loc.Document.Project.Language))
            {
                // the location of the implicit reference defines the language rules to check.
                // E.g. foreach in C# using a MoveNext in VB that is renamed to MOVENEXT (within VB)
                var renameRewriterService = implicitReferenceLocationsPerLanguage.First().Document.Project.Services.GetRequiredService<IRenameRewriterLanguageService>();
                var implicitConflicts = await renameRewriterService.ComputeImplicitReferenceConflictsAsync(
                    originalSymbol,
                    renamedSymbol,
                    implicitReferenceLocationsPerLanguage,
                    cancellationToken).ConfigureAwait(false);

                foreach (var implicitConflict in implicitConflicts)
                {
                    Contract.ThrowIfNull(implicitConflict.SourceTree);
                    conflictResolution.AddRelatedLocation(new RelatedLocation(
                        implicitConflict.SourceSpan, conflictResolution.OldSolution.GetRequiredDocument(implicitConflict.SourceTree).Id, RelatedLocationType.UnresolvableConflict));
                }
            }
        }

        /// <summary>
        /// Computes an adds conflicts relating to declarations, which are independent of
        /// location-based checks. Examples of these types of conflicts include renaming a member to
        /// the same name as another member of a type: binding doesn't change (at least from the
        /// perspective of find all references), but we still need to track it.
        /// </summary>
        private static async Task AddDeclarationConflictsAsync(
            ISymbol renamedSymbol,
            ISymbol renameSymbol,
            IEnumerable<ISymbol> referencedSymbols,
            MutableConflictResolution conflictResolution,
            IDictionary<Location, Location> reverseMappedLocations,
            CancellationToken cancellationToken)
        {
            try
            {
                var projectOpt = conflictResolution.CurrentSolution.GetProject(renamedSymbol.ContainingAssembly, cancellationToken);
                if (renamedSymbol.ContainingSymbol.IsKind(SymbolKind.NamedType))
                {
                    Contract.ThrowIfNull(projectOpt);
                    var otherThingsNamedTheSame = renamedSymbol.ContainingType.GetMembers(renamedSymbol.Name)
                                                           .Where(s => !s.Equals(renamedSymbol) &&
                                                                       string.Equals(s.MetadataName, renamedSymbol.MetadataName, StringComparison.Ordinal));

                    IEnumerable<ISymbol> otherThingsNamedTheSameExcludeMethodAndParameterizedProperty;

                    // Possibly overloaded symbols are excluded here and handled elsewhere
                    var semanticFactsService = projectOpt.Services.GetRequiredService<ISemanticFactsService>();
                    if (semanticFactsService.SupportsParameterizedProperties)
                    {
                        otherThingsNamedTheSameExcludeMethodAndParameterizedProperty = otherThingsNamedTheSame
                            .Where(s => !s.MatchesKind(SymbolKind.Method, SymbolKind.Property) ||
                                !renamedSymbol.MatchesKind(SymbolKind.Method, SymbolKind.Property));
                    }
                    else
                    {
                        otherThingsNamedTheSameExcludeMethodAndParameterizedProperty = otherThingsNamedTheSame
                            .Where(s => s.Kind != SymbolKind.Method || renamedSymbol.Kind != SymbolKind.Method);
                    }

                    AddConflictingSymbolLocations(otherThingsNamedTheSameExcludeMethodAndParameterizedProperty, conflictResolution, reverseMappedLocations);
                }

                if (renamedSymbol.IsKind(SymbolKind.Namespace) && renamedSymbol.ContainingSymbol.IsKind(SymbolKind.Namespace))
                {
                    var otherThingsNamedTheSame = ((INamespaceSymbol)renamedSymbol.ContainingSymbol).GetMembers(renamedSymbol.Name)
                                                            .Where(s => !s.Equals(renamedSymbol) &&
                                                                        !s.IsKind(SymbolKind.Namespace) &&
                                                                        string.Equals(s.MetadataName, renamedSymbol.MetadataName, StringComparison.Ordinal));

                    AddConflictingSymbolLocations(otherThingsNamedTheSame, conflictResolution, reverseMappedLocations);
                }

                if (renamedSymbol.IsKind(SymbolKind.NamedType) && renamedSymbol.ContainingSymbol is INamespaceOrTypeSymbol)
                {
                    var otherThingsNamedTheSame = ((INamespaceOrTypeSymbol)renamedSymbol.ContainingSymbol).GetMembers(renamedSymbol.Name)
                                                            .Where(s => !s.Equals(renamedSymbol) &&
                                                                        string.Equals(s.MetadataName, renamedSymbol.MetadataName, StringComparison.Ordinal));

                    var conflictingSymbolLocations = otherThingsNamedTheSame.Where(s => !s.IsKind(SymbolKind.Namespace));
                    if (otherThingsNamedTheSame.Any(s => s.IsKind(SymbolKind.Namespace)))
                    {
                        conflictingSymbolLocations = conflictingSymbolLocations.Concat(renamedSymbol);
                    }

                    AddConflictingSymbolLocations(conflictingSymbolLocations, conflictResolution, reverseMappedLocations);
                }

                // Some types of symbols (namespaces, cref stuff, etc) might not have ContainingAssemblies
                if (renamedSymbol.ContainingAssembly != null)
                {
                    Contract.ThrowIfNull(projectOpt);
                    // There also might be language specific rules we need to include
                    var languageRenameService = projectOpt.Services.GetRequiredService<IRenameRewriterLanguageService>();
                    var languageConflicts = await languageRenameService.ComputeDeclarationConflictsAsync(
                        conflictResolution.SymbolToReplacementText[renameSymbol],
                        renamedSymbol,
                        renameSymbol,
                        referencedSymbols,
                        conflictResolution.OldSolution,
                        conflictResolution.CurrentSolution,
                        reverseMappedLocations,
                        cancellationToken).ConfigureAwait(false);

                    foreach (var languageConflict in languageConflicts)
                    {
                        Contract.ThrowIfNull(languageConflict.SourceTree);
                        conflictResolution.AddOrReplaceRelatedLocation(new RelatedLocation(
                            languageConflict.SourceSpan, conflictResolution.OldSolution.GetRequiredDocument(languageConflict.SourceTree).Id, RelatedLocationType.UnresolvableConflict));
                    }
                }
            }
            catch (Exception e) when (FatalError.ReportAndPropagateUnlessCanceled(e, cancellationToken))
            {
                // A NullReferenceException is happening in this method, but the dumps do not
                // contain information about this stack frame because this method is async and
                // therefore the exception filter in IdentifyConflictsAsync is insufficient.
                // See https://devdiv.visualstudio.com/DevDiv/_workitems?_a=edit&id=378642

                throw ExceptionUtilities.Unreachable;
            }
        }

        private static void AddConflictingSymbolLocations(IEnumerable<ISymbol> conflictingSymbols, MutableConflictResolution conflictResolution, IDictionary<Location, Location> reverseMappedLocations)
        {
            foreach (var newSymbol in conflictingSymbols)
            {
                foreach (var newLocation in newSymbol.Locations)
                {
                    if (newLocation.IsInSource)
                    {
                        if (reverseMappedLocations.TryGetValue(newLocation, out var oldLocation))
                        {
                            Contract.ThrowIfNull(oldLocation.SourceTree);
                            conflictResolution.AddOrReplaceRelatedLocation(new RelatedLocation(
                                oldLocation.SourceSpan, conflictResolution.OldSolution.GetRequiredDocument(oldLocation.SourceTree).Id, RelatedLocationType.UnresolvableConflict));
                        }
                    }
                }
            }
        }

        public static async Task<RenameDeclarationLocationReference[]> CreateDeclarationLocationAnnotationsAsync(
            Solution solution,
            IEnumerable<ISymbol> symbols,
            CancellationToken cancellationToken)
        {
            var renameDeclarationLocations = new RenameDeclarationLocationReference[symbols.Count()];

            var symbolIndex = 0;
            foreach (var symbol in symbols)
            {
                var locations = symbol.Locations;
                var overriddenFromMetadata = false;

                if (symbol.IsOverride)
                {
                    var overriddenSymbol = symbol.GetOverriddenMember();

                    if (overriddenSymbol != null)
                    {
                        overriddenSymbol = await SymbolFinder.FindSourceDefinitionAsync(overriddenSymbol, solution, cancellationToken).ConfigureAwait(false);
                        overriddenFromMetadata = overriddenSymbol == null || overriddenSymbol.Locations.All(loc => loc.IsInMetadata);
                    }
                }

                var location = await GetSymbolLocationAsync(solution, symbol, cancellationToken).ConfigureAwait(false);
                if (location != null && location.IsInSource)
                {
                    renameDeclarationLocations[symbolIndex] = new RenameDeclarationLocationReference(solution.GetDocumentId(location.SourceTree), location.SourceSpan, overriddenFromMetadata, locations.Length);
                }
                else
                {
                    renameDeclarationLocations[symbolIndex] = new RenameDeclarationLocationReference(GetString(symbol), locations.Length);
                }

                symbolIndex++;
            }

            return renameDeclarationLocations;
        }

        private static string GetString(ISymbol symbol)
        {
            if (symbol.IsAnonymousType())
            {
                return symbol.ToDisplayParts(s_metadataSymbolDisplayFormat)
                    .WhereAsArray(p => p.Kind is not SymbolDisplayPartKind.PropertyName and not SymbolDisplayPartKind.FieldName)
                    .ToDisplayString();
            }
            else
            {
                return symbol.ToDisplayString(s_metadataSymbolDisplayFormat);
            }
        }

        /// <summary>
        /// Gives the First Location for a given Symbol by ordering the locations using DocumentId first and Location starting position second
        /// </summary>
        private static async Task<Location?> GetSymbolLocationAsync(Solution solution, ISymbol symbol, CancellationToken cancellationToken)
        {
            var locations = symbol.Locations;

            var originalsourcesymbol = await SymbolFinder.FindSourceDefinitionAsync(symbol, solution, cancellationToken).ConfigureAwait(false);
            if (originalsourcesymbol != null)
            {
                locations = originalsourcesymbol.Locations;
            }

            var orderedLocations = locations
                .OrderBy(l => l.IsInSource ? solution.GetDocumentId(l.SourceTree)!.Id : Guid.Empty)
                .ThenBy(l => l.IsInSource ? l.SourceSpan.Start : int.MaxValue);

            return orderedLocations.FirstOrDefault();
        }

        private static bool HeuristicMetadataNameEquivalenceCheck(
            string oldMetadataName,
            string newMetadataName,
            string originalText,
            string replacementText)
        {
            if (string.Equals(oldMetadataName, newMetadataName, StringComparison.Ordinal))
            {
                return true;
            }

            var index = newMetadataName.IndexOf(replacementText, 0);
            var newMetadataNameBuilder = new StringBuilder();

            // Every loop updates the newMetadataName to resemble the oldMetadataName
            while (index != -1 && index < oldMetadataName.Length)
            {
                // This check is to see if the part of string before the string match, matches
                if (!IsSubStringEqual(oldMetadataName, newMetadataName, index))
                {
                    return false;
                }

                // Ok to replace
                if (IsWholeIdentifier(newMetadataName, replacementText, index))
                {
                    newMetadataNameBuilder.Append(newMetadataName, 0, index);
                    newMetadataNameBuilder.Append(originalText);
                    newMetadataNameBuilder.Append(newMetadataName, index + replacementText.Length, newMetadataName.Length - (index + replacementText.Length));
                    newMetadataName = newMetadataNameBuilder.ToString();
                    newMetadataNameBuilder.Clear();
                }

                index = newMetadataName.IndexOf(replacementText, index + 1);
            }

            return string.Equals(newMetadataName, oldMetadataName, StringComparison.Ordinal);
        }

        private static bool IsSubStringEqual(
            string str1,
            string str2,
            int index)
        {
            Debug.Assert(index <= str1.Length && index <= str2.Length, "Index cannot be greater than the string");
            var currentIndex = 0;
            while (currentIndex < index)
            {
                if (str1[currentIndex] != str2[currentIndex])
                {
                    return false;
                }

                currentIndex++;
            }

            return true;
        }

        private static bool IsWholeIdentifier(
            string metadataName,
            string searchText,
            int index)
        {
            if (index == -1)
            {
                return false;
            }

            // Check for the previous char
            if (index != 0)
            {
                var previousChar = metadataName[index - 1];

                if (!IsIdentifierSeparator(previousChar))
                {
                    return false;
                }
            }

            // Check for the next char
            if (index + searchText.Length != metadataName.Length)
            {
                var nextChar = metadataName[index + searchText.Length];

                if (!IsIdentifierSeparator(nextChar))
                {
                    return false;
                }
            }

            return true;
        }

        private static bool IsIdentifierSeparator(char element)
            => s_metadataNameSeparators.IndexOf(element) != -1;
    }
}<|MERGE_RESOLUTION|>--- conflicted
+++ resolved
@@ -159,8 +159,6 @@
             return isConflict;
         }
 
-<<<<<<< HEAD
-=======
         private static bool IsIdentifierValid_Worker(Solution solution, string replacementText, IEnumerable<ProjectId> projectIds)
         {
             foreach (var language in projectIds.Select(p => solution.GetRequiredProject(p).Language).Distinct())
@@ -184,7 +182,6 @@
             return conflictResolution.ReplacementTextValid && renamedSymbol != null && renamedSymbol.Locations.Any(static loc => loc.IsInSource);
         }
 
->>>>>>> 291905cc
         private static async Task AddImplicitConflictsAsync(
             ISymbol renamedSymbol,
             ISymbol originalSymbol,
