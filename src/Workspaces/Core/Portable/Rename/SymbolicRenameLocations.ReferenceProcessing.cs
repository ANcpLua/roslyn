﻿// Licensed to the .NET Foundation under one or more agreements.
// The .NET Foundation licenses this file to you under the MIT license.
// See the LICENSE file in the project root for more information.

using System;
using System.Collections.Generic;
using System.Collections.Immutable;
using System.Diagnostics;
using System.Linq;
using System.Text;
using System.Text.RegularExpressions;
using System.Threading;
using System.Threading.Tasks;
using Microsoft.CodeAnalysis.FindSymbols;
using Microsoft.CodeAnalysis.LanguageService;
using Microsoft.CodeAnalysis.PooledObjects;
using Microsoft.CodeAnalysis.Shared.Extensions;
using Microsoft.CodeAnalysis.Text;
using Roslyn.Utilities;

namespace Microsoft.CodeAnalysis.Rename
{
    /// <summary>
    /// A helper class that contains some of the methods and filters that must be used when
    /// processing the raw results from the FindReferences API.
    /// </summary>
    internal sealed partial class SymbolicRenameLocations
    {
        internal static class ReferenceProcessing
        {
            private static async Task<bool> ShouldIncludeSymbolAsync(
                ISymbol referencedSymbol, ISymbol originalSymbol, Solution solution, bool considerSymbolReferences, CancellationToken cancellationToken)
            {
                if (referencedSymbol.IsPropertyAccessor())
                {
                    return considerSymbolReferences;
                }

                if (referencedSymbol.Equals(originalSymbol))
                {
                    return true;
                }

                // Parameters of properties and methods can cascade to each other in
                // indexer scenarios.
                if (originalSymbol.Kind == SymbolKind.Parameter && referencedSymbol.Kind == SymbolKind.Parameter)
                {
                    return true;
                }

                // If the original symbol is a property, cascade to the backing field
                if (referencedSymbol.Kind == SymbolKind.Field && originalSymbol.Equals(((IFieldSymbol)referencedSymbol).AssociatedSymbol))
                {
                    return true;
                }

                // If the symbol doesn't actually exist in source, we never want to rename it
                if (referencedSymbol.IsImplicitlyDeclared)
                {
                    return considerSymbolReferences;
                }

                // We can cascade from members to other members only if the names match. The example
                // where the names might be different is explicit interface implementations in
                // Visual Basic and VB's identifiers are case insensitive. 
                // Do not cascade to symbols that are defined only in metadata.
                if (referencedSymbol.Kind == originalSymbol.Kind &&
                    string.Compare(TrimNameToAfterLastDot(referencedSymbol.Name), TrimNameToAfterLastDot(originalSymbol.Name), StringComparison.OrdinalIgnoreCase) == 0 &&
                    referencedSymbol.Locations.Any(static loc => loc.IsInSource))
                {
                    return true;
                }

                // If the original symbol is an alias, then the referenced symbol will be where we
                // actually see references.
                if (originalSymbol.Kind == SymbolKind.Alias)
                {
                    var target = ((IAliasSymbol)originalSymbol).Target;

                    switch (target)
                    {
                        case INamedTypeSymbol nt:
                            return nt.ConstructedFrom.Equals(referencedSymbol)
                                || IsConstructorForType(possibleConstructor: referencedSymbol, possibleType: nt);

                        case INamespaceOrTypeSymbol s:
                            return s.Equals(referencedSymbol);

                        default: return false;
                    }
                }

                // cascade from property accessor to property (someone in C# renames base.get_X, or the accessor override)
                if (await IsPropertyAccessorOrAnOverrideAsync(referencedSymbol, solution, cancellationToken).ConfigureAwait(false) ||
                    await IsPropertyAccessorOrAnOverrideAsync(originalSymbol, solution, cancellationToken).ConfigureAwait(false))
                {
                    return true;
                }

                // cascade from constructor to named type
                if (IsConstructorForType(possibleConstructor: referencedSymbol, possibleType: originalSymbol))
                {
                    return true;
                }

                if (referencedSymbol.ContainingSymbol != null &&
                    referencedSymbol.ContainingSymbol.Kind == SymbolKind.NamedType &&
                    ((INamedTypeSymbol)referencedSymbol.ContainingSymbol).TypeKind == TypeKind.Interface &&
                    !originalSymbol.ExplicitInterfaceImplementations().Any(static (s, referencedSymbol) => s.Equals(referencedSymbol), referencedSymbol))
                {
                    return true;
                }

                return false;

                // Local functions
                static bool IsConstructorForType(ISymbol possibleConstructor, ISymbol possibleType)
                {
                    return possibleConstructor.IsConstructor()
                        && possibleType is INamedTypeSymbol namedType
                        && Equals(possibleConstructor.ContainingType.ConstructedFrom, namedType.ConstructedFrom);
                }
            }

            private static async Task<bool> IsPropertyAccessorOrAnOverrideAsync(
                ISymbol symbol, Solution solution, CancellationToken cancellationToken)
            {
                var result = await RenameUtilities.TryGetPropertyFromAccessorOrAnOverrideAsync(
                    symbol, solution, cancellationToken).ConfigureAwait(false);
                return result != null;
            }

            private static string TrimNameToAfterLastDot(string name)
            {
                var position = name.LastIndexOf('.');

                if (position == -1)
                {
                    return name;
                }
                else
                {
                    return name.Substring(position + 1);
                }
            }

            /// <summary>
            /// Given a ISymbol, returns the renameable locations for a given symbol.
            /// </summary>
            public static async Task<ImmutableArray<RenameLocation>> GetRenamableDefinitionLocationsAsync(
                ISymbol referencedSymbol, ISymbol originalSymbol, Solution solution, CancellationToken cancellationToken)
            {
                var shouldIncludeSymbol = await ShouldIncludeSymbolAsync(referencedSymbol, originalSymbol, solution, false, cancellationToken).ConfigureAwait(false);
                if (!shouldIncludeSymbol)
                {
                    return ImmutableArray<RenameLocation>.Empty;
                }

                // Namespaces are definitions and references all in one. Since every definition
                // location is also a reference, we'll ignore it's definitions.
                if (referencedSymbol.Kind == SymbolKind.Namespace)
                {
                    return ImmutableArray<RenameLocation>.Empty;
                }

                var results = ArrayBuilder<RenameLocation>.GetInstance();

                // If the original symbol was an alias, then the definitions will just be the
                // location of the alias, always
                if (originalSymbol.Kind == SymbolKind.Alias)
                {
                    var location = originalSymbol.Locations.Single();
                    AddRenameLocationIfNotGenerated(location);
                    return results.ToImmutableAndFree();
                }

                var isRenamableAccessor = await IsPropertyAccessorOrAnOverrideAsync(referencedSymbol, solution, cancellationToken).ConfigureAwait(false);
                foreach (var location in referencedSymbol.Locations)
                {
                    if (location.IsInSource)
                    {
                        AddRenameLocationIfNotGenerated(location, isRenamableAccessor);
                    }
                }

                // If we're renaming a named type, we'll also have to find constructors and
                // destructors declarations that match the name
                if (referencedSymbol.Kind == SymbolKind.NamedType && referencedSymbol.Locations.All(l => l.IsInSource))
                {
                    var firstLocation = referencedSymbol.Locations[0];
                    var syntaxFacts = solution.GetRequiredDocument(firstLocation.SourceTree!)
                                              .GetRequiredLanguageService<ISyntaxFactsService>();

                    var namedType = (INamedTypeSymbol)referencedSymbol;
                    foreach (var method in namedType.GetMembers().OfType<IMethodSymbol>())
                    {
                        if (!method.IsImplicitlyDeclared && (method.MethodKind == MethodKind.Constructor ||
                                                      method.MethodKind == MethodKind.StaticConstructor ||
                                                      method.MethodKind == MethodKind.Destructor))
                        {
                            foreach (var location in method.Locations)
                            {
                                if (location.IsInSource)
                                {
                                    var token = location.FindToken(cancellationToken);
                                    if (!syntaxFacts.IsReservedOrContextualKeyword(token) &&
                                        token.ValueText == referencedSymbol.Name)
                                    {
                                        AddRenameLocationIfNotGenerated(location);
                                    }
                                }
                            }
                        }
                    }
                }

                return results.ToImmutableAndFree();

                void AddRenameLocationIfNotGenerated(Location location, bool isRenamableAccessor = false)
                {
                    RoslynDebug.Assert(location.IsInSource);
                    var document = solution.GetRequiredDocument(location.SourceTree);

                    // If the location is in a source generated file, we won't rename it. Our assumption in this case is we
                    // have cascaded to this symbol from our original source symbol, and the generator will update this file
                    // based on the renamed symbol.
                    if (document is not SourceGeneratedDocument)
                        results.Add(new RenameLocation(location, document.Id, isRenamableAccessor: isRenamableAccessor));
                }
            }

            internal static async Task<IEnumerable<RenameLocation>> GetRenamableReferenceLocationsAsync(ISymbol referencedSymbol, ISymbol originalSymbol, ReferenceLocation location, Solution solution, CancellationToken cancellationToken)
            {
                // We won't try to update references in source generated files; we'll assume the generator will rerun
                // and produce an updated document with the new name.
                if (location.Document is SourceGeneratedDocument)
                {
                    return SpecializedCollections.EmptyEnumerable<RenameLocation>();
                }

                var shouldIncludeSymbol = await ShouldIncludeSymbolAsync(referencedSymbol, originalSymbol, solution, true, cancellationToken).ConfigureAwait(false);
                if (!shouldIncludeSymbol)
                {
                    return SpecializedCollections.EmptyEnumerable<RenameLocation>();
                }

                // Implicit references are things like a foreach referencing GetEnumerator. We don't
                // want to consider those as part of the set
                if (location.IsImplicit)
                {
                    return SpecializedCollections.EmptyEnumerable<RenameLocation>();
                }

                var results = new List<RenameLocation>();

                // If we were originally naming an alias, then we'll only use the location if was
                // also bound through the alias
                if (originalSymbol.Kind == SymbolKind.Alias)
                {
                    if (originalSymbol.Equals(location.Alias))
                    {
                        results.Add(new RenameLocation(location, location.Document.Id));

                        // We also need to add the location of the alias
                        // itself
                        var aliasLocation = location.Alias.Locations.Single();
                        Contract.ThrowIfNull(aliasLocation.SourceTree);
                        results.Add(new RenameLocation(aliasLocation, solution.GetRequiredDocument(aliasLocation.SourceTree).Id));
                    }
                }
                else
                {
                    // If we bound through an alias, we'll only rename if the alias's name matches
                    // the name of symbol it points to. We do this because it's common to see things
                    // like "using Goo = System.Goo" where people want to import a single type
                    // rather than a whole namespace of stuff.
                    if (location.Alias != null)
                    {
                        if (location.Alias.Name == referencedSymbol.Name)
                        {
                            results.Add(new RenameLocation(location.Location, location.Document.Id,
                                candidateReason: location.CandidateReason, isRenamableAliasUsage: true, isWrittenTo: location.IsWrittenTo));

                            // We also need to add the location of the alias itself
                            var aliasLocation = location.Alias.Locations.Single();
                            Contract.ThrowIfNull(aliasLocation.SourceTree);
                            results.Add(new RenameLocation(aliasLocation, solution.GetRequiredDocument(aliasLocation.SourceTree).Id));
                        }
                    }
                    else if (location.ContainingStringLocation != Location.None)
                    {
                        // Location within a string
                        results.Add(new RenameLocation(
                            location.Location,
                            location.Document.Id,
                            containingLocationForStringOrComment: location.ContainingStringLocation.SourceSpan));
                    }
                    else
                    {
                        // The simple case, so just the single location and we're done
                        results.Add(new RenameLocation(
                            location.Location,
                            location.Document.Id,
                            isWrittenTo: location.IsWrittenTo,
                            candidateReason: location.CandidateReason,
                            isRenamableAccessor: await IsPropertyAccessorOrAnOverrideAsync(referencedSymbol, solution, cancellationToken).ConfigureAwait(false)));
                    }
                }

                return results;
            }

            internal static async Task<ImmutableArray<RenameLocation>> GetRenamableLocationsInStringsAndCommentsAsync(
                ISymbol originalSymbol,
                Solution solution,
                ISet<RenameLocation> renameLocations,
                bool renameInStrings,
                bool renameInComments,
                CancellationToken cancellationToken)
            {
                if (!renameInStrings && !renameInComments)
                    return ImmutableArray<RenameLocation>.Empty;

                var renameText = originalSymbol.Name;

                using var _ = ArrayBuilder<RenameLocation>.GetInstance(out var stringAndCommentRenameLocationsBuilder);

                foreach (var documentsGroupedByLanguage in RenameUtilities.GetDocumentsAffectedByRename(originalSymbol, solution, renameLocations).GroupBy(d => d.Project.Language))
                {
<<<<<<< HEAD
                    var languageName = documentsGroupedByLanguage.Key;
                    var syntaxFactsLanguageService = solution.Services.GetProjectServices(languageName).GetRequiredService<ISyntaxFactsService>();
                    var renameRewriterLanguageService = solution.Services.GetProjectServices(languageName).GetRequiredService<IRenameRewriterLanguageService>();
=======
                    var syntaxFactsLanguageService = solution.Services.GetLanguageServices(documentsGroupedByLanguage.Key).GetService<ISyntaxFactsService>();
>>>>>>> 98139d73

                    foreach (var document in documentsGroupedByLanguage)
                    {
                        await AddStringAndCommentLocationsAsync(
                            document,
                            renameText,
                            syntaxFactsLanguageService,
                            renameRewriterLanguageService,
                            renameInStrings: renameInStrings,
                            renameInComments: renameInComments,
                            stringAndCommentRenameLocationsBuilder,
                            cancellationToken).ConfigureAwait(false);
                    }
                }

                return stringAndCommentRenameLocationsBuilder.ToImmutableArray();
            }

            private static async Task AddStringAndCommentLocationsAsync(
                Document document,
                string renameText,
                ISyntaxFactsService syntaxFactsService,
                IRenameRewriterLanguageService renameRewriterLanguageService,
                bool renameInStrings,
                bool renameInComments,
                ArrayBuilder<RenameLocation> stringAndCommentRenameLocationsBuilder,
                CancellationToken cancellationToken)
            {
                var root = await document.GetRequiredSyntaxRootAsync(cancellationToken).ConfigureAwait(false);
                var renameTextLength = renameText.Length;

                using var _1 = ArrayBuilder<(string rawText, TextSpan containingSpan)>.GetInstance(out var tokensOrTriviaToCheck);
                // 1. Check all the tokens to rename in string, and the tokens in DocumentationCommentTrivia to rename in comments.
                foreach (var token in root.DescendantTokens(descendIntoTrivia: renameInComments))
                {
                    if (token.Span.Length < renameTextLength)
                    {
                        continue;
                    }

                    if (renameInStrings && syntaxFactsService.IsStringLiteralOrInterpolatedStringLiteral(token)
                        || renameInComments && renameRewriterLanguageService.IsRenamableTokenInComment(token))
                    {
                        tokensOrTriviaToCheck.Add((rawText: token.ToString(), containingSpan: token.Span));
                    }
                }

                // 2. Check all the trivia if rename in comments.
                if (renameInComments)
                {
                    foreach (var trivia in root.DescendantTrivia(descendIntoTrivia: true))
                    {
                        if (trivia.Span.Length >= renameTextLength)
                        {
                            tokensOrTriviaToCheck.Add((rawText: trivia.ToString(), containingSpan: trivia.Span));
                        }
                    }
                }

                if (tokensOrTriviaToCheck.Count > 0)
                {
                    AddLocationsToRenameInStringsAndComments(
                        document,
                        root.SyntaxTree,
                        renameText,
                        tokensOrTriviaToCheck.ToImmutableArray(),
                        stringAndCommentRenameLocationsBuilder);
                }
            }

            private static void AddLocationsToRenameInStringsAndComments(
                Document document,
                SyntaxTree tree,
                string renameText,
                ImmutableArray<(string rawText, TextSpan containingSpan)> renameStringsAndPositions,
                ArrayBuilder<RenameLocation> renameLocations)
            {
                var regex = RenameUtilities.GetRegexForMatch(renameText);
                foreach (var (rawText, containingSpan) in renameStringsAndPositions)
                {
                    var renameStringPosition = containingSpan.Start;
                    var matches = regex.Matches(rawText);
                    foreach (Match? match in matches)
                    {
                        if (match == null)
                            continue;

                        var start = renameStringPosition + match.Index;
                        Debug.Assert(renameText.Length == match.Length);
                        var matchTextSpan = new TextSpan(start, renameText.Length);
                        var matchLocation = tree.GetLocation(matchTextSpan);
                        var renameLocation = new RenameLocation(matchLocation, document.Id, containingLocationForStringOrComment: containingSpan);
                        renameLocations.Add(renameLocation);
                    }
                }
            }
        }
    }
}<|MERGE_RESOLUTION|>--- conflicted
+++ resolved
@@ -327,14 +327,9 @@
 
                 foreach (var documentsGroupedByLanguage in RenameUtilities.GetDocumentsAffectedByRename(originalSymbol, solution, renameLocations).GroupBy(d => d.Project.Language))
                 {
-<<<<<<< HEAD
                     var languageName = documentsGroupedByLanguage.Key;
-                    var syntaxFactsLanguageService = solution.Services.GetProjectServices(languageName).GetRequiredService<ISyntaxFactsService>();
-                    var renameRewriterLanguageService = solution.Services.GetProjectServices(languageName).GetRequiredService<IRenameRewriterLanguageService>();
-=======
-                    var syntaxFactsLanguageService = solution.Services.GetLanguageServices(documentsGroupedByLanguage.Key).GetService<ISyntaxFactsService>();
->>>>>>> 98139d73
-
+                    var syntaxFactsLanguageService = solution.Services.GetLanguageServices(languageName).GetRequiredService<ISyntaxFactsService>();
+                    var renameRewriterLanguageService = solution.Services.GetLanguageServices(languageName).GetRequiredService<IRenameRewriterLanguageService>();
                     foreach (var document in documentsGroupedByLanguage)
                     {
                         await AddStringAndCommentLocationsAsync(
