﻿// Copyright (c) Microsoft.  All Rights Reserved.  Licensed under the Apache License, Version 2.0.  See License.txt in the project root for license information.

using System;
using System.Collections.Generic;
using System.Collections.Immutable;
using System.Composition;
using System.Linq;
using System.Runtime.CompilerServices;
using Microsoft.CodeAnalysis.CSharp.Extensions;
using Microsoft.CodeAnalysis.CSharp.Syntax;
using Microsoft.CodeAnalysis.Editing;
using Microsoft.CodeAnalysis.Host.Mef;
using Microsoft.CodeAnalysis.LanguageServices;
using Microsoft.CodeAnalysis.Shared.Extensions;
using Microsoft.CodeAnalysis.Simplification;
using Roslyn.Utilities;

namespace Microsoft.CodeAnalysis.CSharp.CodeGeneration
{
    [ExportLanguageService(typeof(SyntaxGenerator), LanguageNames.CSharp), Shared]
    internal class CSharpSyntaxGenerator : SyntaxGenerator
    {
        [ImportingConstructor]
        public CSharpSyntaxGenerator()
        {
        }

        internal override SyntaxTrivia ElasticCarriageReturnLineFeed => SyntaxFactory.ElasticCarriageReturnLineFeed;
        internal override SyntaxTrivia CarriageReturnLineFeed => SyntaxFactory.CarriageReturnLineFeed;

        internal override bool RequiresExplicitImplementationForInterfaceMembers => false;

        internal override ISyntaxFactsService SyntaxFacts => CSharpSyntaxFactsService.Instance;

        internal override SyntaxTrivia EndOfLine(string text)
            => SyntaxFactory.EndOfLine(text);

        internal override SyntaxTrivia Whitespace(string text)
            => SyntaxFactory.Whitespace(text);

        internal override SeparatedSyntaxList<TElement> SeparatedList<TElement>(SyntaxNodeOrTokenList list)
            => SyntaxFactory.SeparatedList<TElement>(list);

        public static readonly SyntaxGenerator Instance = new CSharpSyntaxGenerator();

        #region Declarations
        public override SyntaxNode CompilationUnit(IEnumerable<SyntaxNode> declarations)
        {
            return SyntaxFactory.CompilationUnit()
                .WithUsings(this.AsUsingDirectives(declarations))
                .WithMembers(AsNamespaceMembers(declarations));
        }

        private SyntaxList<UsingDirectiveSyntax> AsUsingDirectives(IEnumerable<SyntaxNode> declarations)
        {
            return declarations != null
                ? SyntaxFactory.List(declarations.Select(this.AsUsingDirective).OfType<UsingDirectiveSyntax>())
                : default;
        }

        private SyntaxNode AsUsingDirective(SyntaxNode node)
        {
            if (node is NameSyntax name)
            {
                return this.NamespaceImportDeclaration(name);
            }

            return node as UsingDirectiveSyntax;
        }

        private static SyntaxList<MemberDeclarationSyntax> AsNamespaceMembers(IEnumerable<SyntaxNode> declarations)
        {
            return declarations != null
                ? SyntaxFactory.List(declarations.Select(AsNamespaceMember).OfType<MemberDeclarationSyntax>())
                : default;
        }

        private static SyntaxNode AsNamespaceMember(SyntaxNode declaration)
        {
            switch (declaration.Kind())
            {
                case SyntaxKind.NamespaceDeclaration:
                case SyntaxKind.ClassDeclaration:
                case SyntaxKind.StructDeclaration:
                case SyntaxKind.InterfaceDeclaration:
                case SyntaxKind.EnumDeclaration:
                case SyntaxKind.DelegateDeclaration:
                    return declaration;
                default:
                    return null;
            }
        }

        public override SyntaxNode NamespaceImportDeclaration(SyntaxNode name)
        {
            return SyntaxFactory.UsingDirective((NameSyntax)name);
        }

        public override SyntaxNode AliasImportDeclaration(string aliasIdentifierName, SyntaxNode name)
            => SyntaxFactory.UsingDirective(SyntaxFactory.NameEquals(aliasIdentifierName), (NameSyntax)name);

        public override SyntaxNode NamespaceDeclaration(SyntaxNode name, IEnumerable<SyntaxNode> declarations)
        {
            return SyntaxFactory.NamespaceDeclaration(
                (NameSyntax)name,
                default,
                this.AsUsingDirectives(declarations),
                AsNamespaceMembers(declarations));
        }

        public override SyntaxNode FieldDeclaration(
            string name,
            SyntaxNode type,
            Accessibility accessibility,
            DeclarationModifiers modifiers,
            SyntaxNode initializer)
        {
            return SyntaxFactory.FieldDeclaration(
                default,
                AsModifierList(accessibility, modifiers, SyntaxKind.FieldDeclaration),
                SyntaxFactory.VariableDeclaration(
                    (TypeSyntax)type,
                    SyntaxFactory.SingletonSeparatedList(
                        SyntaxFactory.VariableDeclarator(
                            name.ToIdentifierToken(),
                            default,
                            initializer != null ? SyntaxFactory.EqualsValueClause((ExpressionSyntax)initializer) : null))));
        }

        public override SyntaxNode ParameterDeclaration(string name, SyntaxNode type, SyntaxNode initializer, RefKind refKind)
        {
            return SyntaxFactory.Parameter(
                default,
                GetParameterModifiers(refKind),
                (TypeSyntax)type,
                name.ToIdentifierToken(),
                initializer != null ? SyntaxFactory.EqualsValueClause((ExpressionSyntax)initializer) : null);
        }

        internal static SyntaxTokenList GetParameterModifiers(RefKind refKind)
            => refKind switch
            {
                RefKind.None => new SyntaxTokenList(),
                RefKind.Out => SyntaxFactory.TokenList(SyntaxFactory.Token(SyntaxKind.OutKeyword)),
                RefKind.Ref => SyntaxFactory.TokenList(SyntaxFactory.Token(SyntaxKind.RefKeyword)),
                RefKind.In => SyntaxFactory.TokenList(SyntaxFactory.Token(SyntaxKind.InKeyword)),
                _ => throw ExceptionUtilities.UnexpectedValue(refKind),
            };

        internal static SyntaxToken GetArgumentModifiers(RefKind refKind)
        {
            switch (refKind)
            {
                case RefKind.None:
                case RefKind.In:
                    return default;
                case RefKind.Out:
                    return SyntaxFactory.Token(SyntaxKind.OutKeyword);
                case RefKind.Ref:
                    return SyntaxFactory.Token(SyntaxKind.RefKeyword);
                default:
                    throw ExceptionUtilities.UnexpectedValue(refKind);
            }
        }

        public override SyntaxNode MethodDeclaration(
            string name,
            IEnumerable<SyntaxNode> parameters,
            IEnumerable<string> typeParameters,
            SyntaxNode returnType,
            Accessibility accessibility,
            DeclarationModifiers modifiers,
            IEnumerable<SyntaxNode> statements)
        {
            var hasBody = !modifiers.IsAbstract && (!modifiers.IsPartial || statements != null);

            return SyntaxFactory.MethodDeclaration(
                attributeLists: default,
                modifiers: AsModifierList(accessibility, modifiers, SyntaxKind.MethodDeclaration),
                returnType: returnType != null ? (TypeSyntax)returnType : SyntaxFactory.PredefinedType(SyntaxFactory.Token(SyntaxKind.VoidKeyword)),
                explicitInterfaceSpecifier: default,
                identifier: name.ToIdentifierToken(),
                typeParameterList: AsTypeParameterList(typeParameters),
                parameterList: AsParameterList(parameters),
                constraintClauses: default,
                body: hasBody ? CreateBlock(statements) : null,
                expressionBody: null,
                semicolonToken: !hasBody ? SyntaxFactory.Token(SyntaxKind.SemicolonToken) : default);
        }

        public override SyntaxNode OperatorDeclaration(OperatorKind kind, IEnumerable<SyntaxNode> parameters = null, SyntaxNode returnType = null, Accessibility accessibility = Accessibility.NotApplicable, DeclarationModifiers modifiers = default, IEnumerable<SyntaxNode> statements = null)
        {
            var hasBody = !modifiers.IsAbstract && (!modifiers.IsPartial || statements != null);
            var returnTypeNode = returnType != null ? (TypeSyntax)returnType : SyntaxFactory.PredefinedType(SyntaxFactory.Token(SyntaxKind.VoidKeyword));
            var parameterList = AsParameterList(parameters);
            var body = hasBody ? CreateBlock(statements) : null;
            var semicolon = !hasBody ? SyntaxFactory.Token(SyntaxKind.SemicolonToken) : default;
            var modifierList = AsModifierList(accessibility, modifiers, SyntaxKind.OperatorDeclaration);
            var attributes = default(SyntaxList<AttributeListSyntax>);

            if (kind == OperatorKind.ImplicitConversion || kind == OperatorKind.ExplicitConversion)
            {
                return SyntaxFactory.ConversionOperatorDeclaration(
                    attributes, modifierList, SyntaxFactory.Token(GetTokenKind(kind)),
                    SyntaxFactory.Token(SyntaxKind.OperatorKeyword),
                    returnTypeNode, parameterList, body, semicolon);
            }
            else
            {
                return SyntaxFactory.OperatorDeclaration(
                    attributes, modifierList, returnTypeNode,
                    SyntaxFactory.Token(SyntaxKind.OperatorKeyword),
                    SyntaxFactory.Token(GetTokenKind(kind)),
                    parameterList, body, semicolon);
            }
        }

        private static SyntaxKind GetTokenKind(OperatorKind kind)
            => kind switch
            {
                OperatorKind.ImplicitConversion => SyntaxKind.ImplicitKeyword,
                OperatorKind.ExplicitConversion => SyntaxKind.ExplicitKeyword,
                OperatorKind.Addition => SyntaxKind.PlusToken,
                OperatorKind.BitwiseAnd => SyntaxKind.AmpersandToken,
                OperatorKind.BitwiseOr => SyntaxKind.BarToken,
                OperatorKind.Decrement => SyntaxKind.MinusMinusToken,
                OperatorKind.Division => SyntaxKind.SlashToken,
                OperatorKind.Equality => SyntaxKind.EqualsEqualsToken,
                OperatorKind.ExclusiveOr => SyntaxKind.CaretToken,
                OperatorKind.False => SyntaxKind.FalseKeyword,
                OperatorKind.GreaterThan => SyntaxKind.GreaterThanToken,
                OperatorKind.GreaterThanOrEqual => SyntaxKind.GreaterThanEqualsToken,
                OperatorKind.Increment => SyntaxKind.PlusPlusToken,
                OperatorKind.Inequality => SyntaxKind.ExclamationEqualsToken,
                OperatorKind.LeftShift => SyntaxKind.LessThanLessThanToken,
                OperatorKind.LessThan => SyntaxKind.LessThanToken,
                OperatorKind.LessThanOrEqual => SyntaxKind.LessThanEqualsToken,
                OperatorKind.LogicalNot => SyntaxKind.ExclamationToken,
                OperatorKind.Modulus => SyntaxKind.PercentToken,
                OperatorKind.Multiply => SyntaxKind.AsteriskToken,
                OperatorKind.OnesComplement => SyntaxKind.TildeToken,
                OperatorKind.RightShift => SyntaxKind.GreaterThanGreaterThanToken,
                OperatorKind.Subtraction => SyntaxKind.MinusToken,
                OperatorKind.True => SyntaxKind.TrueKeyword,
                OperatorKind.UnaryNegation => SyntaxKind.MinusToken,
                OperatorKind.UnaryPlus => SyntaxKind.PlusToken,
                _ => throw new ArgumentException("Unknown operator kind."),
            };

        private static ParameterListSyntax AsParameterList(IEnumerable<SyntaxNode> parameters)
        {
            return parameters != null
                ? SyntaxFactory.ParameterList(SyntaxFactory.SeparatedList(parameters.Cast<ParameterSyntax>()))
                : SyntaxFactory.ParameterList();
        }

        public override SyntaxNode ConstructorDeclaration(
            string name,
            IEnumerable<SyntaxNode> parameters,
            Accessibility accessibility,
            DeclarationModifiers modifiers,
            IEnumerable<SyntaxNode> baseConstructorArguments,
            IEnumerable<SyntaxNode> statements)
        {
            return SyntaxFactory.ConstructorDeclaration(
                default,
                AsModifierList(accessibility, modifiers, SyntaxKind.ConstructorDeclaration),
                (name ?? "ctor").ToIdentifierToken(),
                AsParameterList(parameters),
                baseConstructorArguments != null ? SyntaxFactory.ConstructorInitializer(SyntaxKind.BaseConstructorInitializer, SyntaxFactory.ArgumentList(SyntaxFactory.SeparatedList(baseConstructorArguments.Select(AsArgument)))) : null,
                CreateBlock(statements));
        }

        public override SyntaxNode PropertyDeclaration(
            string name,
            SyntaxNode type,
            Accessibility accessibility,
            DeclarationModifiers modifiers,
            IEnumerable<SyntaxNode> getAccessorStatements,
            IEnumerable<SyntaxNode> setAccessorStatements)
        {
            var accessors = new List<AccessorDeclarationSyntax>();
            var hasGetter = !modifiers.IsWriteOnly;
            var hasSetter = !modifiers.IsReadOnly;

            if (modifiers.IsAbstract)
            {
                getAccessorStatements = null;
                setAccessorStatements = null;
            }
            else
            {
                if (getAccessorStatements == null && hasGetter)
                {
                    getAccessorStatements = SpecializedCollections.EmptyEnumerable<SyntaxNode>();
                }

                if (setAccessorStatements == null && hasSetter)
                {
                    setAccessorStatements = SpecializedCollections.EmptyEnumerable<SyntaxNode>();
                }
            }

            if (hasGetter)
            {
                accessors.Add(AccessorDeclaration(SyntaxKind.GetAccessorDeclaration, getAccessorStatements));
            }

            if (hasSetter)
            {
                accessors.Add(AccessorDeclaration(SyntaxKind.SetAccessorDeclaration, setAccessorStatements));
            }

            var actualModifiers = modifiers - (DeclarationModifiers.ReadOnly | DeclarationModifiers.WriteOnly);

            return SyntaxFactory.PropertyDeclaration(
                default,
                AsModifierList(accessibility, actualModifiers, SyntaxKind.PropertyDeclaration),
                (TypeSyntax)type,
                default,
                name.ToIdentifierToken(),
                SyntaxFactory.AccessorList(SyntaxFactory.List(accessors)));
        }

        public override SyntaxNode GetAccessorDeclaration(Accessibility accessibility, IEnumerable<SyntaxNode> statements)
            => AccessorDeclaration(SyntaxKind.GetAccessorDeclaration, accessibility, statements);

        public override SyntaxNode SetAccessorDeclaration(Accessibility accessibility, IEnumerable<SyntaxNode> statements)
            => AccessorDeclaration(SyntaxKind.SetAccessorDeclaration, accessibility, statements);

        private static SyntaxNode AccessorDeclaration(
            SyntaxKind kind, Accessibility accessibility, IEnumerable<SyntaxNode> statements)
        {
            var accessor = SyntaxFactory.AccessorDeclaration(kind);
            accessor = accessor.WithModifiers(
                AsModifierList(accessibility, DeclarationModifiers.None, SyntaxKind.PropertyDeclaration));

            accessor = statements == null
                ? accessor.WithSemicolonToken(SyntaxFactory.Token(SyntaxKind.SemicolonToken))
                : accessor.WithBody(CreateBlock(statements));

            return accessor;
        }

        public override SyntaxNode WithAccessorDeclarations(SyntaxNode declaration, IEnumerable<SyntaxNode> accessorDeclarations)
            => declaration switch
            {
                PropertyDeclarationSyntax property => property.WithAccessorList(CreateAccessorList(property.AccessorList, accessorDeclarations))
                                  .WithExpressionBody(null)
                                  .WithSemicolonToken(default),

                IndexerDeclarationSyntax indexer => indexer.WithAccessorList(CreateAccessorList(indexer.AccessorList, accessorDeclarations))
                                  .WithExpressionBody(null)
                                  .WithSemicolonToken(default),

                _ => declaration,
            };

        private AccessorListSyntax CreateAccessorList(AccessorListSyntax accessorListOpt, IEnumerable<SyntaxNode> accessorDeclarations)
        {
            var list = SyntaxFactory.List(accessorDeclarations.Cast<AccessorDeclarationSyntax>());
            return accessorListOpt == null
                ? SyntaxFactory.AccessorList(list)
                : accessorListOpt.WithAccessors(list);
        }

        public override SyntaxNode IndexerDeclaration(
            IEnumerable<SyntaxNode> parameters,
            SyntaxNode type,
            Accessibility accessibility,
            DeclarationModifiers modifiers,
            IEnumerable<SyntaxNode> getAccessorStatements,
            IEnumerable<SyntaxNode> setAccessorStatements)
        {
            var accessors = new List<AccessorDeclarationSyntax>();
            var hasGetter = !modifiers.IsWriteOnly;
            var hasSetter = !modifiers.IsReadOnly;

            if (modifiers.IsAbstract)
            {
                getAccessorStatements = null;
                setAccessorStatements = null;
            }
            else
            {
                if (getAccessorStatements == null && hasGetter)
                {
                    getAccessorStatements = SpecializedCollections.EmptyEnumerable<SyntaxNode>();
                }

                if (setAccessorStatements == null && hasSetter)
                {
                    setAccessorStatements = SpecializedCollections.EmptyEnumerable<SyntaxNode>();
                }
            }

            if (hasGetter)
            {
                accessors.Add(AccessorDeclaration(SyntaxKind.GetAccessorDeclaration, getAccessorStatements));
            }

            if (hasSetter)
            {
                accessors.Add(AccessorDeclaration(SyntaxKind.SetAccessorDeclaration, setAccessorStatements));
            }

            var actualModifiers = modifiers - (DeclarationModifiers.ReadOnly | DeclarationModifiers.WriteOnly);

            return SyntaxFactory.IndexerDeclaration(
                default,
                AsModifierList(accessibility, actualModifiers, SyntaxKind.IndexerDeclaration),
                (TypeSyntax)type,
                default,
                AsBracketedParameterList(parameters),
                SyntaxFactory.AccessorList(SyntaxFactory.List(accessors)));
        }

        private static BracketedParameterListSyntax AsBracketedParameterList(IEnumerable<SyntaxNode> parameters)
        {
            return parameters != null
                ? SyntaxFactory.BracketedParameterList(SyntaxFactory.SeparatedList(parameters.Cast<ParameterSyntax>()))
                : SyntaxFactory.BracketedParameterList();
        }

        private static AccessorDeclarationSyntax AccessorDeclaration(SyntaxKind kind, IEnumerable<SyntaxNode> statements)
        {
            var ad = SyntaxFactory.AccessorDeclaration(
                kind,
                statements != null ? CreateBlock(statements) : null);

            if (statements == null)
            {
                ad = ad.WithSemicolonToken(SyntaxFactory.Token(SyntaxKind.SemicolonToken));
            }

            return ad;
        }

        public override SyntaxNode EventDeclaration(
            string name,
            SyntaxNode type,
            Accessibility accessibility,
            DeclarationModifiers modifiers)
        {
            return SyntaxFactory.EventFieldDeclaration(
                default,
                AsModifierList(accessibility, modifiers, SyntaxKind.EventFieldDeclaration),
                SyntaxFactory.VariableDeclaration(
                    (TypeSyntax)type,
                    SyntaxFactory.SingletonSeparatedList(
                        SyntaxFactory.VariableDeclarator(name))));
        }

        public override SyntaxNode CustomEventDeclaration(
            string name,
            SyntaxNode type,
            Accessibility accessibility,
            DeclarationModifiers modifiers,
            IEnumerable<SyntaxNode> parameters,
            IEnumerable<SyntaxNode> addAccessorStatements,
            IEnumerable<SyntaxNode> removeAccessorStatements)
        {
            var accessors = new List<AccessorDeclarationSyntax>();
            if (modifiers.IsAbstract)
            {
                addAccessorStatements = null;
                removeAccessorStatements = null;
            }
            else
            {
                if (addAccessorStatements == null)
                {
                    addAccessorStatements = SpecializedCollections.EmptyEnumerable<SyntaxNode>();
                }

                if (removeAccessorStatements == null)
                {
                    removeAccessorStatements = SpecializedCollections.EmptyEnumerable<SyntaxNode>();
                }
            }

            accessors.Add(AccessorDeclaration(SyntaxKind.AddAccessorDeclaration, addAccessorStatements));
            accessors.Add(AccessorDeclaration(SyntaxKind.RemoveAccessorDeclaration, removeAccessorStatements));

            return SyntaxFactory.EventDeclaration(
                default,
                AsModifierList(accessibility, modifiers, SyntaxKind.EventDeclaration),
                (TypeSyntax)type,
                default,
                name.ToIdentifierToken(),
                SyntaxFactory.AccessorList(SyntaxFactory.List(accessors)));
        }

        public override SyntaxNode AsPublicInterfaceImplementation(SyntaxNode declaration, SyntaxNode interfaceTypeName, string interfaceMemberName)
        {
            // C# interface implementations are implicit/not-specified -- so they are just named the name as the interface member
            return PreserveTrivia(declaration, d =>
            {
                d = WithInterfaceSpecifier(d, null);
                d = this.AsImplementation(d, Accessibility.Public);

                if (interfaceMemberName != null)
                {
                    d = this.WithName(d, interfaceMemberName);
                }

                return d;
            });
        }

        public override SyntaxNode AsPrivateInterfaceImplementation(SyntaxNode declaration, SyntaxNode interfaceTypeName, string interfaceMemberName)
        {
            return PreserveTrivia(declaration, d =>
            {
                d = this.AsImplementation(d, Accessibility.NotApplicable);
                d = this.WithoutConstraints(d);

                if (interfaceMemberName != null)
                {
                    d = this.WithName(d, interfaceMemberName);
                }

                return WithInterfaceSpecifier(d, SyntaxFactory.ExplicitInterfaceSpecifier((NameSyntax)interfaceTypeName));
            });
        }

        private SyntaxNode WithoutConstraints(SyntaxNode declaration)
        {
            if (declaration.IsKind(SyntaxKind.MethodDeclaration))
            {
                var method = (MethodDeclarationSyntax)declaration;
                if (method.ConstraintClauses.Count > 0)
                {
                    return this.RemoveNodes(method, method.ConstraintClauses);
                }
            }

            return declaration;
        }

        private static SyntaxNode WithInterfaceSpecifier(SyntaxNode declaration, ExplicitInterfaceSpecifierSyntax specifier)
            => declaration.Kind() switch
            {
                SyntaxKind.MethodDeclaration => ((MethodDeclarationSyntax)declaration).WithExplicitInterfaceSpecifier(specifier),
                SyntaxKind.PropertyDeclaration => ((PropertyDeclarationSyntax)declaration).WithExplicitInterfaceSpecifier(specifier),
                SyntaxKind.IndexerDeclaration => ((IndexerDeclarationSyntax)declaration).WithExplicitInterfaceSpecifier(specifier),
                SyntaxKind.EventDeclaration => ((EventDeclarationSyntax)declaration).WithExplicitInterfaceSpecifier(specifier),
                _ => declaration,
            };

        private SyntaxNode AsImplementation(SyntaxNode declaration, Accessibility requiredAccess)
        {
            declaration = this.WithAccessibility(declaration, requiredAccess);
            declaration = this.WithModifiers(declaration, this.GetModifiers(declaration) - DeclarationModifiers.Abstract);
            declaration = WithBodies(declaration);
            return declaration;
        }

        private static SyntaxNode WithBodies(SyntaxNode declaration)
        {
            switch (declaration.Kind())
            {
                case SyntaxKind.MethodDeclaration:
                    var method = (MethodDeclarationSyntax)declaration;
                    return method.Body == null ? method.WithSemicolonToken(default).WithBody(CreateBlock(null)) : method;
                case SyntaxKind.OperatorDeclaration:
                    var op = (OperatorDeclarationSyntax)declaration;
                    return op.Body == null ? op.WithSemicolonToken(default).WithBody(CreateBlock(null)) : op;
                case SyntaxKind.ConversionOperatorDeclaration:
                    var cop = (ConversionOperatorDeclarationSyntax)declaration;
                    return cop.Body == null ? cop.WithSemicolonToken(default).WithBody(CreateBlock(null)) : cop;
                case SyntaxKind.PropertyDeclaration:
                    var prop = (PropertyDeclarationSyntax)declaration;
                    return prop.WithAccessorList(WithBodies(prop.AccessorList));
                case SyntaxKind.IndexerDeclaration:
                    var ind = (IndexerDeclarationSyntax)declaration;
                    return ind.WithAccessorList(WithBodies(ind.AccessorList));
                case SyntaxKind.EventDeclaration:
                    var ev = (EventDeclarationSyntax)declaration;
                    return ev.WithAccessorList(WithBodies(ev.AccessorList));
            }

            return declaration;
        }

        private static AccessorListSyntax WithBodies(AccessorListSyntax accessorList)
        {
            return accessorList.WithAccessors(SyntaxFactory.List(accessorList.Accessors.Select(x => WithBody(x))));
        }

        private static AccessorDeclarationSyntax WithBody(AccessorDeclarationSyntax accessor)
        {
            if (accessor.Body == null)
            {
                return accessor.WithSemicolonToken(default).WithBody(CreateBlock(null));
            }
            else
            {
                return accessor;
            }
        }

        private static AccessorListSyntax WithoutBodies(AccessorListSyntax accessorList)
        {
            return accessorList.WithAccessors(SyntaxFactory.List(accessorList.Accessors.Select(WithoutBody)));
        }

        private static AccessorDeclarationSyntax WithoutBody(AccessorDeclarationSyntax accessor)
        {
            return accessor.Body != null ? accessor.WithSemicolonToken(SyntaxFactory.Token(SyntaxKind.SemicolonToken)).WithBody(null) : accessor;
        }

        public override SyntaxNode ClassDeclaration(
            string name,
            IEnumerable<string> typeParameters,
            Accessibility accessibility,
            DeclarationModifiers modifiers,
            SyntaxNode baseType,
            IEnumerable<SyntaxNode> interfaceTypes,
            IEnumerable<SyntaxNode> members)
        {
            List<BaseTypeSyntax> baseTypes = null;
            if (baseType != null || interfaceTypes != null)
            {
                baseTypes = new List<BaseTypeSyntax>();

                if (baseType != null)
                {
                    baseTypes.Add(SyntaxFactory.SimpleBaseType((TypeSyntax)baseType));
                }

                if (interfaceTypes != null)
                {
                    baseTypes.AddRange(interfaceTypes.Select(i => SyntaxFactory.SimpleBaseType((TypeSyntax)i)));
                }

                if (baseTypes.Count == 0)
                {
                    baseTypes = null;
                }
            }

            return SyntaxFactory.ClassDeclaration(
                default,
                AsModifierList(accessibility, modifiers, SyntaxKind.ClassDeclaration),
                name.ToIdentifierToken(),
                AsTypeParameterList(typeParameters),
                baseTypes != null ? SyntaxFactory.BaseList(SyntaxFactory.SeparatedList(baseTypes)) : null,
                default,
                this.AsClassMembers(name, members));
        }

        private SyntaxList<MemberDeclarationSyntax> AsClassMembers(string className, IEnumerable<SyntaxNode> members)
        {
            return members != null
                ? SyntaxFactory.List(members.Select(m => this.AsClassMember(m, className)).Where(m => m != null))
                : default;
        }

        private MemberDeclarationSyntax AsClassMember(SyntaxNode node, string className)
        {
            switch (node.Kind())
            {
                case SyntaxKind.ConstructorDeclaration:
                    node = ((ConstructorDeclarationSyntax)node).WithIdentifier(className.ToIdentifierToken());
                    break;

                case SyntaxKind.VariableDeclaration:
                case SyntaxKind.VariableDeclarator:
                    node = this.AsIsolatedDeclaration(node);
                    break;
            }

            return node as MemberDeclarationSyntax;
        }

        public override SyntaxNode StructDeclaration(
            string name,
            IEnumerable<string> typeParameters,
            Accessibility accessibility,
            DeclarationModifiers modifiers,
            IEnumerable<SyntaxNode> interfaceTypes,
            IEnumerable<SyntaxNode> members)
        {
            var itypes = interfaceTypes?.Select(i => (BaseTypeSyntax)SyntaxFactory.SimpleBaseType((TypeSyntax)i)).ToList();
            if (itypes?.Count == 0)
            {
                itypes = null;
            }

            return SyntaxFactory.StructDeclaration(
                default,
                AsModifierList(accessibility, modifiers, SyntaxKind.StructDeclaration),
                name.ToIdentifierToken(),
                AsTypeParameterList(typeParameters),
                itypes != null ? SyntaxFactory.BaseList(SyntaxFactory.SeparatedList(itypes)) : null,
                default,
                this.AsClassMembers(name, members));
        }

        public override SyntaxNode InterfaceDeclaration(
            string name,
            IEnumerable<string> typeParameters,
            Accessibility accessibility,
            IEnumerable<SyntaxNode> interfaceTypes = null,
            IEnumerable<SyntaxNode> members = null)
        {
            var itypes = interfaceTypes?.Select(i => (BaseTypeSyntax)SyntaxFactory.SimpleBaseType((TypeSyntax)i)).ToList();
            if (itypes?.Count == 0)
            {
                itypes = null;
            }

            return SyntaxFactory.InterfaceDeclaration(
                default,
                AsModifierList(accessibility, DeclarationModifiers.None),
                name.ToIdentifierToken(),
                AsTypeParameterList(typeParameters),
                itypes != null ? SyntaxFactory.BaseList(SyntaxFactory.SeparatedList(itypes)) : null,
                default,
                this.AsInterfaceMembers(members));
        }

        private SyntaxList<MemberDeclarationSyntax> AsInterfaceMembers(IEnumerable<SyntaxNode> members)
        {
            return members != null
                ? SyntaxFactory.List(members.Select(this.AsInterfaceMember).OfType<MemberDeclarationSyntax>())
                : default;
        }

        internal override SyntaxNode AsInterfaceMember(SyntaxNode m)
        {
            return this.Isolate(m, member =>
            {
                Accessibility acc;
                DeclarationModifiers modifiers;

                switch (member.Kind())
                {
                    case SyntaxKind.MethodDeclaration:
                        return ((MethodDeclarationSyntax)member)
                                 .WithModifiers(default)
                                 .WithSemicolonToken(SyntaxFactory.Token(SyntaxKind.SemicolonToken))
                                 .WithBody(null);

                    case SyntaxKind.PropertyDeclaration:
                        var property = (PropertyDeclarationSyntax)member;
                        return property
                            .WithModifiers(default)
                            .WithAccessorList(WithoutBodies(property.AccessorList));

                    case SyntaxKind.IndexerDeclaration:
                        var indexer = (IndexerDeclarationSyntax)member;
                        return indexer
                            .WithModifiers(default)
                            .WithAccessorList(WithoutBodies(indexer.AccessorList));

                    // convert event into field event
                    case SyntaxKind.EventDeclaration:
                        var ev = (EventDeclarationSyntax)member;
                        return this.EventDeclaration(
                            ev.Identifier.ValueText,
                            ev.Type,
                            Accessibility.NotApplicable,
                            DeclarationModifiers.None);

                    case SyntaxKind.EventFieldDeclaration:
                        var ef = (EventFieldDeclarationSyntax)member;
                        return ef.WithModifiers(default);

                    // convert field into property
                    case SyntaxKind.FieldDeclaration:
                        var f = (FieldDeclarationSyntax)member;
                        GetAccessibilityAndModifiers(f.Modifiers, out acc, out modifiers);
                        return this.AsInterfaceMember(
                            this.PropertyDeclaration(this.GetName(f), this.ClearTrivia(this.GetType(f)), acc, modifiers, getAccessorStatements: null, setAccessorStatements: null));

                    default:
                        return null;
                }
            });
        }

        public override SyntaxNode EnumDeclaration(
            string name,
            Accessibility accessibility,
            DeclarationModifiers modifiers,
            IEnumerable<SyntaxNode> members)
        {
            return SyntaxFactory.EnumDeclaration(
                default,
                AsModifierList(accessibility, modifiers, SyntaxKind.EnumDeclaration),
                name.ToIdentifierToken(),
                default,
                this.AsEnumMembers(members));
        }

        public override SyntaxNode EnumMember(string name, SyntaxNode expression)
        {
            return SyntaxFactory.EnumMemberDeclaration(
                default,
                name.ToIdentifierToken(),
                expression != null ? SyntaxFactory.EqualsValueClause((ExpressionSyntax)expression) : null);
        }

        private EnumMemberDeclarationSyntax AsEnumMember(SyntaxNode node)
        {
            switch (node.Kind())
            {
                case SyntaxKind.IdentifierName:
                    var id = (IdentifierNameSyntax)node;
                    return (EnumMemberDeclarationSyntax)this.EnumMember(id.Identifier.ToString(), null);

                case SyntaxKind.FieldDeclaration:
                    var fd = (FieldDeclarationSyntax)node;
                    if (fd.Declaration.Variables.Count == 1)
                    {
                        var vd = fd.Declaration.Variables[0];
                        return (EnumMemberDeclarationSyntax)this.EnumMember(vd.Identifier.ToString(), vd.Initializer);
                    }
                    break;
            }

            return (EnumMemberDeclarationSyntax)node;
        }

        private SeparatedSyntaxList<EnumMemberDeclarationSyntax> AsEnumMembers(IEnumerable<SyntaxNode> members)
        {
            return members != null ? SyntaxFactory.SeparatedList(members.Select(this.AsEnumMember)) : default;
        }

        public override SyntaxNode DelegateDeclaration(
            string name,
            IEnumerable<SyntaxNode> parameters,
            IEnumerable<string> typeParameters,
            SyntaxNode returnType,
            Accessibility accessibility = Accessibility.NotApplicable,
            DeclarationModifiers modifiers = default)
        {
            return SyntaxFactory.DelegateDeclaration(
                default,
                AsModifierList(accessibility, modifiers),
                returnType != null ? (TypeSyntax)returnType : SyntaxFactory.PredefinedType(SyntaxFactory.Token(SyntaxKind.VoidKeyword)),
                name.ToIdentifierToken(),
                AsTypeParameterList(typeParameters),
                AsParameterList(parameters),
                default);
        }

        public override SyntaxNode Attribute(SyntaxNode name, IEnumerable<SyntaxNode> attributeArguments)
        {
            return AsAttributeList(SyntaxFactory.Attribute((NameSyntax)name, AsAttributeArgumentList(attributeArguments)));
        }

        public override SyntaxNode AttributeArgument(string name, SyntaxNode expression)
        {
            return name != null
                ? SyntaxFactory.AttributeArgument(SyntaxFactory.NameEquals(name.ToIdentifierName()), default, (ExpressionSyntax)expression)
                : SyntaxFactory.AttributeArgument((ExpressionSyntax)expression);
        }

        private static AttributeArgumentListSyntax AsAttributeArgumentList(IEnumerable<SyntaxNode> arguments)
        {
            if (arguments != null)
            {
                return SyntaxFactory.AttributeArgumentList(SyntaxFactory.SeparatedList(arguments.Select(AsAttributeArgument)));
            }
            else
            {
                return null;
            }
        }

        private static AttributeArgumentSyntax AsAttributeArgument(SyntaxNode node)
        {
            if (node is ExpressionSyntax expr)
            {
                return SyntaxFactory.AttributeArgument(expr);
            }

            if (node is ArgumentSyntax arg && arg.Expression != null)
            {
                return SyntaxFactory.AttributeArgument(default, arg.NameColon, arg.Expression);
            }

            return (AttributeArgumentSyntax)node;
        }

        public override TNode ClearTrivia<TNode>(TNode node)
        {
            if (node != null)
            {
                return node.WithLeadingTrivia(SyntaxFactory.ElasticMarker)
                           .WithTrailingTrivia(SyntaxFactory.ElasticMarker);
            }
            else
            {
                return null;
            }
        }

        private static SyntaxList<AttributeListSyntax> AsAttributeLists(IEnumerable<SyntaxNode> attributes)
        {
            if (attributes != null)
            {
                return SyntaxFactory.List(attributes.Select(AsAttributeList));
            }
            else
            {
                return default;
            }
        }

        private static AttributeListSyntax AsAttributeList(SyntaxNode node)
        {
            if (node is AttributeSyntax attr)
            {
                return SyntaxFactory.AttributeList(SyntaxFactory.SingletonSeparatedList(attr));
            }
            else
            {
                return (AttributeListSyntax)node;
            }
        }

        private static readonly ConditionalWeakTable<SyntaxNode, IReadOnlyList<SyntaxNode>> s_declAttributes
            = new ConditionalWeakTable<SyntaxNode, IReadOnlyList<SyntaxNode>>();

        public override IReadOnlyList<SyntaxNode> GetAttributes(SyntaxNode declaration)
        {
            if (!s_declAttributes.TryGetValue(declaration, out var attrs))
            {
                var tmp = Flatten(GetAttributeLists(declaration).Where(al => !IsReturnAttribute(al)).ToImmutableReadOnlyListOrEmpty());
                attrs = s_declAttributes.GetValue(declaration, _d => tmp);
            }

            return attrs;
        }

        private static readonly ConditionalWeakTable<SyntaxNode, IReadOnlyList<SyntaxNode>> s_declReturnAttributes
            = new ConditionalWeakTable<SyntaxNode, IReadOnlyList<SyntaxNode>>();

        public override IReadOnlyList<SyntaxNode> GetReturnAttributes(SyntaxNode declaration)
        {
            if (!s_declReturnAttributes.TryGetValue(declaration, out var attrs))
            {
                var tmp = Flatten(GetAttributeLists(declaration).Where(al => IsReturnAttribute(al)).ToImmutableReadOnlyListOrEmpty());
                attrs = s_declReturnAttributes.GetValue(declaration, _d => tmp);
            }

            return attrs;
        }

        private static bool IsReturnAttribute(AttributeListSyntax list)
        {
            return list.Target?.Identifier.IsKind(SyntaxKind.ReturnKeyword) ?? false;
        }

        public override SyntaxNode InsertAttributes(SyntaxNode declaration, int index, IEnumerable<SyntaxNode> attributes)
        {
            return this.Isolate(declaration, d => this.InsertAttributesInternal(d, index, attributes));
        }

        private SyntaxNode InsertAttributesInternal(SyntaxNode declaration, int index, IEnumerable<SyntaxNode> attributes)
        {
            var newAttributes = AsAttributeLists(attributes);

            var existingAttributes = this.GetAttributes(declaration);
            if (index >= 0 && index < existingAttributes.Count)
            {
                return this.InsertNodesBefore(declaration, existingAttributes[index], newAttributes);
            }
            else if (existingAttributes.Count > 0)
            {
                return this.InsertNodesAfter(declaration, existingAttributes[existingAttributes.Count - 1], newAttributes);
            }
            else
            {
                var lists = GetAttributeLists(declaration);
                var newList = lists.AddRange(newAttributes);
                return WithAttributeLists(declaration, newList);
            }
        }

        public override SyntaxNode InsertReturnAttributes(SyntaxNode declaration, int index, IEnumerable<SyntaxNode> attributes)
        {
            switch (declaration.Kind())
            {
                case SyntaxKind.MethodDeclaration:
                case SyntaxKind.OperatorDeclaration:
                case SyntaxKind.ConversionOperatorDeclaration:
                case SyntaxKind.DelegateDeclaration:
                    return this.Isolate(declaration, d => this.InsertReturnAttributesInternal(d, index, attributes));
                default:
                    return declaration;
            }
        }

        private SyntaxNode InsertReturnAttributesInternal(SyntaxNode d, int index, IEnumerable<SyntaxNode> attributes)
        {
            var newAttributes = AsReturnAttributes(attributes);

            var existingAttributes = this.GetReturnAttributes(d);
            if (index >= 0 && index < existingAttributes.Count)
            {
                return this.InsertNodesBefore(d, existingAttributes[index], newAttributes);
            }
            else if (existingAttributes.Count > 0)
            {
                return this.InsertNodesAfter(d, existingAttributes[existingAttributes.Count - 1], newAttributes);
            }
            else
            {
                var lists = GetAttributeLists(d);
                var newList = lists.AddRange(newAttributes);
                return WithAttributeLists(d, newList);
            }
        }

        private static IEnumerable<AttributeListSyntax> AsReturnAttributes(IEnumerable<SyntaxNode> attributes)
        {
            return AsAttributeLists(attributes)
                .Select(list => list.WithTarget(SyntaxFactory.AttributeTargetSpecifier(SyntaxFactory.Token(SyntaxKind.ReturnKeyword))));
        }

        private static SyntaxList<AttributeListSyntax> AsAssemblyAttributes(IEnumerable<AttributeListSyntax> attributes)
        {
            return SyntaxFactory.List(
                    attributes.Select(list => list.WithTarget(SyntaxFactory.AttributeTargetSpecifier(SyntaxFactory.Token(SyntaxKind.AssemblyKeyword)))));
        }

        public override IReadOnlyList<SyntaxNode> GetAttributeArguments(SyntaxNode attributeDeclaration)
        {
            switch (attributeDeclaration.Kind())
            {
                case SyntaxKind.AttributeList:
                    var list = (AttributeListSyntax)attributeDeclaration;
                    if (list.Attributes.Count == 1)
                    {
                        return this.GetAttributeArguments(list.Attributes[0]);
                    }
                    break;
                case SyntaxKind.Attribute:
                    var attr = (AttributeSyntax)attributeDeclaration;
                    if (attr.ArgumentList != null)
                    {
                        return attr.ArgumentList.Arguments;
                    }
                    break;
            }

            return SpecializedCollections.EmptyReadOnlyList<SyntaxNode>();
        }

        public override SyntaxNode InsertAttributeArguments(SyntaxNode declaration, int index, IEnumerable<SyntaxNode> attributeArguments)
        {
            return this.Isolate(declaration, d => InsertAttributeArgumentsInternal(d, index, attributeArguments));
        }

        private static SyntaxNode InsertAttributeArgumentsInternal(SyntaxNode declaration, int index, IEnumerable<SyntaxNode> attributeArguments)
        {
            var newArgumentList = AsAttributeArgumentList(attributeArguments);

            var existingArgumentList = GetAttributeArgumentList(declaration);

            if (existingArgumentList == null)
            {
                return WithAttributeArgumentList(declaration, newArgumentList);
            }
            else if (newArgumentList != null)
            {
                return WithAttributeArgumentList(declaration, existingArgumentList.WithArguments(existingArgumentList.Arguments.InsertRange(index, newArgumentList.Arguments)));
            }
            else
            {
                return declaration;
            }
        }

        private static AttributeArgumentListSyntax GetAttributeArgumentList(SyntaxNode declaration)
        {
            switch (declaration.Kind())
            {
                case SyntaxKind.AttributeList:
                    var list = (AttributeListSyntax)declaration;
                    if (list.Attributes.Count == 1)
                    {
                        return list.Attributes[0].ArgumentList;
                    }
                    break;
                case SyntaxKind.Attribute:
                    var attr = (AttributeSyntax)declaration;
                    return attr.ArgumentList;
            }

            return null;
        }

        private static SyntaxNode WithAttributeArgumentList(SyntaxNode declaration, AttributeArgumentListSyntax argList)
        {
            switch (declaration.Kind())
            {
                case SyntaxKind.AttributeList:
                    var list = (AttributeListSyntax)declaration;
                    if (list.Attributes.Count == 1)
                    {
                        return ReplaceWithTrivia(declaration, list.Attributes[0], list.Attributes[0].WithArgumentList(argList));
                    }
                    break;
                case SyntaxKind.Attribute:
                    var attr = (AttributeSyntax)declaration;
                    return attr.WithArgumentList(argList);
            }

            return declaration;
        }

        private static SyntaxList<AttributeListSyntax> GetAttributeLists(SyntaxNode declaration)
            => declaration switch
            {
                MemberDeclarationSyntax memberDecl => memberDecl.AttributeLists,
                AccessorDeclarationSyntax accessor => accessor.AttributeLists,
                ParameterSyntax parameter => parameter.AttributeLists,
                CompilationUnitSyntax compilationUnit => compilationUnit.AttributeLists,
                _ => default,
            };

        private static SyntaxNode WithAttributeLists(SyntaxNode declaration, SyntaxList<AttributeListSyntax> attributeLists)
            => declaration switch
            {
                MemberDeclarationSyntax memberDecl => memberDecl.WithAttributeLists(attributeLists),
                AccessorDeclarationSyntax accessor => accessor.WithAttributeLists(attributeLists),
                ParameterSyntax parameter => parameter.WithAttributeLists(attributeLists),
                CompilationUnitSyntax compilationUnit => compilationUnit.WithAttributeLists(AsAssemblyAttributes(attributeLists)),
                _ => declaration,
            };

        internal override ImmutableArray<SyntaxNode> GetTypeInheritance(SyntaxNode declaration)
            => declaration is BaseTypeDeclarationSyntax baseType && baseType.BaseList != null
                ? ImmutableArray.Create<SyntaxNode>(baseType.BaseList)
                : ImmutableArray<SyntaxNode>.Empty;

        public override IReadOnlyList<SyntaxNode> GetNamespaceImports(SyntaxNode declaration)
            => declaration.Kind() switch
            {
                SyntaxKind.CompilationUnit => ((CompilationUnitSyntax)declaration).Usings,
                SyntaxKind.NamespaceDeclaration => ((NamespaceDeclarationSyntax)declaration).Usings,
                _ => SpecializedCollections.EmptyReadOnlyList<SyntaxNode>(),
            };

        public override SyntaxNode InsertNamespaceImports(SyntaxNode declaration, int index, IEnumerable<SyntaxNode> imports)
        {
            return PreserveTrivia(declaration, d => this.InsertNamespaceImportsInternal(d, index, imports));
        }

        private SyntaxNode InsertNamespaceImportsInternal(SyntaxNode declaration, int index, IEnumerable<SyntaxNode> imports)
        {
            var usingsToInsert = this.AsUsingDirectives(imports);

            switch (declaration.Kind())
            {
                case SyntaxKind.CompilationUnit:
                    var cu = (CompilationUnitSyntax)declaration;
                    return cu.WithUsings(cu.Usings.InsertRange(index, usingsToInsert));
                case SyntaxKind.NamespaceDeclaration:
                    var nd = (NamespaceDeclarationSyntax)declaration;
                    return nd.WithUsings(nd.Usings.InsertRange(index, usingsToInsert));
                default:
                    return declaration;
            }
        }

        public override IReadOnlyList<SyntaxNode> GetMembers(SyntaxNode declaration)
        {
            return Flatten(GetUnflattenedMembers(declaration));
        }

        private static IReadOnlyList<SyntaxNode> GetUnflattenedMembers(SyntaxNode declaration)
            => declaration.Kind() switch
            {
                SyntaxKind.ClassDeclaration => ((ClassDeclarationSyntax)declaration).Members,
                SyntaxKind.StructDeclaration => ((StructDeclarationSyntax)declaration).Members,
                SyntaxKind.InterfaceDeclaration => ((InterfaceDeclarationSyntax)declaration).Members,
                SyntaxKind.EnumDeclaration => ((EnumDeclarationSyntax)declaration).Members,
                SyntaxKind.NamespaceDeclaration => ((NamespaceDeclarationSyntax)declaration).Members,
                SyntaxKind.CompilationUnit => ((CompilationUnitSyntax)declaration).Members,
                _ => SpecializedCollections.EmptyReadOnlyList<SyntaxNode>(),
            };

        private static IReadOnlyList<SyntaxNode> Flatten(IReadOnlyList<SyntaxNode> members)
        {
            if (members.Count == 0 || !members.Any(m => GetDeclarationCount(m) > 1))
            {
                return members;
            }

            var list = new List<SyntaxNode>();

            foreach (var declaration in members)
            {
                switch (declaration.Kind())
                {
                    case SyntaxKind.FieldDeclaration:
                        Flatten(declaration, ((FieldDeclarationSyntax)declaration).Declaration, list);
                        break;
                    case SyntaxKind.EventFieldDeclaration:
                        Flatten(declaration, ((EventFieldDeclarationSyntax)declaration).Declaration, list);
                        break;
                    case SyntaxKind.LocalDeclarationStatement:
                        Flatten(declaration, ((LocalDeclarationStatementSyntax)declaration).Declaration, list);
                        break;
                    case SyntaxKind.VariableDeclaration:
                        Flatten(declaration, (VariableDeclarationSyntax)declaration, list);
                        break;
                    case SyntaxKind.AttributeList:
                        var attrList = (AttributeListSyntax)declaration;
                        if (attrList.Attributes.Count > 1)
                        {
                            list.AddRange(attrList.Attributes);
                        }
                        else
                        {
                            list.Add(attrList);
                        }
                        break;
                    default:
                        list.Add(declaration);
                        break;
                }
            }

            return list.ToImmutableReadOnlyListOrEmpty();
        }

        private static int GetDeclarationCount(SyntaxNode declaration)
            => declaration.Kind() switch
            {
                SyntaxKind.FieldDeclaration => ((FieldDeclarationSyntax)declaration).Declaration.Variables.Count,
                SyntaxKind.EventFieldDeclaration => ((EventFieldDeclarationSyntax)declaration).Declaration.Variables.Count,
                SyntaxKind.LocalDeclarationStatement => ((LocalDeclarationStatementSyntax)declaration).Declaration.Variables.Count,
                SyntaxKind.VariableDeclaration => ((VariableDeclarationSyntax)declaration).Variables.Count,
                SyntaxKind.AttributeList => ((AttributeListSyntax)declaration).Attributes.Count,
                _ => 1,
            };

        private static void Flatten(SyntaxNode declaration, VariableDeclarationSyntax vd, List<SyntaxNode> flat)
        {
            if (vd.Variables.Count > 1)
            {
                flat.AddRange(vd.Variables);
            }
            else
            {
                flat.Add(declaration);
            }
        }

        public override SyntaxNode InsertMembers(SyntaxNode declaration, int index, IEnumerable<SyntaxNode> members)
        {
            var newMembers = this.AsMembersOf(declaration, members);

            var existingMembers = this.GetMembers(declaration);
            if (index >= 0 && index < existingMembers.Count)
            {
                return this.InsertNodesBefore(declaration, existingMembers[index], newMembers);
            }
            else if (existingMembers.Count > 0)
            {
                return this.InsertNodesAfter(declaration, existingMembers[existingMembers.Count - 1], newMembers);
            }
            else
            {
                switch (declaration.Kind())
                {
                    case SyntaxKind.ClassDeclaration:
                        var cd = (ClassDeclarationSyntax)declaration;
                        return cd.WithMembers(cd.Members.AddRange(newMembers));
                    case SyntaxKind.StructDeclaration:
                        var sd = (StructDeclarationSyntax)declaration;
                        return sd.WithMembers(sd.Members.AddRange(newMembers));
                    case SyntaxKind.InterfaceDeclaration:
                        var id = (InterfaceDeclarationSyntax)declaration;
                        return id.WithMembers(id.Members.AddRange(newMembers));
                    case SyntaxKind.EnumDeclaration:
                        var ed = (EnumDeclarationSyntax)declaration;
                        return ed.WithMembers(ed.Members.AddRange(newMembers.OfType<EnumMemberDeclarationSyntax>()));
                    case SyntaxKind.NamespaceDeclaration:
                        var nd = (NamespaceDeclarationSyntax)declaration;
                        return nd.WithMembers(nd.Members.AddRange(newMembers));
                    case SyntaxKind.CompilationUnit:
                        var cu = (CompilationUnitSyntax)declaration;
                        return cu.WithMembers(cu.Members.AddRange(newMembers));
                    default:
                        return declaration;
                }
            }
        }

        private IEnumerable<MemberDeclarationSyntax> AsMembersOf(SyntaxNode declaration, IEnumerable<SyntaxNode> members)
        {
            return members?.Select(m => this.AsMemberOf(declaration, m)).OfType<MemberDeclarationSyntax>();
        }

        private SyntaxNode AsMemberOf(SyntaxNode declaration, SyntaxNode member)
        {
            switch (declaration.Kind())
            {
                case SyntaxKind.ClassDeclaration:
                    var cd = (ClassDeclarationSyntax)declaration;
                    return this.AsClassMember(member, cd.Identifier.Text);
                case SyntaxKind.StructDeclaration:
                    var sd = (StructDeclarationSyntax)declaration;
                    return this.AsClassMember(member, sd.Identifier.Text);
                case SyntaxKind.InterfaceDeclaration:
                    return this.AsInterfaceMember(member);
                case SyntaxKind.EnumDeclaration:
                    return this.AsEnumMember(member);
                case SyntaxKind.NamespaceDeclaration:
                    return AsNamespaceMember(member);
                case SyntaxKind.CompilationUnit:
                    return AsNamespaceMember(member);
                default:
                    return null;
            }
        }

        internal override bool CanHaveAccessibility(SyntaxNode declaration)
        {
            switch (declaration.Kind())
            {
                case SyntaxKind.ClassDeclaration:
                case SyntaxKind.StructDeclaration:
                case SyntaxKind.InterfaceDeclaration:
                case SyntaxKind.EnumDeclaration:
                case SyntaxKind.DelegateDeclaration:
                case SyntaxKind.OperatorDeclaration:
                case SyntaxKind.ConversionOperatorDeclaration:
                case SyntaxKind.FieldDeclaration:
                case SyntaxKind.EventFieldDeclaration:
                case SyntaxKind.GetAccessorDeclaration:
                case SyntaxKind.SetAccessorDeclaration:
                case SyntaxKind.AddAccessorDeclaration:
                case SyntaxKind.RemoveAccessorDeclaration:
                    return true;

                case SyntaxKind.VariableDeclaration:
                case SyntaxKind.VariableDeclarator:
                    var declarationKind = this.GetDeclarationKind(declaration);
                    return declarationKind == DeclarationKind.Field || declarationKind == DeclarationKind.Event;

                case SyntaxKind.ConstructorDeclaration:
                    // Static constructor can't have accessibility
                    return !((ConstructorDeclarationSyntax)declaration).Modifiers.Any(SyntaxKind.StaticKeyword);

                case SyntaxKind.PropertyDeclaration:
                    return ((PropertyDeclarationSyntax)declaration).ExplicitInterfaceSpecifier == null;

                case SyntaxKind.IndexerDeclaration:
                    return ((IndexerDeclarationSyntax)declaration).ExplicitInterfaceSpecifier == null;

                case SyntaxKind.MethodDeclaration:
                    var method = (MethodDeclarationSyntax)declaration;
                    if (method.ExplicitInterfaceSpecifier != null)
                    {
                        // explicit interface methods can't have accessibility.
                        return false;
                    }

                    if (method.Modifiers.Any(SyntaxKind.PartialKeyword))
                    {
                        // partial methods can't have accessibility modifiers.
                        return false;
                    }

                    return true;

                case SyntaxKind.EventDeclaration:
                    return ((EventDeclarationSyntax)declaration).ExplicitInterfaceSpecifier == null;

                default:
                    return false;
            }
        }

        public override Accessibility GetAccessibility(SyntaxNode declaration)
        {
            if (!this.CanHaveAccessibility(declaration))
            {
                return Accessibility.NotApplicable;
            }

            var modifierTokens = GetModifierTokens(declaration);
            GetAccessibilityAndModifiers(modifierTokens, out var accessibility, out _);
            return accessibility;
        }

        public override SyntaxNode WithAccessibility(SyntaxNode declaration, Accessibility accessibility)
        {
            if (!this.CanHaveAccessibility(declaration) &&
                accessibility != Accessibility.NotApplicable)
            {
                return declaration;
            }

            return this.Isolate(declaration, d =>
            {
                var tokens = GetModifierTokens(d);
                GetAccessibilityAndModifiers(tokens, out _, out var modifiers);
                var newTokens = Merge(tokens, AsModifierList(accessibility, modifiers));
                return SetModifierTokens(d, newTokens);
            });
        }

        private static readonly DeclarationModifiers s_fieldModifiers = DeclarationModifiers.Const | DeclarationModifiers.New | DeclarationModifiers.ReadOnly | DeclarationModifiers.Static | DeclarationModifiers.Unsafe;
        private static readonly DeclarationModifiers s_methodModifiers = DeclarationModifiers.Abstract | DeclarationModifiers.Async | DeclarationModifiers.New | DeclarationModifiers.Override | DeclarationModifiers.Partial | DeclarationModifiers.Sealed | DeclarationModifiers.Static | DeclarationModifiers.Virtual | DeclarationModifiers.Unsafe;
        private static readonly DeclarationModifiers s_constructorModifiers = DeclarationModifiers.Static | DeclarationModifiers.Unsafe;
        private static readonly DeclarationModifiers s_destructorModifiers = DeclarationModifiers.Unsafe;
        private static readonly DeclarationModifiers s_propertyModifiers = DeclarationModifiers.Abstract | DeclarationModifiers.New | DeclarationModifiers.Override | DeclarationModifiers.ReadOnly | DeclarationModifiers.Sealed | DeclarationModifiers.Static | DeclarationModifiers.Virtual | DeclarationModifiers.Unsafe;
        private static readonly DeclarationModifiers s_eventModifiers = DeclarationModifiers.Abstract | DeclarationModifiers.New | DeclarationModifiers.Override | DeclarationModifiers.Sealed | DeclarationModifiers.Static | DeclarationModifiers.Virtual | DeclarationModifiers.Unsafe;
        private static readonly DeclarationModifiers s_eventFieldModifiers = DeclarationModifiers.New | DeclarationModifiers.Static | DeclarationModifiers.Unsafe;
        private static readonly DeclarationModifiers s_indexerModifiers = DeclarationModifiers.Abstract | DeclarationModifiers.New | DeclarationModifiers.Override | DeclarationModifiers.ReadOnly | DeclarationModifiers.Sealed | DeclarationModifiers.Static | DeclarationModifiers.Virtual | DeclarationModifiers.Unsafe;
        private static readonly DeclarationModifiers s_classModifiers = DeclarationModifiers.Abstract | DeclarationModifiers.New | DeclarationModifiers.Partial | DeclarationModifiers.Sealed | DeclarationModifiers.Static | DeclarationModifiers.Unsafe;
        private static readonly DeclarationModifiers s_structModifiers = DeclarationModifiers.New | DeclarationModifiers.Partial | DeclarationModifiers.ReadOnly | DeclarationModifiers.Ref | DeclarationModifiers.Unsafe;
        private static readonly DeclarationModifiers s_interfaceModifiers = DeclarationModifiers.New | DeclarationModifiers.Partial | DeclarationModifiers.Unsafe;
        private static readonly DeclarationModifiers s_accessorModifiers = DeclarationModifiers.Abstract | DeclarationModifiers.New | DeclarationModifiers.Override | DeclarationModifiers.Virtual;
        private static readonly DeclarationModifiers s_localFunctionModifiers = DeclarationModifiers.Async | DeclarationModifiers.Static;

        private static DeclarationModifiers GetAllowedModifiers(SyntaxKind kind)
        {
            switch (kind)
            {
                case SyntaxKind.ClassDeclaration:
                    return s_classModifiers;

                case SyntaxKind.EnumDeclaration:
                    return DeclarationModifiers.New;

                case SyntaxKind.DelegateDeclaration:
                    return DeclarationModifiers.New | DeclarationModifiers.Unsafe;

                case SyntaxKind.InterfaceDeclaration:
                    return s_interfaceModifiers;

                case SyntaxKind.StructDeclaration:
                    return s_structModifiers;

                case SyntaxKind.MethodDeclaration:
                case SyntaxKind.OperatorDeclaration:
                case SyntaxKind.ConversionOperatorDeclaration:
                    return s_methodModifiers;

                case SyntaxKind.ConstructorDeclaration:
                    return s_constructorModifiers;

                case SyntaxKind.DestructorDeclaration:
                    return s_destructorModifiers;

                case SyntaxKind.FieldDeclaration:
                    return s_fieldModifiers;

                case SyntaxKind.PropertyDeclaration:
                    return s_propertyModifiers;

                case SyntaxKind.IndexerDeclaration:
                    return s_indexerModifiers;

                case SyntaxKind.EventFieldDeclaration:
                    return s_eventFieldModifiers;

                case SyntaxKind.EventDeclaration:
                    return s_eventModifiers;

                case SyntaxKind.GetAccessorDeclaration:
                case SyntaxKind.SetAccessorDeclaration:
                case SyntaxKind.AddAccessorDeclaration:
                case SyntaxKind.RemoveAccessorDeclaration:
                    return s_accessorModifiers;

                case SyntaxKind.LocalFunctionStatement:
                    return s_localFunctionModifiers;

                case SyntaxKind.EnumMemberDeclaration:
                case SyntaxKind.Parameter:
                case SyntaxKind.LocalDeclarationStatement:
                default:
                    return DeclarationModifiers.None;
            }
        }

        public override DeclarationModifiers GetModifiers(SyntaxNode declaration)
        {
            var modifierTokens = GetModifierTokens(declaration);
            GetAccessibilityAndModifiers(modifierTokens, out _, out var modifiers);
            return modifiers;
        }

        public override SyntaxNode WithModifiers(SyntaxNode declaration, DeclarationModifiers modifiers)
        {
            return this.Isolate(declaration, d => this.WithModifiersInternal(d, modifiers));
        }

        private SyntaxNode WithModifiersInternal(SyntaxNode declaration, DeclarationModifiers modifiers)
        {
            modifiers &= GetAllowedModifiers(declaration.Kind());
            var existingModifiers = this.GetModifiers(declaration);

            if (modifiers != existingModifiers)
            {
                return this.Isolate(declaration, d =>
                {
                    var tokens = GetModifierTokens(d);
                    GetAccessibilityAndModifiers(tokens, out var accessibility, out var tmp);
                    var newTokens = Merge(tokens, AsModifierList(accessibility, modifiers));
                    return SetModifierTokens(d, newTokens);
                });
            }
            else
            {
                // no change
                return declaration;
            }
        }

        private static SyntaxTokenList GetModifierTokens(SyntaxNode declaration)
            => declaration switch
            {
                MemberDeclarationSyntax memberDecl => memberDecl.Modifiers,
                ParameterSyntax parameter => parameter.Modifiers,
                LocalDeclarationStatementSyntax localDecl => localDecl.Modifiers,
                LocalFunctionStatementSyntax localFunc => localFunc.Modifiers,
                AccessorDeclarationSyntax accessor => accessor.Modifiers,
                VariableDeclarationSyntax varDecl => GetModifierTokens(varDecl.Parent),
                VariableDeclaratorSyntax varDecl => GetModifierTokens(varDecl.Parent),
                _ => default,
            };

        private static SyntaxNode SetModifierTokens(SyntaxNode declaration, SyntaxTokenList modifiers)
            => declaration switch
            {
                MemberDeclarationSyntax memberDecl => memberDecl.WithModifiers(modifiers),
                ParameterSyntax parameter => parameter.WithModifiers(modifiers),
                LocalDeclarationStatementSyntax localDecl => localDecl.WithModifiers(modifiers),
                LocalFunctionStatementSyntax localFunc => localFunc.WithModifiers(modifiers),
                AccessorDeclarationSyntax accessor => accessor.WithModifiers(modifiers),
                _ => declaration,
            };

        private static SyntaxTokenList AsModifierList(Accessibility accessibility, DeclarationModifiers modifiers, SyntaxKind kind)
        {
            return AsModifierList(accessibility, GetAllowedModifiers(kind) & modifiers);
        }

        private static SyntaxTokenList AsModifierList(Accessibility accessibility, DeclarationModifiers modifiers)
        {
            var list = SyntaxFactory.TokenList();

            switch (accessibility)
            {
                case Accessibility.Internal:
                    list = list.Add(SyntaxFactory.Token(SyntaxKind.InternalKeyword));
                    break;
                case Accessibility.Public:
                    list = list.Add(SyntaxFactory.Token(SyntaxKind.PublicKeyword));
                    break;
                case Accessibility.Private:
                    list = list.Add(SyntaxFactory.Token(SyntaxKind.PrivateKeyword));
                    break;
                case Accessibility.Protected:
                    list = list.Add(SyntaxFactory.Token(SyntaxKind.ProtectedKeyword));
                    break;
                case Accessibility.ProtectedOrInternal:
                    list = list.Add(SyntaxFactory.Token(SyntaxKind.InternalKeyword))
                               .Add(SyntaxFactory.Token(SyntaxKind.ProtectedKeyword));
                    break;
                case Accessibility.ProtectedAndInternal:
                    list = list.Add(SyntaxFactory.Token(SyntaxKind.PrivateKeyword))
                               .Add(SyntaxFactory.Token(SyntaxKind.ProtectedKeyword));
                    break;
                case Accessibility.NotApplicable:
                    break;
            }

            if (modifiers.IsAbstract)
            {
                list = list.Add(SyntaxFactory.Token(SyntaxKind.AbstractKeyword));
            }

            if (modifiers.IsNew)
            {
                list = list.Add(SyntaxFactory.Token(SyntaxKind.NewKeyword));
            }

            if (modifiers.IsSealed)
            {
                list = list.Add(SyntaxFactory.Token(SyntaxKind.SealedKeyword));
            }

            if (modifiers.IsOverride)
            {
                list = list.Add(SyntaxFactory.Token(SyntaxKind.OverrideKeyword));
            }

            if (modifiers.IsVirtual)
            {
                list = list.Add(SyntaxFactory.Token(SyntaxKind.VirtualKeyword));
            }

            if (modifiers.IsStatic)
            {
                list = list.Add(SyntaxFactory.Token(SyntaxKind.StaticKeyword));
            }

            if (modifiers.IsAsync)
            {
                list = list.Add(SyntaxFactory.Token(SyntaxKind.AsyncKeyword));
            }

            if (modifiers.IsConst)
            {
                list = list.Add(SyntaxFactory.Token(SyntaxKind.ConstKeyword));
            }

            if (modifiers.IsReadOnly)
            {
                list = list.Add(SyntaxFactory.Token(SyntaxKind.ReadOnlyKeyword));
            }

            if (modifiers.IsUnsafe)
            {
                list = list.Add(SyntaxFactory.Token(SyntaxKind.UnsafeKeyword));
            }

            // partial and ref must be last
            if (modifiers.IsRef)
            {
                list = list.Add(SyntaxFactory.Token(SyntaxKind.RefKeyword));
            }

            if (modifiers.IsPartial)
            {
                list = list.Add(SyntaxFactory.Token(SyntaxKind.PartialKeyword));
            }

            return list;
        }

        private static void GetAccessibilityAndModifiers(SyntaxTokenList modifierList, out Accessibility accessibility, out DeclarationModifiers modifiers)
        {
            accessibility = Accessibility.NotApplicable;
            modifiers = DeclarationModifiers.None;

            foreach (var token in modifierList)
            {
                switch (token.Kind())
                {
                    case SyntaxKind.PublicKeyword:
                        accessibility = Accessibility.Public;
                        break;

                    case SyntaxKind.PrivateKeyword:
                        accessibility = accessibility == Accessibility.Protected
                            ? Accessibility.ProtectedAndInternal
                            : Accessibility.Private;
                        break;

                    case SyntaxKind.InternalKeyword:
                        accessibility = accessibility == Accessibility.Protected
                            ? Accessibility.ProtectedOrInternal
                            : Accessibility.Internal;
                        break;

                    case SyntaxKind.ProtectedKeyword:
                        accessibility = accessibility == Accessibility.Private
                            ? Accessibility.ProtectedAndInternal
                            : accessibility == Accessibility.Internal
                                ? Accessibility.ProtectedOrInternal
                                : Accessibility.Protected;
                        break;

                    case SyntaxKind.AbstractKeyword:
                        modifiers |= DeclarationModifiers.Abstract;
                        break;

                    case SyntaxKind.NewKeyword:
                        modifiers |= DeclarationModifiers.New;
                        break;

                    case SyntaxKind.OverrideKeyword:
                        modifiers |= DeclarationModifiers.Override;
                        break;

                    case SyntaxKind.VirtualKeyword:
                        modifiers |= DeclarationModifiers.Virtual;
                        break;

                    case SyntaxKind.StaticKeyword:
                        modifiers |= DeclarationModifiers.Static;
                        break;

                    case SyntaxKind.AsyncKeyword:
                        modifiers |= DeclarationModifiers.Async;
                        break;

                    case SyntaxKind.ConstKeyword:
                        modifiers |= DeclarationModifiers.Const;
                        break;

                    case SyntaxKind.ReadOnlyKeyword:
                        modifiers |= DeclarationModifiers.ReadOnly;
                        break;

                    case SyntaxKind.SealedKeyword:
                        modifiers |= DeclarationModifiers.Sealed;
                        break;

                    case SyntaxKind.UnsafeKeyword:
                        modifiers |= DeclarationModifiers.Unsafe;
                        break;

                    case SyntaxKind.PartialKeyword:
                        modifiers |= DeclarationModifiers.Partial;
                        break;

                    case SyntaxKind.RefKeyword:
                        modifiers |= DeclarationModifiers.Ref;
                        break;
                }
            }
        }

        private static TypeParameterListSyntax AsTypeParameterList(IEnumerable<string> typeParameterNames)
        {
            var typeParameters = typeParameterNames != null
                ? SyntaxFactory.TypeParameterList(SyntaxFactory.SeparatedList(typeParameterNames.Select(name => SyntaxFactory.TypeParameter(name))))
                : null;

            if (typeParameters != null && typeParameters.Parameters.Count == 0)
            {
                typeParameters = null;
            }

            return typeParameters;
        }

        public override SyntaxNode WithTypeParameters(SyntaxNode declaration, IEnumerable<string> typeParameterNames)
        {
            var typeParameters = AsTypeParameterList(typeParameterNames);

            return declaration.Kind() switch
            {
                SyntaxKind.MethodDeclaration => ((MethodDeclarationSyntax)declaration).WithTypeParameterList(typeParameters),
                SyntaxKind.ClassDeclaration => ((ClassDeclarationSyntax)declaration).WithTypeParameterList(typeParameters),
                SyntaxKind.StructDeclaration => ((StructDeclarationSyntax)declaration).WithTypeParameterList(typeParameters),
                SyntaxKind.InterfaceDeclaration => ((InterfaceDeclarationSyntax)declaration).WithTypeParameterList(typeParameters),
                SyntaxKind.DelegateDeclaration => ((DelegateDeclarationSyntax)declaration).WithTypeParameterList(typeParameters),
                _ => declaration,
            };
        }

        internal override SyntaxNode WithExplicitInterfaceImplementations(SyntaxNode declaration, ImmutableArray<IMethodSymbol> explicitInterfaceImplementations)
            => declaration switch
            {
                MethodDeclarationSyntax methodDeclaration => WithAccessibility(
                       methodDeclaration.WithExplicitInterfaceSpecifier(CreateExplicitInterfaceSpecifier(explicitInterfaceImplementations)),
                       Accessibility.NotApplicable),
                _ => declaration,
            };

        private ExplicitInterfaceSpecifierSyntax CreateExplicitInterfaceSpecifier(ImmutableArray<IMethodSymbol> explicitInterfaceImplementations)
            => SyntaxFactory.ExplicitInterfaceSpecifier(
                explicitInterfaceImplementations[0].ContainingType.GenerateNameSyntax());

        public override SyntaxNode WithTypeConstraint(SyntaxNode declaration, string typeParameterName, SpecialTypeConstraintKind kinds, IEnumerable<SyntaxNode> types)
        {
            switch (declaration.Kind())
            {
                case SyntaxKind.MethodDeclaration:
                    var method = (MethodDeclarationSyntax)declaration;
                    return method.WithConstraintClauses(WithTypeConstraints(method.ConstraintClauses, typeParameterName, kinds, types));

                case SyntaxKind.ClassDeclaration:
                    var cls = (ClassDeclarationSyntax)declaration;
                    return cls.WithConstraintClauses(WithTypeConstraints(cls.ConstraintClauses, typeParameterName, kinds, types));

                case SyntaxKind.StructDeclaration:
                    var str = (StructDeclarationSyntax)declaration;
                    return str.WithConstraintClauses(WithTypeConstraints(str.ConstraintClauses, typeParameterName, kinds, types));

                case SyntaxKind.InterfaceDeclaration:
                    var iface = (InterfaceDeclarationSyntax)declaration;
                    return iface.WithConstraintClauses(WithTypeConstraints(iface.ConstraintClauses, typeParameterName, kinds, types));

                case SyntaxKind.DelegateDeclaration:
                    var del = (DelegateDeclarationSyntax)declaration;
                    return del.WithConstraintClauses(WithTypeConstraints(del.ConstraintClauses, typeParameterName, kinds, types));
                default:
                    return declaration;
            }
        }

        private static SyntaxList<TypeParameterConstraintClauseSyntax> WithTypeConstraints(
            SyntaxList<TypeParameterConstraintClauseSyntax> clauses, string typeParameterName, SpecialTypeConstraintKind kinds, IEnumerable<SyntaxNode> types)
        {
            var constraints = types != null
                ? SyntaxFactory.SeparatedList<TypeParameterConstraintSyntax>(types.Select(t => SyntaxFactory.TypeConstraint((TypeSyntax)t)))
                : SyntaxFactory.SeparatedList<TypeParameterConstraintSyntax>();

            if ((kinds & SpecialTypeConstraintKind.Constructor) != 0)
            {
                constraints = constraints.Add(SyntaxFactory.ConstructorConstraint());
            }

            var isReferenceType = (kinds & SpecialTypeConstraintKind.ReferenceType) != 0;
            var isValueType = (kinds & SpecialTypeConstraintKind.ValueType) != 0;

            if (isReferenceType || isValueType)
            {
                constraints = constraints.Insert(0, SyntaxFactory.ClassOrStructConstraint(isReferenceType ? SyntaxKind.ClassConstraint : SyntaxKind.StructConstraint));
            }

            var clause = clauses.FirstOrDefault(c => c.Name.Identifier.ToString() == typeParameterName);

            if (clause == null)
            {
                if (constraints.Count > 0)
                {
                    return clauses.Add(SyntaxFactory.TypeParameterConstraintClause(typeParameterName.ToIdentifierName(), constraints));
                }
                else
                {
                    return clauses;
                }
            }
            else if (constraints.Count == 0)
            {
                return clauses.Remove(clause);
            }
            else
            {
                return clauses.Replace(clause, clause.WithConstraints(constraints));
            }
        }

        public override DeclarationKind GetDeclarationKind(SyntaxNode declaration)
        {
            switch (declaration.Kind())
            {
                case SyntaxKind.ClassDeclaration:
                    return DeclarationKind.Class;
                case SyntaxKind.StructDeclaration:
                    return DeclarationKind.Struct;
                case SyntaxKind.InterfaceDeclaration:
                    return DeclarationKind.Interface;
                case SyntaxKind.EnumDeclaration:
                    return DeclarationKind.Enum;
                case SyntaxKind.DelegateDeclaration:
                    return DeclarationKind.Delegate;

                case SyntaxKind.MethodDeclaration:
                    return DeclarationKind.Method;
                case SyntaxKind.OperatorDeclaration:
                    return DeclarationKind.Operator;
                case SyntaxKind.ConversionOperatorDeclaration:
                    return DeclarationKind.ConversionOperator;
                case SyntaxKind.ConstructorDeclaration:
                    return DeclarationKind.Constructor;
                case SyntaxKind.DestructorDeclaration:
                    return DeclarationKind.Destructor;

                case SyntaxKind.PropertyDeclaration:
                    return DeclarationKind.Property;
                case SyntaxKind.IndexerDeclaration:
                    return DeclarationKind.Indexer;
                case SyntaxKind.EventDeclaration:
                    return DeclarationKind.CustomEvent;
                case SyntaxKind.EnumMemberDeclaration:
                    return DeclarationKind.EnumMember;
                case SyntaxKind.CompilationUnit:
                    return DeclarationKind.CompilationUnit;
                case SyntaxKind.NamespaceDeclaration:
                    return DeclarationKind.Namespace;
                case SyntaxKind.UsingDirective:
                    return DeclarationKind.NamespaceImport;
                case SyntaxKind.Parameter:
                    return DeclarationKind.Parameter;

                case SyntaxKind.ParenthesizedLambdaExpression:
                case SyntaxKind.SimpleLambdaExpression:
                    return DeclarationKind.LambdaExpression;

                case SyntaxKind.FieldDeclaration:
                    var fd = (FieldDeclarationSyntax)declaration;
                    if (fd.Declaration != null && fd.Declaration.Variables.Count == 1)
                    {
                        // this node is considered the declaration if it contains only one variable.
                        return DeclarationKind.Field;
                    }
                    else
                    {
                        return DeclarationKind.None;
                    }

                case SyntaxKind.EventFieldDeclaration:
                    var ef = (EventFieldDeclarationSyntax)declaration;
                    if (ef.Declaration != null && ef.Declaration.Variables.Count == 1)
                    {
                        // this node is considered the declaration if it contains only one variable.
                        return DeclarationKind.Event;
                    }
                    else
                    {
                        return DeclarationKind.None;
                    }

                case SyntaxKind.LocalDeclarationStatement:
                    var ld = (LocalDeclarationStatementSyntax)declaration;
                    if (ld.Declaration != null && ld.Declaration.Variables.Count == 1)
                    {
                        // this node is considered the declaration if it contains only one variable.
                        return DeclarationKind.Variable;
                    }
                    else
                    {
                        return DeclarationKind.None;
                    }

                case SyntaxKind.VariableDeclaration:
                    {
                        var vd = (VariableDeclarationSyntax)declaration;
                        if (vd.Variables.Count == 1 && vd.Parent == null)
                        {
                            // this node is the declaration if it contains only one variable and has no parent.
                            return DeclarationKind.Variable;
                        }
                        else
                        {
                            return DeclarationKind.None;
                        }
                    }

                case SyntaxKind.VariableDeclarator:
                    {
                        var vd = declaration.Parent as VariableDeclarationSyntax;

                        // this node is considered the declaration if it is one among many, or it has no parent
                        if (vd == null || vd.Variables.Count > 1)
                        {
                            if (ParentIsFieldDeclaration(vd))
                            {
                                return DeclarationKind.Field;
                            }
                            else if (ParentIsEventFieldDeclaration(vd))
                            {
                                return DeclarationKind.Event;
                            }
                            else
                            {
                                return DeclarationKind.Variable;
                            }
                        }
                        break;
                    }

                case SyntaxKind.AttributeList:
                    var list = (AttributeListSyntax)declaration;
                    if (list.Attributes.Count == 1)
                    {
                        return DeclarationKind.Attribute;
                    }
                    break;

                case SyntaxKind.Attribute:
                    var parentList = declaration.Parent as AttributeListSyntax;
                    if (parentList == null || parentList.Attributes.Count > 1)
                    {
                        return DeclarationKind.Attribute;
                    }
                    break;

                case SyntaxKind.GetAccessorDeclaration:
                    return DeclarationKind.GetAccessor;
                case SyntaxKind.SetAccessorDeclaration:
                    return DeclarationKind.SetAccessor;
                case SyntaxKind.AddAccessorDeclaration:
                    return DeclarationKind.AddAccessor;
                case SyntaxKind.RemoveAccessorDeclaration:
                    return DeclarationKind.RemoveAccessor;
            }

            return DeclarationKind.None;
        }

        private static bool ParentIsFieldDeclaration(SyntaxNode node)
        {
            return node?.Parent.IsKind(SyntaxKind.FieldDeclaration) ?? false;
        }

        private static bool ParentIsEventFieldDeclaration(SyntaxNode node)
        {
            return node?.Parent.IsKind(SyntaxKind.EventFieldDeclaration) ?? false;
        }

        private static bool ParentIsLocalDeclarationStatement(SyntaxNode node)
        {
            return node?.Parent.IsKind(SyntaxKind.LocalDeclarationStatement) ?? false;
        }

        public override string GetName(SyntaxNode declaration)
        {
            switch (declaration.Kind())
            {
                case SyntaxKind.ClassDeclaration:
                    return ((ClassDeclarationSyntax)declaration).Identifier.ValueText;
                case SyntaxKind.StructDeclaration:
                    return ((StructDeclarationSyntax)declaration).Identifier.ValueText;
                case SyntaxKind.InterfaceDeclaration:
                    return ((InterfaceDeclarationSyntax)declaration).Identifier.ValueText;
                case SyntaxKind.EnumDeclaration:
                    return ((EnumDeclarationSyntax)declaration).Identifier.ValueText;
                case SyntaxKind.DelegateDeclaration:
                    return ((DelegateDeclarationSyntax)declaration).Identifier.ValueText;
                case SyntaxKind.MethodDeclaration:
                    return ((MethodDeclarationSyntax)declaration).Identifier.ValueText;
                case SyntaxKind.FieldDeclaration:
                    return this.GetName(((FieldDeclarationSyntax)declaration).Declaration);
                case SyntaxKind.PropertyDeclaration:
                    return ((PropertyDeclarationSyntax)declaration).Identifier.ValueText;
                case SyntaxKind.EnumMemberDeclaration:
                    return ((EnumMemberDeclarationSyntax)declaration).Identifier.ValueText;
                case SyntaxKind.EventFieldDeclaration:
                    return this.GetName(((EventFieldDeclarationSyntax)declaration).Declaration);
                case SyntaxKind.EventDeclaration:
                    return ((EventDeclarationSyntax)declaration).Identifier.ValueText;
                case SyntaxKind.NamespaceDeclaration:
                    return ((NamespaceDeclarationSyntax)declaration).Name.ToString();
                case SyntaxKind.UsingDirective:
                    return ((UsingDirectiveSyntax)declaration).Name.ToString();
                case SyntaxKind.Parameter:
                    return ((ParameterSyntax)declaration).Identifier.ValueText;
                case SyntaxKind.LocalDeclarationStatement:
                    return this.GetName(((LocalDeclarationStatementSyntax)declaration).Declaration);
                case SyntaxKind.VariableDeclaration:
                    var vd = (VariableDeclarationSyntax)declaration;
                    if (vd.Variables.Count == 1)
                    {
                        return vd.Variables[0].Identifier.ValueText;
                    }
                    break;
                case SyntaxKind.VariableDeclarator:
                    return ((VariableDeclaratorSyntax)declaration).Identifier.ValueText;
                case SyntaxKind.TypeParameter:
                    return ((TypeParameterSyntax)declaration).Identifier.ValueText;
                case SyntaxKind.AttributeList:
                    var al = (AttributeListSyntax)declaration;
                    if (al.Attributes.Count == 1)
                    {
                        return al.Attributes[0].Name.ToString();
                    }
                    break;
                case SyntaxKind.Attribute:
                    return ((AttributeSyntax)declaration).Name.ToString();
            }

            return string.Empty;
        }

        public override SyntaxNode WithName(SyntaxNode declaration, string name)
        {
            return this.Isolate(declaration, d => this.WithNameInternal(d, name));
        }

        private SyntaxNode WithNameInternal(SyntaxNode declaration, string name)
        {
            var id = name.ToIdentifierToken();

            switch (declaration.Kind())
            {
                case SyntaxKind.ClassDeclaration:
                    return ReplaceWithTrivia(declaration, ((ClassDeclarationSyntax)declaration).Identifier, id);
                case SyntaxKind.StructDeclaration:
                    return ReplaceWithTrivia(declaration, ((StructDeclarationSyntax)declaration).Identifier, id);
                case SyntaxKind.InterfaceDeclaration:
                    return ReplaceWithTrivia(declaration, ((InterfaceDeclarationSyntax)declaration).Identifier, id);
                case SyntaxKind.EnumDeclaration:
                    return ReplaceWithTrivia(declaration, ((EnumDeclarationSyntax)declaration).Identifier, id);
                case SyntaxKind.DelegateDeclaration:
                    return ReplaceWithTrivia(declaration, ((DelegateDeclarationSyntax)declaration).Identifier, id);
                case SyntaxKind.MethodDeclaration:
                    return ReplaceWithTrivia(declaration, ((MethodDeclarationSyntax)declaration).Identifier, id);
                case SyntaxKind.FieldDeclaration:
                    var fd = (FieldDeclarationSyntax)declaration;
                    if (fd.Declaration.Variables.Count == 1)
                    {
                        return ReplaceWithTrivia(declaration, fd.Declaration.Variables[0].Identifier, id);
                    }
                    break;
                case SyntaxKind.PropertyDeclaration:
                    return ReplaceWithTrivia(declaration, ((PropertyDeclarationSyntax)declaration).Identifier, id);
                case SyntaxKind.EnumMemberDeclaration:
                    return ReplaceWithTrivia(declaration, ((EnumMemberDeclarationSyntax)declaration).Identifier, id);
                case SyntaxKind.EventFieldDeclaration:
                    var efd = (EventFieldDeclarationSyntax)declaration;
                    if (efd.Declaration.Variables.Count == 1)
                    {
                        return ReplaceWithTrivia(declaration, efd.Declaration.Variables[0].Identifier, id);
                    }
                    break;
                case SyntaxKind.EventDeclaration:
                    return ReplaceWithTrivia(declaration, ((EventDeclarationSyntax)declaration).Identifier, id);
                case SyntaxKind.NamespaceDeclaration:
                    return ReplaceWithTrivia(declaration, ((NamespaceDeclarationSyntax)declaration).Name, this.DottedName(name));
                case SyntaxKind.UsingDirective:
                    return ReplaceWithTrivia(declaration, ((UsingDirectiveSyntax)declaration).Name, this.DottedName(name));
                case SyntaxKind.Parameter:
                    return ReplaceWithTrivia(declaration, ((ParameterSyntax)declaration).Identifier, id);
                case SyntaxKind.LocalDeclarationStatement:
                    var ld = (LocalDeclarationStatementSyntax)declaration;
                    if (ld.Declaration.Variables.Count == 1)
                    {
                        return ReplaceWithTrivia(declaration, ld.Declaration.Variables[0].Identifier, id);
                    }
                    break;
                case SyntaxKind.TypeParameter:
                    return ReplaceWithTrivia(declaration, ((TypeParameterSyntax)declaration).Identifier, id);
                case SyntaxKind.AttributeList:
                    var al = (AttributeListSyntax)declaration;
                    if (al.Attributes.Count == 1)
                    {
                        return ReplaceWithTrivia(declaration, al.Attributes[0].Name, this.DottedName(name));
                    }
                    break;
                case SyntaxKind.Attribute:
                    return ReplaceWithTrivia(declaration, ((AttributeSyntax)declaration).Name, this.DottedName(name));
                case SyntaxKind.VariableDeclaration:
                    var vd = (VariableDeclarationSyntax)declaration;
                    if (vd.Variables.Count == 1)
                    {
                        return ReplaceWithTrivia(declaration, vd.Variables[0].Identifier, id);
                    }
                    break;
                case SyntaxKind.VariableDeclarator:
                    return ReplaceWithTrivia(declaration, ((VariableDeclaratorSyntax)declaration).Identifier, id);
            }

            return declaration;
        }

        public override SyntaxNode GetType(SyntaxNode declaration)
        {
            switch (declaration.Kind())
            {
                case SyntaxKind.DelegateDeclaration:
                    return NotVoid(((DelegateDeclarationSyntax)declaration).ReturnType);
                case SyntaxKind.MethodDeclaration:
                    return NotVoid(((MethodDeclarationSyntax)declaration).ReturnType);
                case SyntaxKind.FieldDeclaration:
                    return ((FieldDeclarationSyntax)declaration).Declaration.Type;
                case SyntaxKind.PropertyDeclaration:
                    return ((PropertyDeclarationSyntax)declaration).Type;
                case SyntaxKind.IndexerDeclaration:
                    return ((IndexerDeclarationSyntax)declaration).Type;
                case SyntaxKind.EventFieldDeclaration:
                    return ((EventFieldDeclarationSyntax)declaration).Declaration.Type;
                case SyntaxKind.EventDeclaration:
                    return ((EventDeclarationSyntax)declaration).Type;
                case SyntaxKind.Parameter:
                    return ((ParameterSyntax)declaration).Type;
                case SyntaxKind.LocalDeclarationStatement:
                    return ((LocalDeclarationStatementSyntax)declaration).Declaration.Type;
                case SyntaxKind.VariableDeclaration:
                    return ((VariableDeclarationSyntax)declaration).Type;
                case SyntaxKind.VariableDeclarator:
                    if (declaration.Parent != null)
                    {
                        return this.GetType(declaration.Parent);
                    }
                    break;
            }

            return null;
        }

        private static TypeSyntax NotVoid(TypeSyntax type)
        {
            return type is PredefinedTypeSyntax pd && pd.Keyword.IsKind(SyntaxKind.VoidKeyword) ? null : type;
        }

        public override SyntaxNode WithType(SyntaxNode declaration, SyntaxNode type)
        {
            return this.Isolate(declaration, d => WithTypeInternal(d, type));
        }

        private static SyntaxNode WithTypeInternal(SyntaxNode declaration, SyntaxNode type)
            => declaration.Kind() switch
            {
                SyntaxKind.DelegateDeclaration => ((DelegateDeclarationSyntax)declaration).WithReturnType((TypeSyntax)type),
                SyntaxKind.MethodDeclaration => ((MethodDeclarationSyntax)declaration).WithReturnType((TypeSyntax)type),
                SyntaxKind.FieldDeclaration => ((FieldDeclarationSyntax)declaration).WithDeclaration(((FieldDeclarationSyntax)declaration).Declaration.WithType((TypeSyntax)type)),
                SyntaxKind.PropertyDeclaration => ((PropertyDeclarationSyntax)declaration).WithType((TypeSyntax)type),
                SyntaxKind.IndexerDeclaration => ((IndexerDeclarationSyntax)declaration).WithType((TypeSyntax)type),
                SyntaxKind.EventFieldDeclaration => ((EventFieldDeclarationSyntax)declaration).WithDeclaration(((EventFieldDeclarationSyntax)declaration).Declaration.WithType((TypeSyntax)type)),
                SyntaxKind.EventDeclaration => ((EventDeclarationSyntax)declaration).WithType((TypeSyntax)type),
                SyntaxKind.Parameter => ((ParameterSyntax)declaration).WithType((TypeSyntax)type),
                SyntaxKind.LocalDeclarationStatement => ((LocalDeclarationStatementSyntax)declaration).WithDeclaration(((LocalDeclarationStatementSyntax)declaration).Declaration.WithType((TypeSyntax)type)),
                SyntaxKind.VariableDeclaration => ((VariableDeclarationSyntax)declaration).WithType((TypeSyntax)type),
                _ => declaration,
            };

        private SyntaxNode Isolate(SyntaxNode declaration, Func<SyntaxNode, SyntaxNode> editor)
        {
            var isolated = this.AsIsolatedDeclaration(declaration);

            return PreserveTrivia(isolated, editor);
        }

        private SyntaxNode AsIsolatedDeclaration(SyntaxNode declaration)
        {
            if (declaration != null)
            {
                switch (declaration.Kind())
                {
                    case SyntaxKind.VariableDeclaration:
                        var vd = (VariableDeclarationSyntax)declaration;
                        if (vd.Parent != null && vd.Variables.Count == 1)
                        {
                            return this.AsIsolatedDeclaration(vd.Parent);
                        }
                        break;

                    case SyntaxKind.VariableDeclarator:
                        var v = (VariableDeclaratorSyntax)declaration;
                        if (v.Parent != null && v.Parent.Parent != null)
                        {
                            return this.ClearTrivia(WithVariable(v.Parent.Parent, v));
                        }
                        break;

                    case SyntaxKind.Attribute:
                        var attr = (AttributeSyntax)declaration;
                        if (attr.Parent != null)
                        {
                            var attrList = (AttributeListSyntax)attr.Parent;
                            return attrList.WithAttributes(SyntaxFactory.SingletonSeparatedList(attr)).WithTarget(null);
                        }
                        break;
                }
            }

            return declaration;
        }

        private static SyntaxNode WithVariable(SyntaxNode declaration, VariableDeclaratorSyntax variable)
        {
            var vd = GetVariableDeclaration(declaration);
            if (vd != null)
            {
                return WithVariableDeclaration(declaration, vd.WithVariables(SyntaxFactory.SingletonSeparatedList(variable)));
            }

            return declaration;
        }

        private static VariableDeclarationSyntax GetVariableDeclaration(SyntaxNode declaration)
            => declaration.Kind() switch
            {
                SyntaxKind.FieldDeclaration => ((FieldDeclarationSyntax)declaration).Declaration,
                SyntaxKind.EventFieldDeclaration => ((EventFieldDeclarationSyntax)declaration).Declaration,
                SyntaxKind.LocalDeclarationStatement => ((LocalDeclarationStatementSyntax)declaration).Declaration,
                _ => null,
            };

        private static SyntaxNode WithVariableDeclaration(SyntaxNode declaration, VariableDeclarationSyntax variables)
            => declaration.Kind() switch
            {
                SyntaxKind.FieldDeclaration => ((FieldDeclarationSyntax)declaration).WithDeclaration(variables),
                SyntaxKind.EventFieldDeclaration => ((EventFieldDeclarationSyntax)declaration).WithDeclaration(variables),
                SyntaxKind.LocalDeclarationStatement => ((LocalDeclarationStatementSyntax)declaration).WithDeclaration(variables),
                _ => declaration,
            };

        private static SyntaxNode GetFullDeclaration(SyntaxNode declaration)
        {
            switch (declaration.Kind())
            {
                case SyntaxKind.VariableDeclaration:
                    var vd = (VariableDeclarationSyntax)declaration;
                    if (ParentIsFieldDeclaration(vd)
                        || ParentIsEventFieldDeclaration(vd)
                        || ParentIsLocalDeclarationStatement(vd))
                    {
                        return vd.Parent;
                    }
                    else
                    {
                        return vd;
                    }

                case SyntaxKind.VariableDeclarator:
                case SyntaxKind.Attribute:
                    if (declaration.Parent != null)
                    {
                        return GetFullDeclaration(declaration.Parent);
                    }
                    break;
            }

            return declaration;
        }

        private SyntaxNode AsNodeLike(SyntaxNode existingNode, SyntaxNode newNode)
        {
            switch (this.GetDeclarationKind(existingNode))
            {
                case DeclarationKind.Class:
                case DeclarationKind.Interface:
                case DeclarationKind.Struct:
                case DeclarationKind.Enum:
                case DeclarationKind.Namespace:
                case DeclarationKind.CompilationUnit:
                    var container = this.GetDeclaration(existingNode.Parent);
                    if (container != null)
                    {
                        return this.AsMemberOf(container, newNode);
                    }
                    break;

                case DeclarationKind.Attribute:
                    return AsAttributeList(newNode);
            }

            return newNode;
        }

        public override IReadOnlyList<SyntaxNode> GetParameters(SyntaxNode declaration)
        {
            var list = GetParameterList(declaration);
            return list != null
                ? list.Parameters
                : SpecializedCollections.EmptyReadOnlyList<SyntaxNode>();
        }

        public override SyntaxNode InsertParameters(SyntaxNode declaration, int index, IEnumerable<SyntaxNode> parameters)
        {
            var newParameters = AsParameterList(parameters);

            var currentList = GetParameterList(declaration);
            if (currentList == null)
            {
                currentList = declaration.IsKind(SyntaxKind.IndexerDeclaration)
                    ? SyntaxFactory.BracketedParameterList()
                    : (BaseParameterListSyntax)SyntaxFactory.ParameterList();
            }

            var newList = currentList.WithParameters(currentList.Parameters.InsertRange(index, newParameters.Parameters));
            return WithParameterList(declaration, newList);
        }

        public override IReadOnlyList<SyntaxNode> GetSwitchSections(SyntaxNode switchStatement)
        {
            var statement = switchStatement as SwitchStatementSyntax;
            return statement?.Sections ?? SpecializedCollections.EmptyReadOnlyList<SyntaxNode>();
        }

        public override SyntaxNode InsertSwitchSections(SyntaxNode switchStatement, int index, IEnumerable<SyntaxNode> switchSections)
        {
            if (!(switchStatement is SwitchStatementSyntax statement))
            {
                return switchStatement;
            }

            var newSections = statement.Sections.InsertRange(index, switchSections.Cast<SwitchSectionSyntax>());
            return AddMissingTokens(statement, recurse: false).WithSections(newSections);
        }

        private static TNode AddMissingTokens<TNode>(TNode node, bool recurse)
            where TNode : CSharpSyntaxNode
        {
            var rewriter = new AddMissingTokensRewriter(recurse);
            return (TNode)rewriter.Visit(node);
        }

        private class AddMissingTokensRewriter : CSharpSyntaxRewriter
        {
            private readonly bool _recurse;
            private bool _firstVisit = true;

            public AddMissingTokensRewriter(bool recurse)
            {
                _recurse = recurse;
            }

            public override SyntaxNode Visit(SyntaxNode node)
            {
                if (!_recurse && !_firstVisit)
                {
                    return node;
                }

                _firstVisit = false;
                return base.Visit(node);
            }

            public override SyntaxToken VisitToken(SyntaxToken token)
            {
                var rewrittenToken = base.VisitToken(token);
                if (!rewrittenToken.IsMissing || !CSharp.SyntaxFacts.IsPunctuationOrKeyword(token.Kind()))
                {
                    return rewrittenToken;
                }

                return SyntaxFactory.Token(token.Kind()).WithTriviaFrom(rewrittenToken);
            }
        }

        internal override SyntaxNode GetParameterListNode(SyntaxNode declaration)
            => GetParameterList(declaration);

        internal static BaseParameterListSyntax GetParameterList(SyntaxNode declaration)
            => declaration.Kind() switch
            {
                SyntaxKind.DelegateDeclaration => ((DelegateDeclarationSyntax)declaration).ParameterList,
                SyntaxKind.MethodDeclaration => ((MethodDeclarationSyntax)declaration).ParameterList,
                SyntaxKind.OperatorDeclaration => ((OperatorDeclarationSyntax)declaration).ParameterList,
                SyntaxKind.ConversionOperatorDeclaration => ((ConversionOperatorDeclarationSyntax)declaration).ParameterList,
                SyntaxKind.ConstructorDeclaration => ((ConstructorDeclarationSyntax)declaration).ParameterList,
                SyntaxKind.DestructorDeclaration => ((DestructorDeclarationSyntax)declaration).ParameterList,
                SyntaxKind.IndexerDeclaration => ((IndexerDeclarationSyntax)declaration).ParameterList,
                SyntaxKind.ParenthesizedLambdaExpression => ((ParenthesizedLambdaExpressionSyntax)declaration).ParameterList,
                SyntaxKind.SimpleLambdaExpression => SyntaxFactory.ParameterList(SyntaxFactory.SingletonSeparatedList(((SimpleLambdaExpressionSyntax)declaration).Parameter)),
                SyntaxKind.LocalFunctionStatement => ((LocalFunctionStatementSyntax)declaration).ParameterList,
                _ => (BaseParameterListSyntax)null,
            };

        private static SyntaxNode WithParameterList(SyntaxNode declaration, BaseParameterListSyntax list)
        {
            switch (declaration.Kind())
            {
                case SyntaxKind.DelegateDeclaration:
                    return ((DelegateDeclarationSyntax)declaration).WithParameterList(list);
                case SyntaxKind.MethodDeclaration:
                    return ((MethodDeclarationSyntax)declaration).WithParameterList(list);
                case SyntaxKind.OperatorDeclaration:
                    return ((OperatorDeclarationSyntax)declaration).WithParameterList(list);
                case SyntaxKind.ConversionOperatorDeclaration:
                    return ((ConversionOperatorDeclarationSyntax)declaration).WithParameterList(list);
                case SyntaxKind.ConstructorDeclaration:
                    return ((ConstructorDeclarationSyntax)declaration).WithParameterList(list);
                case SyntaxKind.DestructorDeclaration:
                    return ((DestructorDeclarationSyntax)declaration).WithParameterList(list);
                case SyntaxKind.IndexerDeclaration:
                    return ((IndexerDeclarationSyntax)declaration).WithParameterList(list);
                case SyntaxKind.LocalFunctionStatement:
                    return ((LocalFunctionStatementSyntax)declaration).WithParameterList((ParameterListSyntax)list);
                case SyntaxKind.ParenthesizedLambdaExpression:
                    return ((ParenthesizedLambdaExpressionSyntax)declaration).WithParameterList((ParameterListSyntax)list);
                case SyntaxKind.SimpleLambdaExpression:
                    var lambda = (SimpleLambdaExpressionSyntax)declaration;
                    var roList = AsReadOnlyList(list.Parameters);
                    if (roList.Count == 1 && IsSimpleLambdaParameter(roList[0]))
                    {
                        return lambda.WithParameter(roList[0]);
                    }
                    else
                    {
                        return SyntaxFactory.ParenthesizedLambdaExpression(AsParameterList(roList), lambda.Body)
                            .WithLeadingTrivia(lambda.GetLeadingTrivia())
                            .WithTrailingTrivia(lambda.GetTrailingTrivia());
                    }
                default:
                    return declaration;
            }
        }

        public override SyntaxNode GetExpression(SyntaxNode declaration)
        {
            switch (declaration.Kind())
            {
                case SyntaxKind.ParenthesizedLambdaExpression:
                    return ((ParenthesizedLambdaExpressionSyntax)declaration).Body as ExpressionSyntax;
                case SyntaxKind.SimpleLambdaExpression:
                    return ((SimpleLambdaExpressionSyntax)declaration).Body as ExpressionSyntax;

                case SyntaxKind.PropertyDeclaration:
                    var pd = (PropertyDeclarationSyntax)declaration;
                    if (pd.ExpressionBody != null)
                    {
                        return pd.ExpressionBody.Expression;
                    }
                    goto default;

                case SyntaxKind.IndexerDeclaration:
                    var id = (IndexerDeclarationSyntax)declaration;
                    if (id.ExpressionBody != null)
                    {
                        return id.ExpressionBody.Expression;
                    }
                    goto default;

                default:
                    return GetEqualsValue(declaration)?.Value;
            }
        }

        public override SyntaxNode WithExpression(SyntaxNode declaration, SyntaxNode expression)
        {
            return this.Isolate(declaration, d => WithExpressionInternal(d, expression));
        }

        private static SyntaxNode WithExpressionInternal(SyntaxNode declaration, SyntaxNode expression)
        {
            var expr = (ExpressionSyntax)expression;

            switch (declaration.Kind())
            {
                case SyntaxKind.ParenthesizedLambdaExpression:
                    return ((ParenthesizedLambdaExpressionSyntax)declaration).WithBody((CSharpSyntaxNode)expr ?? CreateBlock(null));

                case SyntaxKind.SimpleLambdaExpression:
                    return ((SimpleLambdaExpressionSyntax)declaration).WithBody((CSharpSyntaxNode)expr ?? CreateBlock(null));

                case SyntaxKind.PropertyDeclaration:
                    var pd = (PropertyDeclarationSyntax)declaration;
                    if (pd.ExpressionBody != null)
                    {
                        return ReplaceWithTrivia(pd, pd.ExpressionBody.Expression, expr);
                    }
                    goto default;

                case SyntaxKind.IndexerDeclaration:
                    var id = (IndexerDeclarationSyntax)declaration;
                    if (id.ExpressionBody != null)
                    {
                        return ReplaceWithTrivia(id, id.ExpressionBody.Expression, expr);
                    }
                    goto default;

                default:
                    var eq = GetEqualsValue(declaration);
                    if (eq != null)
                    {
                        if (expression == null)
                        {
                            return WithEqualsValue(declaration, null);
                        }
                        else
                        {
                            // use replace so we only change the value part.
                            return ReplaceWithTrivia(declaration, eq.Value, expr);
                        }
                    }
                    else if (expression != null)
                    {
                        return WithEqualsValue(declaration, SyntaxFactory.EqualsValueClause(expr));
                    }
                    else
                    {
                        return declaration;
                    }
            }
        }

        private static EqualsValueClauseSyntax GetEqualsValue(SyntaxNode declaration)
        {
            switch (declaration.Kind())
            {
                case SyntaxKind.FieldDeclaration:
                    var fd = (FieldDeclarationSyntax)declaration;
                    if (fd.Declaration.Variables.Count == 1)
                    {
                        return fd.Declaration.Variables[0].Initializer;
                    }
                    break;
                case SyntaxKind.PropertyDeclaration:
                    var pd = (PropertyDeclarationSyntax)declaration;
                    return pd.Initializer;
                case SyntaxKind.LocalDeclarationStatement:
                    var ld = (LocalDeclarationStatementSyntax)declaration;
                    if (ld.Declaration.Variables.Count == 1)
                    {
                        return ld.Declaration.Variables[0].Initializer;
                    }
                    break;
                case SyntaxKind.VariableDeclaration:
                    var vd = (VariableDeclarationSyntax)declaration;
                    if (vd.Variables.Count == 1)
                    {
                        return vd.Variables[0].Initializer;
                    }
                    break;
                case SyntaxKind.VariableDeclarator:
                    return ((VariableDeclaratorSyntax)declaration).Initializer;
                case SyntaxKind.Parameter:
                    return ((ParameterSyntax)declaration).Default;
            }

            return null;
        }

        private static SyntaxNode WithEqualsValue(SyntaxNode declaration, EqualsValueClauseSyntax eq)
        {
            switch (declaration.Kind())
            {
                case SyntaxKind.FieldDeclaration:
                    var fd = (FieldDeclarationSyntax)declaration;
                    if (fd.Declaration.Variables.Count == 1)
                    {
                        return ReplaceWithTrivia(declaration, fd.Declaration.Variables[0], fd.Declaration.Variables[0].WithInitializer(eq));
                    }
                    break;
                case SyntaxKind.PropertyDeclaration:
                    var pd = (PropertyDeclarationSyntax)declaration;
                    return pd.WithInitializer(eq);
                case SyntaxKind.LocalDeclarationStatement:
                    var ld = (LocalDeclarationStatementSyntax)declaration;
                    if (ld.Declaration.Variables.Count == 1)
                    {
                        return ReplaceWithTrivia(declaration, ld.Declaration.Variables[0], ld.Declaration.Variables[0].WithInitializer(eq));
                    }
                    break;
                case SyntaxKind.VariableDeclaration:
                    var vd = (VariableDeclarationSyntax)declaration;
                    if (vd.Variables.Count == 1)
                    {
                        return ReplaceWithTrivia(declaration, vd.Variables[0], vd.Variables[0].WithInitializer(eq));
                    }
                    break;
                case SyntaxKind.VariableDeclarator:
                    return ((VariableDeclaratorSyntax)declaration).WithInitializer(eq);
                case SyntaxKind.Parameter:
                    return ((ParameterSyntax)declaration).WithDefault(eq);
            }

            return declaration;
        }

        private static readonly IReadOnlyList<SyntaxNode> s_EmptyList = SpecializedCollections.EmptyReadOnlyList<SyntaxNode>();

        public override IReadOnlyList<SyntaxNode> GetStatements(SyntaxNode declaration)
        {
            switch (declaration.Kind())
            {
                case SyntaxKind.MethodDeclaration:
                    return ((MethodDeclarationSyntax)declaration).Body?.Statements ?? s_EmptyList;
                case SyntaxKind.OperatorDeclaration:
                    return ((OperatorDeclarationSyntax)declaration).Body?.Statements ?? s_EmptyList;
                case SyntaxKind.ConversionOperatorDeclaration:
                    return ((ConversionOperatorDeclarationSyntax)declaration).Body?.Statements ?? s_EmptyList;
                case SyntaxKind.ConstructorDeclaration:
                    return ((ConstructorDeclarationSyntax)declaration).Body?.Statements ?? s_EmptyList;
                case SyntaxKind.DestructorDeclaration:
                    return ((DestructorDeclarationSyntax)declaration).Body?.Statements ?? s_EmptyList;
                case SyntaxKind.LocalFunctionStatement:
                    return ((LocalFunctionStatementSyntax)declaration).Body?.Statements ?? s_EmptyList;
                case SyntaxKind.AnonymousMethodExpression:
                    return (((AnonymousMethodExpressionSyntax)declaration).Body as BlockSyntax)?.Statements ?? s_EmptyList;
                case SyntaxKind.ParenthesizedLambdaExpression:
                    return (((ParenthesizedLambdaExpressionSyntax)declaration).Body as BlockSyntax)?.Statements ?? s_EmptyList;
                case SyntaxKind.SimpleLambdaExpression:
                    return (((SimpleLambdaExpressionSyntax)declaration).Body as BlockSyntax)?.Statements ?? s_EmptyList;
                case SyntaxKind.GetAccessorDeclaration:
                case SyntaxKind.SetAccessorDeclaration:
                case SyntaxKind.AddAccessorDeclaration:
                case SyntaxKind.RemoveAccessorDeclaration:
                    return ((AccessorDeclarationSyntax)declaration).Body?.Statements ?? s_EmptyList;
                default:
                    return s_EmptyList;
            }
        }

        public override SyntaxNode WithStatements(SyntaxNode declaration, IEnumerable<SyntaxNode> statements)
        {
            var body = CreateBlock(statements);
            var somebody = statements != null ? body : null;
            var semicolon = statements == null ? SyntaxFactory.Token(SyntaxKind.SemicolonToken) : default;

            switch (declaration.Kind())
            {
                case SyntaxKind.MethodDeclaration:
                    return ((MethodDeclarationSyntax)declaration).WithBody(somebody).WithSemicolonToken(semicolon).WithExpressionBody(null);
                case SyntaxKind.OperatorDeclaration:
                    return ((OperatorDeclarationSyntax)declaration).WithBody(somebody).WithSemicolonToken(semicolon).WithExpressionBody(null);
                case SyntaxKind.ConversionOperatorDeclaration:
                    return ((ConversionOperatorDeclarationSyntax)declaration).WithBody(somebody).WithSemicolonToken(semicolon).WithExpressionBody(null);
                case SyntaxKind.ConstructorDeclaration:
                    return ((ConstructorDeclarationSyntax)declaration).WithBody(somebody).WithSemicolonToken(semicolon).WithExpressionBody(null);
                case SyntaxKind.DestructorDeclaration:
                    return ((DestructorDeclarationSyntax)declaration).WithBody(somebody).WithSemicolonToken(semicolon).WithExpressionBody(null);
                case SyntaxKind.LocalFunctionStatement:
                    return ((LocalFunctionStatementSyntax)declaration).WithBody(somebody).WithSemicolonToken(semicolon).WithExpressionBody(null);
                case SyntaxKind.AnonymousMethodExpression:
                    return ((AnonymousMethodExpressionSyntax)declaration).WithBody(body);
                case SyntaxKind.ParenthesizedLambdaExpression:
                    return ((ParenthesizedLambdaExpressionSyntax)declaration).WithBody(body);
                case SyntaxKind.SimpleLambdaExpression:
                    return ((SimpleLambdaExpressionSyntax)declaration).WithBody(body);
                case SyntaxKind.GetAccessorDeclaration:
                case SyntaxKind.SetAccessorDeclaration:
                case SyntaxKind.AddAccessorDeclaration:
                case SyntaxKind.RemoveAccessorDeclaration:
                    return ((AccessorDeclarationSyntax)declaration).WithBody(somebody).WithSemicolonToken(semicolon).WithExpressionBody(null);
                default:
                    return declaration;
            }
        }

        public override IReadOnlyList<SyntaxNode> GetAccessors(SyntaxNode declaration)
        {
            var list = GetAccessorList(declaration);
            return list?.Accessors ?? s_EmptyList;
        }

        public override SyntaxNode InsertAccessors(SyntaxNode declaration, int index, IEnumerable<SyntaxNode> accessors)
        {
            var newAccessors = AsAccessorList(accessors, declaration.Kind());

            var currentList = GetAccessorList(declaration);
            if (currentList == null)
            {
                if (CanHaveAccessors(declaration))
                {
                    currentList = SyntaxFactory.AccessorList();
                }
                else
                {
                    return declaration;
                }
            }

            var newList = currentList.WithAccessors(currentList.Accessors.InsertRange(index, newAccessors.Accessors));
            return WithAccessorList(declaration, newList);
        }

        private static AccessorListSyntax GetAccessorList(SyntaxNode declaration)
            => declaration.Kind() switch
            {
                SyntaxKind.PropertyDeclaration => ((PropertyDeclarationSyntax)declaration).AccessorList,
                SyntaxKind.IndexerDeclaration => ((IndexerDeclarationSyntax)declaration).AccessorList,
                SyntaxKind.EventDeclaration => ((EventDeclarationSyntax)declaration).AccessorList,
                _ => null,
            };

        private static bool CanHaveAccessors(SyntaxNode declaration)
            => declaration.Kind() switch
            {
                SyntaxKind.PropertyDeclaration => ((PropertyDeclarationSyntax)declaration).ExpressionBody == null,
                SyntaxKind.IndexerDeclaration => ((IndexerDeclarationSyntax)declaration).ExpressionBody == null,
                SyntaxKind.EventDeclaration => true,
                _ => false,
            };

        private static SyntaxNode WithAccessorList(SyntaxNode declaration, AccessorListSyntax accessorList)
            => declaration.Kind() switch
            {
                SyntaxKind.PropertyDeclaration => ((PropertyDeclarationSyntax)declaration).WithAccessorList(accessorList),
                SyntaxKind.IndexerDeclaration => ((PropertyDeclarationSyntax)declaration).WithAccessorList(accessorList),
                SyntaxKind.EventDeclaration => ((EventDeclarationSyntax)declaration).WithAccessorList(accessorList),
                _ => declaration,
            };

        private static AccessorListSyntax AsAccessorList(IEnumerable<SyntaxNode> nodes, SyntaxKind parentKind)
        {
            return SyntaxFactory.AccessorList(
                SyntaxFactory.List(nodes.Select(n => AsAccessor(n, parentKind)).Where(n => n != null)));
        }

        private static AccessorDeclarationSyntax AsAccessor(SyntaxNode node, SyntaxKind parentKind)
        {
            switch (parentKind)
            {
                case SyntaxKind.PropertyDeclaration:
                case SyntaxKind.IndexerDeclaration:
                    switch (node.Kind())
                    {
                        case SyntaxKind.GetAccessorDeclaration:
                        case SyntaxKind.SetAccessorDeclaration:
                            return (AccessorDeclarationSyntax)node;
                    }
                    break;
                case SyntaxKind.EventDeclaration:
                    switch (node.Kind())
                    {
                        case SyntaxKind.AddAccessorDeclaration:
                        case SyntaxKind.RemoveAccessorDeclaration:
                            return (AccessorDeclarationSyntax)node;
                    }
                    break;
            }

            return null;
        }

        private static AccessorDeclarationSyntax GetAccessor(SyntaxNode declaration, SyntaxKind kind)
        {
            var accessorList = GetAccessorList(declaration);
            return accessorList?.Accessors.FirstOrDefault(a => a.IsKind(kind));
        }

        private SyntaxNode WithAccessor(SyntaxNode declaration, SyntaxKind kind, AccessorDeclarationSyntax accessor)
        {
            return this.WithAccessor(declaration, GetAccessorList(declaration), kind, accessor);
        }

        private SyntaxNode WithAccessor(SyntaxNode declaration, AccessorListSyntax accessorList, SyntaxKind kind, AccessorDeclarationSyntax accessor)
        {
            if (accessorList != null)
            {
                var acc = accessorList.Accessors.FirstOrDefault(a => a.IsKind(kind));
                if (acc != null)
                {
                    return this.ReplaceNode(declaration, acc, accessor);
                }
                else if (accessor != null)
                {
                    return this.ReplaceNode(declaration, accessorList, accessorList.AddAccessors(accessor));
                }
            }

            return declaration;
        }

        public override IReadOnlyList<SyntaxNode> GetGetAccessorStatements(SyntaxNode declaration)
        {
            var accessor = GetAccessor(declaration, SyntaxKind.GetAccessorDeclaration);
            return accessor?.Body?.Statements ?? s_EmptyList;
        }

        public override IReadOnlyList<SyntaxNode> GetSetAccessorStatements(SyntaxNode declaration)
        {
            var accessor = GetAccessor(declaration, SyntaxKind.SetAccessorDeclaration);
            return accessor?.Body?.Statements ?? s_EmptyList;
        }

        public override SyntaxNode WithGetAccessorStatements(SyntaxNode declaration, IEnumerable<SyntaxNode> statements)
        {
            return this.WithAccessorStatements(declaration, SyntaxKind.GetAccessorDeclaration, statements);
        }

        public override SyntaxNode WithSetAccessorStatements(SyntaxNode declaration, IEnumerable<SyntaxNode> statements)
        {
            return this.WithAccessorStatements(declaration, SyntaxKind.SetAccessorDeclaration, statements);
        }

        private SyntaxNode WithAccessorStatements(SyntaxNode declaration, SyntaxKind kind, IEnumerable<SyntaxNode> statements)
        {
            var accessor = GetAccessor(declaration, kind);
            if (accessor == null)
            {
                accessor = AccessorDeclaration(kind, statements);
                return this.WithAccessor(declaration, kind, accessor);
            }
            else
            {
                return this.WithAccessor(declaration, kind, (AccessorDeclarationSyntax)this.WithStatements(accessor, statements));
            }
        }

        public override IReadOnlyList<SyntaxNode> GetBaseAndInterfaceTypes(SyntaxNode declaration)
        {
            var baseList = GetBaseList(declaration);
            if (baseList != null)
            {
                return baseList.Types.OfType<SimpleBaseTypeSyntax>().Select(bt => bt.Type).ToReadOnlyCollection();
            }
            else
            {
                return SpecializedCollections.EmptyReadOnlyList<SyntaxNode>();
            }
        }

        public override SyntaxNode AddBaseType(SyntaxNode declaration, SyntaxNode baseType)
        {
            var baseList = GetBaseList(declaration);

            if (baseList != null)
            {
                return WithBaseList(declaration, baseList.WithTypes(baseList.Types.Insert(0, SyntaxFactory.SimpleBaseType((TypeSyntax)baseType))));
            }
            else
            {
                return AddBaseList(declaration, SyntaxFactory.BaseList(SyntaxFactory.SingletonSeparatedList<BaseTypeSyntax>(SyntaxFactory.SimpleBaseType((TypeSyntax)baseType))));
            }
        }

        public override SyntaxNode AddInterfaceType(SyntaxNode declaration, SyntaxNode interfaceType)
        {
            var baseList = GetBaseList(declaration);

            if (baseList != null)
            {
                return WithBaseList(declaration, baseList.WithTypes(baseList.Types.Insert(baseList.Types.Count, SyntaxFactory.SimpleBaseType((TypeSyntax)interfaceType))));
            }
            else
            {
                return AddBaseList(declaration, SyntaxFactory.BaseList(SyntaxFactory.SingletonSeparatedList<BaseTypeSyntax>(SyntaxFactory.SimpleBaseType((TypeSyntax)interfaceType))));
            }
        }

        private static SyntaxNode AddBaseList(SyntaxNode declaration, BaseListSyntax baseList)
        {
            var newDecl = WithBaseList(declaration, baseList);

            // move trivia from type identifier to after base list
            return ShiftTrivia(newDecl, GetBaseList(newDecl));
        }

        private static BaseListSyntax GetBaseList(SyntaxNode declaration)
            => declaration.Kind() switch
            {
                SyntaxKind.ClassDeclaration => ((ClassDeclarationSyntax)declaration).BaseList,
                SyntaxKind.StructDeclaration => ((StructDeclarationSyntax)declaration).BaseList,
                SyntaxKind.InterfaceDeclaration => ((InterfaceDeclarationSyntax)declaration).BaseList,
                _ => null,
            };

        private static SyntaxNode WithBaseList(SyntaxNode declaration, BaseListSyntax baseList)
            => declaration.Kind() switch
            {
                SyntaxKind.ClassDeclaration => ((ClassDeclarationSyntax)declaration).WithBaseList(baseList),
                SyntaxKind.StructDeclaration => ((StructDeclarationSyntax)declaration).WithBaseList(baseList),
                SyntaxKind.InterfaceDeclaration => ((InterfaceDeclarationSyntax)declaration).WithBaseList(baseList),
                _ => declaration,
            };

        #endregion

        #region Remove, Replace, Insert

        public override SyntaxNode ReplaceNode(SyntaxNode root, SyntaxNode declaration, SyntaxNode newDeclaration)
        {
            newDeclaration = this.AsNodeLike(declaration, newDeclaration);

            if (newDeclaration == null)
            {
                return this.RemoveNode(root, declaration);
            }

            if (root.Span.Contains(declaration.Span))
            {
                var newFullDecl = this.AsIsolatedDeclaration(newDeclaration);
                var fullDecl = GetFullDeclaration(declaration);

                // special handling for replacing at location of sub-declaration
                if (fullDecl != declaration && fullDecl.IsKind(newFullDecl.Kind()))
                {
                    // try to replace inline if possible
                    if (GetDeclarationCount(newFullDecl) == 1)
                    {
                        var newSubDecl = GetSubDeclarations(newFullDecl)[0];
                        if (AreInlineReplaceableSubDeclarations(declaration, newSubDecl))
                        {
                            return base.ReplaceNode(root, declaration, newSubDecl);
                        }
                    }

                    // replace sub declaration by splitting full declaration and inserting between
                    var index = this.IndexOf(GetSubDeclarations(fullDecl), declaration);

                    // replace declaration with multiple declarations
                    return ReplaceRange(root, fullDecl, this.SplitAndReplace(fullDecl, index, new[] { newDeclaration }));
                }

                // attempt normal replace
                return base.ReplaceNode(root, declaration, newFullDecl);
            }
            else
            {
                return base.ReplaceNode(root, declaration, newDeclaration);
            }
        }

        // returns true if one sub-declaration can be replaced inline with another sub-declaration
        private static bool AreInlineReplaceableSubDeclarations(SyntaxNode decl1, SyntaxNode decl2)
        {
            var kind = decl1.Kind();
            if (decl2.IsKind(kind))
            {
                switch (kind)
                {
                    case SyntaxKind.Attribute:
                    case SyntaxKind.VariableDeclarator:
                        return AreSimilarExceptForSubDeclarations(decl1.Parent, decl2.Parent);
                }
            }

            return false;
        }

        private static bool AreSimilarExceptForSubDeclarations(SyntaxNode decl1, SyntaxNode decl2)
        {
            if (decl1 == decl2)
            {
                return true;
            }

            if (decl1 == null || decl2 == null)
            {
                return false;
            }

            var kind = decl1.Kind();
            if (decl2.IsKind(kind))
            {
                switch (kind)
                {
                    case SyntaxKind.FieldDeclaration:
                        var fd1 = (FieldDeclarationSyntax)decl1;
                        var fd2 = (FieldDeclarationSyntax)decl2;
                        return SyntaxFactory.AreEquivalent(fd1.Modifiers, fd2.Modifiers)
                            && SyntaxFactory.AreEquivalent(fd1.AttributeLists, fd2.AttributeLists);

                    case SyntaxKind.EventFieldDeclaration:
                        var efd1 = (EventFieldDeclarationSyntax)decl1;
                        var efd2 = (EventFieldDeclarationSyntax)decl2;
                        return SyntaxFactory.AreEquivalent(efd1.Modifiers, efd2.Modifiers)
                            && SyntaxFactory.AreEquivalent(efd1.AttributeLists, efd2.AttributeLists);

                    case SyntaxKind.LocalDeclarationStatement:
                        var ld1 = (LocalDeclarationStatementSyntax)decl1;
                        var ld2 = (LocalDeclarationStatementSyntax)decl2;
                        return SyntaxFactory.AreEquivalent(ld1.Modifiers, ld2.Modifiers);

                    case SyntaxKind.AttributeList:
                        // don't compare targets, since aren't part of the abstraction
                        return true;

                    case SyntaxKind.VariableDeclaration:
                        var vd1 = (VariableDeclarationSyntax)decl1;
                        var vd2 = (VariableDeclarationSyntax)decl2;
                        return SyntaxFactory.AreEquivalent(vd1.Type, vd2.Type) && AreSimilarExceptForSubDeclarations(vd1.Parent, vd2.Parent);
                }
            }

            return false;
        }

        // replaces sub-declaration by splitting multi-part declaration first
        private IEnumerable<SyntaxNode> SplitAndReplace(SyntaxNode multiPartDeclaration, int index, IEnumerable<SyntaxNode> newDeclarations)
        {
            var count = GetDeclarationCount(multiPartDeclaration);

            if (index >= 0 && index < count)
            {
                var newNodes = new List<SyntaxNode>();

                if (index > 0)
                {
                    // make a single declaration with only sub-declarations before the sub-declaration being replaced
                    newNodes.Add(this.WithSubDeclarationsRemoved(multiPartDeclaration, index, count - index).WithTrailingTrivia(SyntaxFactory.ElasticSpace));
                }

                newNodes.AddRange(newDeclarations);

                if (index < count - 1)
                {
                    // make a single declaration with only the sub-declarations after the sub-declaration being replaced
                    newNodes.Add(this.WithSubDeclarationsRemoved(multiPartDeclaration, 0, index + 1).WithLeadingTrivia(SyntaxFactory.ElasticSpace));
                }

                return newNodes;
            }
            else
            {
                return newDeclarations;
            }
        }

        public override SyntaxNode InsertNodesBefore(SyntaxNode root, SyntaxNode declaration, IEnumerable<SyntaxNode> newDeclarations)
        {
            if (root.Span.Contains(declaration.Span))
            {
                return this.Isolate(root.TrackNodes(declaration), r => this.InsertNodesBeforeInternal(r, r.GetCurrentNode(declaration), newDeclarations));
            }
            else
            {
                return base.InsertNodesBefore(root, declaration, newDeclarations);
            }
        }

        private SyntaxNode InsertNodesBeforeInternal(SyntaxNode root, SyntaxNode declaration, IEnumerable<SyntaxNode> newDeclarations)
        {
            var fullDecl = GetFullDeclaration(declaration);
            if (fullDecl == declaration || GetDeclarationCount(fullDecl) == 1)
            {
                return base.InsertNodesBefore(root, fullDecl, newDeclarations);
            }

            var subDecls = GetSubDeclarations(fullDecl);
            var index = this.IndexOf(subDecls, declaration);

            // insert new declaration between full declaration split into two
            if (index > 0)
            {
                return ReplaceRange(root, fullDecl, this.SplitAndInsert(fullDecl, index, newDeclarations));
            }

            return base.InsertNodesBefore(root, fullDecl, newDeclarations);
        }

        public override SyntaxNode InsertNodesAfter(SyntaxNode root, SyntaxNode declaration, IEnumerable<SyntaxNode> newDeclarations)
        {
            if (root.Span.Contains(declaration.Span))
            {
                return this.Isolate(root.TrackNodes(declaration), r => this.InsertNodesAfterInternal(r, r.GetCurrentNode(declaration), newDeclarations));
            }
            else
            {
                return base.InsertNodesAfter(root, declaration, newDeclarations);
            }
        }

        private SyntaxNode InsertNodesAfterInternal(SyntaxNode root, SyntaxNode declaration, IEnumerable<SyntaxNode> newDeclarations)
        {
            var fullDecl = GetFullDeclaration(declaration);
            if (fullDecl == declaration || GetDeclarationCount(fullDecl) == 1)
            {
                return base.InsertNodesAfter(root, fullDecl, newDeclarations);
            }

            var subDecls = GetSubDeclarations(fullDecl);
            var count = subDecls.Count;
            var index = this.IndexOf(subDecls, declaration);

            // insert new declaration between full declaration split into two
            if (index >= 0 && index < count - 1)
            {
                return ReplaceRange(root, fullDecl, this.SplitAndInsert(fullDecl, index + 1, newDeclarations));
            }

            return base.InsertNodesAfter(root, fullDecl, newDeclarations);
        }

        private IEnumerable<SyntaxNode> SplitAndInsert(SyntaxNode multiPartDeclaration, int index, IEnumerable<SyntaxNode> newDeclarations)
        {
            var count = GetDeclarationCount(multiPartDeclaration);
            var newNodes = new List<SyntaxNode>();
            newNodes.Add(this.WithSubDeclarationsRemoved(multiPartDeclaration, index, count - index).WithTrailingTrivia(SyntaxFactory.ElasticSpace));
            newNodes.AddRange(newDeclarations);
            newNodes.Add(this.WithSubDeclarationsRemoved(multiPartDeclaration, 0, index).WithLeadingTrivia(SyntaxFactory.ElasticSpace));
            return newNodes;
        }

        private SyntaxNode WithSubDeclarationsRemoved(SyntaxNode declaration, int index, int count)
        {
            return this.RemoveNodes(declaration, GetSubDeclarations(declaration).Skip(index).Take(count));
        }

        private static IReadOnlyList<SyntaxNode> GetSubDeclarations(SyntaxNode declaration)
            => declaration.Kind() switch
            {
                SyntaxKind.FieldDeclaration => ((FieldDeclarationSyntax)declaration).Declaration.Variables,
                SyntaxKind.EventFieldDeclaration => ((EventFieldDeclarationSyntax)declaration).Declaration.Variables,
                SyntaxKind.LocalDeclarationStatement => ((LocalDeclarationStatementSyntax)declaration).Declaration.Variables,
                SyntaxKind.VariableDeclaration => ((VariableDeclarationSyntax)declaration).Variables,
                SyntaxKind.AttributeList => ((AttributeListSyntax)declaration).Attributes,
                _ => SpecializedCollections.EmptyReadOnlyList<SyntaxNode>(),
            };

        public override SyntaxNode RemoveNode(SyntaxNode root, SyntaxNode node)
        {
            return this.RemoveNode(root, node, DefaultRemoveOptions);
        }

        public override SyntaxNode RemoveNode(SyntaxNode root, SyntaxNode node, SyntaxRemoveOptions options)
        {
            if (root.Span.Contains(node.Span))
            {
                // node exists within normal span of the root (not in trivia)
                return this.Isolate(root.TrackNodes(node), r => this.RemoveNodeInternal(r, r.GetCurrentNode(node), options));
            }
            else
            {
                return this.RemoveNodeInternal(root, node, options);
            }
        }

        private SyntaxNode RemoveNodeInternal(SyntaxNode root, SyntaxNode declaration, SyntaxRemoveOptions options)
        {
            switch (declaration.Kind())
            {
                case SyntaxKind.Attribute:
                    var attr = (AttributeSyntax)declaration;
                    var attrList = attr.Parent as AttributeListSyntax;
                    if (attrList != null && attrList.Attributes.Count == 1)
                    {
                        // remove entire list if only one attribute
                        return this.RemoveNodeInternal(root, attrList, options);
                    }
                    break;

                case SyntaxKind.AttributeArgument:
                    if (declaration.Parent != null && ((AttributeArgumentListSyntax)declaration.Parent).Arguments.Count == 1)
                    {
                        // remove entire argument list if only one argument
                        return this.RemoveNodeInternal(root, declaration.Parent, options);
                    }
                    break;

                case SyntaxKind.VariableDeclarator:
                    var full = GetFullDeclaration(declaration);
                    if (full != declaration && GetDeclarationCount(full) == 1)
                    {
                        // remove full declaration if only one declarator
                        return this.RemoveNodeInternal(root, full, options);
                    }
                    break;

                case SyntaxKind.SimpleBaseType:
                    var baseList = declaration.Parent as BaseListSyntax;
                    if (baseList != null && baseList.Types.Count == 1)
                    {
                        // remove entire base list if this is the only base type.
                        return this.RemoveNodeInternal(root, baseList, options);
                    }
                    break;

                default:
                    var parent = declaration.Parent;
                    if (parent != null)
                    {
                        switch (parent.Kind())
                        {
                            case SyntaxKind.SimpleBaseType:
                                return this.RemoveNodeInternal(root, parent, options);
                        }
                    }
                    break;
            }

            return base.RemoveNode(root, declaration, options);
        }

        /// <summary>
        /// Moves the trailing trivia from the node's previous token to the end of the node
        /// </summary>
        private static SyntaxNode ShiftTrivia(SyntaxNode root, SyntaxNode node)
        {
            var firstToken = node.GetFirstToken();
            var previousToken = firstToken.GetPreviousToken();
            if (previousToken != default && root.Contains(previousToken.Parent))
            {
                var newNode = node.WithTrailingTrivia(node.GetTrailingTrivia().AddRange(previousToken.TrailingTrivia));
                var newPreviousToken = previousToken.WithTrailingTrivia(default(SyntaxTriviaList));
                return root.ReplaceSyntax(
                    nodes: new[] { node }, computeReplacementNode: (o, r) => newNode,
                    tokens: new[] { previousToken }, computeReplacementToken: (o, r) => newPreviousToken,
                    trivia: null, computeReplacementTrivia: null);
            }

            return root;
        }

        internal override bool IsRegularOrDocComment(SyntaxTrivia trivia)
            => trivia.IsRegularOrDocComment();

        #endregion

        #region Statements and Expressions

        public override SyntaxNode AddEventHandler(SyntaxNode @event, SyntaxNode handler)
        {
            return SyntaxFactory.AssignmentExpression(SyntaxKind.AddAssignmentExpression, (ExpressionSyntax)@event, Parenthesize(handler));
        }

        public override SyntaxNode RemoveEventHandler(SyntaxNode @event, SyntaxNode handler)
        {
            return SyntaxFactory.AssignmentExpression(SyntaxKind.SubtractAssignmentExpression, (ExpressionSyntax)@event, Parenthesize(handler));
        }

        public override SyntaxNode AwaitExpression(SyntaxNode expression)
        {
            return SyntaxFactory.AwaitExpression((ExpressionSyntax)expression);
        }

        public override SyntaxNode NameOfExpression(SyntaxNode expression)
        {
            return this.InvocationExpression(
                this.IdentifierName(CSharp.SyntaxFacts.GetText(SyntaxKind.NameOfKeyword)),
                expression);
        }

        public override SyntaxNode ReturnStatement(SyntaxNode expressionOpt = null)
            => SyntaxFactory.ReturnStatement((ExpressionSyntax)expressionOpt);

        internal override SyntaxNode YieldReturnStatement(SyntaxNode expressionOpt = null)
            => SyntaxFactory.YieldStatement(SyntaxKind.YieldReturnStatement, (ExpressionSyntax)expressionOpt);

        public override SyntaxNode ThrowStatement(SyntaxNode expressionOpt = null)
            => SyntaxFactory.ThrowStatement((ExpressionSyntax)expressionOpt);

        public override SyntaxNode ThrowExpression(SyntaxNode expression)
        {
            return SyntaxFactory.ThrowExpression((ExpressionSyntax)expression);
        }

        public override SyntaxNode IfStatement(SyntaxNode condition, IEnumerable<SyntaxNode> trueStatements, IEnumerable<SyntaxNode> falseStatements = null)
        {
            if (falseStatements == null)
            {
                return SyntaxFactory.IfStatement(
                    (ExpressionSyntax)condition,
                    CreateBlock(trueStatements));
            }
            else
            {
                var falseArray = AsReadOnlyList(falseStatements);

                // make else-if chain if false-statements contain only an if-statement
                return SyntaxFactory.IfStatement(
                    (ExpressionSyntax)condition,
                    CreateBlock(trueStatements),
                    SyntaxFactory.ElseClause(
                        falseArray.Count == 1 && falseArray[0] is IfStatementSyntax ? (StatementSyntax)falseArray[0] : CreateBlock(falseArray)));
            }
        }

        private static BlockSyntax CreateBlock(IEnumerable<SyntaxNode> statements)
            => SyntaxFactory.Block(AsStatementList(statements)).WithAdditionalAnnotations(Simplifier.Annotation);

        private static SyntaxList<StatementSyntax> AsStatementList(IEnumerable<SyntaxNode> nodes)
        {
            return nodes == null ? default : SyntaxFactory.List(nodes.Select(AsStatement));
        }

        private static StatementSyntax AsStatement(SyntaxNode node)
        {
            if (node is ExpressionSyntax expression)
            {
                return SyntaxFactory.ExpressionStatement(expression);
            }

            return (StatementSyntax)node;
        }

        public override SyntaxNode ExpressionStatement(SyntaxNode expression)
            => SyntaxFactory.ExpressionStatement((ExpressionSyntax)expression);

        internal override SyntaxNode MemberAccessExpressionWorker(SyntaxNode expression, SyntaxNode simpleName)
        {
            return SyntaxFactory.MemberAccessExpression(
                SyntaxKind.SimpleMemberAccessExpression,
                ParenthesizeLeft((ExpressionSyntax)expression),
                (SimpleNameSyntax)simpleName);
        }

        internal override SyntaxNode ConditionalAccessExpression(SyntaxNode expression, SyntaxNode whenNotNull)
            => SyntaxFactory.ConditionalAccessExpression((ExpressionSyntax)expression, (ExpressionSyntax)whenNotNull);

        internal override SyntaxNode MemberBindingExpression(SyntaxNode name)
            => SyntaxFactory.MemberBindingExpression((SimpleNameSyntax)name);

        internal override SyntaxNode ElementBindingExpression(SyntaxNode argumentList)
            => SyntaxFactory.ElementBindingExpression((BracketedArgumentListSyntax)argumentList);

        /// <summary>
        /// Parenthesize the left hand size of a member access, invocation or element access expression
        /// </summary>
        private static ExpressionSyntax ParenthesizeLeft(ExpressionSyntax expression)
        {
            if (expression is TypeSyntax ||
                expression.IsKind(SyntaxKind.ThisExpression) ||
                expression.IsKind(SyntaxKind.BaseExpression) ||
                expression.IsKind(SyntaxKind.ParenthesizedExpression) ||
                expression.IsKind(SyntaxKind.SimpleMemberAccessExpression) ||
                expression.IsKind(SyntaxKind.InvocationExpression) ||
                expression.IsKind(SyntaxKind.ElementAccessExpression) ||
                expression.IsKind(SyntaxKind.MemberBindingExpression))
            {
                return expression;
            }

            return Parenthesize(expression);
        }

        private static SeparatedSyntaxList<ExpressionSyntax> AsExpressionList(IEnumerable<SyntaxNode> expressions)
        {
            return SyntaxFactory.SeparatedList(expressions.OfType<ExpressionSyntax>());
        }

        public override SyntaxNode ArrayCreationExpression(SyntaxNode elementType, SyntaxNode size)
        {
            var arrayType = SyntaxFactory.ArrayType((TypeSyntax)elementType, SyntaxFactory.SingletonList(SyntaxFactory.ArrayRankSpecifier(SyntaxFactory.SingletonSeparatedList((ExpressionSyntax)size))));
            return SyntaxFactory.ArrayCreationExpression(arrayType);
        }

        public override SyntaxNode ArrayCreationExpression(SyntaxNode elementType, IEnumerable<SyntaxNode> elements)
        {
            var arrayType = SyntaxFactory.ArrayType((TypeSyntax)elementType, SyntaxFactory.SingletonList(SyntaxFactory.ArrayRankSpecifier()));
            var initializer = SyntaxFactory.InitializerExpression(SyntaxKind.ArrayInitializerExpression, AsExpressionList(elements));
            return SyntaxFactory.ArrayCreationExpression(arrayType, initializer);
        }

        public override SyntaxNode ObjectCreationExpression(SyntaxNode type, IEnumerable<SyntaxNode> arguments)
        {
            return SyntaxFactory.ObjectCreationExpression((TypeSyntax)type, CreateArgumentList(arguments), null);
        }

        private static ArgumentListSyntax CreateArgumentList(IEnumerable<SyntaxNode> arguments)
        {
            return SyntaxFactory.ArgumentList(CreateArguments(arguments));
        }

        private static SeparatedSyntaxList<ArgumentSyntax> CreateArguments(IEnumerable<SyntaxNode> arguments)
        {
            return SyntaxFactory.SeparatedList(arguments.Select(AsArgument));
        }

        private static ArgumentSyntax AsArgument(SyntaxNode argOrExpression)
            => argOrExpression as ArgumentSyntax ?? SyntaxFactory.Argument((ExpressionSyntax)argOrExpression);

        public override SyntaxNode InvocationExpression(SyntaxNode expression, IEnumerable<SyntaxNode> arguments)
        {
            return SyntaxFactory.InvocationExpression(ParenthesizeLeft((ExpressionSyntax)expression), CreateArgumentList(arguments));
        }

        public override SyntaxNode ElementAccessExpression(SyntaxNode expression, IEnumerable<SyntaxNode> arguments)
        {
            return SyntaxFactory.ElementAccessExpression(ParenthesizeLeft((ExpressionSyntax)expression), SyntaxFactory.BracketedArgumentList(CreateArguments(arguments)));
        }

        internal override SyntaxNode InterpolatedStringExpression(SyntaxToken startToken, IEnumerable<SyntaxNode> content, SyntaxToken endToken)
            => SyntaxFactory.InterpolatedStringExpression(startToken, SyntaxFactory.List(content.Cast<InterpolatedStringContentSyntax>()), endToken);

        internal override SyntaxNode InterpolatedStringText(SyntaxToken textToken)
            => SyntaxFactory.InterpolatedStringText(textToken);

        internal override SyntaxToken InterpolatedStringTextToken(string content)
            => SyntaxFactory.Token(
                SyntaxFactory.TriviaList(),
                SyntaxKind.InterpolatedStringTextToken,
                content, "",
                SyntaxFactory.TriviaList());

        internal override SyntaxNode Interpolation(SyntaxNode syntaxNode)
            => SyntaxFactory.Interpolation((ExpressionSyntax)syntaxNode);

        internal override SyntaxToken NumericLiteralToken(string text, ulong value)
            => SyntaxFactory.Literal(text, value);

        public override SyntaxNode DefaultExpression(SyntaxNode type)
            => SyntaxFactory.DefaultExpression((TypeSyntax)type).WithAdditionalAnnotations(Simplifier.Annotation);

        public override SyntaxNode DefaultExpression(ITypeSymbol type)
        {
            // If it's just a reference type, then "null" is the default expression for it.  Note:
            // this counts for actual reference type, or a type parameter with a 'class' constraint.
            // Also, if it's a nullable type, then we can use "null".
            if (type.IsReferenceType ||
                type.IsPointerType() ||
                type.IsNullable())
            {
                return SyntaxFactory.LiteralExpression(SyntaxKind.NullLiteralExpression);
            }

            switch (type.SpecialType)
            {
                case SpecialType.System_Boolean:
                    return SyntaxFactory.LiteralExpression(SyntaxKind.FalseLiteralExpression);
                case SpecialType.System_SByte:
                case SpecialType.System_Byte:
                case SpecialType.System_Int16:
                case SpecialType.System_UInt16:
                case SpecialType.System_Int32:
                case SpecialType.System_UInt32:
                case SpecialType.System_Int64:
                case SpecialType.System_UInt64:
                case SpecialType.System_Decimal:
                case SpecialType.System_Single:
                case SpecialType.System_Double:
                    return SyntaxFactory.LiteralExpression(
                        SyntaxKind.NumericLiteralExpression, SyntaxFactory.Literal("0", 0));
            }

            // Default to a "default(<typename>)" expression.
            return DefaultExpression(type.GenerateTypeSyntax());
        }

        internal override SyntaxNode AddParentheses(SyntaxNode expression)
        {
            return Parenthesize(expression);
        }

        private static ExpressionSyntax Parenthesize(SyntaxNode expression)
        {
            return ((ExpressionSyntax)expression).Parenthesize();
        }

        public override SyntaxNode IsTypeExpression(SyntaxNode expression, SyntaxNode type)
        {
            return SyntaxFactory.BinaryExpression(SyntaxKind.IsExpression, Parenthesize(expression), (TypeSyntax)type);
        }

        public override SyntaxNode TypeOfExpression(SyntaxNode type)
        {
            return SyntaxFactory.TypeOfExpression((TypeSyntax)type);
        }

        public override SyntaxNode TryCastExpression(SyntaxNode expression, SyntaxNode type)
        {
            return SyntaxFactory.BinaryExpression(SyntaxKind.AsExpression, Parenthesize(expression), (TypeSyntax)type);
        }

        public override SyntaxNode CastExpression(SyntaxNode type, SyntaxNode expression)
            => SyntaxFactory.CastExpression((TypeSyntax)type, Parenthesize(expression)).WithAdditionalAnnotations(Simplifier.Annotation);

        public override SyntaxNode ConvertExpression(SyntaxNode type, SyntaxNode expression)
        {
            return SyntaxFactory.CastExpression((TypeSyntax)type, Parenthesize(expression)).WithAdditionalAnnotations(Simplifier.Annotation);
        }

        public override SyntaxNode AssignmentStatement(SyntaxNode left, SyntaxNode right)
            => SyntaxFactory.AssignmentExpression(SyntaxKind.SimpleAssignmentExpression, (ExpressionSyntax)left, Parenthesize(right));

        private static SyntaxNode CreateBinaryExpression(SyntaxKind syntaxKind, SyntaxNode left, SyntaxNode right)
        {
            return SyntaxFactory.BinaryExpression(syntaxKind, Parenthesize(left), Parenthesize(right));
        }

        public override SyntaxNode ValueEqualsExpression(SyntaxNode left, SyntaxNode right)
        {
            return CreateBinaryExpression(SyntaxKind.EqualsExpression, left, right);
        }

        public override SyntaxNode ReferenceEqualsExpression(SyntaxNode left, SyntaxNode right)
        {
            return CreateBinaryExpression(SyntaxKind.EqualsExpression, left, right);
        }

        public override SyntaxNode ValueNotEqualsExpression(SyntaxNode left, SyntaxNode right)
        {
            return CreateBinaryExpression(SyntaxKind.NotEqualsExpression, left, right);
        }

        public override SyntaxNode ReferenceNotEqualsExpression(SyntaxNode left, SyntaxNode right)
        {
            return CreateBinaryExpression(SyntaxKind.NotEqualsExpression, left, right);
        }

        public override SyntaxNode LessThanExpression(SyntaxNode left, SyntaxNode right)
        {
            return CreateBinaryExpression(SyntaxKind.LessThanExpression, left, right);
        }

        public override SyntaxNode LessThanOrEqualExpression(SyntaxNode left, SyntaxNode right)
        {
            return CreateBinaryExpression(SyntaxKind.LessThanOrEqualExpression, left, right);
        }

        public override SyntaxNode GreaterThanExpression(SyntaxNode left, SyntaxNode right)
        {
            return CreateBinaryExpression(SyntaxKind.GreaterThanExpression, left, right);
        }

        public override SyntaxNode GreaterThanOrEqualExpression(SyntaxNode left, SyntaxNode right)
        {
            return CreateBinaryExpression(SyntaxKind.GreaterThanOrEqualExpression, left, right);
        }

        public override SyntaxNode NegateExpression(SyntaxNode expression)
        {
            return SyntaxFactory.PrefixUnaryExpression(SyntaxKind.UnaryMinusExpression, Parenthesize(expression));
        }

        public override SyntaxNode AddExpression(SyntaxNode left, SyntaxNode right)
        {
            return CreateBinaryExpression(SyntaxKind.AddExpression, left, right);
        }

        public override SyntaxNode SubtractExpression(SyntaxNode left, SyntaxNode right)
        {
            return CreateBinaryExpression(SyntaxKind.SubtractExpression, left, right);
        }

        public override SyntaxNode MultiplyExpression(SyntaxNode left, SyntaxNode right)
        {
            return CreateBinaryExpression(SyntaxKind.MultiplyExpression, left, right);
        }

        public override SyntaxNode DivideExpression(SyntaxNode left, SyntaxNode right)
        {
            return CreateBinaryExpression(SyntaxKind.DivideExpression, left, right);
        }

        public override SyntaxNode ModuloExpression(SyntaxNode left, SyntaxNode right)
        {
            return CreateBinaryExpression(SyntaxKind.ModuloExpression, left, right);
        }

        public override SyntaxNode BitwiseAndExpression(SyntaxNode left, SyntaxNode right)
        {
            return CreateBinaryExpression(SyntaxKind.BitwiseAndExpression, left, right);
        }

        public override SyntaxNode BitwiseOrExpression(SyntaxNode left, SyntaxNode right)
        {
            return CreateBinaryExpression(SyntaxKind.BitwiseOrExpression, left, right);
        }

        public override SyntaxNode BitwiseNotExpression(SyntaxNode operand)
        {
            return SyntaxFactory.PrefixUnaryExpression(SyntaxKind.BitwiseNotExpression, Parenthesize(operand));
        }

        public override SyntaxNode LogicalAndExpression(SyntaxNode left, SyntaxNode right)
        {
            return CreateBinaryExpression(SyntaxKind.LogicalAndExpression, left, right);
        }

        public override SyntaxNode LogicalOrExpression(SyntaxNode left, SyntaxNode right)
        {
            return CreateBinaryExpression(SyntaxKind.LogicalOrExpression, left, right);
        }

        public override SyntaxNode LogicalNotExpression(SyntaxNode expression)
        {
            return SyntaxFactory.PrefixUnaryExpression(SyntaxKind.LogicalNotExpression, Parenthesize(expression));
        }

        public override SyntaxNode ConditionalExpression(SyntaxNode condition, SyntaxNode whenTrue, SyntaxNode whenFalse)
        {
            return SyntaxFactory.ConditionalExpression(Parenthesize(condition), Parenthesize(whenTrue), Parenthesize(whenFalse));
        }

        public override SyntaxNode CoalesceExpression(SyntaxNode left, SyntaxNode right)
        {
            return CreateBinaryExpression(SyntaxKind.CoalesceExpression, left, right);
        }

        public override SyntaxNode ThisExpression()
        {
            return SyntaxFactory.ThisExpression();
        }

        public override SyntaxNode BaseExpression()
        {
            return SyntaxFactory.BaseExpression();
        }

        public override SyntaxNode LiteralExpression(object value)
        {
            return ExpressionGenerator.GenerateNonEnumValueExpression(null, value, canUseFieldReference: true);
        }

        public override SyntaxNode TypedConstantExpression(TypedConstant value)
        {
            return ExpressionGenerator.GenerateExpression(value);
        }

        public override SyntaxNode IdentifierName(string identifier)
            => identifier.ToIdentifierName();

        public override SyntaxNode GenericName(string identifier, IEnumerable<SyntaxNode> typeArguments)
            => GenericName(identifier.ToIdentifierToken(), typeArguments);

        internal override SyntaxNode GenericName(SyntaxToken identifier, IEnumerable<SyntaxNode> typeArguments)
            => SyntaxFactory.GenericName(identifier,
                SyntaxFactory.TypeArgumentList(SyntaxFactory.SeparatedList(typeArguments.Cast<TypeSyntax>())));

        public override SyntaxNode WithTypeArguments(SyntaxNode expression, IEnumerable<SyntaxNode> typeArguments)
        {
            switch (expression.Kind())
            {
                case SyntaxKind.IdentifierName:
                    var sname = (SimpleNameSyntax)expression;
                    return SyntaxFactory.GenericName(sname.Identifier, SyntaxFactory.TypeArgumentList(SyntaxFactory.SeparatedList(typeArguments.Cast<TypeSyntax>())));

                case SyntaxKind.GenericName:
                    var gname = (GenericNameSyntax)expression;
                    return gname.WithTypeArgumentList(SyntaxFactory.TypeArgumentList(SyntaxFactory.SeparatedList(typeArguments.Cast<TypeSyntax>())));

                case SyntaxKind.QualifiedName:
                    var qname = (QualifiedNameSyntax)expression;
                    return qname.WithRight((SimpleNameSyntax)this.WithTypeArguments(qname.Right, typeArguments));

                case SyntaxKind.AliasQualifiedName:
                    var aname = (AliasQualifiedNameSyntax)expression;
                    return aname.WithName((SimpleNameSyntax)this.WithTypeArguments(aname.Name, typeArguments));

                case SyntaxKind.SimpleMemberAccessExpression:
                case SyntaxKind.PointerMemberAccessExpression:
                    var sma = (MemberAccessExpressionSyntax)expression;
                    return sma.WithName((SimpleNameSyntax)this.WithTypeArguments(sma.Name, typeArguments));

                default:
                    return expression;
            }
        }

        public override SyntaxNode QualifiedName(SyntaxNode left, SyntaxNode right)
            => SyntaxFactory.QualifiedName((NameSyntax)left, (SimpleNameSyntax)right).WithAdditionalAnnotations(Simplifier.Annotation);

        internal override SyntaxNode GlobalAliasedName(SyntaxNode name)
            => SyntaxFactory.AliasQualifiedName(
                SyntaxFactory.IdentifierName(SyntaxFactory.Token(SyntaxKind.GlobalKeyword)),
                (SimpleNameSyntax)name);

        public override SyntaxNode NameExpression(INamespaceOrTypeSymbol namespaceOrTypeSymbol)
            => namespaceOrTypeSymbol.GenerateNameSyntax();

        public override SyntaxNode TypeExpression(ITypeSymbol typeSymbol)
        {
            return typeSymbol.GenerateTypeSyntax();
        }

        public override SyntaxNode TypeExpression(SpecialType specialType)
            => specialType switch
            {
                SpecialType.System_Boolean => SyntaxFactory.PredefinedType(SyntaxFactory.Token(SyntaxKind.BoolKeyword)),
                SpecialType.System_Byte => SyntaxFactory.PredefinedType(SyntaxFactory.Token(SyntaxKind.ByteKeyword)),
                SpecialType.System_Char => SyntaxFactory.PredefinedType(SyntaxFactory.Token(SyntaxKind.CharKeyword)),
                SpecialType.System_Decimal => SyntaxFactory.PredefinedType(SyntaxFactory.Token(SyntaxKind.DecimalKeyword)),
                SpecialType.System_Double => SyntaxFactory.PredefinedType(SyntaxFactory.Token(SyntaxKind.DoubleKeyword)),
                SpecialType.System_Int16 => SyntaxFactory.PredefinedType(SyntaxFactory.Token(SyntaxKind.ShortKeyword)),
                SpecialType.System_Int32 => SyntaxFactory.PredefinedType(SyntaxFactory.Token(SyntaxKind.IntKeyword)),
                SpecialType.System_Int64 => SyntaxFactory.PredefinedType(SyntaxFactory.Token(SyntaxKind.LongKeyword)),
                SpecialType.System_Object => SyntaxFactory.PredefinedType(SyntaxFactory.Token(SyntaxKind.ObjectKeyword)),
                SpecialType.System_SByte => SyntaxFactory.PredefinedType(SyntaxFactory.Token(SyntaxKind.SByteKeyword)),
                SpecialType.System_Single => SyntaxFactory.PredefinedType(SyntaxFactory.Token(SyntaxKind.FloatKeyword)),
                SpecialType.System_String => SyntaxFactory.PredefinedType(SyntaxFactory.Token(SyntaxKind.StringKeyword)),
                SpecialType.System_UInt16 => SyntaxFactory.PredefinedType(SyntaxFactory.Token(SyntaxKind.UShortKeyword)),
                SpecialType.System_UInt32 => SyntaxFactory.PredefinedType(SyntaxFactory.Token(SyntaxKind.UIntKeyword)),
                SpecialType.System_UInt64 => SyntaxFactory.PredefinedType(SyntaxFactory.Token(SyntaxKind.ULongKeyword)),
                _ => throw new NotSupportedException("Unsupported SpecialType"),
            };

        public override SyntaxNode ArrayTypeExpression(SyntaxNode type)
        {
            return SyntaxFactory.ArrayType((TypeSyntax)type, SyntaxFactory.SingletonList(SyntaxFactory.ArrayRankSpecifier()));
        }

        public override SyntaxNode NullableTypeExpression(SyntaxNode type)
        {
            if (type is NullableTypeSyntax)
            {
                return type;
            }
            else
            {
                return SyntaxFactory.NullableType((TypeSyntax)type);
            }
        }

        internal override SyntaxNode CreateTupleType(IEnumerable<SyntaxNode> elements)
            => SyntaxFactory.TupleType(SyntaxFactory.SeparatedList(elements.Cast<TupleElementSyntax>()));

        public override SyntaxNode TupleElementExpression(SyntaxNode type, string name = null)
            => SyntaxFactory.TupleElement((TypeSyntax)type, name?.ToIdentifierToken() ?? default);

        public override SyntaxNode Argument(string nameOpt, RefKind refKind, SyntaxNode expression)
        {
            return SyntaxFactory.Argument(
                nameOpt == null ? null : SyntaxFactory.NameColon(nameOpt),
                GetArgumentModifiers(refKind),
                (ExpressionSyntax)expression);
        }

        public override SyntaxNode LocalDeclarationStatement(SyntaxNode type, string name, SyntaxNode initializer, bool isConst)
            => LocalDeclarationStatement(type, name.ToIdentifierToken(), initializer, isConst);

        internal override SyntaxNode LocalDeclarationStatement(SyntaxNode type, SyntaxToken name, SyntaxNode initializer, bool isConst)
        {
            return SyntaxFactory.LocalDeclarationStatement(
                isConst ? SyntaxFactory.TokenList(SyntaxFactory.Token(SyntaxKind.ConstKeyword)) : default,
                VariableDeclaration(type, name, initializer));
        }

        internal override SyntaxNode WithInitializer(SyntaxNode variableDeclarator, SyntaxNode initializer)
            => ((VariableDeclaratorSyntax)variableDeclarator).WithInitializer((EqualsValueClauseSyntax)initializer);

        internal override SyntaxNode EqualsValueClause(SyntaxToken operatorToken, SyntaxNode value)
            => SyntaxFactory.EqualsValueClause(operatorToken, (ExpressionSyntax)value);

        private static VariableDeclarationSyntax VariableDeclaration(SyntaxNode type, SyntaxToken name, SyntaxNode expression)
        {
            return SyntaxFactory.VariableDeclaration(
                type == null ? SyntaxFactory.IdentifierName("var") : (TypeSyntax)type,
                    SyntaxFactory.SingletonSeparatedList(
                        SyntaxFactory.VariableDeclarator(
                            name, argumentList: null,
                            expression == null ? null : SyntaxFactory.EqualsValueClause((ExpressionSyntax)expression))));
        }

        public override SyntaxNode UsingStatement(SyntaxNode type, string name, SyntaxNode expression, IEnumerable<SyntaxNode> statements)
        {
            return SyntaxFactory.UsingStatement(
                VariableDeclaration(type, name.ToIdentifierToken(), expression),
                expression: null,
                statement: CreateBlock(statements));
        }

        public override SyntaxNode UsingStatement(SyntaxNode expression, IEnumerable<SyntaxNode> statements)
        {
            return SyntaxFactory.UsingStatement(
                declaration: null,
                expression: (ExpressionSyntax)expression,
                statement: CreateBlock(statements));
        }

        public override SyntaxNode LockStatement(SyntaxNode expression, IEnumerable<SyntaxNode> statements)
        {
            return SyntaxFactory.LockStatement(
                expression: (ExpressionSyntax)expression,
                statement: CreateBlock(statements));
        }

        public override SyntaxNode TryCatchStatement(IEnumerable<SyntaxNode> tryStatements, IEnumerable<SyntaxNode> catchClauses, IEnumerable<SyntaxNode> finallyStatements = null)
        {
            return SyntaxFactory.TryStatement(
                CreateBlock(tryStatements),
                catchClauses != null ? SyntaxFactory.List(catchClauses.Cast<CatchClauseSyntax>()) : default,
                finallyStatements != null ? SyntaxFactory.FinallyClause(CreateBlock(finallyStatements)) : null);
        }

        public override SyntaxNode CatchClause(SyntaxNode type, string name, IEnumerable<SyntaxNode> statements)
        {
            return SyntaxFactory.CatchClause(
                SyntaxFactory.CatchDeclaration((TypeSyntax)type, name.ToIdentifierToken()),
                filter: null,
                block: CreateBlock(statements));
        }

        public override SyntaxNode WhileStatement(SyntaxNode condition, IEnumerable<SyntaxNode> statements)
        {
            return SyntaxFactory.WhileStatement((ExpressionSyntax)condition, CreateBlock(statements));
        }

        public override SyntaxNode SwitchStatement(SyntaxNode expression, IEnumerable<SyntaxNode> caseClauses)
        {
            if (expression is TupleExpressionSyntax)
            {
                return SyntaxFactory.SwitchStatement(
                    (ExpressionSyntax)expression,
                    caseClauses.Cast<SwitchSectionSyntax>().ToSyntaxList());
            }
            else
            {
                return SyntaxFactory.SwitchStatement(
                    SyntaxFactory.Token(SyntaxKind.SwitchKeyword),
                    SyntaxFactory.Token(SyntaxKind.OpenParenToken),
                    (ExpressionSyntax)expression,
                    SyntaxFactory.Token(SyntaxKind.CloseParenToken),
                    SyntaxFactory.Token(SyntaxKind.OpenBraceToken),
                    caseClauses.Cast<SwitchSectionSyntax>().ToSyntaxList(),
                    SyntaxFactory.Token(SyntaxKind.CloseBraceToken));
            }
        }

        public override SyntaxNode SwitchSection(IEnumerable<SyntaxNode> expressions, IEnumerable<SyntaxNode> statements)
        {
            return SyntaxFactory.SwitchSection(AsSwitchLabels(expressions), AsStatementList(statements));
        }

        internal override SyntaxNode SwitchSectionFromLabels(IEnumerable<SyntaxNode> labels, IEnumerable<SyntaxNode> statements)
        {
            return SyntaxFactory.SwitchSection(
                labels.Cast<SwitchLabelSyntax>().ToSyntaxList(),
                AsStatementList(statements));
        }

        public override SyntaxNode DefaultSwitchSection(IEnumerable<SyntaxNode> statements)
        {
            return SyntaxFactory.SwitchSection(SyntaxFactory.SingletonList(SyntaxFactory.DefaultSwitchLabel() as SwitchLabelSyntax), AsStatementList(statements));
        }

        private static SyntaxList<SwitchLabelSyntax> AsSwitchLabels(IEnumerable<SyntaxNode> expressions)
        {
            var labels = default(SyntaxList<SwitchLabelSyntax>);

            if (expressions != null)
            {
                labels = labels.AddRange(expressions.Select(e => SyntaxFactory.CaseSwitchLabel((ExpressionSyntax)e)));
            }

            return labels;
        }

        public override SyntaxNode ExitSwitchStatement()
        {
            return SyntaxFactory.BreakStatement();
        }

        internal override SyntaxNode ScopeBlock(IEnumerable<SyntaxNode> statements)
            => SyntaxFactory.Block(statements.Cast<StatementSyntax>());

        public override SyntaxNode ValueReturningLambdaExpression(IEnumerable<SyntaxNode> parameterDeclarations, SyntaxNode expression)
        {
            var prms = AsReadOnlyList(parameterDeclarations?.Cast<ParameterSyntax>());

            if (prms.Count == 1 && IsSimpleLambdaParameter(prms[0]))
            {
                return SyntaxFactory.SimpleLambdaExpression(prms[0], (CSharpSyntaxNode)expression);
            }
            else
            {
                return SyntaxFactory.ParenthesizedLambdaExpression(AsParameterList(prms), (CSharpSyntaxNode)expression);
            }
        }

        private static bool IsSimpleLambdaParameter(SyntaxNode node)
<<<<<<< HEAD
        {
            return node is ParameterSyntax p && p.Type == null && p.Default == null && p.Modifiers.Count == 0;
        }
=======
            => node is ParameterSyntax p && p.Type == null && p.Default == null && p.Modifiers.Count == 0;
>>>>>>> 90bdf259

        public override SyntaxNode VoidReturningLambdaExpression(IEnumerable<SyntaxNode> lambdaParameters, SyntaxNode expression)
        {
            return this.ValueReturningLambdaExpression(lambdaParameters, expression);
        }

        public override SyntaxNode ValueReturningLambdaExpression(IEnumerable<SyntaxNode> parameterDeclarations, IEnumerable<SyntaxNode> statements)
        {
            return this.ValueReturningLambdaExpression(parameterDeclarations, CreateBlock(statements));
        }

        public override SyntaxNode VoidReturningLambdaExpression(IEnumerable<SyntaxNode> lambdaParameters, IEnumerable<SyntaxNode> statements)
        {
            return this.ValueReturningLambdaExpression(lambdaParameters, statements);
        }

        public override SyntaxNode LambdaParameter(string identifier, SyntaxNode type = null)
        {
            return this.ParameterDeclaration(identifier, type, null, RefKind.None);
        }

        private static IReadOnlyList<T> AsReadOnlyList<T>(IEnumerable<T> sequence)
        {
            return sequence as IReadOnlyList<T> ?? sequence.ToImmutableReadOnlyListOrEmpty();
        }

        internal override SyntaxNode IdentifierName(SyntaxToken identifier)
            => SyntaxFactory.IdentifierName(identifier);

        internal override SyntaxToken Identifier(string identifier)
            => SyntaxFactory.Identifier(identifier);

        internal override SyntaxNode NamedAnonymousObjectMemberDeclarator(SyntaxNode identifier, SyntaxNode expression)
        {
            return SyntaxFactory.AnonymousObjectMemberDeclarator(
                SyntaxFactory.NameEquals((IdentifierNameSyntax)identifier),
                (ExpressionSyntax)expression);
        }

        internal override SyntaxNode RefExpression(SyntaxNode expression)
            => SyntaxFactory.RefExpression((ExpressionSyntax)expression);

        public override SyntaxNode TupleExpression(IEnumerable<SyntaxNode> arguments)
            => SyntaxFactory.TupleExpression(SyntaxFactory.SeparatedList(arguments.Select(AsArgument)));

        internal override SyntaxNode RemoveAllComments(SyntaxNode node)
        {
            var modifiedNode = RemoveLeadingAndTrailingComments(node);

            if (modifiedNode is TypeDeclarationSyntax declarationSyntax)
            {
                return declarationSyntax.WithOpenBraceToken(RemoveLeadingAndTrailingComments(declarationSyntax.OpenBraceToken))
                    .WithCloseBraceToken(RemoveLeadingAndTrailingComments(declarationSyntax.CloseBraceToken));
            }

            return modifiedNode;
        }

        internal override SyntaxTriviaList RemoveCommentLines(SyntaxTriviaList syntaxTriviaList)
        {
            static IEnumerable<IEnumerable<SyntaxTrivia>> splitIntoLines(SyntaxTriviaList triviaList)
            {
                var index = 0;
                for (var i = 0; i < triviaList.Count; i++)
                {
                    if (triviaList[i].IsEndOfLine())
                    {
                        yield return triviaList.TakeRange(index, i);
                        index = i + 1;
                    }
                }

                if (index < triviaList.Count)
                {
                    yield return triviaList.TakeRange(index, triviaList.Count - 1);
                }
            }

            var syntaxWithoutComments = splitIntoLines(syntaxTriviaList)
                .Where(trivia => !trivia.Any(t => t.IsRegularOrDocComment()))
                .SelectMany(t => t);

            return new SyntaxTriviaList(syntaxWithoutComments);
        }
        #endregion

        #region Patterns

        internal override bool SupportsPatterns(ParseOptions options)
            => ((CSharpParseOptions)options).LanguageVersion >= LanguageVersion.CSharp7;

        internal override SyntaxNode IsPatternExpression(SyntaxNode expression, SyntaxNode pattern)
            => SyntaxFactory.IsPatternExpression((ExpressionSyntax)expression, (PatternSyntax)pattern);

        internal override SyntaxNode ConstantPattern(SyntaxNode expression)
            => SyntaxFactory.ConstantPattern((ExpressionSyntax)expression);

        internal override SyntaxNode DeclarationPattern(INamedTypeSymbol type, string name)
            => SyntaxFactory.DeclarationPattern(
                type.GenerateTypeSyntax(),
                SyntaxFactory.SingleVariableDesignation(name.ToIdentifierToken()));

        #endregion
    }
}<|MERGE_RESOLUTION|>--- conflicted
+++ resolved
@@ -3896,13 +3896,7 @@
         }
 
         private static bool IsSimpleLambdaParameter(SyntaxNode node)
-<<<<<<< HEAD
-        {
-            return node is ParameterSyntax p && p.Type == null && p.Default == null && p.Modifiers.Count == 0;
-        }
-=======
             => node is ParameterSyntax p && p.Type == null && p.Default == null && p.Modifiers.Count == 0;
->>>>>>> 90bdf259
 
         public override SyntaxNode VoidReturningLambdaExpression(IEnumerable<SyntaxNode> lambdaParameters, SyntaxNode expression)
         {
