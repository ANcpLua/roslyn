﻿// Copyright (c) Microsoft.  All Rights Reserved.  Licensed under the Apache License, Version 2.0.  See License.txt in the project root for license information.

using System;
using System.Collections.Generic;
using System.Collections.Immutable;
using System.Diagnostics;
using System.Linq;
using System.Threading;
using System.Threading.Tasks;
using Microsoft.CodeAnalysis.CSharp.Extensions;
using Microsoft.CodeAnalysis.CSharp.Syntax;
using Microsoft.CodeAnalysis.LanguageServices;
using Microsoft.CodeAnalysis.PooledObjects;
using Microsoft.CodeAnalysis.Shared.Extensions;
using Roslyn.Utilities;

namespace Microsoft.CodeAnalysis.CSharp
{
    internal partial class CSharpTypeInferenceService
    {
        private class TypeInferrer : AbstractTypeInferrer
        {
            internal TypeInferrer(
                SemanticModel semanticModel,
                CancellationToken cancellationToken) : base(semanticModel, cancellationToken)
            {
            }

            protected override bool IsUnusableType(ITypeSymbol otherSideType)
            {
                return otherSideType.IsErrorType() &&
                    (otherSideType.Name == string.Empty || otherSideType.Name == "var");
            }

            protected override IEnumerable<TypeInferenceInfo> GetTypes_DoNotCallDirectly(SyntaxNode node, bool objectAsDefault)
            {
                var types = GetTypesSimple(node).Where(IsUsableTypeFunc);
                if (types.Any())
                {
                    return types;
                }

                return GetTypesComplex(node).Where(IsUsableTypeFunc);
            }

            private static bool DecomposeBinaryOrAssignmentExpression(SyntaxNode node, out SyntaxToken operatorToken, out ExpressionSyntax left, out ExpressionSyntax right)
            {
                if (node is BinaryExpressionSyntax binaryExpression)
                {
                    operatorToken = binaryExpression.OperatorToken;
                    left = binaryExpression.Left;
                    right = binaryExpression.Right;
                    return true;
                }

                if (node is AssignmentExpressionSyntax assignmentExpression)
                {
                    operatorToken = assignmentExpression.OperatorToken;
                    left = assignmentExpression.Left;
                    right = assignmentExpression.Right;
                    return true;
                }

                operatorToken = default;
                left = right = null;
                return false;
            }

            private IEnumerable<TypeInferenceInfo> GetTypesComplex(SyntaxNode node)
            {
                if (DecomposeBinaryOrAssignmentExpression(node,
                        out var operatorToken, out var left, out var right))
                {
                    var types = InferTypeInBinaryOrAssignmentExpression((ExpressionSyntax)node, operatorToken, left, right, left).Where(IsUsableTypeFunc);
                    if (types.IsEmpty())
                    {
                        types = InferTypeInBinaryOrAssignmentExpression((ExpressionSyntax)node, operatorToken, left, right, right).Where(IsUsableTypeFunc);
                    }

                    return types;
                }

                // TODO(cyrusn): More cases if necessary.
                return SpecializedCollections.EmptyEnumerable<TypeInferenceInfo>();
            }

            private IEnumerable<TypeInferenceInfo> GetTypesSimple(SyntaxNode node)
            {
                if (node is RefTypeSyntax refType)
                {
                    return GetTypes(refType.Type);
                }
                else if (node != null)
                {
                    var typeInfo = SemanticModel.GetTypeInfo(node, CancellationToken);
                    var symbolInfo = SemanticModel.GetSymbolInfo(node, CancellationToken);

                    if (symbolInfo.CandidateReason != CandidateReason.WrongArity)
                    {
                        var typeInferenceInfo = new TypeInferenceInfo(typeInfo.Type);

                        // If it bound to a method, try to get the Action/Func form of that method.
                        if (typeInferenceInfo.InferredType == null)
                        {
                            var allSymbols = symbolInfo.GetAllSymbols();
                            if (allSymbols.Length == 1 &&
                                allSymbols[0].Kind == SymbolKind.Method)
                            {
                                var method = allSymbols[0];
                                typeInferenceInfo = new TypeInferenceInfo(method.ConvertToType(this.Compilation));
                            }
                        }

                        if (IsUsableTypeFunc(typeInferenceInfo))
                        {
                            return SpecializedCollections.SingletonEnumerable(typeInferenceInfo);
                        }
                    }
                }

                return SpecializedCollections.EmptyEnumerable<TypeInferenceInfo>();
            }

            protected override IEnumerable<TypeInferenceInfo> InferTypesWorker_DoNotCallDirectly(
                SyntaxNode node)
            {
                var expression = node as ExpressionSyntax;
                if (expression != null)
                {
                    expression = expression.WalkUpParentheses();
                    node = expression;
                }

                var parent = node.Parent;

                switch (parent)
                {
                    case AnonymousObjectMemberDeclaratorSyntax memberDeclarator: return InferTypeInMemberDeclarator(memberDeclarator);
                    case ArgumentSyntax argument: return InferTypeInArgument(argument);
                    case ArrayCreationExpressionSyntax arrayCreationExpression: return InferTypeInArrayCreationExpression(arrayCreationExpression);
                    case ArrayRankSpecifierSyntax arrayRankSpecifier: return InferTypeInArrayRankSpecifier(arrayRankSpecifier);
                    case ArrayTypeSyntax arrayType: return InferTypeInArrayType(arrayType);
                    case ArrowExpressionClauseSyntax arrowClause: return InferTypeInArrowExpressionClause(arrowClause);
                    case AssignmentExpressionSyntax assignmentExpression: return InferTypeInBinaryOrAssignmentExpression(assignmentExpression, assignmentExpression.OperatorToken, assignmentExpression.Left, assignmentExpression.Right, expression);
                    case AttributeArgumentSyntax attribute: return InferTypeInAttributeArgument(attribute);
                    case AttributeSyntax attribute: return InferTypeInAttribute(attribute);
                    case AwaitExpressionSyntax awaitExpression: return InferTypeInAwaitExpression(awaitExpression);
                    case BinaryExpressionSyntax binaryExpression: return InferTypeInBinaryOrAssignmentExpression(binaryExpression, binaryExpression.OperatorToken, binaryExpression.Left, binaryExpression.Right, expression);
                    case CastExpressionSyntax castExpression: return InferTypeInCastExpression(castExpression, expression);
                    case CatchDeclarationSyntax catchDeclaration: return InferTypeInCatchDeclaration(catchDeclaration);
                    case CatchFilterClauseSyntax catchFilterClause: return InferTypeInCatchFilterClause(catchFilterClause);
                    case CheckedExpressionSyntax checkedExpression: return InferTypes(checkedExpression);
                    case ConditionalAccessExpressionSyntax conditionalAccessExpression: return InferTypeInConditionalAccessExpression(conditionalAccessExpression);
                    case ConditionalExpressionSyntax conditionalExpression: return InferTypeInConditionalExpression(conditionalExpression, expression);
                    case ConstantPatternSyntax constantPattern: return InferTypeInConstantPattern(constantPattern);
                    case DoStatementSyntax doStatement: return InferTypeInDoStatement(doStatement);
                    case EqualsValueClauseSyntax equalsValue: return InferTypeInEqualsValueClause(equalsValue);
                    case ExpressionStatementSyntax expressionStatement: return InferTypeInExpressionStatement(expressionStatement);
                    case ForEachStatementSyntax forEachStatement: return InferTypeInForEachStatement(forEachStatement, expression);
                    case ForStatementSyntax forStatement: return InferTypeInForStatement(forStatement, expression);
                    case IfStatementSyntax ifStatement: return InferTypeInIfStatement(ifStatement);
                    case InitializerExpressionSyntax initializerExpression: return InferTypeInInitializerExpression(initializerExpression, expression);
                    case IsPatternExpressionSyntax isPatternExpression: return InferTypeInIsPatternExpression(isPatternExpression, node);
                    case LockStatementSyntax lockStatement: return InferTypeInLockStatement(lockStatement);
                    case MemberAccessExpressionSyntax memberAccessExpression: return InferTypeInMemberAccessExpression(memberAccessExpression, expression);
                    case NameColonSyntax nameColon: return InferTypeInNameColon(nameColon);
                    case NameEqualsSyntax nameEquals: return InferTypeInNameEquals(nameEquals);
                    case LambdaExpressionSyntax lambdaExpression: return InferTypeInLambdaExpression(lambdaExpression);
                    case PostfixUnaryExpressionSyntax postfixUnary: return InferTypeInPostfixUnaryExpression(postfixUnary);
                    case PrefixUnaryExpressionSyntax prefixUnary: return InferTypeInPrefixUnaryExpression(prefixUnary);
                    case RecursivePatternSyntax propertyPattern: return InferTypeInRecursivePattern(propertyPattern);
                    case PropertyPatternClauseSyntax propertySubpattern: return InferTypeInPropertyPatternClause(propertySubpattern, node);
                    case RefExpressionSyntax refExpression: return InferTypeInRefExpression(refExpression);
                    case ReturnStatementSyntax returnStatement: return InferTypeForReturnStatement(returnStatement);
<<<<<<< HEAD
                    case SimpleLambdaExpressionSyntax simpleLambdaExpression: return InferTypeInSimpleLambdaExpression(simpleLambdaExpression);
                    case SubpatternSyntax subpattern: return InferTypeInSubpattern(subpattern, node);
=======
>>>>>>> 156b1511
                    case SwitchLabelSyntax switchLabel: return InferTypeInSwitchLabel(switchLabel);
                    case SwitchStatementSyntax switchStatement: return InferTypeInSwitchStatement(switchStatement);
                    case ThrowExpressionSyntax throwExpression: return InferTypeInThrowExpression(throwExpression);
                    case ThrowStatementSyntax throwStatement: return InferTypeInThrowStatement(throwStatement);
                    case UsingStatementSyntax usingStatement: return InferTypeInUsingStatement(usingStatement);
                    case WhenClauseSyntax whenClause: return InferTypeInWhenClause(whenClause);
                    case WhileStatementSyntax whileStatement: return InferTypeInWhileStatement(whileStatement);
                    case YieldStatementSyntax yieldStatement: return InferTypeInYieldStatement(yieldStatement);
                    default: return SpecializedCollections.EmptyEnumerable<TypeInferenceInfo>();
                }
            }

            protected override IEnumerable<TypeInferenceInfo> InferTypesWorker_DoNotCallDirectly(int position)
            {
                var syntaxTree = SemanticModel.SyntaxTree;
                var token = syntaxTree.FindTokenOnLeftOfPosition(position, CancellationToken);
                token = token.GetPreviousTokenIfTouchingWord(position);

                var parent = token.Parent;

                switch (parent)
                {
                    case AnonymousObjectCreationExpressionSyntax anonymousObjectCreation: return InferTypeInAnonymousObjectCreation(anonymousObjectCreation, token);
                    case AnonymousObjectMemberDeclaratorSyntax memberDeclarator: return InferTypeInMemberDeclarator(memberDeclarator, token);
                    case ArgumentListSyntax argument: return InferTypeInArgumentList(argument, token);
                    case ArgumentSyntax argument: return InferTypeInArgument(argument, token);
                    case ArrayCreationExpressionSyntax arrayCreationExpression: return InferTypeInArrayCreationExpression(arrayCreationExpression, token);
                    case ArrayRankSpecifierSyntax arrayRankSpecifier: return InferTypeInArrayRankSpecifier(arrayRankSpecifier, token);
                    case ArrayTypeSyntax arrayType: return InferTypeInArrayType(arrayType, token);
                    case ArrowExpressionClauseSyntax arrowClause: return InferTypeInArrowExpressionClause(arrowClause);
                    case AssignmentExpressionSyntax assignmentExpression: return InferTypeInBinaryOrAssignmentExpression(assignmentExpression, assignmentExpression.OperatorToken, assignmentExpression.Left, assignmentExpression.Right, previousToken: token);
                    case AttributeArgumentListSyntax attributeArgumentList: return InferTypeInAttributeArgumentList(attributeArgumentList, token);
                    case AttributeArgumentSyntax argument: return InferTypeInAttributeArgument(argument, token);
                    case AttributeListSyntax attributeDeclaration: return InferTypeInAttributeDeclaration(attributeDeclaration, token);
                    case AttributeTargetSpecifierSyntax attributeTargetSpecifier: return InferTypeInAttributeTargetSpecifier(attributeTargetSpecifier, token);
                    case AwaitExpressionSyntax awaitExpression: return InferTypeInAwaitExpression(awaitExpression, token);
                    case BinaryExpressionSyntax binaryExpression: return InferTypeInBinaryOrAssignmentExpression(binaryExpression, binaryExpression.OperatorToken, binaryExpression.Left, binaryExpression.Right, previousToken: token);
                    case BracketedArgumentListSyntax bracketedArgumentList: return InferTypeInBracketedArgumentList(bracketedArgumentList, token);
                    case CastExpressionSyntax castExpression: return InferTypeInCastExpression(castExpression, previousToken: token);
                    case CatchDeclarationSyntax catchDeclaration: return InferTypeInCatchDeclaration(catchDeclaration, token);
                    case CatchFilterClauseSyntax catchFilterClause: return InferTypeInCatchFilterClause(catchFilterClause, token);
                    case CheckedExpressionSyntax checkedExpression: return InferTypes(checkedExpression);
                    case ConditionalExpressionSyntax conditionalExpression: return InferTypeInConditionalExpression(conditionalExpression, previousToken: token);
                    case DefaultExpressionSyntax defaultExpression: return InferTypeInDefaultExpression(defaultExpression);
                    case DoStatementSyntax doStatement: return InferTypeInDoStatement(doStatement, token);
                    case EqualsValueClauseSyntax equalsValue: return InferTypeInEqualsValueClause(equalsValue, token);
                    case ExpressionStatementSyntax expressionStatement: return InferTypeInExpressionStatement(expressionStatement, token);
                    case ForEachStatementSyntax forEachStatement: return InferTypeInForEachStatement(forEachStatement, previousToken: token);
                    case ForStatementSyntax forStatement: return InferTypeInForStatement(forStatement, previousToken: token);
                    case IfStatementSyntax ifStatement: return InferTypeInIfStatement(ifStatement, token);
                    case ImplicitArrayCreationExpressionSyntax implicitArray: return InferTypeInImplicitArrayCreation(implicitArray, token);
                    case InitializerExpressionSyntax initializerExpression: return InferTypeInInitializerExpression(initializerExpression, previousToken: token);
                    case LockStatementSyntax lockStatement: return InferTypeInLockStatement(lockStatement, token);
                    case MemberAccessExpressionSyntax memberAccessExpression: return InferTypeInMemberAccessExpression(memberAccessExpression, previousToken: token);
                    case NameColonSyntax nameColon: return InferTypeInNameColon(nameColon, token);
                    case NameEqualsSyntax nameEquals: return InferTypeInNameEquals(nameEquals, token);
                    case ObjectCreationExpressionSyntax objectCreation: return InferTypeInObjectCreationExpression(objectCreation, token);
                    case LambdaExpressionSyntax lambdaExpression: return InferTypeInLambdaExpression(lambdaExpression, token);
                    case PostfixUnaryExpressionSyntax postfixUnary: return InferTypeInPostfixUnaryExpression(postfixUnary, token);
                    case PrefixUnaryExpressionSyntax prefixUnary: return InferTypeInPrefixUnaryExpression(prefixUnary, token);
                    case ReturnStatementSyntax returnStatement: return InferTypeForReturnStatement(returnStatement, token);
                    case SwitchLabelSyntax switchLabel: return InferTypeInSwitchLabel(switchLabel, token);
                    case SwitchStatementSyntax switchStatement: return InferTypeInSwitchStatement(switchStatement, token);
                    case ThrowStatementSyntax throwStatement: return InferTypeInThrowStatement(throwStatement, token);
                    case UsingStatementSyntax usingStatement: return InferTypeInUsingStatement(usingStatement, token);
                    case WhenClauseSyntax whenClause: return InferTypeInWhenClause(whenClause, token);
                    case WhileStatementSyntax whileStatement: return InferTypeInWhileStatement(whileStatement, token);
                    case YieldStatementSyntax yieldStatement: return InferTypeInYieldStatement(yieldStatement, token);
                    default: return SpecializedCollections.EmptyEnumerable<TypeInferenceInfo>();
                }
            }

            private IEnumerable<TypeInferenceInfo> InferTypeInAnonymousObjectCreation(AnonymousObjectCreationExpressionSyntax expression, SyntaxToken previousToken)
            {
                if (previousToken == expression.NewKeyword)
                {
                    return InferTypes(expression.SpanStart);
                }

                return SpecializedCollections.EmptyEnumerable<TypeInferenceInfo>();
            }

            private IEnumerable<TypeInferenceInfo> InferTypeInArgument(
                ArgumentSyntax argument, SyntaxToken? previousToken = null)
            {
                if (previousToken.HasValue)
                {
                    // If we have a position, then it must be after the colon in a named argument.
                    if (argument.NameColon == null || argument.NameColon.ColonToken != previousToken)
                    {
                        return SpecializedCollections.EmptyEnumerable<TypeInferenceInfo>();
                    }
                }

                if (argument.Parent != null)
                {
                    if (argument.Parent.Parent is ConstructorInitializerSyntax initializer)
                    {
                        var index = initializer.ArgumentList.Arguments.IndexOf(argument);
                        return InferTypeInConstructorInitializer(initializer, index, argument);
                    }

                    if (argument.Parent.IsParentKind(SyntaxKind.InvocationExpression))
                    {
                        var invocation = argument.Parent.Parent as InvocationExpressionSyntax;
                        var index = invocation.ArgumentList.Arguments.IndexOf(argument);

                        return InferTypeInInvocationExpression(invocation, index, argument);
                    }

                    if (argument.Parent.IsParentKind(SyntaxKind.ObjectCreationExpression))
                    {
                        // new Outer(Goo());
                        //
                        // new Outer(a: Goo());
                        //
                        // etc.
                        var creation = argument.Parent.Parent as ObjectCreationExpressionSyntax;
                        var index = creation.ArgumentList.Arguments.IndexOf(argument);

                        return InferTypeInObjectCreationExpression(creation, index, argument);
                    }

                    if (argument.Parent.IsParentKind(SyntaxKind.ElementAccessExpression))
                    {
                        // Outer[Goo()];
                        //
                        // Outer[a: Goo()];
                        //
                        // etc.
                        var elementAccess = argument.Parent.Parent as ElementAccessExpressionSyntax;
                        var index = elementAccess.ArgumentList.Arguments.IndexOf(argument);

                        return InferTypeInElementAccessExpression(elementAccess, index, argument);
                    }

                    if (argument.IsParentKind(SyntaxKind.TupleExpression))
                    {
                        return InferTypeInTupleExpression((TupleExpressionSyntax)argument.Parent, argument);
                    }
                }

                if (argument.Parent.IsParentKind(SyntaxKind.ImplicitElementAccess) &&
                    argument.Parent.Parent.IsParentKind(SyntaxKind.SimpleAssignmentExpression) &&
                    argument.Parent.Parent.Parent.IsParentKind(SyntaxKind.ObjectInitializerExpression) &&
                    argument.Parent.Parent.Parent.Parent.IsParentKind(SyntaxKind.ObjectCreationExpression))
                {
                    var objectCreation = (ObjectCreationExpressionSyntax)argument.Parent.Parent.Parent.Parent.Parent;
                    var types = GetTypes(objectCreation).Select(t => t.InferredType);

                    if (types.Any(t => t is INamedTypeSymbol))
                    {
                        return types.OfType<INamedTypeSymbol>().SelectMany(t =>
                            GetCollectionElementType(t,
                                parameterIndex: 0));
                    }
                }

                return SpecializedCollections.EmptyEnumerable<TypeInferenceInfo>();
            }

            private IEnumerable<TypeInferenceInfo> InferTypeInTupleExpression(
                TupleExpressionSyntax tupleExpression, ArgumentSyntax argument)
            {
                var index = tupleExpression.Arguments.IndexOf(argument);
                var parentTypes = InferTypes(tupleExpression);

                return parentTypes.Select(typeInfo => typeInfo.InferredType)
                                  .OfType<INamedTypeSymbol>()
                                  .Where(namedType => namedType.IsTupleType && index < namedType.TupleElements.Length)
                                  .Select(tupleType => new TypeInferenceInfo(tupleType.TupleElements[index].Type));
            }

            private IEnumerable<TypeInferenceInfo> InferTypeInAttributeArgument(AttributeArgumentSyntax argument, SyntaxToken? previousToken = null, ArgumentSyntax argumentOpt = null)
            {
                if (previousToken.HasValue)
                {
                    // If we have a position, then it must be after the colon or equals in an argument.
                    if (argument.NameColon == null || argument.NameColon.ColonToken != previousToken || argument.NameEquals.EqualsToken != previousToken)
                    {
                        return SpecializedCollections.EmptyEnumerable<TypeInferenceInfo>();
                    }
                }

                if (argument.Parent != null)
                {
                    if (argument.Parent.Parent is AttributeSyntax attribute)
                    {
                        var index = attribute.ArgumentList.Arguments.IndexOf(argument);
                        return InferTypeInAttribute(attribute, index, argument);
                    }
                }

                return SpecializedCollections.EmptyEnumerable<TypeInferenceInfo>();
            }

            private IEnumerable<TypeInferenceInfo> InferTypeInConstructorInitializer(ConstructorInitializerSyntax initializer, int index, ArgumentSyntax argument = null)
            {
                var info = SemanticModel.GetSymbolInfo(initializer, CancellationToken);
                var methods = info.GetBestOrAllSymbols().OfType<IMethodSymbol>();
                return InferTypeInArgument(index, methods, argument);
            }

            private IEnumerable<TypeInferenceInfo> InferTypeInObjectCreationExpression(ObjectCreationExpressionSyntax expression, SyntaxToken previousToken)
            {
                // A couple of broken code scenarios where the new keyword in objectcreationexpression
                // appears to be a part of a subsequent assignment.  For example:
                //
                //       new Form
                //       {
                //           Location = new $$
                //           StartPosition = FormStartPosition.CenterParent
                //       };
                //  The 'new' token is part of an assignment of the assignment to StartPosition,
                //  but the user is really trying to assign to Location.
                //
                // Similarly:
                //      bool b;
                //      Task task = new $$
                //      b = false;
                // The 'new' token is part of an assignment of the assignment to b, but the user 
                // is really trying to assign to task.
                //
                // In both these cases, we simply back up before the 'new' if it follows an equals
                // and start the inference again.
                //
                // Analogously, but in a method call:
                //      Test(new $$
                //      o = s
                // or:
                //      Test(1, new $$
                //      o = s
                // The new is part of the assignment to o but the user is really trying to 
                // add a parameter to the method call.
                if (previousToken.Kind() == SyntaxKind.NewKeyword &&
                    previousToken.GetPreviousToken().IsKind(SyntaxKind.EqualsToken, SyntaxKind.OpenParenToken, SyntaxKind.CommaToken))
                {
                    return InferTypes(previousToken.SpanStart);
                }

                return InferTypes(expression);
            }

            private IEnumerable<TypeInferenceInfo> InferTypeInObjectCreationExpression(ObjectCreationExpressionSyntax creation, int index, ArgumentSyntax argumentOpt = null)
            {
                var info = SemanticModel.GetSymbolInfo(creation.Type, CancellationToken);
                var type = info.Symbol as INamedTypeSymbol;

                if (type == null)
                {
                    return SpecializedCollections.EmptyEnumerable<TypeInferenceInfo>();
                }

                if (type.TypeKind == TypeKind.Delegate)
                {
                    // new SomeDelegateType( here );
                    //
                    // They're actually instantiating a delegate, so the delegate type is
                    // that type.
                    return CreateResult(type);
                }

                var constructors = type.InstanceConstructors.Where(m => m.Parameters.Length > index);
                return InferTypeInArgument(index, constructors, argumentOpt);
            }

            private IEnumerable<TypeInferenceInfo> InferTypeInInvocationExpression(
                InvocationExpressionSyntax invocation, int index, ArgumentSyntax argumentOpt = null)
            {
                // Check all the methods that have at least enough arguments to support
                // being called with argument at this position.  Note: if they're calling an
                // extension method then it will need one more argument in order for us to
                // call it.
                var info = SemanticModel.GetSymbolInfo(invocation, CancellationToken);
                var methods = info.GetBestOrAllSymbols().OfType<IMethodSymbol>();

                // Overload resolution (see DevDiv 611477) in certain extension method cases
                // can result in GetSymbolInfo returning nothing. In this case, get the 
                // method group info, which is what signature help already does.
                if (info.Symbol == null)
                {
                    var memberGroupMethods = 
                        SemanticModel.GetMemberGroup(invocation.Expression, CancellationToken)
                                     .OfType<IMethodSymbol>();

                    methods = methods.Concat(memberGroupMethods).Distinct();
                }

                return InferTypeInArgument(index, methods, argumentOpt);
            }

            private IEnumerable<TypeInferenceInfo> InferTypeInArgumentList(ArgumentListSyntax argumentList, SyntaxToken previousToken)
            {
                // Has to follow the ( or a ,
                if (previousToken != argumentList.OpenParenToken && previousToken.Kind() != SyntaxKind.CommaToken)
                {
                    return SpecializedCollections.EmptyEnumerable<TypeInferenceInfo>();
                }

                switch (argumentList.Parent)
                {
                    case InvocationExpressionSyntax invocation:
                        {
                            var index = this.GetArgumentListIndex(argumentList, previousToken);
                            return InferTypeInInvocationExpression(invocation, index);
                        }

                    case ObjectCreationExpressionSyntax objectCreation:
                        {
                            var index = this.GetArgumentListIndex(argumentList, previousToken);
                            return InferTypeInObjectCreationExpression(objectCreation, index);
                        }

                    case ConstructorInitializerSyntax constructorInitializer:
                        {
                            var index = this.GetArgumentListIndex(argumentList, previousToken);
                            return InferTypeInConstructorInitializer(constructorInitializer, index);
                        }
                }

                return SpecializedCollections.EmptyEnumerable<TypeInferenceInfo>();
            }

            private IEnumerable<TypeInferenceInfo> InferTypeInAttributeArgumentList(AttributeArgumentListSyntax attributeArgumentList, SyntaxToken previousToken)
            {
                // Has to follow the ( or a ,
                if (previousToken != attributeArgumentList.OpenParenToken && previousToken.Kind() != SyntaxKind.CommaToken)
                {
                    return SpecializedCollections.EmptyEnumerable<TypeInferenceInfo>();
                }

                if (attributeArgumentList.Parent is AttributeSyntax attribute)
                {
                    var index = this.GetArgumentListIndex(attributeArgumentList, previousToken);
                    return InferTypeInAttribute(attribute, index);
                }

                return SpecializedCollections.EmptyEnumerable<TypeInferenceInfo>();
            }

            private IEnumerable<TypeInferenceInfo> InferTypeInAttribute(AttributeSyntax attribute, int index, AttributeArgumentSyntax argumentOpt = null)
            {
                var info = SemanticModel.GetSymbolInfo(attribute, CancellationToken);
                var methods = info.GetBestOrAllSymbols().OfType<IMethodSymbol>();
                return InferTypeInAttributeArgument(index, methods, argumentOpt);
            }

            private IEnumerable<TypeInferenceInfo> InferTypeInElementAccessExpression(
                ElementAccessExpressionSyntax elementAccess, int index, ArgumentSyntax argumentOpt = null)
            {
                var info = SemanticModel.GetTypeInfo(elementAccess.Expression, CancellationToken);
                if (info.Type is INamedTypeSymbol type)
                {
                    var indexers = type.GetMembers().OfType<IPropertySymbol>()
                                                   .Where(p => p.IsIndexer && p.Parameters.Length > index);

                    if (indexers.Any())
                    {
                        return indexers.SelectMany(i =>
                            InferTypeInArgument(index, SpecializedCollections.SingletonEnumerable(i.Parameters), argumentOpt));
                    }
                }

                // For everything else, assume it's an integer.  Note: this won't be correct for
                // type parameters that implement some interface, but that seems like a major
                // corner case for now.
                // 
                // This does, however, cover the more common cases of
                // arrays/pointers/errors/dynamic.
                return CreateResult(this.Compilation.GetSpecialType(SpecialType.System_Int32));
            }

            private IEnumerable<TypeInferenceInfo> InferTypeInAttributeArgument(int index, IEnumerable<IMethodSymbol> methods, AttributeArgumentSyntax argumentOpt = null)
            {
                return InferTypeInAttributeArgument(index, methods.Select(m => m.Parameters), argumentOpt);
            }

            private IEnumerable<TypeInferenceInfo> InferTypeInArgument(int index, IEnumerable<IMethodSymbol> methods, ArgumentSyntax argumentOpt)
            {
                if (argumentOpt != null)
                {
                    if (argumentOpt?.Parent?.Parent is InvocationExpressionSyntax invocation)
                    {
                        // We're trying to figure out the signature of a method we're an argument to. 
                        // That method may be generic, and we might end up using one of its generic
                        // type parameters in the type we infer.  First, let's see if we can instantiate
                        // the methods so that the type can be inferred better.
                        var invocationTypes = this.InferTypes(invocation).Select(t => t.InferredType).ToList();
                        var instantiatedMethods = methods.Select(m => Instantiate(m, invocationTypes)).ToList();

                        // Now that we've instantiated the methods, filter down to the ones that 
                        // will actually return a viable type given where this invocation expression
                        // is.
                        var filteredMethods = instantiatedMethods.Where(m =>
                            invocationTypes.Any(t => Compilation.ClassifyConversion(m.ReturnType, t).IsImplicit)).ToList();

                        // If we filtered down to nothing, then just fall back to the instantiated list.
                        // this is a best effort after all.
                        methods = filteredMethods.Any() ? filteredMethods : instantiatedMethods;
                    }
                }

                return InferTypeInArgument(index, methods.Select(m => m.Parameters), argumentOpt);
            }

            private IMethodSymbol Instantiate(IMethodSymbol method, IList<ITypeSymbol> invocationTypes)
            {
                // No need to instantiate if this isn't a generic method.
                if (method.TypeArguments.Length == 0)
                {
                    return method;
                }

                // Can't infer the type parameters if this method doesn't have a return type.
                // Note: this is because this code path is specifically flowing type information
                // backward through the return type.  Type information is already flowed forward
                // through arguments by the compiler when we get the initial set of methods.
                if (method.ReturnsVoid)
                {
                    return method;
                }

                // If the method has already been constructed poorly (i.e. with error types for type 
                // arguments), then unconstruct it.
                if (method.TypeArguments.Any(t => t.Kind == SymbolKind.ErrorType))
                {
                    method = method.ConstructedFrom;
                }

                IDictionary<ITypeParameterSymbol, ITypeSymbol> bestMap = null;
                foreach (var type in invocationTypes)
                {
                    // Ok.  We inferred a type for this location, and we have the return type of this 
                    // method.  See if we can then assign any values for type parameters.
                    var map = DetermineTypeParameterMapping(type, method.ReturnType);
                    if (map.Count > 0 && (bestMap == null || map.Count > bestMap.Count))
                    {
                        bestMap = map;
                    }
                }

                if (bestMap == null)
                {
                    return method;
                }

                var typeArguments = method.ConstructedFrom.TypeParameters.Select(tp => bestMap.GetValueOrDefault(tp) ?? tp).ToArray();
                return method.ConstructedFrom.Construct(typeArguments);
            }

            private Dictionary<ITypeParameterSymbol, ITypeSymbol> DetermineTypeParameterMapping(ITypeSymbol inferredType, ITypeSymbol returnType)
            {
                var result = new Dictionary<ITypeParameterSymbol, ITypeSymbol>();
                DetermineTypeParameterMapping(inferredType, returnType, result);
                return result;
            }

            private void DetermineTypeParameterMapping(ITypeSymbol inferredType, ITypeSymbol returnType, Dictionary<ITypeParameterSymbol, ITypeSymbol> result)
            {
                if (inferredType == null || returnType == null)
                {
                    return;
                }

                if (returnType.Kind == SymbolKind.TypeParameter)
                {
                    if (inferredType.Kind != SymbolKind.TypeParameter)
                    {
                        var returnTypeParameter = (ITypeParameterSymbol)returnType;
                        if (!result.ContainsKey(returnTypeParameter))
                        {
                            result[returnTypeParameter] = inferredType;
                        }
                        return;
                    }
                }

                if (inferredType.Kind != returnType.Kind)
                {
                    return;
                }

                switch (inferredType.Kind)
                {
                    case SymbolKind.ArrayType:
                        DetermineTypeParameterMapping(((IArrayTypeSymbol)inferredType).ElementType, ((IArrayTypeSymbol)returnType).ElementType, result);
                        return;
                    case SymbolKind.PointerType:
                        DetermineTypeParameterMapping(((IPointerTypeSymbol)inferredType).PointedAtType, ((IPointerTypeSymbol)returnType).PointedAtType, result);
                        return;
                    case SymbolKind.NamedType:
                        var inferredNamedType = (INamedTypeSymbol)inferredType;
                        var returnNamedType = (INamedTypeSymbol)returnType;
                        if (inferredNamedType.TypeArguments.Length == returnNamedType.TypeArguments.Length)
                        {
                            for (int i = 0, n = inferredNamedType.TypeArguments.Length; i < n; i++)
                            {
                                DetermineTypeParameterMapping(inferredNamedType.TypeArguments[i], returnNamedType.TypeArguments[i], result);
                            }
                        }
                        return;
                }
            }

            private IEnumerable<TypeInferenceInfo> InferTypeInAttributeArgument(
                int index,
                IEnumerable<ImmutableArray<IParameterSymbol>> parameterizedSymbols,
                AttributeArgumentSyntax argumentOpt = null)
            {
                if (argumentOpt != null && argumentOpt.NameEquals != null)
                {
                    // [MyAttribute(Prop = ...

                    return InferTypeInNameEquals(argumentOpt.NameEquals, argumentOpt.NameEquals.EqualsToken);
                }

                var name = argumentOpt != null && argumentOpt.NameColon != null ? argumentOpt.NameColon.Name.Identifier.ValueText : null;
                return InferTypeInArgument(index, parameterizedSymbols, name, RefKind.None);
            }

            private IEnumerable<TypeInferenceInfo> InferTypeInArgument(
                int index,
                IEnumerable<ImmutableArray<IParameterSymbol>> parameterizedSymbols,
                ArgumentSyntax argumentOpt)
            {
                var name = argumentOpt != null && argumentOpt.NameColon != null ? argumentOpt.NameColon.Name.Identifier.ValueText : null;
                var refKind = argumentOpt.GetRefKind();
                return InferTypeInArgument(index, parameterizedSymbols, name, refKind);
            }

            private IEnumerable<TypeInferenceInfo> InferTypeInArgument(
                int index,
                IEnumerable<ImmutableArray<IParameterSymbol>> parameterizedSymbols,
                string name,
                RefKind refKind)
            {
                // If the callsite has a named argument, then try to find a method overload that has a
                // parameter with that name.  If we can find one, then return the type of that one.
                if (name != null)
                {
                    var matchingNameParameters = parameterizedSymbols.SelectMany(m => m)
                                                                     .Where(p => p.Name == name)
                                                                     .Select(p => new TypeInferenceInfo(p.Type, p.IsParams));

                    return matchingNameParameters;
                }

                var allParameters = ArrayBuilder<TypeInferenceInfo>.GetInstance();
                var matchingRefParameters = ArrayBuilder<TypeInferenceInfo>.GetInstance();
                try
                {
                    foreach (var parameterSet in parameterizedSymbols)
                    {
                        if (index < parameterSet.Length)
                        {
                            var parameter = parameterSet[index];
                            var info = new TypeInferenceInfo(parameter.Type, parameter.IsParams);
                            allParameters.Add(info);

                            if (parameter.RefKind == refKind)
                            {
                                matchingRefParameters.Add(info);
                            }
                        }
                    }

                    return matchingRefParameters.Count > 0
                        ? matchingRefParameters.ToImmutable()
                        : allParameters.ToImmutable();
                }
                finally
                {
                    allParameters.Free();
                    matchingRefParameters.Free();
                }
            }

            private IEnumerable<TypeInferenceInfo> InferTypeInArrayCreationExpression(
                ArrayCreationExpressionSyntax arrayCreationExpression, SyntaxToken? previousToken = null)
            {
                if (previousToken.HasValue && previousToken.Value != arrayCreationExpression.NewKeyword)
                {
                    // Has to follow the 'new' keyword. 
                    return SpecializedCollections.EmptyEnumerable<TypeInferenceInfo>();
                }

                if (previousToken.HasValue && previousToken.Value.GetPreviousToken().Kind() == SyntaxKind.EqualsToken)
                {
                    // We parsed an array creation but the token before `new` is `=`.
                    // This could be a case like:
                    //
                    // int[] array;
                    // Program p = new |
                    // array[4] = 4;
                    //
                    // This is similar to the cases described in `InferTypeInObjectCreationExpression`.
                    // Again, all we have to do is back up to before `new`.

                    return InferTypes(previousToken.Value.SpanStart);
                }

                var outerTypes = InferTypes(arrayCreationExpression);
                return outerTypes.Where(o => o.InferredType is IArrayTypeSymbol);
            }

            private IEnumerable<TypeInferenceInfo> InferTypeInArrayRankSpecifier(ArrayRankSpecifierSyntax arrayRankSpecifier, SyntaxToken? previousToken = null)
            {
                // If we have a token, and it's not the open bracket or one of the commas, then no
                // inference.
                if (previousToken == arrayRankSpecifier.CloseBracketToken)
                {
                    return SpecializedCollections.EmptyEnumerable<TypeInferenceInfo>();
                }

                return CreateResult(this.Compilation.GetSpecialType(SpecialType.System_Int32));
            }

            private IEnumerable<TypeInferenceInfo> InferTypeInArrayType(ArrayTypeSyntax arrayType, SyntaxToken? previousToken = null)
            {
                if (previousToken.HasValue)
                {
                    // TODO(cyrusn): NYI.  Handle this appropriately if we need to.
                    return SpecializedCollections.EmptyEnumerable<TypeInferenceInfo>();
                }

                // Bind the array type, then unwrap whatever we get back based on the number of rank
                // specifiers we see.
                var currentTypes = InferTypes(arrayType);
                for (var i = 0; i < arrayType.RankSpecifiers.Count; i++)
                {
                    currentTypes = currentTypes.WhereAsArray(c => c.InferredType is IArrayTypeSymbol)
                                               .SelectAsArray(c => new TypeInferenceInfo(((IArrayTypeSymbol)c.InferredType).ElementType));
                }
                return currentTypes;
            }

            private IEnumerable<TypeInferenceInfo> InferTypeInAttribute(AttributeSyntax attribute)
                => CreateResult(this.Compilation.AttributeType());

            private IEnumerable<TypeInferenceInfo> InferTypeInAttributeDeclaration(AttributeListSyntax attributeDeclaration, SyntaxToken? previousToken)
            {
                // If we have a position, then it has to be after the open bracket.
                if (previousToken.HasValue && previousToken.Value != attributeDeclaration.OpenBracketToken)
                {
                    return SpecializedCollections.EmptyEnumerable<TypeInferenceInfo>();
                }

                return CreateResult(this.Compilation.AttributeType());
            }

            private IEnumerable<TypeInferenceInfo> InferTypeInAttributeTargetSpecifier(
                AttributeTargetSpecifierSyntax attributeTargetSpecifier,
                SyntaxToken? previousToken)
            {
                // If we have a position, then it has to be after the colon.
                if (previousToken.HasValue && previousToken.Value != attributeTargetSpecifier.ColonToken)
                {
                    return SpecializedCollections.EmptyEnumerable<TypeInferenceInfo>();
                }

                return CreateResult(this.Compilation.AttributeType());
            }

            private IEnumerable<TypeInferenceInfo> InferTypeInBracketedArgumentList(BracketedArgumentListSyntax bracketedArgumentList, SyntaxToken previousToken)
            {
                // Has to follow the [ or a ,
                if (previousToken != bracketedArgumentList.OpenBracketToken && previousToken.Kind() != SyntaxKind.CommaToken)
                {
                    return SpecializedCollections.EmptyEnumerable<TypeInferenceInfo>();
                }

                if (bracketedArgumentList.Parent is ElementAccessExpressionSyntax elementAccess)
                {
                    var index = GetArgumentListIndex(bracketedArgumentList, previousToken);
                    return InferTypeInElementAccessExpression(
                        elementAccess, index);
                }

                return SpecializedCollections.EmptyEnumerable<TypeInferenceInfo>();
            }

            private int GetArgumentListIndex(BaseArgumentListSyntax argumentList, SyntaxToken previousToken)
            {
                if (previousToken == argumentList.GetOpenToken())
                {
                    return 0;
                }

                ////    ( node0 , node1 , node2 , node3 ,
                //
                // Tokidx   0   1   2   3   4   5   6   7
                //
                // index        1       2       3
                //
                // index = (Tokidx + 1) / 2

                var tokenIndex = argumentList.Arguments.GetWithSeparators().IndexOf(previousToken);
                return (tokenIndex + 1) / 2;
            }

            private int GetArgumentListIndex(AttributeArgumentListSyntax attributeArgumentList, SyntaxToken previousToken)
            {
                if (previousToken == attributeArgumentList.OpenParenToken)
                {
                    return 0;
                }

                ////    ( node0 , node1 , node2 , node3 ,
                //
                // Tokidx   0   1   2   3   4   5   6   7
                //
                // index        1       2       3
                //
                // index = (Tokidx + 1) / 2

                var tokenIndex = attributeArgumentList.Arguments.GetWithSeparators().IndexOf(previousToken);
                return (tokenIndex + 1) / 2;
            }

            private IEnumerable<TypeInferenceInfo> InferTypeInBinaryOrAssignmentExpression(ExpressionSyntax binop, SyntaxToken operatorToken, ExpressionSyntax left, ExpressionSyntax right, ExpressionSyntax expressionOpt = null, SyntaxToken? previousToken = null)
            {
                // If we got here through a token, then it must have actually been the binary
                // operator's token.
                Contract.ThrowIfTrue(previousToken.HasValue && previousToken.Value != operatorToken);

                if (binop.Kind() == SyntaxKind.CoalesceExpression)
                {
                    return InferTypeInCoalesceExpression((BinaryExpressionSyntax)binop, expressionOpt, previousToken);
                }

                var onRightOfToken = right == expressionOpt || previousToken.HasValue;
                switch (operatorToken.Kind())
                {
                    case SyntaxKind.LessThanLessThanToken:
                    case SyntaxKind.GreaterThanGreaterThanToken:
                    case SyntaxKind.LessThanLessThanEqualsToken:
                    case SyntaxKind.GreaterThanGreaterThanEqualsToken:

                        if (onRightOfToken)
                        {
                            // x << Goo(), x >> Goo(), x <<= Goo(), x >>= Goo()
                            return CreateResult(this.Compilation.GetSpecialType(SpecialType.System_Int32));
                        }

                        break;
                }

                // Infer operands of && and || as bool regardless of the other operand.
                if (operatorToken.Kind() == SyntaxKind.AmpersandAmpersandToken ||
                    operatorToken.Kind() == SyntaxKind.BarBarToken)
                {
                    return CreateResult(SpecialType.System_Boolean);
                }

                // Infer type for deconstruction
                if (binop.Kind() == SyntaxKind.SimpleAssignmentExpression &&
                    ((AssignmentExpressionSyntax)binop).IsDeconstruction())
                {
                    return InferTypeInVariableComponentAssignment(left);
                }

                // Try to figure out what's on the other side of the binop.  If we can, then just that
                // type.  This is often a reasonable heuristics to use for most operators.  NOTE(cyrusn):
                // we could try to bind the token to see what overloaded operators it corresponds to.
                // But the gain is pretty marginal IMO.
                var otherSide = onRightOfToken ? left : right;

                var otherSideTypes = GetTypes(otherSide);
                if (otherSideTypes.Any())
                {
                    // Don't infer delegate types except in assignments. They're unlikely to be what the
                    // user needs and can cause lambda suggestion mode while
                    // typing type arguments:
                    // https://github.com/dotnet/roslyn/issues/14492
                    if (!(binop is AssignmentExpressionSyntax))
                    {
                        otherSideTypes = otherSideTypes.Where(t => !t.InferredType.IsDelegateType());
                    }

                    return otherSideTypes;
                }

                // For &, &=, |, |=, ^, and ^=, since we couldn't infer the type of either side, 
                // try to infer the type of the entire binary expression.
                if (operatorToken.Kind() == SyntaxKind.AmpersandToken ||
                    operatorToken.Kind() == SyntaxKind.AmpersandEqualsToken ||
                    operatorToken.Kind() == SyntaxKind.BarToken ||
                    operatorToken.Kind() == SyntaxKind.BarEqualsToken ||
                    operatorToken.Kind() == SyntaxKind.CaretToken ||
                    operatorToken.Kind() == SyntaxKind.CaretEqualsToken)
                {
                    var parentTypes = InferTypes(binop);
                    if (parentTypes.Any())
                    {
                        return parentTypes;
                    }
                }

                // If it's a plus operator, then do some smarts in case it might be a string or
                // delegate.
                if (operatorToken.Kind() == SyntaxKind.PlusToken)
                {
                    // See Bug 6045.  Note: we've already checked the other side of the operator.  So this
                    // is the case where the other side was also unknown.  So we walk one higher and if
                    // we get a delegate or a string type, then use that type here.
                    var parentTypes = InferTypes(binop);
                    if (parentTypes.Any(parentType => parentType.InferredType.SpecialType == SpecialType.System_String || parentType.InferredType.TypeKind == TypeKind.Delegate))
                    {
                        return parentTypes.Where(parentType => parentType.InferredType.SpecialType == SpecialType.System_String || parentType.InferredType.TypeKind == TypeKind.Delegate);
                    }
                }

                // Otherwise pick some sane defaults for certain common cases.
                switch (operatorToken.Kind())
                {
                    case SyntaxKind.BarToken:
                    case SyntaxKind.CaretToken:
                    case SyntaxKind.AmpersandToken:
                    case SyntaxKind.LessThanToken:
                    case SyntaxKind.LessThanEqualsToken:
                    case SyntaxKind.GreaterThanToken:
                    case SyntaxKind.GreaterThanEqualsToken:
                    case SyntaxKind.PlusToken:
                    case SyntaxKind.MinusToken:
                    case SyntaxKind.AsteriskToken:
                    case SyntaxKind.SlashToken:
                    case SyntaxKind.PercentToken:
                    case SyntaxKind.CaretEqualsToken:
                    case SyntaxKind.PlusEqualsToken:
                    case SyntaxKind.MinusEqualsToken:
                    case SyntaxKind.AsteriskEqualsToken:
                    case SyntaxKind.SlashEqualsToken:
                    case SyntaxKind.PercentEqualsToken:
                    case SyntaxKind.LessThanLessThanToken:
                    case SyntaxKind.GreaterThanGreaterThanToken:
                    case SyntaxKind.LessThanLessThanEqualsToken:
                    case SyntaxKind.GreaterThanGreaterThanEqualsToken:
                        return CreateResult(this.Compilation.GetSpecialType(SpecialType.System_Int32));

                    case SyntaxKind.BarEqualsToken:
                    case SyntaxKind.AmpersandEqualsToken:
                        // NOTE(cyrusn): |= and &= can be used for both ints and bools  However, in the
                        // case where there isn't enough information to determine which the user wanted,
                        // I'm just defaulting to bool based on personal preference.
                        return CreateResult(SpecialType.System_Boolean);
                }

                return SpecializedCollections.EmptyEnumerable<TypeInferenceInfo>();
            }

            private IEnumerable<TypeInferenceInfo> InferTypeInCastExpression(CastExpressionSyntax castExpression, ExpressionSyntax expressionOpt = null, SyntaxToken? previousToken = null)
            {
                if (expressionOpt != null && castExpression.Expression != expressionOpt)
                {
                    return SpecializedCollections.EmptyEnumerable<TypeInferenceInfo>();
                }

                // If we have a position, then it has to be after the close paren.
                if (previousToken.HasValue && previousToken.Value != castExpression.CloseParenToken)
                {
                    return SpecializedCollections.EmptyEnumerable<TypeInferenceInfo>();
                }

                return this.GetTypes(castExpression.Type);
            }

            private IEnumerable<TypeInferenceInfo> InferTypeInCatchDeclaration(CatchDeclarationSyntax catchDeclaration, SyntaxToken? previousToken = null)
            {
                // If we have a position, it has to be after "catch("
                if (previousToken.HasValue && previousToken.Value != catchDeclaration.OpenParenToken)
                {
                    return SpecializedCollections.EmptyEnumerable<TypeInferenceInfo>();
                }

                return CreateResult(this.Compilation.ExceptionType());
            }

            private IEnumerable<TypeInferenceInfo> InferTypeInCatchFilterClause(CatchFilterClauseSyntax catchFilterClause, SyntaxToken? previousToken = null)
            {
                // If we have a position, it has to be after "if ("
                if (previousToken.HasValue && previousToken.Value != catchFilterClause.OpenParenToken)
                {
                    return SpecializedCollections.EmptyEnumerable<TypeInferenceInfo>();
                }

                return CreateResult(SpecialType.System_Boolean);
            }

            private IEnumerable<TypeInferenceInfo> InferTypeInCoalesceExpression(
                BinaryExpressionSyntax coalesceExpression,
                ExpressionSyntax expressionOpt = null,
                SyntaxToken? previousToken = null)
            {
                // If we got here through a token, then it must have actually been the binary
                // operator's token.
                Contract.ThrowIfTrue(previousToken.HasValue && previousToken.Value != coalesceExpression.OperatorToken);

                var onRightSide = coalesceExpression.Right == expressionOpt || previousToken.HasValue;
                if (onRightSide)
                {
                    var leftTypes = GetTypes(coalesceExpression.Left);
                    return leftTypes
                        .Select(x => x.InferredType.IsNullable()
                            ? new TypeInferenceInfo(((INamedTypeSymbol)x.InferredType).TypeArguments[0]) // nullableExpr ?? Goo()
                            : x); // normalExpr ?? Goo() 
                }

                var rightTypes = GetTypes(coalesceExpression.Right);
                if (!rightTypes.Any())
                {
                    return CreateResult(SpecialType.System_Object);
                }

                return rightTypes
                    .Select(x => x.InferredType.IsValueType
                                     ? new TypeInferenceInfo(this.Compilation.GetSpecialType(SpecialType.System_Nullable_T).Construct(x.InferredType)) // Goo() ?? 0
                                     : x); // Goo() ?? ""
            }

            private IEnumerable<TypeInferenceInfo> InferTypeInConditionalAccessExpression(ConditionalAccessExpressionSyntax expression)
            {
                return InferTypes(expression);
            }

            private IEnumerable<TypeInferenceInfo> InferTypeInConditionalExpression(ConditionalExpressionSyntax conditional, ExpressionSyntax expressionOpt = null, SyntaxToken? previousToken = null)
            {
                if (expressionOpt != null && conditional.Condition == expressionOpt)
                {
                    // Goo() ? a : b
                    return CreateResult(SpecialType.System_Boolean);
                }

                // a ? Goo() : b
                //
                // a ? b : Goo()
                var inTrueClause =
                    (conditional.WhenTrue == expressionOpt) ||
                    (previousToken == conditional.QuestionToken);

                var inFalseClause =
                    (conditional.WhenFalse == expressionOpt) ||
                    (previousToken == conditional.ColonToken);

                var otherTypes = inTrueClause
                                     ? GetTypes(conditional.WhenFalse)
                                     : inFalseClause
                                           ? GetTypes(conditional.WhenTrue)
                                           : SpecializedCollections.EmptyEnumerable<TypeInferenceInfo>();

                return otherTypes.IsEmpty()
                           ? InferTypes(conditional)
                           : otherTypes;
            }

            private IEnumerable<TypeInferenceInfo> InferTypeInDefaultExpression(DefaultExpressionSyntax defaultExpression)
            {
                return InferTypes(defaultExpression);
            }

            private IEnumerable<TypeInferenceInfo> InferTypeInDoStatement(DoStatementSyntax doStatement, SyntaxToken? previousToken = null)
            {
                // If we have a position, we need to be after "do { } while("
                if (previousToken.HasValue && previousToken.Value != doStatement.OpenParenToken)
                {
                    return SpecializedCollections.EmptyEnumerable<TypeInferenceInfo>();
                }

                return CreateResult(SpecialType.System_Boolean);
            }

            private IEnumerable<TypeInferenceInfo> InferTypeInEqualsValueClause(EqualsValueClauseSyntax equalsValue, SyntaxToken? previousToken = null)
            {
                // If we have a position, it has to be after the =
                if (previousToken.HasValue && previousToken.Value != equalsValue.EqualsToken)
                {
                    return SpecializedCollections.EmptyEnumerable<TypeInferenceInfo>();
                }

                if (equalsValue.IsParentKind(SyntaxKind.VariableDeclarator))
                {
                    return InferTypeInVariableDeclarator((VariableDeclaratorSyntax)equalsValue.Parent);
                }

                if (equalsValue.IsParentKind(SyntaxKind.PropertyDeclaration))
                {
                    return InferTypeInPropertyDeclaration((PropertyDeclarationSyntax)equalsValue.Parent);
                }

                if (equalsValue.IsParentKind(SyntaxKind.Parameter))
                {
                    if (SemanticModel.GetDeclaredSymbol(equalsValue.Parent, CancellationToken) is IParameterSymbol parameter)
                    {
                        return CreateResult(parameter.Type);
                    }
                }

                return SpecializedCollections.EmptyEnumerable<TypeInferenceInfo>();
            }

            private IEnumerable<TypeInferenceInfo> InferTypeInPropertyDeclaration(PropertyDeclarationSyntax propertyDeclaration)
            {
                Debug.Assert(propertyDeclaration?.Type != null, "Property type should never be null");

                var typeInfo = SemanticModel.GetTypeInfo(propertyDeclaration.Type);
                return CreateResult(typeInfo.Type);
            }

            private IEnumerable<TypeInferenceInfo> InferTypeInExpressionStatement(ExpressionStatementSyntax expressionStatement, SyntaxToken? previousToken = null)
            {
                // If we're position based, then that means we're after the semicolon.  In this case
                // we don't have any sort of type to infer.
                if (previousToken.HasValue)
                {
                    return SpecializedCollections.EmptyEnumerable<TypeInferenceInfo>();
                }

                return CreateResult(SpecialType.System_Void);
            }

            private IEnumerable<TypeInferenceInfo> InferTypeInForEachStatement(ForEachStatementSyntax forEachStatementSyntax, ExpressionSyntax expressionOpt = null, SyntaxToken? previousToken = null)
            {
                // If we have a position, then we have to be after "foreach(... in"
                if (previousToken.HasValue && previousToken.Value != forEachStatementSyntax.InKeyword)
                {
                    return SpecializedCollections.EmptyEnumerable<TypeInferenceInfo>();
                }

                if (expressionOpt != null && expressionOpt != forEachStatementSyntax.Expression)
                {
                    return SpecializedCollections.EmptyEnumerable<TypeInferenceInfo>();
                }

                // foreach (int v = Goo())
                var variableTypes = GetTypes(forEachStatementSyntax.Type);
                if (!variableTypes.Any())
                {
                    return CreateResult(
                        this.Compilation.GetSpecialType(SpecialType.System_Collections_Generic_IEnumerable_T)
                            .Construct(Compilation.GetSpecialType(SpecialType.System_Object)));
                }

                var type = this.Compilation.GetSpecialType(SpecialType.System_Collections_Generic_IEnumerable_T);
                return variableTypes.Select(v => new TypeInferenceInfo(type.Construct(v.InferredType)));
            }

            private IEnumerable<TypeInferenceInfo> InferTypeInForStatement(ForStatementSyntax forStatement, ExpressionSyntax expressionOpt = null, SyntaxToken? previousToken = null)
            {
                // If we have a position, it has to be after "for(...;"
                if (previousToken.HasValue && previousToken.Value != forStatement.FirstSemicolonToken)
                {
                    return SpecializedCollections.EmptyEnumerable<TypeInferenceInfo>();
                }

                if (expressionOpt != null && forStatement.Condition != expressionOpt)
                {
                    return SpecializedCollections.EmptyEnumerable<TypeInferenceInfo>();
                }

                return CreateResult(SpecialType.System_Boolean);
            }

            private IEnumerable<TypeInferenceInfo> InferTypeInIfStatement(IfStatementSyntax ifStatement, SyntaxToken? previousToken = null)
            {
                // If we have a position, we have to be after the "if("
                if (previousToken.HasValue && previousToken.Value != ifStatement.OpenParenToken)
                {
                    return SpecializedCollections.EmptyEnumerable<TypeInferenceInfo>();
                }

                return CreateResult(SpecialType.System_Boolean);
            }

            private IEnumerable<TypeInferenceInfo> InferTypeInImplicitArrayCreation(ImplicitArrayCreationExpressionSyntax implicitArray, SyntaxToken previousToken)
            {
                return InferTypes(implicitArray.SpanStart);
            }

            private IEnumerable<TypeInferenceInfo> InferTypeInInitializerExpression(
                InitializerExpressionSyntax initializerExpression,
                ExpressionSyntax expressionOpt = null,
                SyntaxToken? previousToken = null)
            {
                if (initializerExpression.IsKind(SyntaxKind.ComplexElementInitializerExpression))
                {
                    // new Dictionary<K,V> { { x, ... } }
                    // new C { Prop = { { x, ... } } }
                    var parameterIndex = previousToken.HasValue
                            ? initializerExpression.Expressions.GetSeparators().ToList().IndexOf(previousToken.Value) + 1
                            : initializerExpression.Expressions.IndexOf(expressionOpt);

                    var addMethodSymbols = SemanticModel.GetCollectionInitializerSymbolInfo(initializerExpression).GetAllSymbols();
                    var addMethodParameterTypes = addMethodSymbols
                        .Cast<IMethodSymbol>()
                        .Where(a => a.Parameters.Length == initializerExpression.Expressions.Count)
                        .Select(a => new TypeInferenceInfo(a.Parameters.ElementAtOrDefault(parameterIndex)?.Type))
                        .Where(t => t.InferredType != null);

                    if (addMethodParameterTypes.Any())
                    {
                        return addMethodParameterTypes;
                    }
                }
                else if (initializerExpression.IsKind(SyntaxKind.CollectionInitializerExpression))
                {
                    if (expressionOpt != null)
                    {
                        // new List<T> { x, ... }
                        // new C { Prop = { x, ... } }
                        var addMethodSymbols = SemanticModel.GetCollectionInitializerSymbolInfo(expressionOpt).GetAllSymbols();
                        var addMethodParameterTypes = addMethodSymbols
                            .Cast<IMethodSymbol>()
                            .Where(a => a.Parameters.Length == 1)
                            .Select(a => new TypeInferenceInfo(a.Parameters[0].Type));

                        if (addMethodParameterTypes.Any())
                        {
                            return addMethodParameterTypes;
                        }
                    }
                    else
                    {
                        // new List<T> { x,
                        // new C { Prop = { x,

                        foreach (var sibling in initializerExpression.Expressions.Where(e => e.Kind() != SyntaxKind.ComplexElementInitializerExpression))
                        {
                            var types = GetTypes(sibling);
                            if (types.Any())
                            {
                                return types;
                            }
                        }
                    }
                }

                if (initializerExpression.IsParentKind(SyntaxKind.ImplicitArrayCreationExpression))
                {
                    // new[] { 1, x }

                    // First, try to infer the type that the array should be.  If we can infer an
                    // appropriate array type, then use the element type of the array.  Otherwise,
                    // look at the siblings of this expression and use their type instead.

                    var arrayTypes = this.InferTypes((ExpressionSyntax)initializerExpression.Parent);
                    var elementTypes = arrayTypes.OfType<IArrayTypeSymbol>().Select(a => new TypeInferenceInfo(a.ElementType)).Where(IsUsableTypeFunc);

                    if (elementTypes.Any())
                    {
                        return elementTypes;
                    }

                    foreach (var sibling in initializerExpression.Expressions)
                    {
                        if (sibling != expressionOpt)
                        {
                            var types = GetTypes(sibling);
                            if (types.Any())
                            {
                                return types;
                            }
                        }
                    }
                }
                else if (initializerExpression.IsParentKind(SyntaxKind.EqualsValueClause))
                {
                    // = { Goo() }
                    var equalsValueClause = (EqualsValueClauseSyntax)initializerExpression.Parent;
                    IEnumerable<ITypeSymbol> types = InferTypeInEqualsValueClause(equalsValueClause).Select(t => t.InferredType);

                    if (types.Any(t => t is IArrayTypeSymbol))
                    {
                        return types.OfType<IArrayTypeSymbol>().Select(t => new TypeInferenceInfo(t.ElementType));
                    }
                }
                else if (initializerExpression.IsParentKind(SyntaxKind.ArrayCreationExpression))
                {
                    // new int[] { Goo() } 
                    var arrayCreation = (ArrayCreationExpressionSyntax)initializerExpression.Parent;
                    IEnumerable<ITypeSymbol> types = GetTypes(arrayCreation).Select(t => t.InferredType);

                    if (types.Any(t => t is IArrayTypeSymbol))
                    {
                        return types.OfType<IArrayTypeSymbol>().Select(t => new TypeInferenceInfo(t.ElementType));
                    }
                }
                else if (initializerExpression.IsParentKind(SyntaxKind.ObjectCreationExpression))
                {
                    // new List<T> { Goo() } 

                    var objectCreation = (ObjectCreationExpressionSyntax)initializerExpression.Parent;

                    IEnumerable<ITypeSymbol> types = GetTypes(objectCreation).Select(t => t.InferredType);
                    if (types.Any(t => t is INamedTypeSymbol))
                    {
                        return types.OfType<INamedTypeSymbol>().SelectMany(t =>
                            GetCollectionElementType(t, parameterIndex: 0));
                    }
                }
                else if (initializerExpression.IsParentKind(SyntaxKind.SimpleAssignmentExpression))
                {
                    // new Goo { a = { Goo() } }

                    if (expressionOpt != null)
                    {
                        var addMethodSymbols = SemanticModel.GetCollectionInitializerSymbolInfo(expressionOpt).GetAllSymbols();
                        var addMethodParameterTypes = addMethodSymbols.Select(a => new TypeInferenceInfo(((IMethodSymbol)a).Parameters[0].Type));
                        if (addMethodParameterTypes.Any())
                        {
                            return addMethodParameterTypes;
                        }
                    }

                    var assignExpression = (AssignmentExpressionSyntax)initializerExpression.Parent;
                    IEnumerable<ITypeSymbol> types = GetTypes(assignExpression.Left).Select(t => t.InferredType);

                    if (types.Any(t => t is INamedTypeSymbol))
                    {
                        // new Goo { a = { Goo() } }
                        var parameterIndex = previousToken.HasValue
                                ? initializerExpression.Expressions.GetSeparators().ToList().IndexOf(previousToken.Value) + 1
                                : initializerExpression.Expressions.IndexOf(expressionOpt);

                        return types.OfType<INamedTypeSymbol>().SelectMany(t =>
                            GetCollectionElementType(t, 0));
                    }
                }

                return SpecializedCollections.EmptyEnumerable<TypeInferenceInfo>();
            }

            private IEnumerable<TypeInferenceInfo> InferTypeInRecursivePattern(RecursivePatternSyntax recursivePattern)
            {
                var type = this.SemanticModel.GetTypeInfo(recursivePattern).ConvertedType;
                return CreateResult(type);
            }

            private IEnumerable<TypeInferenceInfo> InferTypeInConstantPattern(
                ConstantPatternSyntax constantPattern)
            {
                return InferTypes(constantPattern);
            }

            private IEnumerable<TypeInferenceInfo> InferTypeInPropertyPatternClause(
                PropertyPatternClauseSyntax propertySubpattern,
                SyntaxNode child)
            {
                return InferTypes(propertySubpattern);
            }

            private IEnumerable<TypeInferenceInfo> InferTypeInSubpattern(
                SubpatternSyntax subpattern,
                SyntaxNode child)
            {
                // we have  { X: ... }.  The type of ... is whatever the type of 'X' is in its
                // parent type.  So look up the parent type first, then find the X member in it
                // and use that type.
                if (child == subpattern.Pattern &&
                    subpattern.NameColon != null)
                {
                    var result = ArrayBuilder<TypeInferenceInfo>.GetInstance();

                    foreach (var symbol in this.SemanticModel.GetSymbolInfo(subpattern.NameColon.Name).GetAllSymbols())
                    {
                        switch (symbol)
                        {
                            case IFieldSymbol field:
                                result.Add(new TypeInferenceInfo(field.Type));
                                break;
                            case IPropertySymbol property:
                                result.Add(new TypeInferenceInfo(property.Type));
                                break;
                        }
                    }

                    return result.ToImmutableAndFree();
                }

                return SpecializedCollections.EmptyEnumerable<TypeInferenceInfo>();
            }

            private IEnumerable<TypeInferenceInfo> InferTypeInIsPatternExpression(
                IsPatternExpressionSyntax isPatternExpression,
                SyntaxNode child)
            {
                if (child == isPatternExpression.Expression)
                {
                    return GetPatternTypes(isPatternExpression.Pattern);
                }
                else if (child == isPatternExpression.Pattern)
                {
                    return GetTypes(isPatternExpression.Expression);
                }

                return SpecializedCollections.EmptyEnumerable<TypeInferenceInfo>();
            }

            private IEnumerable<TypeInferenceInfo> GetPatternTypes(PatternSyntax pattern)
            {
                switch (pattern)
                {
                    case ConstantPatternSyntax constantPattern: return GetTypes(constantPattern.Expression);
                    case DeclarationPatternSyntax declarationPattern: return GetTypes(declarationPattern.Type);
                    case RecursivePatternSyntax recursivePattern: return GetTypesForRecursivePattern(recursivePattern);
                    default: return SpecializedCollections.EmptyEnumerable<TypeInferenceInfo>();
                }
            }

            private IEnumerable<TypeInferenceInfo> GetTypesForRecursivePattern(RecursivePatternSyntax recursivePattern)
            {
                // if it's of the for "X (...)" then just infer 'X' as the type.
                if (recursivePattern.Type != null)
                {
                    return CreateResult(SemanticModel.GetTypeInfo(recursivePattern).ConvertedType);
                }

                // If it's of the form (...) then infer that the type should be a 
                // tuple, whose elements are inferred from the individual patterns
                // in the deconstruction.
                var deconstructionPart = recursivePattern.DeconstructionPatternClause;
                if (deconstructionPart != null)
                {
                    var subPatternCount = deconstructionPart.Subpatterns.Count;
                    if (subPatternCount >= 2)
                    {
                        // infer a tuple type for this deconstruction.
                        var elementTypesBuilder = ArrayBuilder<ITypeSymbol>.GetInstance(subPatternCount);
                        var elementNamesBuilder = ArrayBuilder<string>.GetInstance(subPatternCount);

                        foreach (var subPattern in deconstructionPart.Subpatterns)
                        {
                            elementNamesBuilder.Add(subPattern.NameColon?.Name.Identifier.ValueText);

                            var patternType = GetPatternTypes(subPattern.Pattern).FirstOrDefault();
                            if (patternType.InferredType == null)
                            {
                                return SpecializedCollections.EmptyEnumerable<TypeInferenceInfo>();
                            }

                            elementTypesBuilder.Add(patternType.InferredType);
                        }

                        var type = Compilation.CreateTupleTypeSymbol(
                            elementTypesBuilder.ToImmutableAndFree(), elementNamesBuilder.ToImmutableAndFree());
                        return CreateResult(type);
                    }
                }

                return SpecializedCollections.EmptyEnumerable<TypeInferenceInfo>();
            }

            private IEnumerable<TypeInferenceInfo> InferTypeInLockStatement(LockStatementSyntax lockStatement, SyntaxToken? previousToken = null)
            {
                // If we're position based, then we have to be after the "lock("
                if (previousToken.HasValue && previousToken.Value != lockStatement.OpenParenToken)
                {
                    return SpecializedCollections.EmptyEnumerable<TypeInferenceInfo>();
                }

                return CreateResult(SpecialType.System_Object);
            }

            private IEnumerable<TypeInferenceInfo> InferTypeInLambdaExpression(LambdaExpressionSyntax lambdaExpression, SyntaxToken? previousToken = null)
            {
                // If we have a position, it has to be after the lambda arrow.
                if (previousToken.HasValue && previousToken.Value != lambdaExpression.ArrowToken)
                {
                    return SpecializedCollections.EmptyEnumerable<TypeInferenceInfo>();
                }

                return InferTypeInAnonymousFunctionExpression(lambdaExpression);
            }

            private IEnumerable<TypeInferenceInfo> InferTypeInAnonymousFunctionExpression(AnonymousFunctionExpressionSyntax anonymousFunction)
            {
                // Func<int,string> = i => Goo();
                // Func<int,string> = delegate (int i) { return Goo(); };
                var types = InferTypes(anonymousFunction);
                var type = types.FirstOrDefault().InferredType.GetDelegateType(this.Compilation);

                if (type != null)
                {
                    var invoke = type.DelegateInvokeMethod;
                    if (invoke != null)
                    {
<<<<<<< HEAD
                        return CreateResult(invoke.ReturnType);
=======
                        var isAsync = anonymousFunction.AsyncKeyword.Kind() != SyntaxKind.None;
                        return SpecializedCollections.SingletonEnumerable(
                            new TypeInferenceInfo(UnwrapTaskLike(invoke.ReturnType, isAsync)));
>>>>>>> 156b1511
                    }
                }

                return SpecializedCollections.EmptyEnumerable<TypeInferenceInfo>();
            }

            private IEnumerable<TypeInferenceInfo> InferTypeInMemberDeclarator(AnonymousObjectMemberDeclaratorSyntax memberDeclarator, SyntaxToken? previousTokenOpt = null)
            {
                if (memberDeclarator.NameEquals != null && memberDeclarator.Parent is AnonymousObjectCreationExpressionSyntax)
                {
                    // If we're position based, then we have to be after the = 
                    if (previousTokenOpt.HasValue && previousTokenOpt.Value != memberDeclarator.NameEquals.EqualsToken)
                    {
                        return SpecializedCollections.EmptyEnumerable<TypeInferenceInfo>();
                    }

                    var types = InferTypes((AnonymousObjectCreationExpressionSyntax)memberDeclarator.Parent);

                    return types.Where(t => t.InferredType.IsAnonymousType())
                        .SelectMany(t => t.InferredType.GetValidAnonymousTypeProperties()
                            .Where(p => p.Name == memberDeclarator.NameEquals.Name.Identifier.ValueText)
                            .Select(p => new TypeInferenceInfo(p.Type)));
                }

                return SpecializedCollections.EmptyEnumerable<TypeInferenceInfo>();
            }

            private IEnumerable<TypeInferenceInfo> InferTypeInNameColon(NameColonSyntax nameColon, SyntaxToken previousToken)
            {
                if (previousToken != nameColon.ColonToken)
                {
                    // Must follow the colon token.
                    return SpecializedCollections.EmptyEnumerable<TypeInferenceInfo>();
                }

                if (nameColon.Parent is ArgumentSyntax argumentSyntax)
                {
                    return InferTypeInArgument(argumentSyntax);
                }

                return SpecializedCollections.EmptyEnumerable<TypeInferenceInfo>();
            }

            private IEnumerable<TypeInferenceInfo> InferTypeInMemberAccessExpression(
                MemberAccessExpressionSyntax memberAccessExpression,
                ExpressionSyntax expressionOpt = null,
                SyntaxToken? previousToken = null)
            {
                // We need to be on the right of the dot to infer an appropriate type for
                // the member access expression.  i.e. if we have "Goo.Bar" then we can 
                // def infer what the type of 'Bar' should be (it's whatever type we infer
                // for 'Goo.Bar' itself.  However, if we're on 'Goo' then we can't figure
                // out anything about its type.
                if (previousToken != null)
                {
                    if (previousToken.Value != memberAccessExpression.OperatorToken)
                    {
                        return SpecializedCollections.EmptyEnumerable<TypeInferenceInfo>();
                    }

                    // We're right after the dot in "Goo.Bar".  The type for "Bar" should be
                    // whatever type we'd infer for "Goo.Bar" itself.
                    return InferTypes(memberAccessExpression);
                }
                else
                {
                    Debug.Assert(expressionOpt != null);
                    if (expressionOpt == memberAccessExpression.Expression)
                    {
                        return InferTypeForExpressionOfMemberAccessExpression(memberAccessExpression);
                    }

                    // We're right after the dot in "Goo.Bar".  The type for "Bar" should be
                    // whatever type we'd infer for "Goo.Bar" itself.
                    return InferTypes(memberAccessExpression);
                }
            }

            private IEnumerable<TypeInferenceInfo> InferTypeForExpressionOfMemberAccessExpression(
                MemberAccessExpressionSyntax memberAccessExpression)
            {
                // If we're on the left side of a dot, it's possible in a few cases
                // to figure out what type we should be.  Specifically, if we have
                //
                //      await goo.ConfigureAwait()
                //
                // then we can figure out what 'goo' should be based on teh await
                // context.
                var name = memberAccessExpression.Name.Identifier.Value;
                if (name.Equals(nameof(Task<int>.ConfigureAwait)) &&
                    memberAccessExpression.IsParentKind(SyntaxKind.InvocationExpression) &&
                    memberAccessExpression.Parent.IsParentKind(SyntaxKind.AwaitExpression))
                {
                    return InferTypes((ExpressionSyntax)memberAccessExpression.Parent);
                }
                else if (name.Equals(nameof(Task<int>.ContinueWith)))
                {
                    // goo.ContinueWith(...)
                    // We want to infer Task<T>.  For now, we'll just do Task<object>,
                    // in the future it would be nice to figure out the actual result
                    // type based on the argument to ContinueWith.
                    var taskOfT = this.Compilation.TaskOfTType();
                    if (taskOfT != null)
                    {
                        return CreateResult(taskOfT.Construct(this.Compilation.ObjectType));
                    }
                }
                else if (name.Equals(nameof(Enumerable.Select)) ||
                         name.Equals(nameof(Enumerable.Where)))
                {
                    var ienumerableType = this.Compilation.IEnumerableOfTType();

                    // goo.Select
                    // We want to infer IEnumerable<T>.  We can try to figure out what 
                    // T if we get a delegate as the first argument to Select/Where.
                    if (ienumerableType != null && memberAccessExpression.IsParentKind(SyntaxKind.InvocationExpression))
                    {
                        var invocation = (InvocationExpressionSyntax)memberAccessExpression.Parent;
                        if (invocation.ArgumentList.Arguments.Count > 0)
                        {
                            var argumentExpression = invocation.ArgumentList.Arguments[0].Expression;

                            if (argumentExpression != null)
                            {
                                var argumentTypes = GetTypes(argumentExpression);
                                var delegateType = argumentTypes.FirstOrDefault().InferredType.GetDelegateType(this.Compilation);
                                var typeArg = delegateType?.TypeArguments.Length > 0
                                    ? delegateType.TypeArguments[0]
                                    : this.Compilation.ObjectType;

                                if (IsUnusableType(typeArg) && argumentExpression is LambdaExpressionSyntax)
                                {
                                    typeArg = InferTypeForFirstParameterOfLambda((LambdaExpressionSyntax)argumentExpression) ??
                                        this.Compilation.ObjectType;
                                }

                                return CreateResult(ienumerableType.Construct(typeArg));
                            }
                        }
                    }
                }

                return SpecializedCollections.EmptyEnumerable<TypeInferenceInfo>();
            }

            private ITypeSymbol InferTypeForFirstParameterOfLambda(
                LambdaExpressionSyntax lambdaExpression)
            {
                if (lambdaExpression is ParenthesizedLambdaExpressionSyntax parenLambda)
                {
                    return InferTypeForFirstParameterOfParenthesizedLambda(parenLambda);
                }
                else if (lambdaExpression is SimpleLambdaExpressionSyntax simpleLambda)
                {
                    return InferTypeForFirstParameterOfSimpleLambda(simpleLambda);
                }

                return null;
            }

            private ITypeSymbol InferTypeForFirstParameterOfParenthesizedLambda(
                ParenthesizedLambdaExpressionSyntax lambdaExpression)
            {
                return lambdaExpression.ParameterList.Parameters.Count == 0
                    ? null
                    : InferTypeForFirstParameterOfLambda(
                        lambdaExpression, lambdaExpression.ParameterList.Parameters[0]);
            }

            private ITypeSymbol InferTypeForFirstParameterOfSimpleLambda(
                SimpleLambdaExpressionSyntax lambdaExpression)
            {
                return InferTypeForFirstParameterOfLambda(
                    lambdaExpression, lambdaExpression.Parameter);
            }

            private ITypeSymbol InferTypeForFirstParameterOfLambda(
                LambdaExpressionSyntax lambdaExpression, ParameterSyntax parameter)
            {
                return InferTypeForFirstParameterOfLambda(
                    parameter.Identifier.ValueText, lambdaExpression.Body);
            }

            private ITypeSymbol InferTypeForFirstParameterOfLambda(
                string parameterName,
                SyntaxNode node)
            {
                if (node.IsKind(SyntaxKind.IdentifierName))
                {
                    var identifierName = (IdentifierNameSyntax)node;
                    if (identifierName.Identifier.ValueText.Equals(parameterName) &&
                        SemanticModel.GetSymbolInfo(identifierName.Identifier).Symbol?.Kind == SymbolKind.Parameter)
                    {
                        return InferTypes(identifierName).FirstOrDefault().InferredType;
                    }
                }
                else
                {
                    foreach (var child in node.ChildNodesAndTokens())
                    {
                        if (child.IsNode)
                        {
                            var type = InferTypeForFirstParameterOfLambda(parameterName, child.AsNode());
                            if (type != null)
                            {
                                return type;
                            }
                        }
                    }
                }

                return null;
            }

            private IEnumerable<TypeInferenceInfo> InferTypeInNameColon(NameColonSyntax nameColon)
            {
                if (nameColon.Parent is SubpatternSyntax subpattern)
                {
                    return GetPatternTypes(subpattern.Pattern);
                }

                return SpecializedCollections.EmptyEnumerable<TypeInferenceInfo>();
            }

            private IEnumerable<TypeInferenceInfo> InferTypeInNameEquals(NameEqualsSyntax nameEquals, SyntaxToken? previousToken = null)
            {
                if (previousToken == nameEquals.EqualsToken)
                {
                    // we're on the right of the equals.  Try to bind the left name to see if it
                    // gives us anything useful.
                    return GetTypes(nameEquals.Name);
                }

                if (nameEquals.Parent is AttributeArgumentSyntax attributeArgumentSyntax)
                {
                    var argumentExpression = attributeArgumentSyntax.Expression;
                    return this.GetTypes(argumentExpression);
                }

                return SpecializedCollections.EmptyEnumerable<TypeInferenceInfo>();
            }

            private IEnumerable<TypeInferenceInfo> InferTypeInPostfixUnaryExpression(PostfixUnaryExpressionSyntax postfixUnaryExpressionSyntax, SyntaxToken? previousToken = null)
            {
                // If we're after a postfix ++ or -- then we can't infer anything.
                if (previousToken.HasValue)
                {
                    return SpecializedCollections.EmptyEnumerable<TypeInferenceInfo>();
                }

                switch (postfixUnaryExpressionSyntax.Kind())
                {
                    case SyntaxKind.PostDecrementExpression:
                    case SyntaxKind.PostIncrementExpression:
                        return CreateResult(this.Compilation.GetSpecialType(SpecialType.System_Int32));
                }

                return SpecializedCollections.EmptyEnumerable<TypeInferenceInfo>();
            }

            private IEnumerable<TypeInferenceInfo> InferTypeInPrefixUnaryExpression(PrefixUnaryExpressionSyntax prefixUnaryExpression, SyntaxToken? previousToken = null)
            {
                // If we have a position, then we must be after the prefix token.
                Contract.ThrowIfTrue(previousToken.HasValue && previousToken.Value != prefixUnaryExpression.OperatorToken);

                switch (prefixUnaryExpression.Kind())
                {
                    case SyntaxKind.PreDecrementExpression:
                    case SyntaxKind.PreIncrementExpression:
                    case SyntaxKind.UnaryPlusExpression:
                    case SyntaxKind.UnaryMinusExpression:
                        // ++, --, +Goo(), -Goo();
                        return CreateResult(this.Compilation.GetSpecialType(SpecialType.System_Int32));

                    case SyntaxKind.BitwiseNotExpression:
                        // ~Goo()
                        var types = InferTypes(prefixUnaryExpression);
                        if (!types.Any())
                        {
                            return CreateResult(this.Compilation.GetSpecialType(SpecialType.System_Int32));
                        }
                        else
                        {
                            return types;
                        }

                    case SyntaxKind.LogicalNotExpression:
                        // !Goo()
                        return CreateResult(SpecialType.System_Boolean);
                }

                return SpecializedCollections.EmptyEnumerable<TypeInferenceInfo>();
            }

            private IEnumerable<TypeInferenceInfo> InferTypeInAwaitExpression(AwaitExpressionSyntax awaitExpression, SyntaxToken? previousToken = null)
            {
                // If we have a position, then we must be after the prefix token.
                Contract.ThrowIfTrue(previousToken.HasValue && previousToken.Value != awaitExpression.AwaitKeyword);

                // await <expression>
                var types = InferTypes(awaitExpression);

                var task = this.Compilation.TaskType();
                var taskOfT = this.Compilation.TaskOfTType();

                if (task == null || taskOfT == null)
                {
                    return SpecializedCollections.EmptyEnumerable<TypeInferenceInfo>();
                }

                if (!types.Any())
                {
                    return CreateResult(task);
                }

                return types.Select(t => t.InferredType.SpecialType == SpecialType.System_Void ? new TypeInferenceInfo(task) : new TypeInferenceInfo(taskOfT.Construct(t.InferredType)));
            }

            private IEnumerable<TypeInferenceInfo> InferTypeInYieldStatement(YieldStatementSyntax yieldStatement, SyntaxToken? previousToken = null)
            {
                // If we are position based, then we have to be after the return keyword
                if (previousToken.HasValue && (previousToken.Value != yieldStatement.ReturnOrBreakKeyword || yieldStatement.ReturnOrBreakKeyword.IsKind(SyntaxKind.BreakKeyword)))
                {
                    return SpecializedCollections.EmptyEnumerable<TypeInferenceInfo>();
                }

                var declaration = yieldStatement.FirstAncestorOrSelf<SyntaxNode>(n => n.IsReturnableConstruct());
                var memberSymbol = GetDeclaredMemberSymbolFromOriginalSemanticModel(declaration);

                var memberType = GetMemberType(memberSymbol, out _);

                if (memberType is INamedTypeSymbol namedType)
                {
                    if (memberType.OriginalDefinition.SpecialType == SpecialType.System_Collections_Generic_IEnumerable_T ||
                        memberType.OriginalDefinition.SpecialType == SpecialType.System_Collections_Generic_IEnumerator_T)
                    {
                        return CreateResult(namedType.TypeArguments[0]);
                    }
                }

                return SpecializedCollections.EmptyEnumerable<TypeInferenceInfo>();
            }

            private static ITypeSymbol GetMemberType(ISymbol memberSymbol, out bool isAsync)
            {
                isAsync = false;

                switch (memberSymbol)
                {
                    case IMethodSymbol method:
                        isAsync = method.IsAsync;
                        return method.ReturnType;
                    case IPropertySymbol property:
                        return property.Type;
                    case IFieldSymbol field:
                        return field.Type;
                }

                return null;
            }

            private IEnumerable<TypeInferenceInfo> InferTypeInRefExpression(RefExpressionSyntax refExpression)
                => InferTypes(refExpression);

            private ITypeSymbol UnwrapTaskLike(ITypeSymbol type, bool isAsync)
            {
                if (isAsync)
                {
                    if (type.OriginalDefinition.Equals(this.Compilation.TaskOfTType()))
                    {
                        return ((INamedTypeSymbol)type).TypeArguments[0];
                    }

                    if (type.OriginalDefinition.Equals(this.Compilation.TaskType()))
                    {
                        return this.Compilation.GetSpecialType(SpecialType.System_Void);
                    }
                }

                return type;
            }

            private IEnumerable<TypeInferenceInfo> InferTypeForReturnStatement(
                ReturnStatementSyntax returnStatement, SyntaxToken? previousToken = null)
            {
                // If we are position based, then we have to be after the return statement.
                if (previousToken.HasValue && previousToken.Value != returnStatement.ReturnKeyword)
                {
                    return SpecializedCollections.EmptyEnumerable<TypeInferenceInfo>();
                }

                var ancestor = returnStatement.FirstAncestorOrSelf<SyntaxNode>(n => n.IsReturnableConstruct());

<<<<<<< HEAD
                if (ancestor is LambdaExpressionSyntax lambdaExpression)
                {
                    // If we're in a lambda, then use the return type of the lambda to figure out what to
                    // infer.  i.e.   Func<int,string> f = i => { return Goo(); }
                    types = InferTypeInLambdaExpression(lambdaExpression);
                    isAsync = lambdaExpression.AsyncKeyword.Kind() != SyntaxKind.None;
                    return;
                }
                else if (ancestor is AnonymousMethodExpressionSyntax delegateExpression)
                {
                    // If we are inside a delegate then use the return type of the Invoke Method of the delegate type
                    var delegateType = InferTypes(delegateExpression).FirstOrDefault().InferredType;
                    if (delegateType != null && delegateType.IsDelegateType())
                    {
                        var delegateInvokeMethod = delegateType.GetDelegateType(this.Compilation).DelegateInvokeMethod;
                        if (delegateInvokeMethod != null)
                        {
                            types = CreateResult(delegateInvokeMethod.ReturnType);
                            isAsync = delegateExpression.AsyncKeyword.Kind() != SyntaxKind.None;
                            return;
                        }
                    }
                }
                else if (ancestor is LocalFunctionStatementSyntax localFunctionStatement)
                {
                    // If we are inside a local function then use the return type of the local function
                    var methodSymbol = (IMethodSymbol)SemanticModel.GetDeclaredSymbol(localFunctionStatement);
                    types = SpecializedCollections.SingletonEnumerable(new TypeInferenceInfo(methodSymbol.ReturnType));
                    isAsync = methodSymbol.IsAsync;
                    return;
                }
=======
                return ancestor is AnonymousFunctionExpressionSyntax anonymousFunction
                    ? InferTypeInAnonymousFunctionExpression(anonymousFunction)
                    : InferTypeInMethodLikeDeclaration(ancestor);
            }
>>>>>>> 156b1511

            private IEnumerable<TypeInferenceInfo> InferTypeInArrowExpressionClause(ArrowExpressionClauseSyntax arrowClause)
                => InferTypeInMethodLikeDeclaration(arrowClause.Parent);

            private IEnumerable<TypeInferenceInfo> InferTypeInMethodLikeDeclaration(SyntaxNode declaration)
            {
                // `declaration` can be a base-method member, property, accessor or local function

                var symbol = GetDeclaredMemberSymbolFromOriginalSemanticModel(declaration);
                var type = GetMemberType(symbol, out var isAsync);

                return type != null
                    ? SpecializedCollections.SingletonEnumerable(new TypeInferenceInfo(UnwrapTaskLike(type, isAsync)))
                    : SpecializedCollections.EmptyEnumerable<TypeInferenceInfo>();
            }

            private ISymbol GetDeclaredMemberSymbolFromOriginalSemanticModel(SyntaxNode declarationInCurrentTree)
            {
                var currentSemanticModel = SemanticModel;
                var originalSemanticModel = currentSemanticModel.GetOriginalSemanticModel();

                if (declarationInCurrentTree is MemberDeclarationSyntax &&
                    currentSemanticModel.IsSpeculativeSemanticModel)
                {
                    var tokenInOriginalTree = originalSemanticModel.SyntaxTree.GetRoot(CancellationToken).FindToken(currentSemanticModel.OriginalPositionForSpeculation);
                    var declaration = tokenInOriginalTree.GetAncestor<MemberDeclarationSyntax>();
                    return originalSemanticModel.GetDeclaredSymbol(declaration, CancellationToken);
                }

                return declarationInCurrentTree != null
                    ? currentSemanticModel.GetDeclaredSymbol(declarationInCurrentTree, CancellationToken)
                    : null;
            }

            private IEnumerable<TypeInferenceInfo> InferTypeInSwitchLabel(
                SwitchLabelSyntax switchLabel, SyntaxToken? previousToken = null)
            {
                if (previousToken.HasValue)
                {
                    if (previousToken.Value != switchLabel.Keyword ||
                        switchLabel.Kind() != SyntaxKind.CaseSwitchLabel)
                    {
                        return SpecializedCollections.EmptyEnumerable<TypeInferenceInfo>();
                    }
                }

                var switchStatement = (SwitchStatementSyntax)switchLabel.Parent.Parent;
                return GetTypes(switchStatement.Expression);
            }

            private IEnumerable<TypeInferenceInfo> InferTypeInSwitchStatement(
                SwitchStatementSyntax switchStatement, SyntaxToken? previousToken = null)
            {
                // If we have a position, then it has to be after "switch("
                if (previousToken.HasValue && previousToken.Value != switchStatement.OpenParenToken)
                {
                    return SpecializedCollections.EmptyEnumerable<TypeInferenceInfo>();
                }

                // Use the first case label to determine the return type.
                if (switchStatement.Sections.SelectMany(ss => ss.Labels)
                                                  .FirstOrDefault(label => label.Kind() == SyntaxKind.CaseSwitchLabel) is CaseSwitchLabelSyntax firstCase)
                {
                    var result = GetTypes(firstCase.Value);
                    if (result.Any())
                    {
                        return result;
                    }
                }

                return CreateResult(this.Compilation.GetSpecialType(SpecialType.System_Int32));
            }

            private IEnumerable<TypeInferenceInfo> InferTypeInThrowExpression(ThrowExpressionSyntax throwExpression, SyntaxToken? previousToken = null)
            {
                // If we have a position, it has to be after the 'throw' keyword.
                if (previousToken.HasValue && previousToken.Value != throwExpression.ThrowKeyword)
                {
                    return SpecializedCollections.EmptyEnumerable<TypeInferenceInfo>();
                }

                return CreateResult(this.Compilation.ExceptionType());
            }

            private IEnumerable<TypeInferenceInfo> InferTypeInThrowStatement(ThrowStatementSyntax throwStatement, SyntaxToken? previousToken = null)
            {
                // If we have a position, it has to be after the 'throw' keyword.
                if (previousToken.HasValue && previousToken.Value != throwStatement.ThrowKeyword)
                {
                    return SpecializedCollections.EmptyEnumerable<TypeInferenceInfo>();
                }

                return CreateResult(this.Compilation.ExceptionType());
            }

            private IEnumerable<TypeInferenceInfo> InferTypeInUsingStatement(UsingStatementSyntax usingStatement, SyntaxToken? previousToken = null)
            {
                // If we have a position, it has to be after "using("
                if (previousToken.HasValue && previousToken.Value != usingStatement.OpenParenToken)
                {
                    return SpecializedCollections.EmptyEnumerable<TypeInferenceInfo>();
                }

                return CreateResult(SpecialType.System_IDisposable);
            }

            private IEnumerable<TypeInferenceInfo> InferTypeInVariableDeclarator(VariableDeclaratorSyntax variableDeclarator)
            {
                var variableType = variableDeclarator.GetVariableType();
                if (variableType == null)
                {
                    return SpecializedCollections.EmptyEnumerable<TypeInferenceInfo>();
                }

                var types = GetTypes(variableType).Where(IsUsableTypeFunc);

                if (variableType.IsVar)
                {
                    if (variableDeclarator.Parent is VariableDeclarationSyntax variableDeclaration)
                    {
                        if (variableDeclaration.IsParentKind(SyntaxKind.UsingStatement))
                        {
                            // using (var v = Goo())
                            return CreateResult(SpecialType.System_IDisposable);
                        }

                        if (variableDeclaration.IsParentKind(SyntaxKind.ForStatement))
                        {
                            // for (var v = Goo(); ..
                            return CreateResult(this.Compilation.GetSpecialType(SpecialType.System_Int32));
                        }

                        // Return the types here if they actually bound to a type called 'var'.
                        return types.Where(t => t.InferredType.Name == "var");
                    }
                }

                return types;
            }

            private IEnumerable<TypeInferenceInfo> InferTypeInVariableComponentAssignment(ExpressionSyntax left)
            {
                if (left.IsKind(SyntaxKind.DeclarationExpression))
                {
                    return GetTypes(((DeclarationExpressionSyntax)left).Type);
                }
                else if (left.IsKind(SyntaxKind.TupleExpression))
                {
                    // We have something of the form:
                    //   (int a, int b) = ...
                    //
                    // This is a deconstruction, and a decent deconstructable type we can infer here
                    // is ValueTuple<int,int>.
                    var tupleType = GetTupleType((TupleExpressionSyntax)left);

                    if (tupleType != null)
                    {
                        return CreateResult(tupleType);
                    }
                }

                return SpecializedCollections.EmptyEnumerable<TypeInferenceInfo>();
            }

            private ITypeSymbol GetTupleType(
                TupleExpressionSyntax tuple)
            {
                if (!TryGetTupleTypesAndNames(tuple.Arguments, out var elementTypes, out var elementNames))
                {
                    return null;
                }

                return Compilation.CreateTupleTypeSymbol(elementTypes, elementNames);
            }

            private bool TryGetTupleTypesAndNames(
                SeparatedSyntaxList<ArgumentSyntax> arguments,
                out ImmutableArray<ITypeSymbol> elementTypes,
                out ImmutableArray<string> elementNames)
            {
                elementTypes = default;
                elementNames = default;

                var elementTypesBuilder = ArrayBuilder<ITypeSymbol>.GetInstance();
                var elementNamesBuilder = ArrayBuilder<string>.GetInstance();
                try
                {
                    foreach (var arg in arguments)
                    {
                        var expr = arg.Expression;
                        if (expr.IsKind(SyntaxKind.DeclarationExpression))
                        {
                            AddTypeAndName((DeclarationExpressionSyntax)expr, elementTypesBuilder, elementNamesBuilder);
                        }
                        else if (expr.IsKind(SyntaxKind.TupleExpression))
                        {
                            AddTypeAndName((TupleExpressionSyntax)expr, elementTypesBuilder, elementNamesBuilder);
                        }
                        else if (expr is IdentifierNameSyntax name)
                        {
                            elementNamesBuilder.Add(name.Identifier.ValueText == "" ? null : 
                                name.Identifier.ValueText);
                            elementTypesBuilder.Add(GetTypes(expr).FirstOrDefault().InferredType ?? this.Compilation.ObjectType);
                        }
                        else
                        {
                            return false;
                        }
                    }

                    if (elementTypesBuilder.Contains(null) || elementTypesBuilder.Count != arguments.Count)
                    {
                        return false;
                    }

                    elementTypes = elementTypesBuilder.ToImmutable();
                    elementNames = elementNamesBuilder.ToImmutable();
                    return true;
                }
                finally
                {
                    elementTypesBuilder.Free();
                    elementNamesBuilder.Free();
                }
            }

            private void AddTypeAndName(
                DeclarationExpressionSyntax declaration,
                ArrayBuilder<ITypeSymbol> elementTypesBuilder,
                ArrayBuilder<string> elementNamesBuilder)
            {
                elementTypesBuilder.Add(GetTypes(declaration.Type).FirstOrDefault().InferredType);

                var designation = declaration.Designation;
                if (designation.IsKind(SyntaxKind.SingleVariableDesignation))
                {
                    var singleVariable = (SingleVariableDesignationSyntax)designation;
                    var name = singleVariable.Identifier.ValueText;

                    if (name != string.Empty)
                    {
                        elementNamesBuilder.Add(name);
                        return;
                    }
                }

                elementNamesBuilder.Add(null);
            }

            private void AddTypeAndName(
                TupleExpressionSyntax tuple,
                ArrayBuilder<ITypeSymbol> elementTypesBuilder,
                ArrayBuilder<string> elementNamesBuilder)
            {
                var tupleType = GetTupleType(tuple);
                elementTypesBuilder.Add(tupleType);
                elementNamesBuilder.Add(null);
            }

            private IEnumerable<TypeInferenceInfo> InferTypeInWhenClause(WhenClauseSyntax whenClause, SyntaxToken? previousToken = null)
            {
                // If we have a position, we have to be after the "when"
                if (previousToken.HasValue && previousToken.Value != whenClause.WhenKeyword)
                {
                    return SpecializedCollections.EmptyEnumerable<TypeInferenceInfo>();
                }

                return SpecializedCollections.SingletonEnumerable(new TypeInferenceInfo(Compilation.GetSpecialType(SpecialType.System_Boolean)));
            }

            private IEnumerable<TypeInferenceInfo> InferTypeInWhileStatement(WhileStatementSyntax whileStatement, SyntaxToken? previousToken = null)
            {
                // If we're position based, then we have to be after the "while("
                if (previousToken.HasValue && previousToken.Value != whileStatement.OpenParenToken)
                {
                    return SpecializedCollections.EmptyEnumerable<TypeInferenceInfo>();
                }

                return CreateResult(SpecialType.System_Boolean);
            }

            private IEnumerable<TypeInferenceInfo> GetCollectionElementType(INamedTypeSymbol type, int parameterIndex)
            {
                if (type != null)
                {
                    var parameters = type.GetAllTypeArguments();

                    var elementType = parameters.ElementAtOrDefault(parameterIndex);
                    if (elementType != null)
                    {
                        return SpecializedCollections.SingletonCollection(new TypeInferenceInfo(elementType));
                    }
                }

                return SpecializedCollections.EmptyEnumerable<TypeInferenceInfo>();
            }
        }
    }
}<|MERGE_RESOLUTION|>--- conflicted
+++ resolved
@@ -172,11 +172,7 @@
                     case PropertyPatternClauseSyntax propertySubpattern: return InferTypeInPropertyPatternClause(propertySubpattern, node);
                     case RefExpressionSyntax refExpression: return InferTypeInRefExpression(refExpression);
                     case ReturnStatementSyntax returnStatement: return InferTypeForReturnStatement(returnStatement);
-<<<<<<< HEAD
-                    case SimpleLambdaExpressionSyntax simpleLambdaExpression: return InferTypeInSimpleLambdaExpression(simpleLambdaExpression);
                     case SubpatternSyntax subpattern: return InferTypeInSubpattern(subpattern, node);
-=======
->>>>>>> 156b1511
                     case SwitchLabelSyntax switchLabel: return InferTypeInSwitchLabel(switchLabel);
                     case SwitchStatementSyntax switchStatement: return InferTypeInSwitchStatement(switchStatement);
                     case ThrowExpressionSyntax throwExpression: return InferTypeInThrowExpression(throwExpression);
@@ -1561,13 +1557,9 @@
                     var invoke = type.DelegateInvokeMethod;
                     if (invoke != null)
                     {
-<<<<<<< HEAD
-                        return CreateResult(invoke.ReturnType);
-=======
                         var isAsync = anonymousFunction.AsyncKeyword.Kind() != SyntaxKind.None;
                         return SpecializedCollections.SingletonEnumerable(
                             new TypeInferenceInfo(UnwrapTaskLike(invoke.ReturnType, isAsync)));
->>>>>>> 156b1511
                     }
                 }
 
@@ -1961,44 +1953,10 @@
 
                 var ancestor = returnStatement.FirstAncestorOrSelf<SyntaxNode>(n => n.IsReturnableConstruct());
 
-<<<<<<< HEAD
-                if (ancestor is LambdaExpressionSyntax lambdaExpression)
-                {
-                    // If we're in a lambda, then use the return type of the lambda to figure out what to
-                    // infer.  i.e.   Func<int,string> f = i => { return Goo(); }
-                    types = InferTypeInLambdaExpression(lambdaExpression);
-                    isAsync = lambdaExpression.AsyncKeyword.Kind() != SyntaxKind.None;
-                    return;
-                }
-                else if (ancestor is AnonymousMethodExpressionSyntax delegateExpression)
-                {
-                    // If we are inside a delegate then use the return type of the Invoke Method of the delegate type
-                    var delegateType = InferTypes(delegateExpression).FirstOrDefault().InferredType;
-                    if (delegateType != null && delegateType.IsDelegateType())
-                    {
-                        var delegateInvokeMethod = delegateType.GetDelegateType(this.Compilation).DelegateInvokeMethod;
-                        if (delegateInvokeMethod != null)
-                        {
-                            types = CreateResult(delegateInvokeMethod.ReturnType);
-                            isAsync = delegateExpression.AsyncKeyword.Kind() != SyntaxKind.None;
-                            return;
-                        }
-                    }
-                }
-                else if (ancestor is LocalFunctionStatementSyntax localFunctionStatement)
-                {
-                    // If we are inside a local function then use the return type of the local function
-                    var methodSymbol = (IMethodSymbol)SemanticModel.GetDeclaredSymbol(localFunctionStatement);
-                    types = SpecializedCollections.SingletonEnumerable(new TypeInferenceInfo(methodSymbol.ReturnType));
-                    isAsync = methodSymbol.IsAsync;
-                    return;
-                }
-=======
                 return ancestor is AnonymousFunctionExpressionSyntax anonymousFunction
                     ? InferTypeInAnonymousFunctionExpression(anonymousFunction)
                     : InferTypeInMethodLikeDeclaration(ancestor);
             }
->>>>>>> 156b1511
 
             private IEnumerable<TypeInferenceInfo> InferTypeInArrowExpressionClause(ArrowExpressionClauseSyntax arrowClause)
                 => InferTypeInMethodLikeDeclaration(arrowClause.Parent);
