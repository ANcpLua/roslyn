--- conflicted
+++ resolved
@@ -524,7 +524,7 @@
 
                 if (token.Parent is SimpleNameSyntax
                     && !token.IsKind(SyntaxKind.GlobalKeyword)
-                    && token.Parent.Parent.IsKind(SyntaxKind.AliasQualifiedName, SyntaxKind.QualifiedCref, SyntaxKind.QualifiedName))
+                    && token.Parent.Parent is (kind: SyntaxKind.AliasQualifiedName or SyntaxKind.QualifiedCref or SyntaxKind.QualifiedName))
                 {
                     var symbol = _speculativeModel.GetSymbolInfo(token.Parent, _cancellationToken).Symbol;
                     if (symbol != null
@@ -547,7 +547,6 @@
                     // Annotate the token if it would cause conflict in all other scenarios
                     var tokenText = token.ValueText;
 
-<<<<<<< HEAD
                     // This is a pretty hot code path, avoid using linq.
                     var isOldText = _originalTexts.Contains(tokenText);
                     var tokenNeedsConflictCheck = isOldText
@@ -556,11 +555,6 @@
                         || IsPossibleDestructorOrPropertyAccessorName(token);
 
                     if (tokenNeedsConflictCheck)
-=======
-                    if (token.Parent is SimpleNameSyntax &&
-                        !token.IsKind(SyntaxKind.GlobalKeyword) &&
-                        token.Parent.Parent is (kind: SyntaxKind.AliasQualifiedName or SyntaxKind.QualifiedCref or SyntaxKind.QualifiedName))
->>>>>>> 1129ed46
                     {
                         newToken = AnnotateForConflictCheckAsync(token, newToken, isOldText).WaitAndGetResult_CanCallOnBackground(_cancellationToken);
                     }
