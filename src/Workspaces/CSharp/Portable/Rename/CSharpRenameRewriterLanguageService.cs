--- conflicted
+++ resolved
@@ -628,7 +628,7 @@
                 Func<SyntaxTriviaList, string, string, SyntaxTriviaList, SyntaxToken> createNewStringLiteral)
             {
                 var originalString = newToken.ToString();
-                var replacedString = RenameLocations.ReferenceProcessing.ReplaceMatchingSubStrings(
+                var replacedString = RenameUtilities.ReplaceMatchingSubStrings(
                     originalString,
                     subSpanToReplacementString);
                 if (replacedString != originalString)
@@ -678,7 +678,7 @@
                 else if (newToken.IsKind(SyntaxKind.IdentifierToken) && newToken.Parent.IsKind(SyntaxKind.XmlName))
                 {
                     var originalText = newToken.ToString();
-                    var replacementText = RenameLocations.ReferenceProcessing.ReplaceMatchingSubStrings(
+                    var replacementText = RenameUtilities.ReplaceMatchingSubStrings(
                         originalText,
                         subSpanToReplacementTextInfo);
                     if (replacementText != originalText)
@@ -774,24 +774,10 @@
                 return newToken;
             }
 
-<<<<<<< HEAD
             private static bool IsPropertyAccessorNameConflict(SyntaxToken token, string replacementText)
                 => IsGetPropertyAccessorNameConflict(token, replacementText)
                 || IsSetPropertyAccessorNameConflict(token, replacementText)
                 || IsInitPropertyAccessorNameConflict(token, replacementText);
-=======
-            private SyntaxToken RenameInStringLiteral(SyntaxToken oldToken, SyntaxToken newToken, ImmutableSortedSet<TextSpan>? subSpansToReplace, Func<SyntaxTriviaList, string, string, SyntaxTriviaList, SyntaxToken> createNewStringLiteral)
-            {
-                var originalString = newToken.ToString();
-                var replacedString = RenameUtilities.ReplaceMatchingSubStrings(originalString, _originalText, _replacementText, subSpansToReplace);
-                if (replacedString != originalString)
-                {
-                    var oldSpan = oldToken.Span;
-                    newToken = createNewStringLiteral(newToken.LeadingTrivia, replacedString, replacedString, newToken.TrailingTrivia);
-                    AddModifiedSpan(oldSpan, newToken.Span);
-                    return newToken.CopyAnnotationsTo(_renameAnnotations.WithAdditionalAnnotations(newToken, new RenameTokenSimplificationAnnotation() { OriginalTextSpan = oldSpan }));
-                }
->>>>>>> 7b78bd77
 
             private static bool IsGetPropertyAccessorNameConflict(SyntaxToken token, string replacementText)
                 => token.IsKind(SyntaxKind.GetKeyword)
@@ -822,14 +808,10 @@
                 ImmutableSortedDictionary<TextSpan, (string replacementText, string matchText)> subSpanToReplacementString)
             {
                 var originalString = trivia.ToString();
-<<<<<<< HEAD
-                var replacedString = RenameLocations.ReferenceProcessing.ReplaceMatchingSubStrings(
+                var replacedString = RenameUtilities.ReplaceMatchingSubStrings(
                     originalString,
                     subSpanToReplacementString);
 
-=======
-                var replacedString = RenameUtilities.ReplaceMatchingSubStrings(originalString, _originalText, _replacementText);
->>>>>>> 7b78bd77
                 if (replacedString != originalString)
                 {
                     var oldSpan = trivia.Span;
