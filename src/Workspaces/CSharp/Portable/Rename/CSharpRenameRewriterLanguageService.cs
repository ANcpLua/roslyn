﻿// Licensed to the .NET Foundation under one or more agreements.
// The .NET Foundation licenses this file to you under the MIT license.
// See the LICENSE file in the project root for more information.

using System;
using System.Collections.Generic;
using System.Collections.Immutable;
using System.Composition;
using System.Linq;
using System.Threading;
using System.Threading.Tasks;
using Microsoft.CodeAnalysis;
using Microsoft.CodeAnalysis.CSharp.Extensions;
using Microsoft.CodeAnalysis.CSharp.Simplification;
using Microsoft.CodeAnalysis.CSharp.Symbols;
using Microsoft.CodeAnalysis.CSharp.Syntax;
using Microsoft.CodeAnalysis.CSharp.Utilities;
using Microsoft.CodeAnalysis.ErrorReporting;
using Microsoft.CodeAnalysis.FindSymbols;
using Microsoft.CodeAnalysis.Host.Mef;
using Microsoft.CodeAnalysis.LanguageServices;
using Microsoft.CodeAnalysis.PooledObjects;
using Microsoft.CodeAnalysis.Rename;
using Microsoft.CodeAnalysis.Rename.ConflictEngine;
using Microsoft.CodeAnalysis.Shared.Extensions;
using Microsoft.CodeAnalysis.Simplification;
using Microsoft.CodeAnalysis.Text;
using Roslyn.Utilities;

namespace Microsoft.CodeAnalysis.CSharp.Rename
{
    [ExportLanguageService(typeof(IRenameRewriterLanguageService), LanguageNames.CSharp), Shared]
    internal class CSharpRenameConflictLanguageService : AbstractRenameRewriterLanguageService
    {
        [ImportingConstructor]
        [Obsolete(MefConstruction.ImportingConstructorMessage, error: true)]
        public CSharpRenameConflictLanguageService()
        {
        }

        #region "Annotation"

        public override SyntaxNode AnnotateAndRename(RenameRewriterParameters parameters)
        {
            var renameAnnotationRewriter = new RenameRewriter(parameters);
            return renameAnnotationRewriter.Visit(parameters.SyntaxRoot)!;
        }

        private sealed class RenameRewriter : CSharpSyntaxRewriter
        {
            private readonly DocumentId _documentId;
            private readonly Solution _solution;
            private readonly ISet<TextSpan> _conflictLocations;
            private readonly SemanticModel _semanticModel;
            private readonly CancellationToken _cancellationToken;
            private readonly RenamedSpansTracker _renameSpansTracker;
            private readonly ISimplificationService _simplificationService;
            private readonly ISemanticFactsService _semanticFactsService;
            private readonly ISyntaxFactsService _syntaxFactsService;
            private readonly HashSet<SyntaxToken> _annotatedIdentifierTokens = new();
            private readonly HashSet<InvocationExpressionSyntax> _invocationExpressionsNeedingConflictChecks = new();
            private readonly AnnotationTable<RenameAnnotation> _renameAnnotations;

            /// <summary>
            /// Mapping from the span of renaming token to the renaming context info.
            /// </summary>
            private readonly ImmutableDictionary<TextSpan, LocationRenameContext> _textSpanToRenameContexts;

            /// <summary>
            /// Mapping from the symbolKey to all the possible symbols might be renamed in the document.
            /// </summary>
            private readonly ImmutableDictionary<SymbolKey, RenameSymbolContext> _renameContexts;

            /// <summary>
            /// Mapping from the containgSpan of a common trivia/string identifier to a set of Locations needs to rename inside it.
            /// It is created by using a regex in to find the matched text when renaming inside a string/identifier.
            /// </summary>
            private readonly ImmutableDictionary<TextSpan, HashSet<LocationRenameContext>> _stringAndCommentRenameContexts;

            private List<(TextSpan oldSpan, TextSpan newSpan)>? _modifiedSubSpans;
            private bool _isProcessingComplexifiedSpans;
            private SemanticModel? _speculativeModel;
            private int _skipRenameForComplexification;
            private bool AnnotateForComplexification => _skipRenameForComplexification > 0 && !_isProcessingComplexifiedSpans;

            private void AddModifiedSpan(TextSpan oldSpan, TextSpan newSpan)
            {
                newSpan = new TextSpan(oldSpan.Start, newSpan.Length);

                if (!_isProcessingComplexifiedSpans)
                {
                    _renameSpansTracker.AddModifiedSpan(_documentId, oldSpan, newSpan);
                }
                else
                {
                    RoslynDebug.Assert(_modifiedSubSpans != null);
                    _modifiedSubSpans.Add((oldSpan, newSpan));
                }
            }

            public RenameRewriter(RenameRewriterParameters parameters) : base(visitIntoStructuredTrivia: true)
            {
                var document = parameters.Document;
                _documentId = document.Id;
                _solution = parameters.OriginalSolution;
                _conflictLocations = parameters.ConflictLocationSpans;
                _semanticModel = parameters.SemanticModel;
                _cancellationToken = parameters.CancellationToken;
                _renameSpansTracker = parameters.RenameSpansTracker;

                _simplificationService = document.GetRequiredLanguageService<ISimplificationService>();
                _semanticFactsService = document.GetRequiredLanguageService<ISemanticFactsService>();
                _syntaxFactsService = document.GetRequiredLanguageService<ISyntaxFactsService>();

                _annotatedIdentifierTokens = new();
                _invocationExpressionsNeedingConflictChecks = new();
                _renameAnnotations = parameters.RenameAnnotations;
                _modifiedSubSpans = new();
                _isProcessingComplexifiedSpans = false;
                _skipRenameForComplexification = 0;

<<<<<<< HEAD
                _renameContexts = GroupRenameContextBySymbolKey(parameters.RenameSymbolContexts, SymbolKey.GetComparer());
                _textSpanToRenameContexts = GroupTextRenameContextsByTextSpan(parameters.TokenTextSpanRenameContexts);
                _stringAndCommentRenameContexts = GroupStringAndCommentsTextSpanRenameContexts(parameters.StringAndCommentsTextSpanRenameContexts);
=======
                _simplificationService = parameters.Document.Project.Services.GetRequiredService<ISimplificationService>();
                _semanticFactsService = parameters.Document.Project.Services.GetRequiredService<ISemanticFactsService>();
>>>>>>> b092b304
            }

            public override SyntaxNode? Visit(SyntaxNode? node)
            {
                if (node == null)
                {
                    return node;
                }

                var isInConflictLambdaBody = false;
                var lambdas = node.GetAncestorsOrThis(n => n is SimpleLambdaExpressionSyntax or ParenthesizedLambdaExpressionSyntax);
                if (lambdas.Any())
                {
                    foreach (var lambda in lambdas)
                    {
                        if (_conflictLocations.Any(cf => cf.Contains(lambda.Span)))
                        {
                            isInConflictLambdaBody = true;
                            break;
                        }
                    }
                }

                var shouldComplexifyNode = ShouldComplexifyNode(node, isInConflictLambdaBody);

                SyntaxNode result;

                // in case the current node was identified as being a complexification target of
                // a previous node, we'll handle it accordingly.
                if (shouldComplexifyNode)
                {
                    _skipRenameForComplexification++;
                    result = base.Visit(node)!;
                    _skipRenameForComplexification--;
                    result = Complexify(node, result);
                }
                else
                {
                    result = base.Visit(node)!;
                }

                return result;
            }

            private SyntaxNode Complexify(SyntaxNode originalNode, SyntaxNode newNode)
            {
                _isProcessingComplexifiedSpans = true;
                _modifiedSubSpans = new List<(TextSpan oldSpan, TextSpan newSpan)>();

                var annotation = new SyntaxAnnotation();
                newNode = newNode.WithAdditionalAnnotations(annotation);
                var speculativeTree = originalNode.SyntaxTree.GetRoot(_cancellationToken).ReplaceNode(originalNode, newNode);
                newNode = speculativeTree.GetAnnotatedNodes<SyntaxNode>(annotation).First();

                _speculativeModel = GetSemanticModelForNode(newNode, _semanticModel);
                RoslynDebug.Assert(_speculativeModel != null, "expanding a syntax node which cannot be speculated?");

                var oldSpan = originalNode.Span;
                var expandParameter = originalNode.GetAncestorsOrThis(n => n is SimpleLambdaExpressionSyntax or ParenthesizedLambdaExpressionSyntax).Count() == 0;

                newNode = _simplificationService.Expand(
                    newNode,
                    _speculativeModel,
                    annotationForReplacedAliasIdentifier: null,
                    expandInsideNode: null,
                    expandParameter: expandParameter,
                    cancellationToken: _cancellationToken);
                speculativeTree = originalNode.SyntaxTree.GetRoot(_cancellationToken).ReplaceNode(originalNode, newNode);
                newNode = speculativeTree.GetAnnotatedNodes<SyntaxNode>(annotation).First();

                _speculativeModel = GetSemanticModelForNode(newNode, _semanticModel);

                newNode = base.Visit(newNode)!;
                var newSpan = newNode.Span;

                newNode = newNode.WithoutAnnotations(annotation);
                newNode = _renameAnnotations.WithAdditionalAnnotations(newNode, new RenameNodeSimplificationAnnotation() { OriginalTextSpan = oldSpan });

                _renameSpansTracker.AddComplexifiedSpan(_documentId, oldSpan, new TextSpan(oldSpan.Start, newSpan.Length), _modifiedSubSpans);
                _modifiedSubSpans = null;

                _isProcessingComplexifiedSpans = false;
                _speculativeModel = null;
                return newNode;
            }

            private bool ShouldComplexifyNode(SyntaxNode node, bool isInConflictLambdaBody)
            {
                return !isInConflictLambdaBody &&
                       _skipRenameForComplexification == 0 &&
                       !_isProcessingComplexifiedSpans &&
                       _conflictLocations.Contains(node.Span) &&
                       (node is AttributeSyntax ||
                        node is AttributeArgumentSyntax ||
                        node is ConstructorInitializerSyntax ||
                        node is ExpressionSyntax ||
                        node is FieldDeclarationSyntax ||
                        node is StatementSyntax ||
                        node is CrefSyntax ||
                        node is XmlNameAttributeSyntax ||
                        node is TypeConstraintSyntax ||
                        node is BaseTypeSyntax);
            }

            private async Task<SyntaxToken> RenameAndAnnotateAsync(
                SyntaxToken token,
                SyntaxToken newToken,
                bool isVerbatim,
                bool replacementTextValid,
                bool isRenamableAccessor,
                string replacementText,
                string originalText)
            {
                try
                {
                    if (_isProcessingComplexifiedSpans)
                    {
                        var annotation = _renameAnnotations.GetAnnotations(token).OfType<RenameActionAnnotation>().FirstOrDefault();
                        if (annotation != null)
                        {
                            newToken = RenameToken(token, newToken, annotation.Prefix, annotation.Suffix, isVerbatim, replacementText, originalText, replacementTextValid);
                            AddModifiedSpan(annotation.OriginalSpan, newToken.Span);
                        }
                        else
                        {
                            newToken = RenameToken(token, newToken, prefix: null, suffix: null, isVerbatim, replacementText, originalText, replacementTextValid);
                        }

                        return newToken;
                    }

                    var symbols = RenameUtilities.GetSymbolsTouchingPosition(token.Span.Start, _semanticModel, _solution.Services, _cancellationToken);

                    string? suffix = null;
                    var prefix = isRenamableAccessor
                        ? newToken.ValueText.Substring(0, newToken.ValueText.IndexOf('_') + 1)
                        : null;

                    if (symbols.Length == 1)
                    {
                        var symbol = symbols[0];

                        if (symbol.IsConstructor())
                        {
                            symbol = symbol.ContainingSymbol;
                        }

                        var sourceDefinition = await SymbolFinder.FindSourceDefinitionAsync(symbol, _solution, _cancellationToken).ConfigureAwait(false);
                        symbol = sourceDefinition ?? symbol;

                        if (symbol is INamedTypeSymbol namedTypeSymbol)
                        {
                            if (namedTypeSymbol.IsImplicitlyDeclared &&
                                namedTypeSymbol.IsDelegateType() &&
                                namedTypeSymbol.AssociatedSymbol != null)
                            {
                                suffix = "EventHandler";
                            }
                        }
                    }

                    // Rename Token
                    if (!this.AnnotateForComplexification)
                    {
                        var oldSpan = token.Span;
                        newToken = RenameToken(token, newToken, prefix, suffix, isVerbatim, replacementText, originalText, replacementTextValid);

                        AddModifiedSpan(oldSpan, newToken.Span);
                    }

                    var renameDeclarationLocations = await
                        ConflictResolver.CreateDeclarationLocationAnnotationsAsync(_solution, symbols, _cancellationToken).ConfigureAwait(false);

                    var isNamespaceDeclarationReference = token.GetPreviousToken().IsKind(SyntaxKind.NamespaceKeyword);
                    var isMemberGroupReference = _semanticFactsService.IsInsideNameOfExpression(_semanticModel, token.Parent, _cancellationToken);

                    var renameAnnotation =
                            new RenameActionAnnotation(
                                token.Span,
                                isRenameLocation: true,
                                prefix,
                                suffix,
                                renameDeclarationLocations: renameDeclarationLocations,
                                isOriginalTextLocation: token.ValueText == originalText,
                                isNamespaceDeclarationReference: isNamespaceDeclarationReference,
                                isInvocationExpression: false,
                                isMemberGroupReference: isMemberGroupReference);

                    newToken = _renameAnnotations.WithAdditionalAnnotations(newToken, renameAnnotation, new RenameTokenSimplificationAnnotation() { OriginalTextSpan = token.Span });

                    _annotatedIdentifierTokens.Add(token);
                    return newToken;
                }
                catch (Exception e) when (FatalError.ReportAndPropagateUnlessCanceled(e))
                {
                    throw ExceptionUtilities.Unreachable;
                }
            }

            private RenameActionAnnotation? GetAnnotationForInvocationExpression(InvocationExpressionSyntax invocationExpression)
            {
                var identifierToken = default(SyntaxToken);
                var expressionOfInvocation = invocationExpression.Expression;

                while (expressionOfInvocation != null)
                {
                    switch (expressionOfInvocation.Kind())
                    {
                        case SyntaxKind.IdentifierName:
                        case SyntaxKind.GenericName:
                            identifierToken = ((SimpleNameSyntax)expressionOfInvocation).Identifier;
                            break;

                        case SyntaxKind.SimpleMemberAccessExpression:
                            identifierToken = ((MemberAccessExpressionSyntax)expressionOfInvocation).Name.Identifier;
                            break;

                        case SyntaxKind.QualifiedName:
                            identifierToken = ((QualifiedNameSyntax)expressionOfInvocation).Right.Identifier;
                            break;

                        case SyntaxKind.AliasQualifiedName:
                            identifierToken = ((AliasQualifiedNameSyntax)expressionOfInvocation).Name.Identifier;
                            break;

                        case SyntaxKind.ParenthesizedExpression:
                            expressionOfInvocation = ((ParenthesizedExpressionSyntax)expressionOfInvocation).Expression;
                            continue;
                    }

                    break;
                }

                if (identifierToken != default && !_annotatedIdentifierTokens.Contains(identifierToken))
                {
                    var symbolInfo = _semanticModel.GetSymbolInfo(invocationExpression, _cancellationToken);
                    IEnumerable<ISymbol> symbols;
                    if (symbolInfo.Symbol == null)
                    {
                        return null;
                    }
                    else
                    {
                        symbols = SpecializedCollections.SingletonEnumerable(symbolInfo.Symbol);
                    }

                    var renameDeclarationLocations = ConflictResolver.CreateDeclarationLocationAnnotationsAsync(
                        _solution,
                        symbols,
                        _cancellationToken).WaitAndGetResult_CanCallOnBackground(_cancellationToken);

                    var renameAnnotation = new RenameActionAnnotation(
                        identifierToken.Span,
                        isRenameLocation: false,
                        prefix: null,
                        suffix: null,
                        renameDeclarationLocations: renameDeclarationLocations,
                        isOriginalTextLocation: false,
                        isNamespaceDeclarationReference: false,
                        isInvocationExpression: true,
                        isMemberGroupReference: false);

                    return renameAnnotation;
                }

                return null;
            }

            public override SyntaxNode? VisitInvocationExpression(InvocationExpressionSyntax node)
            {
                var result = base.VisitInvocationExpression(node);
                RoslynDebug.AssertNotNull(result);

                if (_invocationExpressionsNeedingConflictChecks.Contains(node))
                {
                    var renameAnnotation = GetAnnotationForInvocationExpression(node);
                    if (renameAnnotation != null)
                    {
                        result = _renameAnnotations.WithAdditionalAnnotations(result, renameAnnotation);
                    }
                }

                return result;
            }

            public override SyntaxTrivia VisitTrivia(SyntaxTrivia trivia)
            {
                var newTrivia = base.VisitTrivia(trivia);
                // Syntax token in structure trivia would be renamed when the token is visited.
                if (!trivia.HasStructure && _stringAndCommentRenameContexts.TryGetValue(trivia.Span, out var textSpanRenameContexts))
                {
                    var subSpanToReplacementTextInfo = CreateSubSpanToReplacementTextInfoDictionary(textSpanRenameContexts);
                    return RenameInCommentTrivia(trivia, subSpanToReplacementTextInfo);
                }

                return newTrivia;
            }

            public override SyntaxToken VisitToken(SyntaxToken token)
            {
                var newToken = base.VisitToken(token);
                newToken = UpdateAliasAnnotation(newToken);
                newToken = RenameWithinToken(token, newToken);

                // We don't want to annotate XmlName with RenameActionAnnotation
                if (newToken.Parent.IsKind(SyntaxKind.XmlName))
                {
                    return newToken;
                }

                if (!_isProcessingComplexifiedSpans && _textSpanToRenameContexts.TryGetValue(token.Span, out var locationRenameContext))
                {
                    newToken = RenameAndAnnotateAsync(
                        token,
                        newToken,
                        isVerbatim: _syntaxFactsService.IsVerbatimIdentifier(locationRenameContext.ReplacementText),
                        replacementTextValid: locationRenameContext.ReplacementTextValid,
                        isRenamableAccessor: locationRenameContext.RenameLocation.IsRenamableAccessor,
                        replacementText: locationRenameContext.ReplacementText,
                        originalText: locationRenameContext.OriginalText).WaitAndGetResult_CanCallOnBackground(_cancellationToken);
                    _invocationExpressionsNeedingConflictChecks.AddRange(token.GetAncestors<InvocationExpressionSyntax>());
                    return newToken;
                }

                // If we are renaming a token of complexified node, it could be either
                // 1. It is a referenced token of any of the rename symbols and it should be annotated by RenameActionAnnotation before the complexification.
                // We could rename the token by finding its rename context.
                // 2. Complexification could introduce some new tokens, and they are alse referenced by rename symbols. We need to rename them.
                if (_isProcessingComplexifiedSpans)
                {
                    return RenameTokenWhenProcessingComplexifiedSpans(token, newToken);
                }

                return AnnotateNonRenameLocation(token, newToken);
            }

            private SyntaxToken RenameTokenWhenProcessingComplexifiedSpans(SyntaxToken token, SyntaxToken newToken)
            {
                if (!_isProcessingComplexifiedSpans)
                {
                    return newToken;
                }

                RoslynDebug.Assert(_speculativeModel != null);

                if (token.HasAnnotations(AliasAnnotation.Kind))
                {
                    return newToken;
                }

                if (token.HasAnnotations(RenameAnnotation.Kind))
                {
                    var annotation = _renameAnnotations.GetAnnotations(token).OfType<RenameActionAnnotation>().First();
                    if (annotation.IsRenameLocation && _textSpanToRenameContexts.TryGetValue(annotation.OriginalSpan, out var originalContext))
                    {
                        return RenameComplexifiedToken(token, newToken, originalContext);
                    }
                    else
                    {
                        return newToken;
                    }
                }

                if (token.Parent is SimpleNameSyntax
                    && !token.IsKind(SyntaxKind.GlobalKeyword)
                    && token.Parent.Parent.IsKind(SyntaxKind.AliasQualifiedName, SyntaxKind.QualifiedCref, SyntaxKind.QualifiedName))
                {
                    var symbol = _speculativeModel.GetSymbolInfo(token.Parent, _cancellationToken).Symbol;
                    if (symbol != null
                        && _renameContexts.TryGetValue(symbol.GetSymbolKey(), out var symbolContext)
                        && symbolContext.RenamedSymbol.Kind != SymbolKind.Local
                        && symbolContext.RenamedSymbol.Kind != SymbolKind.RangeVariable
                        && token.ValueText == symbolContext.OriginalText)
                    {
                        return RenameComplexifiedToken(token, newToken, symbolContext);
                    }
                }

                return newToken;
            }

            private SyntaxToken AnnotateNonRenameLocation(SyntaxToken token, SyntaxToken newToken)
            {
                if (!_isProcessingComplexifiedSpans)
                {
                    // Annotate the token if it would cause conflict in all other scenarios
                    var tokenText = token.ValueText;
                    var renameContexts = _renameContexts.Values;
                    var replacementMatchedContexts = FilterRenameSymbolContexts(renameContexts, context => context.ReplacementText == tokenText);
                    var originalTextMatchedContexts = FilterRenameSymbolContexts(renameContexts, context => context.OriginalText == tokenText);
                    var possibleNameConflictsContexts = FilterRenameSymbolContexts(renameContexts, context => context.PossibleNameConflicts.Contains(tokenText));
                    var possiblyDestructorConflictContexts = FilterRenameSymbolContexts(renameContexts, context => IsPossiblyDestructorConflict(token, context.ReplacementText));
                    var propertyAccessorNameConflictContexts = FilterRenameSymbolContexts(renameContexts, context => IsPropertyAccessorNameConflict(token, context.ReplacementText));

                    if (!replacementMatchedContexts.IsEmpty
                        || !originalTextMatchedContexts.IsEmpty
                        || !possibleNameConflictsContexts.IsEmpty
                        || !possiblyDestructorConflictContexts.IsEmpty
                        || !propertyAccessorNameConflictContexts.IsEmpty)
                    {
                        newToken = AnnotateForConflictCheckAsync(token, newToken, !originalTextMatchedContexts.IsEmpty).WaitAndGetResult_CanCallOnBackground(_cancellationToken);
                    }

                    return newToken;
                }

                return newToken;
            }

            private async Task<SyntaxToken> AnnotateForConflictCheckAsync(SyntaxToken token, SyntaxToken newToken, bool isOldText)
            {
                var symbols = RenameUtilities.GetSymbolsTouchingPosition(token.Span.Start, _semanticModel, _solution.Workspace.Services, _cancellationToken);
                var isNamespaceDeclarationReference = token.GetPreviousToken().IsKind(SyntaxKind.NamespaceKeyword);
                if (symbols.Length == 1)
                {
                    // This is a conflicting namespace declaration token. Even if the rename results in conflict with this namespace
                    // conflict is not shown for the namespace so we are tracking this token
                    if (symbols[0] is INamespaceSymbol && isNamespaceDeclarationReference)
                    {
                        return newToken;
                    }
                }

                var renameDeclarationLocations = await ConflictResolver.CreateDeclarationLocationAnnotationsAsync(_solution, symbols, _cancellationToken).ConfigureAwait(false);
                var isMemberGroupReference = _semanticFactsService.IsInsideNameOfExpression(_semanticModel, token.Parent, _cancellationToken);

                var renameAnnotation =
                        new RenameActionAnnotation(
                            token.Span,
                            isRenameLocation: false,
                            prefix: null,
                            suffix: null,
                            renameDeclarationLocations: renameDeclarationLocations,
                            isOriginalTextLocation: isOldText,
                            isNamespaceDeclarationReference: isNamespaceDeclarationReference,
                            isInvocationExpression: false,
                            isMemberGroupReference: isMemberGroupReference);

                newToken = _renameAnnotations.WithAdditionalAnnotations(newToken, renameAnnotation, new RenameTokenSimplificationAnnotation() { OriginalTextSpan = token.Span });
                _annotatedIdentifierTokens.Add(token);
                _invocationExpressionsNeedingConflictChecks.AddRange(token.GetAncestors<InvocationExpressionSyntax>());
                return newToken;
            }

            private SyntaxToken RenameComplexifiedToken(SyntaxToken token, SyntaxToken newToken, LocationRenameContext locationRenameContext)
            {
                if (_isProcessingComplexifiedSpans)
                {
                    var annotation = _renameAnnotations.GetAnnotations(token).OfType<RenameActionAnnotation>().FirstOrDefault();
                    if (annotation != null)
                    {
                        newToken = RenameToken(
                            token,
                            newToken,
                            annotation.Prefix,
                            annotation.Suffix,
                            _syntaxFactsService.IsVerbatimIdentifier(locationRenameContext.ReplacementText),
                            locationRenameContext.ReplacementText,
                            locationRenameContext.OriginalText,
                            locationRenameContext.ReplacementTextValid);

                        AddModifiedSpan(annotation.OriginalSpan, newToken.Span);
                    }
                }

                return newToken;
            }

            private SyntaxToken RenameComplexifiedToken(SyntaxToken token, SyntaxToken newToken, RenameSymbolContext renameSymbolContext)
            {
                if (_isProcessingComplexifiedSpans)
                {
                    return RenameToken(
                        token,
                        newToken,
                        prefix: null,
                        suffix: null,
                        _syntaxFactsService.IsVerbatimIdentifier(renameSymbolContext.ReplacementText),
                        renameSymbolContext.ReplacementText,
                        renameSymbolContext.OriginalText,
                        renameSymbolContext.ReplacementTextValid);
                }

                return newToken;
            }

            private SyntaxToken UpdateAliasAnnotation(SyntaxToken newToken)
            {
                foreach (var (_, renameSymbolContext) in _renameContexts)
                {
                    if (renameSymbolContext.AliasSymbol != null && !this.AnnotateForComplexification && newToken.HasAnnotations(AliasAnnotation.Kind))
                    {
                        newToken = RenameUtilities.UpdateAliasAnnotation(newToken, renameSymbolContext.AliasSymbol, renameSymbolContext.ReplacementText);
                    }
                }

                return newToken;
            }

            private SyntaxToken RenameInStringLiteral(
                SyntaxToken oldToken,
                SyntaxToken newToken,
                ImmutableSortedDictionary<TextSpan, (string replacementText, string matchText)> subSpanToReplacementString,
                Func<SyntaxTriviaList, string, string, SyntaxTriviaList, SyntaxToken> createNewStringLiteral)
            {
                var originalString = newToken.ToString();
                var replacedString = RenameUtilities.ReplaceMatchingSubStrings(
                    originalString,
                    subSpanToReplacementString);
                if (replacedString != originalString)
                {
                    var oldSpan = oldToken.Span;
                    newToken = createNewStringLiteral(newToken.LeadingTrivia, replacedString, replacedString, newToken.TrailingTrivia);
                    AddModifiedSpan(oldSpan, newToken.Span);
                    return newToken.CopyAnnotationsTo(_renameAnnotations.WithAdditionalAnnotations(newToken, new RenameTokenSimplificationAnnotation() { OriginalTextSpan = oldSpan }));
                }

                return newToken;
            }

            private SyntaxToken RenameWithinToken(SyntaxToken token, SyntaxToken newToken)
            {
                if (_isProcessingComplexifiedSpans
                    || !_stringAndCommentRenameContexts.TryGetValue(token.Span, out var textSpanSymbolContexts)
                    || textSpanSymbolContexts.Count == 0)
                {
                    return newToken;
                }

                var subSpanToReplacementTextInfo = CreateSubSpanToReplacementTextInfoDictionary(textSpanSymbolContexts);
                // Rename in string
                if (newToken.IsKind(SyntaxKind.StringLiteralToken, SyntaxKind.InterpolatedStringTextToken))
                {
                    Func<SyntaxTriviaList, string, string, SyntaxTriviaList, SyntaxToken> newStringTokenFactory = newToken.Kind() switch
                    {
                        SyntaxKind.StringLiteralToken => SyntaxFactory.Literal,
                        SyntaxKind.InterpolatedStringTextToken => (leadingTrivia, text, value, trailingTrivia) => SyntaxFactory.Token(newToken.LeadingTrivia, SyntaxKind.InterpolatedStringTextToken, text, value, newToken.TrailingTrivia),
                        _ => throw ExceptionUtilities.Unreachable,
                    };

                    return RenameInStringLiteral(
                        token,
                        newToken,
                        subSpanToReplacementTextInfo,
                        newStringTokenFactory);
                }

                // Rename Token in structure comment
                if (newToken.IsKind(SyntaxKind.XmlTextLiteralToken))
                {
                    newToken = RenameInStringLiteral(token, newToken, subSpanToReplacementTextInfo, SyntaxFactory.XmlTextLiteral);
                }
                // Rename the xml tag in structure comment
                else if (newToken.IsKind(SyntaxKind.IdentifierToken) && newToken.Parent.IsKind(SyntaxKind.XmlName))
                {
                    var originalText = newToken.ToString();
                    var replacementText = RenameUtilities.ReplaceMatchingSubStrings(
                        originalText,
                        subSpanToReplacementTextInfo);
                    if (replacementText != originalText)
                    {
                        var newIdentifierToken = SyntaxFactory.Identifier(
                            newToken.LeadingTrivia,
                            replacementText,
                            newToken.TrailingTrivia);
                        newToken = newToken.CopyAnnotationsTo(_renameAnnotations.WithAdditionalAnnotations(newIdentifierToken, new RenameTokenSimplificationAnnotation() { OriginalTextSpan = token.Span }));
                        AddModifiedSpan(token.Span, newToken.Span);
                    }
                }

                return newToken;
            }

            private static SyntaxToken RenameToken(
                SyntaxToken oldToken,
                SyntaxToken newToken,
                string? prefix,
                string? suffix,
                bool isVerbatim,
                string replacementText,
                string originalText,
                bool replacementTextValid)
            {
                var parent = oldToken.Parent!;
                var currentNewIdentifier = isVerbatim ? replacementText.Substring(1) : replacementText;
                var oldIdentifier = newToken.ValueText;
                var isAttributeName = SyntaxFacts.IsAttributeName(parent);

                if (isAttributeName)
                {
                    if (oldIdentifier != originalText)
                    {
                        if (currentNewIdentifier.TryGetWithoutAttributeSuffix(out var withoutSuffix))
                        {
                            currentNewIdentifier = withoutSuffix;
                        }
                    }
                }
                else
                {
                    if (!string.IsNullOrEmpty(prefix))
                    {
                        currentNewIdentifier = prefix + currentNewIdentifier;
                    }

                    if (!string.IsNullOrEmpty(suffix))
                    {
                        currentNewIdentifier += suffix;
                    }
                }

                // determine the canonical identifier name (unescaped, no unicode escaping, ...)
                var valueText = currentNewIdentifier;
                var kind = SyntaxFacts.GetKeywordKind(currentNewIdentifier);
                if (kind != SyntaxKind.None)
                {
                    valueText = SyntaxFacts.GetText(kind);
                }
                else
                {
                    var parsedIdentifier = SyntaxFactory.ParseName(currentNewIdentifier);
                    if (parsedIdentifier.IsKind(SyntaxKind.IdentifierName, out IdentifierNameSyntax? identifierName))
                    {
                        valueText = identifierName.Identifier.ValueText;
                    }
                }

                // TODO: we can't use escaped unicode characters in xml doc comments, so we need to pass the valuetext as text as well.
                // <param name="\u... is invalid.

                // if it's an attribute name we don't mess with the escaping because it might change overload resolution
                newToken = isVerbatim || (isAttributeName && oldToken.IsVerbatimIdentifier())
                    ? newToken.CopyAnnotationsTo(SyntaxFactory.VerbatimIdentifier(newToken.LeadingTrivia, currentNewIdentifier, valueText, newToken.TrailingTrivia))
                    : newToken.CopyAnnotationsTo(SyntaxFactory.Identifier(newToken.LeadingTrivia, SyntaxKind.IdentifierToken, currentNewIdentifier, valueText, newToken.TrailingTrivia));

                if (replacementTextValid)
                {
                    if (newToken.IsVerbatimIdentifier())
                    {
                        // a reference location should always be tried to be unescaped, whether it was escaped before rename 
                        // or the replacement itself is escaped.
                        newToken = newToken.WithAdditionalAnnotations(Simplifier.Annotation);
                    }
                    else
                    {
                        newToken = CSharpSimplificationHelpers.TryEscapeIdentifierToken(newToken, parent);
                    }
                }

                return newToken;
            }

            private static bool IsPropertyAccessorNameConflict(SyntaxToken token, string replacementText)
                => IsGetPropertyAccessorNameConflict(token, replacementText)
                || IsSetPropertyAccessorNameConflict(token, replacementText)
                || IsInitPropertyAccessorNameConflict(token, replacementText);

            private static bool IsGetPropertyAccessorNameConflict(SyntaxToken token, string replacementText)
                => token.IsKind(SyntaxKind.GetKeyword)
                && IsNameConflictWithProperty("get", token.Parent as AccessorDeclarationSyntax, replacementText);

            private static bool IsSetPropertyAccessorNameConflict(SyntaxToken token, string replacementText)
                => token.IsKind(SyntaxKind.SetKeyword)
                && IsNameConflictWithProperty("set", token.Parent as AccessorDeclarationSyntax, replacementText);

            private static bool IsInitPropertyAccessorNameConflict(SyntaxToken token, string replacementText)
                => token.IsKind(SyntaxKind.InitKeyword)
                // using "set" here is intentional. The compiler generates set_PropName for both set and init accessors.
                && IsNameConflictWithProperty("set", token.Parent as AccessorDeclarationSyntax, replacementText);

            private static bool IsNameConflictWithProperty(string prefix, AccessorDeclarationSyntax? accessor, string replacementText)
                => accessor?.Parent?.Parent is PropertyDeclarationSyntax property   // 3 null checks in one: accessor -> accessor list -> property declaration
                && replacementText.Equals(prefix + "_" + property.Identifier.Text, StringComparison.Ordinal);

            private static bool IsPossiblyDestructorConflict(SyntaxToken token, string replacementText)
            {
                return replacementText == "Finalize" &&
                    token.IsKind(SyntaxKind.IdentifierToken) &&
                    token.Parent.IsKind(SyntaxKind.DestructorDeclaration);
            }

            private SyntaxTrivia RenameInCommentTrivia(
                SyntaxTrivia trivia,
                ImmutableSortedDictionary<TextSpan, (string replacementText, string matchText)> subSpanToReplacementString)
            {
                var originalString = trivia.ToString();
                var replacedString = RenameUtilities.ReplaceMatchingSubStrings(
                    originalString,
                    subSpanToReplacementString);

                if (replacedString != originalString)
                {
                    var oldSpan = trivia.Span;
                    var newTrivia = SyntaxFactory.Comment(replacedString);
                    AddModifiedSpan(oldSpan, newTrivia.Span);
                    return trivia.CopyAnnotationsTo(_renameAnnotations.WithAdditionalAnnotations(newTrivia, new RenameTokenSimplificationAnnotation() { OriginalTextSpan = oldSpan }));
                }

                return trivia;
            }
        }
        #endregion

        #region "Declaration Conflicts"

        public override bool LocalVariableConflict(
            SyntaxToken token,
            IEnumerable<ISymbol> newReferencedSymbols)
        {
            if (token.Parent.IsKind(SyntaxKind.IdentifierName, out ExpressionSyntax? expression) &&
                token.Parent.IsParentKind(SyntaxKind.InvocationExpression) &&
                token.GetPreviousToken().Kind() != SyntaxKind.DotToken &&
                token.GetNextToken().Kind() != SyntaxKind.DotToken)
            {
                var enclosingMemberDeclaration = expression.FirstAncestorOrSelf<MemberDeclarationSyntax>();
                if (enclosingMemberDeclaration != null)
                {
                    var locals = enclosingMemberDeclaration.GetLocalDeclarationMap()[token.ValueText];
                    if (locals.Length > 0)
                    {
                        // This unqualified invocation name matches the name of an existing local
                        // or parameter. Report a conflict if the matching local/parameter is not
                        // a delegate type.

                        var relevantLocals = newReferencedSymbols
                            .Where(s => s.MatchesKind(SymbolKind.Local, SymbolKind.Parameter) && s.Name == token.ValueText);

                        if (relevantLocals.Count() != 1)
                        {
                            return true;
                        }

                        var matchingLocal = relevantLocals.Single();
                        var invocationTargetsLocalOfDelegateType =
                            (matchingLocal.IsKind(SymbolKind.Local) && ((ILocalSymbol)matchingLocal).Type.IsDelegateType()) ||
                            (matchingLocal.IsKind(SymbolKind.Parameter) && ((IParameterSymbol)matchingLocal).Type.IsDelegateType());

                        return !invocationTargetsLocalOfDelegateType;
                    }
                }
            }

            return false;
        }

        public override async Task<ImmutableArray<Location>> ComputeDeclarationConflictsAsync(
            string replacementText,
            ISymbol renamedSymbol,
            ISymbol renameSymbol,
            IEnumerable<ISymbol> referencedSymbols,
            Solution baseSolution,
            Solution newSolution,
            IDictionary<Location, Location> reverseMappedLocations,
            CancellationToken cancellationToken)
        {
            try
            {
                using var _ = ArrayBuilder<Location>.GetInstance(out var conflicts);

                // If we're renaming a named type, we can conflict with members w/ our same name.  Note:
                // this doesn't apply to enums.
                if (renamedSymbol is INamedTypeSymbol { TypeKind: not TypeKind.Enum } namedType)
                    AddSymbolSourceSpans(conflicts, namedType.GetMembers(renamedSymbol.Name), reverseMappedLocations);

                // If we're contained in a named type (we may be a named type ourself!) then we have a
                // conflict.  NOTE(cyrusn): This does not apply to enums. 
                if (renamedSymbol.ContainingSymbol is INamedTypeSymbol { TypeKind: not TypeKind.Enum } containingNamedType &&
                    containingNamedType.Name == renamedSymbol.Name)
                {
                    AddSymbolSourceSpans(conflicts, SpecializedCollections.SingletonEnumerable(containingNamedType), reverseMappedLocations);
                }

                if (renamedSymbol.Kind is SymbolKind.Parameter or
                    SymbolKind.Local or
                    SymbolKind.RangeVariable)
                {
                    var token = renamedSymbol.Locations.Single().FindToken(cancellationToken);
                    var memberDeclaration = token.GetAncestor<MemberDeclarationSyntax>();
                    var visitor = new LocalConflictVisitor(token);

                    visitor.Visit(memberDeclaration);
                    conflicts.AddRange(visitor.ConflictingTokens.Select(t => reverseMappedLocations[t.GetLocation()]));

                    // If this is a parameter symbol for a partial method definition, be sure we visited 
                    // the implementation part's body.
                    if (renamedSymbol is IParameterSymbol renamedParameterSymbol &&
                        renamedSymbol.ContainingSymbol is IMethodSymbol methodSymbol &&
                        methodSymbol.PartialImplementationPart != null)
                    {
                        var matchingParameterSymbol = methodSymbol.PartialImplementationPart.Parameters[renamedParameterSymbol.Ordinal];

                        token = matchingParameterSymbol.Locations.Single().FindToken(cancellationToken);
                        memberDeclaration = token.GetAncestor<MemberDeclarationSyntax>();
                        visitor = new LocalConflictVisitor(token);
                        visitor.Visit(memberDeclaration);
                        conflicts.AddRange(visitor.ConflictingTokens.Select(t => reverseMappedLocations[t.GetLocation()]));
                    }
                }
                else if (renamedSymbol.Kind == SymbolKind.Label)
                {
                    var token = renamedSymbol.Locations.Single().FindToken(cancellationToken);
                    var memberDeclaration = token.GetAncestor<MemberDeclarationSyntax>();
                    var visitor = new LabelConflictVisitor(token);

                    visitor.Visit(memberDeclaration);
                    conflicts.AddRange(visitor.ConflictingTokens.Select(t => reverseMappedLocations[t.GetLocation()]));
                }
                else if (renamedSymbol.Kind == SymbolKind.Method)
                {
                    conflicts.AddRange(DeclarationConflictHelpers.GetMembersWithConflictingSignatures((IMethodSymbol)renamedSymbol, trimOptionalParameters: false).Select(t => reverseMappedLocations[t]));

                    // we allow renaming overrides of VB property accessors with parameters in C#.
                    // VB has a special rule that properties are not allowed to have the same name as any of the parameters. 
                    // Because this declaration in C# affects the property declaration in VB, we need to check this VB rule here in C#.
                    var properties = new List<ISymbol>();
                    foreach (var referencedSymbol in referencedSymbols)
                    {
                        var property = await RenameUtilities.TryGetPropertyFromAccessorOrAnOverrideAsync(
                            referencedSymbol, baseSolution, cancellationToken).ConfigureAwait(false);
                        if (property != null)
                            properties.Add(property);
                    }

                    AddConflictingParametersOfProperties(properties.Distinct(), replacementText, conflicts);
                }
                else if (renamedSymbol.Kind == SymbolKind.Alias)
                {
                    // in C# there can only be one using with the same alias name in the same block (top of file of namespace). 
                    // It's ok to redefine the alias in different blocks.
                    var location = renamedSymbol.Locations.Single();
                    var tree = location.SourceTree;
                    Contract.ThrowIfNull(tree);

                    var token = await tree.GetTouchingTokenAsync(location.SourceSpan.Start, cancellationToken, findInsideTrivia: true).ConfigureAwait(false);
                    var currentUsing = (UsingDirectiveSyntax)token.Parent!.Parent!.Parent!;

                    var namespaceDecl = token.Parent.Ancestors().OfType<BaseNamespaceDeclarationSyntax>().FirstOrDefault();
                    SyntaxList<UsingDirectiveSyntax> usings;
                    if (namespaceDecl != null)
                    {
                        usings = namespaceDecl.Usings;
                    }
                    else
                    {
                        var compilationUnit = (CompilationUnitSyntax)await tree.GetRootAsync(cancellationToken).ConfigureAwait(false);
                        usings = compilationUnit.Usings;
                    }

                    foreach (var usingDirective in usings)
                    {
                        if (usingDirective.Alias != null && usingDirective != currentUsing)
                        {
                            if (usingDirective.Alias.Name.Identifier.ValueText == currentUsing.Alias!.Name.Identifier.ValueText)
                                conflicts.Add(reverseMappedLocations[usingDirective.Alias.Name.GetLocation()]);
                        }
                    }
                }
                else if (renamedSymbol.Kind == SymbolKind.TypeParameter)
                {
                    foreach (var location in renamedSymbol.Locations)
                    {
                        var token = await location.SourceTree!.GetTouchingTokenAsync(location.SourceSpan.Start, cancellationToken, findInsideTrivia: true).ConfigureAwait(false);
                        var currentTypeParameter = token.Parent!;

                        foreach (var typeParameter in ((TypeParameterListSyntax)currentTypeParameter.Parent!).Parameters)
                        {
                            if (typeParameter != currentTypeParameter && token.ValueText == typeParameter.Identifier.ValueText)
                                conflicts.Add(reverseMappedLocations[typeParameter.Identifier.GetLocation()]);
                        }
                    }
                }

                // if the renamed symbol is a type member, it's name should not conflict with a type parameter
                if (renamedSymbol.ContainingType != null && renamedSymbol.ContainingType.GetMembers(renamedSymbol.Name).Contains(renamedSymbol))
                {
                    var conflictingLocations = renamedSymbol.ContainingType.TypeParameters
                        .Where(t => t.Name == renamedSymbol.Name)
                        .SelectMany(t => t.Locations);

                    foreach (var location in conflictingLocations)
                    {
                        var typeParameterToken = location.FindToken(cancellationToken);
                        conflicts.Add(reverseMappedLocations[typeParameterToken.GetLocation()]);
                    }
                }

                return conflicts.ToImmutable();
            }
            catch (Exception e) when (FatalError.ReportAndPropagateUnlessCanceled(e, cancellationToken))
            {
                throw ExceptionUtilities.Unreachable;
            }
        }

        private static async Task<ISymbol?> GetVBPropertyFromAccessorOrAnOverrideAsync(ISymbol symbol, Solution solution, CancellationToken cancellationToken)
        {
            try
            {
                if (symbol.IsPropertyAccessor())
                {
                    var property = ((IMethodSymbol)symbol).AssociatedSymbol!;

                    return property.Language == LanguageNames.VisualBasic ? property : null;
                }

                if (symbol.IsOverride && symbol.GetOverriddenMember() != null)
                {
                    var originalSourceSymbol = await SymbolFinder.FindSourceDefinitionAsync(symbol.GetOverriddenMember(), solution, cancellationToken).ConfigureAwait(false);
                    if (originalSourceSymbol != null)
                    {
                        return await GetVBPropertyFromAccessorOrAnOverrideAsync(originalSourceSymbol, solution, cancellationToken).ConfigureAwait(false);
                    }
                }

                return null;
            }
            catch (Exception e) when (FatalError.ReportAndPropagateUnlessCanceled(e, cancellationToken))
            {
                throw ExceptionUtilities.Unreachable;
            }
        }

        private static void AddSymbolSourceSpans(
            ArrayBuilder<Location> conflicts, IEnumerable<ISymbol> symbols,
            IDictionary<Location, Location> reverseMappedLocations)
        {
            foreach (var symbol in symbols)
            {
                foreach (var location in symbol.Locations)
                {
                    // reverseMappedLocations may not contain the location if the location's token
                    // does not contain the text of it's name (e.g. the getter of "int X { get; }"
                    // does not contain the text "get_X" so conflicting renames to "get_X" will not
                    // have added the getter to reverseMappedLocations).
                    if (location.IsInSource && reverseMappedLocations.ContainsKey(location))
                    {
                        conflicts.Add(reverseMappedLocations[location]);
                    }
                }
            }
        }

        public override async Task<ImmutableArray<Location>> ComputeImplicitReferenceConflictsAsync(
            ISymbol renameSymbol, ISymbol renamedSymbol, IEnumerable<ReferenceLocation> implicitReferenceLocations, CancellationToken cancellationToken)
        {
            // Handle renaming of symbols used for foreach
            var implicitReferencesMightConflict = renameSymbol.Kind == SymbolKind.Property &&
                                                string.Compare(renameSymbol.Name, "Current", StringComparison.OrdinalIgnoreCase) == 0;

            implicitReferencesMightConflict =
                implicitReferencesMightConflict ||
                    (renameSymbol.Kind == SymbolKind.Method &&
                        (string.Compare(renameSymbol.Name, WellKnownMemberNames.MoveNextMethodName, StringComparison.OrdinalIgnoreCase) == 0 ||
                        string.Compare(renameSymbol.Name, WellKnownMemberNames.GetEnumeratorMethodName, StringComparison.OrdinalIgnoreCase) == 0 ||
                        string.Compare(renameSymbol.Name, WellKnownMemberNames.GetAwaiter, StringComparison.OrdinalIgnoreCase) == 0 ||
                        string.Compare(renameSymbol.Name, WellKnownMemberNames.DeconstructMethodName, StringComparison.OrdinalIgnoreCase) == 0));

            // TODO: handle Dispose for using statement and Add methods for collection initializers.

            if (implicitReferencesMightConflict)
            {
                if (renamedSymbol.Name != renameSymbol.Name)
                {
                    foreach (var implicitReferenceLocation in implicitReferenceLocations)
                    {
                        var token = await implicitReferenceLocation.Location.SourceTree!.GetTouchingTokenAsync(
                            implicitReferenceLocation.Location.SourceSpan.Start, cancellationToken, findInsideTrivia: false).ConfigureAwait(false);

                        switch (token.Kind())
                        {
                            case SyntaxKind.ForEachKeyword:
                                return ImmutableArray.Create(((CommonForEachStatementSyntax)token.Parent!).Expression.GetLocation());
                            case SyntaxKind.AwaitKeyword:
                                return ImmutableArray.Create(token.GetLocation());
                        }

                        if (token.Parent.IsInDeconstructionLeft(out var deconstructionLeft))
                        {
                            return ImmutableArray.Create(deconstructionLeft.GetLocation());
                        }
                    }
                }
            }

            return ImmutableArray<Location>.Empty;
        }

        public override ImmutableArray<Location> ComputePossibleImplicitUsageConflicts(
            ISymbol renamedSymbol,
            SemanticModel semanticModel,
            Location originalDeclarationLocation,
            int newDeclarationLocationStartingPosition,
            CancellationToken cancellationToken)
        {
            // TODO: support other implicitly used methods like dispose

            if ((renamedSymbol.Name == "MoveNext" || renamedSymbol.Name == "GetEnumerator" || renamedSymbol.Name == "Current") && renamedSymbol.GetAllTypeArguments().Length == 0)
            {
                // TODO: partial methods currently only show the location where the rename happens as a conflict.
                //       Consider showing both locations as a conflict.
                var baseType = renamedSymbol.ContainingType?.GetBaseTypes().FirstOrDefault();
                if (baseType != null)
                {
                    var implicitSymbols = semanticModel.LookupSymbols(
                        newDeclarationLocationStartingPosition,
                        baseType,
                        renamedSymbol.Name)
                            .Where(sym => !sym.Equals(renamedSymbol));

                    foreach (var symbol in implicitSymbols)
                    {
                        if (symbol.GetAllTypeArguments().Length != 0)
                        {
                            continue;
                        }

                        if (symbol.Kind == SymbolKind.Method)
                        {
                            var method = (IMethodSymbol)symbol;

                            if (symbol.Name == "MoveNext")
                            {
                                if (!method.ReturnsVoid && !method.Parameters.Any() && method.ReturnType.SpecialType == SpecialType.System_Boolean)
                                {
                                    return ImmutableArray.Create(originalDeclarationLocation);
                                }
                            }
                            else if (symbol.Name == "GetEnumerator")
                            {
                                // we are a bit pessimistic here. 
                                // To be sure we would need to check if the returned type is having a MoveNext and Current as required by foreach
                                if (!method.ReturnsVoid &&
                                    !method.Parameters.Any())
                                {
                                    return ImmutableArray.Create(originalDeclarationLocation);
                                }
                            }
                        }
                        else if (symbol.Kind == SymbolKind.Property && symbol.Name == "Current")
                        {
                            var property = (IPropertySymbol)symbol;

                            if (!property.Parameters.Any() && !property.IsWriteOnly)
                            {
                                return ImmutableArray.Create(originalDeclarationLocation);
                            }
                        }
                    }
                }
            }

            return ImmutableArray<Location>.Empty;
        }

        #endregion

        public override void TryAddPossibleNameConflicts(ISymbol symbol, string replacementText, ICollection<string> possibleNameConflicts)
        {
            if (replacementText.EndsWith("Attribute", StringComparison.Ordinal) && replacementText.Length > 9)
            {
                var conflict = replacementText.Substring(0, replacementText.Length - 9);
                if (!possibleNameConflicts.Contains(conflict))
                {
                    possibleNameConflicts.Add(conflict);
                }
            }

            if (symbol.Kind == SymbolKind.Property)
            {
                foreach (var conflict in new string[] { "_" + replacementText, "get_" + replacementText, "set_" + replacementText })
                {
                    if (!possibleNameConflicts.Contains(conflict))
                    {
                        possibleNameConflicts.Add(conflict);
                    }
                }
            }

            // in C# we also need to add the valueText because it can be different from the text in source
            // e.g. it can contain escaped unicode characters. Otherwise conflicts would be detected for
            // v\u0061r and var or similar.
            var valueText = replacementText;
            var kind = SyntaxFacts.GetKeywordKind(replacementText);
            if (kind != SyntaxKind.None)
            {
                valueText = SyntaxFacts.GetText(kind);
            }
            else
            {
                var name = SyntaxFactory.ParseName(replacementText);
                if (name.Kind() == SyntaxKind.IdentifierName)
                {
                    valueText = ((IdentifierNameSyntax)name).Identifier.ValueText;
                }
            }

            // this also covers the case of an escaped replacementText
            if (valueText != replacementText)
            {
                possibleNameConflicts.Add(valueText);
            }
        }

        /// <summary>
        /// Gets the top most enclosing statement or CrefSyntax as target to call MakeExplicit on.
        /// It's either the enclosing statement, or if this statement is inside of a lambda expression, the enclosing
        /// statement of this lambda.
        /// </summary>
        /// <param name="token">The token to get the complexification target for.</param>
        /// <returns></returns>
        public override SyntaxNode? GetExpansionTargetForLocation(SyntaxToken token)
            => GetExpansionTarget(token);

        private static SyntaxNode? GetExpansionTarget(SyntaxToken token)
        {
            // get the directly enclosing statement
            var enclosingStatement = token.GetAncestors(n => n is StatementSyntax).FirstOrDefault();

            // System.Func<int, int> myFunc = arg => X;
            var possibleLambdaExpression = enclosingStatement == null
                ? token.GetAncestors(n => n is SimpleLambdaExpressionSyntax or ParenthesizedLambdaExpressionSyntax).FirstOrDefault()
                : null;
            if (possibleLambdaExpression != null)
            {
                var lambdaExpression = ((LambdaExpressionSyntax)possibleLambdaExpression);
                if (lambdaExpression.Body is ExpressionSyntax)
                {
                    return lambdaExpression.Body;
                }
            }

            // int M() => X;
            var possibleArrowExpressionClause = enclosingStatement == null
                ? token.GetAncestors<ArrowExpressionClauseSyntax>().FirstOrDefault()
                : null;
            if (possibleArrowExpressionClause != null)
            {
                return possibleArrowExpressionClause.Expression;
            }

            var enclosingNameMemberCrefOrnull = token.GetAncestors(n => n is NameMemberCrefSyntax).LastOrDefault();
            if (enclosingNameMemberCrefOrnull != null)
            {
                if (token.Parent is TypeSyntax && token.Parent.Parent is TypeSyntax)
                {
                    enclosingNameMemberCrefOrnull = null;
                }
            }

            var enclosingXmlNameAttr = token.GetAncestors(n => n is XmlNameAttributeSyntax).FirstOrDefault();
            if (enclosingXmlNameAttr != null)
            {
                return null;
            }

            var enclosingInitializer = token.GetAncestors<EqualsValueClauseSyntax>().FirstOrDefault();
            if (enclosingStatement == null && enclosingInitializer != null && enclosingInitializer.Parent is VariableDeclaratorSyntax)
            {
                return enclosingInitializer.Value;
            }

            var attributeSyntax = token.GetAncestor<AttributeSyntax>();
            if (attributeSyntax != null)
            {
                return attributeSyntax;
            }

            // there seems to be no statement above this one. Let's see if we can at least get an SimpleNameSyntax
            return enclosingStatement ?? enclosingNameMemberCrefOrnull ?? token.GetAncestors(n => n is SimpleNameSyntax).FirstOrDefault();
        }

        #region "Helper Methods"

        public override bool IsIdentifierValid(string replacementText, ISyntaxFactsService syntaxFactsService)
        {
            // Identifiers we never consider valid to rename to.
            switch (replacementText)
            {
                case "var":
                case "dynamic":
                case "unmanaged":
                case "notnull":
                    return false;
            }

            var escapedIdentifier = replacementText.StartsWith("@", StringComparison.Ordinal)
                ? replacementText : "@" + replacementText;

            // Make sure we got an identifier. 
            if (!syntaxFactsService.IsValidIdentifier(escapedIdentifier))
            {
                // We still don't have an identifier, so let's fail
                return false;
            }

            return true;
        }

        /// <summary>
        /// Gets the semantic model for the given node.
        /// If the node belongs to the syntax tree of the original semantic model, then returns originalSemanticModel.
        /// Otherwise, returns a speculative model.
        /// The assumption for the later case is that span start position of the given node in it's syntax tree is same as
        /// the span start of the original node in the original syntax tree.
        /// </summary>
        public static SemanticModel? GetSemanticModelForNode(SyntaxNode node, SemanticModel originalSemanticModel)
        {
            if (node.SyntaxTree == originalSemanticModel.SyntaxTree)
            {
                // This is possible if the previous rename phase didn't rewrite any nodes in this tree.
                return originalSemanticModel;
            }

            var nodeToSpeculate = node.GetAncestorsOrThis(n => SpeculationAnalyzer.CanSpeculateOnNode(n)).LastOrDefault();
            if (nodeToSpeculate == null)
            {
                if (node.IsKind(SyntaxKind.NameMemberCref, out NameMemberCrefSyntax? nameMember))
                {
                    nodeToSpeculate = nameMember.Name;
                }
                else if (node.IsKind(SyntaxKind.QualifiedCref, out QualifiedCrefSyntax? qualifiedCref))
                {
                    nodeToSpeculate = qualifiedCref.Container;
                }
                else if (node.IsKind(SyntaxKind.TypeConstraint, out TypeConstraintSyntax? typeConstraint))
                {
                    nodeToSpeculate = typeConstraint.Type;
                }
                else if (node is BaseTypeSyntax baseType)
                {
                    nodeToSpeculate = baseType.Type;
                }
                else
                {
                    return null;
                }
            }

            var isInNamespaceOrTypeContext = SyntaxFacts.IsInNamespaceOrTypeContext(node as ExpressionSyntax);
            var position = nodeToSpeculate.SpanStart;
            return SpeculationAnalyzer.CreateSpeculativeSemanticModelForNode(nodeToSpeculate, originalSemanticModel, position, isInNamespaceOrTypeContext);
        }

        public override bool IsRenamableTokenInComment(SyntaxToken token)
            => token.IsKind(SyntaxKind.XmlTextLiteralToken) || token.IsKind(SyntaxKind.IdentifierToken) && token.Parent.IsKind(SyntaxKind.XmlName);

        #endregion
    }
}<|MERGE_RESOLUTION|>--- conflicted
+++ resolved
@@ -119,14 +119,9 @@
                 _isProcessingComplexifiedSpans = false;
                 _skipRenameForComplexification = 0;
 
-<<<<<<< HEAD
                 _renameContexts = GroupRenameContextBySymbolKey(parameters.RenameSymbolContexts, SymbolKey.GetComparer());
                 _textSpanToRenameContexts = GroupTextRenameContextsByTextSpan(parameters.TokenTextSpanRenameContexts);
                 _stringAndCommentRenameContexts = GroupStringAndCommentsTextSpanRenameContexts(parameters.StringAndCommentsTextSpanRenameContexts);
-=======
-                _simplificationService = parameters.Document.Project.Services.GetRequiredService<ISimplificationService>();
-                _semanticFactsService = parameters.Document.Project.Services.GetRequiredService<ISemanticFactsService>();
->>>>>>> b092b304
             }
 
             public override SyntaxNode? Visit(SyntaxNode? node)
@@ -538,7 +533,7 @@
 
             private async Task<SyntaxToken> AnnotateForConflictCheckAsync(SyntaxToken token, SyntaxToken newToken, bool isOldText)
             {
-                var symbols = RenameUtilities.GetSymbolsTouchingPosition(token.Span.Start, _semanticModel, _solution.Workspace.Services, _cancellationToken);
+                var symbols = RenameUtilities.GetSymbolsTouchingPosition(token.Span.Start, _semanticModel, _solution.Services, _cancellationToken);
                 var isNamespaceDeclarationReference = token.GetPreviousToken().IsKind(SyntaxKind.NamespaceKeyword);
                 if (symbols.Length == 1)
                 {
