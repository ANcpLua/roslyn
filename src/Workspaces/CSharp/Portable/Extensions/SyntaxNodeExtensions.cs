﻿// Copyright (c) Microsoft.  All Rights Reserved.  Licensed under the Apache License, Version 2.0.  See License.txt in the project root for license information.

using System;
using System.Collections.Generic;
using System.Diagnostics;
using System.Linq;
using System.Threading;
using Microsoft.CodeAnalysis.CSharp.Syntax;
using Microsoft.CodeAnalysis.Shared.Extensions;
using Microsoft.CodeAnalysis.Shared.Utilities;
using Microsoft.CodeAnalysis.Text;
using Roslyn.Utilities;

namespace Microsoft.CodeAnalysis.CSharp.Extensions
{
    internal static partial class SyntaxNodeExtensions
    {
        public static bool IsParentKind(this SyntaxNode node, SyntaxKind kind)
        {
            return node != null && CodeAnalysis.CSharpExtensions.IsKind(node.Parent, kind);
        }

        public static bool IsParentKind(this SyntaxNode node, SyntaxKind kind1, SyntaxKind kind2)
        {
            return node != null && IsKind(node.Parent, kind1, kind2);
        }

        public static bool IsParentKind(this SyntaxNode node, SyntaxKind kind1, SyntaxKind kind2, SyntaxKind kind3)
        {
            return node != null && IsKind(node.Parent, kind1, kind2, kind3);
        }

        public static bool IsKind(this SyntaxNode node, SyntaxKind kind1, SyntaxKind kind2)
        {
            if (node == null)
            {
                return false;
            }

            var csharpKind = node.Kind();
            return csharpKind == kind1 || csharpKind == kind2;
        }

        public static bool IsKind(this SyntaxNode node, SyntaxKind kind1, SyntaxKind kind2, SyntaxKind kind3)
        {
            if (node == null)
            {
                return false;
            }

            var csharpKind = node.Kind();
            return csharpKind == kind1 || csharpKind == kind2 || csharpKind == kind3;
        }

        public static bool IsKind(this SyntaxNode node, SyntaxKind kind1, SyntaxKind kind2, SyntaxKind kind3, SyntaxKind kind4)
        {
            if (node == null)
            {
                return false;
            }

            var csharpKind = node.Kind();
            return csharpKind == kind1 || csharpKind == kind2 || csharpKind == kind3 || csharpKind == kind4;
        }

        public static bool IsKind(this SyntaxNode node, SyntaxKind kind1, SyntaxKind kind2, SyntaxKind kind3, SyntaxKind kind4, SyntaxKind kind5)
        {
            if (node == null)
            {
                return false;
            }

            var csharpKind = node.Kind();
            return csharpKind == kind1 || csharpKind == kind2 || csharpKind == kind3 || csharpKind == kind4 || csharpKind == kind5;
        }

        public static bool IsKind(this SyntaxNode node, SyntaxKind kind1, SyntaxKind kind2, SyntaxKind kind3, SyntaxKind kind4, SyntaxKind kind5, SyntaxKind kind6)
        {
            if (node == null)
            {
                return false;
            }

            var csharpKind = node.Kind();
            return csharpKind == kind1 || csharpKind == kind2 || csharpKind == kind3 || csharpKind == kind4 || csharpKind == kind5 || csharpKind == kind6;
        }

        /// <summary>
        /// Returns the list of using directives that affect <paramref name="node"/>. The list will be returned in
        /// top down order.  
        /// </summary>
        public static IEnumerable<UsingDirectiveSyntax> GetEnclosingUsingDirectives(this SyntaxNode node)
        {
            return node.GetAncestorOrThis<CompilationUnitSyntax>().Usings
                       .Concat(node.GetAncestorsOrThis<NamespaceDeclarationSyntax>()
                                   .Reverse()
                                   .SelectMany(n => n.Usings));
        }

        public static IEnumerable<ExternAliasDirectiveSyntax> GetEnclosingExternAliasDirectives(this SyntaxNode node)
        {
            return node.GetAncestorOrThis<CompilationUnitSyntax>().Externs
                       .Concat(node.GetAncestorsOrThis<NamespaceDeclarationSyntax>()
                                   .Reverse()
                                   .SelectMany(n => n.Externs));
        }

        public static bool IsUnsafeContext(this SyntaxNode node)
        {
            if (node.GetAncestor<UnsafeStatementSyntax>() != null)
            {
                return true;
            }

            return node.GetAncestors<MemberDeclarationSyntax>().Any(
                m => m.GetModifiers().Any(SyntaxKind.UnsafeKeyword));
        }

        public static bool IsInStaticContext(this SyntaxNode node)
        {
            // this/base calls are always static.
            if (node.FirstAncestorOrSelf<ConstructorInitializerSyntax>() != null)
            {
                return true;
            }

            var memberDeclaration = node.FirstAncestorOrSelf<MemberDeclarationSyntax>();
            if (memberDeclaration == null)
            {
                return false;
            }

            switch (memberDeclaration.Kind())
            {
                case SyntaxKind.MethodDeclaration:
                case SyntaxKind.ConstructorDeclaration:
                case SyntaxKind.EventDeclaration:
                case SyntaxKind.IndexerDeclaration:
                    return memberDeclaration.GetModifiers().Any(SyntaxKind.StaticKeyword);

                case SyntaxKind.PropertyDeclaration:
                    return memberDeclaration.GetModifiers().Any(SyntaxKind.StaticKeyword) ||
                        node.IsFoundUnder((PropertyDeclarationSyntax p) => p.Initializer);

                case SyntaxKind.FieldDeclaration:
                case SyntaxKind.EventFieldDeclaration:
                    // Inside a field one can only access static members of a type (unless it's top-level).
                    return !memberDeclaration.Parent.IsKind(SyntaxKind.CompilationUnit);

                case SyntaxKind.DestructorDeclaration:
                    return false;
            }

            // Global statements are not a static context.
            if (node.FirstAncestorOrSelf<GlobalStatementSyntax>() != null)
            {
                return false;
            }

            // any other location is considered static
            return true;
        }

        public static NamespaceDeclarationSyntax GetInnermostNamespaceDeclarationWithUsings(this SyntaxNode contextNode)
        {
            var usingDirectiveAncestor = contextNode.GetAncestor<UsingDirectiveSyntax>();
            if (usingDirectiveAncestor == null)
            {
                return contextNode.GetAncestorsOrThis<NamespaceDeclarationSyntax>().FirstOrDefault(n => n.Usings.Count > 0);
            }
            else
            {
                // We are inside a using directive. In this case, we should find and return the first 'parent' namespace with usings.
                var containingNamespace = usingDirectiveAncestor.GetAncestor<NamespaceDeclarationSyntax>();
                if (containingNamespace == null)
                {
                    // We are inside a top level using directive (i.e. one that's directly in the compilation unit).
                    return null;
                }
                else
                {
                    return containingNamespace.GetAncestors<NamespaceDeclarationSyntax>().FirstOrDefault(n => n.Usings.Count > 0);
                }
            }
        }

        // Matches the following:
        //
        // (whitespace* newline)+ 
        private static readonly Matcher<SyntaxTrivia> s_oneOrMoreBlankLines;

        // Matches the following:
        // 
        // (whitespace* (single-comment|multi-comment) whitespace* newline)+ OneOrMoreBlankLines
        private static readonly Matcher<SyntaxTrivia> s_bannerMatcher;

        // Used to match the following:
        //
        // <start-of-file> (whitespace* (single-comment|multi-comment) whitespace* newline)+ blankLine*
        private static readonly Matcher<SyntaxTrivia> s_fileBannerMatcher;

        static SyntaxNodeExtensions()
        {
            var whitespace = Matcher.Repeat(Match(SyntaxKind.WhitespaceTrivia, "\\b"));
            var endOfLine = Match(SyntaxKind.EndOfLineTrivia, "\\n");
            var singleBlankLine = Matcher.Sequence(whitespace, endOfLine);

            var shebangComment = Match(SyntaxKind.ShebangDirectiveTrivia, "#!");
            var singleLineComment = Match(SyntaxKind.SingleLineCommentTrivia, "//");
            var multiLineComment = Match(SyntaxKind.MultiLineCommentTrivia, "/**/");
            var anyCommentMatcher = Matcher.Choice(shebangComment, singleLineComment, multiLineComment);

            var commentLine = Matcher.Sequence(whitespace, anyCommentMatcher, whitespace, endOfLine);

            s_oneOrMoreBlankLines = Matcher.OneOrMore(singleBlankLine);
            s_bannerMatcher =
                Matcher.Sequence(
                    Matcher.OneOrMore(commentLine),
                    s_oneOrMoreBlankLines);
            s_fileBannerMatcher =
                Matcher.Sequence(
                    Matcher.OneOrMore(commentLine),
                    Matcher.Repeat(singleBlankLine));
        }

        private static Matcher<SyntaxTrivia> Match(SyntaxKind kind, string description)
        {
            return Matcher.Single<SyntaxTrivia>(t => t.Kind() == kind, description);
        }

        public static IEnumerable<SyntaxTrivia> GetAllPrecedingTriviaToPreviousToken(
            this SyntaxNode node, SourceText sourceText = null, 
            bool includePreviousTokenTrailingTriviaOnlyIfOnSameLine = false)
            => node.GetFirstToken().GetAllPrecedingTriviaToPreviousToken(
                sourceText, includePreviousTokenTrailingTriviaOnlyIfOnSameLine);

        /// <summary>
        /// Returns all of the trivia to the left of this token up to the previous token (concatenates
        /// the previous token's trailing trivia and this token's leading trivia).
        /// </summary>
        public static IEnumerable<SyntaxTrivia> GetAllPrecedingTriviaToPreviousToken(
            this SyntaxToken token, SourceText sourceText = null, 
            bool includePreviousTokenTrailingTriviaOnlyIfOnSameLine = false)
        {
            var prevToken = token.GetPreviousToken(includeSkipped: true);
            if (prevToken.Kind() == SyntaxKind.None)
            {
                return token.LeadingTrivia;
            }

            if (includePreviousTokenTrailingTriviaOnlyIfOnSameLine && 
                !sourceText.AreOnSameLine(prevToken, token))
            {
                return token.LeadingTrivia;
            }

            return prevToken.TrailingTrivia.Concat(token.LeadingTrivia);
        }

        public static bool IsBreakableConstruct(this SyntaxNode node)
        {
            switch (node.Kind())
            {
                case SyntaxKind.DoStatement:
                case SyntaxKind.WhileStatement:
                case SyntaxKind.SwitchStatement:
                case SyntaxKind.ForStatement:
                case SyntaxKind.ForEachStatement:
                case SyntaxKind.ForEachVariableStatement:
                    return true;
            }

            return false;
        }

        public static bool IsContinuableConstruct(this SyntaxNode node)
        {
            switch (node.Kind())
            {
                case SyntaxKind.DoStatement:
                case SyntaxKind.WhileStatement:
                case SyntaxKind.ForStatement:
                case SyntaxKind.ForEachStatement:
                case SyntaxKind.ForEachVariableStatement:
                    return true;
            }

            return false;
        }

        public static bool IsReturnableConstruct(this SyntaxNode node)
        {
            switch (node.Kind())
            {
                case SyntaxKind.AnonymousMethodExpression:
                case SyntaxKind.SimpleLambdaExpression:
                case SyntaxKind.ParenthesizedLambdaExpression:
                case SyntaxKind.LocalFunctionStatement:
                case SyntaxKind.MethodDeclaration:
                case SyntaxKind.ConstructorDeclaration:
                case SyntaxKind.DestructorDeclaration:
                case SyntaxKind.GetAccessorDeclaration:
                case SyntaxKind.SetAccessorDeclaration:
                case SyntaxKind.OperatorDeclaration:
                case SyntaxKind.AddAccessorDeclaration:
                case SyntaxKind.RemoveAccessorDeclaration:
                    return true;
            }

            return false;
        }

        public static bool SpansPreprocessorDirective<TSyntaxNode>(
            this IEnumerable<TSyntaxNode> list)
            where TSyntaxNode : SyntaxNode
        {
            if (list == null || list.IsEmpty())
            {
                return false;
            }

            var tokens = list.SelectMany(n => n.DescendantTokens());

            // todo: we need to dive into trivia here.
            return tokens.SpansPreprocessorDirective();
        }

        public static TNode ConvertToSingleLine<TNode>(this TNode node, bool useElasticTrivia = false)
            where TNode : SyntaxNode
        {
            if (node == null)
            {
                return node;
            }

            var rewriter = new SingleLineRewriter(useElasticTrivia);
            return (TNode)rewriter.Visit(node);
        }

        public static bool IsAnyArgumentList(this SyntaxNode node)
        {
            return node.IsKind(SyntaxKind.ArgumentList) ||
                   node.IsKind(SyntaxKind.AttributeArgumentList) ||
                   node.IsKind(SyntaxKind.BracketedArgumentList) ||
                   node.IsKind(SyntaxKind.TypeArgumentList);
        }

        public static bool IsAnyLambda(this SyntaxNode node)
        {
            return
                node.IsKind(SyntaxKind.ParenthesizedLambdaExpression) ||
                node.IsKind(SyntaxKind.SimpleLambdaExpression);
        }

        public static bool IsAnyLambdaOrAnonymousMethod(this SyntaxNode node)
        {
            return node.IsAnyLambda() || node.IsKind(SyntaxKind.AnonymousMethodExpression);
        }

        /// <summary>
        /// Returns true if the passed in node contains an interleaved pp directive.
        /// 
        /// i.e. The following returns false:
        /// 
        ///   void Foo() {
        /// #if true
        /// #endif
        ///   }
        /// 
        /// #if true
        ///   void Foo() {
        ///   }
        /// #endif
        /// 
        /// but these return true:
        /// 
        /// #if true
        ///   void Foo() {
        /// #endif
        ///   }
        /// 
        ///   void Foo() {
        /// #if true
        ///   }
        /// #endif
        /// 
        /// #if true
        ///   void Foo() {
        /// #else
        ///   }
        /// #endif
        /// 
        /// i.e. the method returns true if it contains a PP directive that belongs to a grouping
        /// constructs (like #if/#endif or #region/#endregion), but the grouping construct isn't
        /// entirely contained within the span of the node.
        /// </summary>
        public static bool ContainsInterleavedDirective(
            this SyntaxNode syntaxNode,
            CancellationToken cancellationToken)
        {
            // Check if this node contains a start, middle or end pp construct whose matching construct is
            // not contained within this node.  If so, this node must be pinned and cannot move.

            var span = syntaxNode.Span;
            foreach (var token in syntaxNode.DescendantTokens())
            {
                if (ContainsInterleavedDirective(span, token, cancellationToken))
                {
                    return true;
                }
            }

            return false;
        }

        private static bool ContainsInterleavedDirective(
            TextSpan textSpan,
            SyntaxToken token,
            CancellationToken cancellationToken)
        {
            return
                ContainsInterleavedDirective(textSpan, token.LeadingTrivia, cancellationToken) ||
                ContainsInterleavedDirective(textSpan, token.TrailingTrivia, cancellationToken);
        }

        private static bool ContainsInterleavedDirective(
            TextSpan textSpan,
            SyntaxTriviaList list,
            CancellationToken cancellationToken)
        {
            foreach (var trivia in list)
            {
                if (textSpan.Contains(trivia.Span))
                {
                    if (ContainsInterleavedDirective(textSpan, trivia, cancellationToken))
                    {
                        return true;
                    }
                }
            }

            return false;
        }

        private static bool ContainsInterleavedDirective(
            TextSpan textSpan,
            SyntaxTrivia trivia,
            CancellationToken cancellationToken)
        {
            if (trivia.HasStructure)
            {
                var structure = trivia.GetStructure();
                var parentSpan = structure.Span;
                if (trivia.GetStructure().IsKind(SyntaxKind.RegionDirectiveTrivia,
                                                 SyntaxKind.EndRegionDirectiveTrivia,
                                                 SyntaxKind.IfDirectiveTrivia,
                                                 SyntaxKind.EndIfDirectiveTrivia))
                {
                    var match = ((DirectiveTriviaSyntax)structure).GetMatchingDirective(cancellationToken);
                    if (match != null)
                    {
                        var matchSpan = match.Span;
                        if (!textSpan.Contains(matchSpan.Start))
                        {
                            // The match for this pp directive is outside
                            // this node.
                            return true;
                        }
                    }
                }
                else if (trivia.GetStructure().IsKind(SyntaxKind.ElseDirectiveTrivia, SyntaxKind.ElifDirectiveTrivia))
                {
                    var directives = ((DirectiveTriviaSyntax)structure).GetMatchingConditionalDirectives(cancellationToken);
                    if (directives != null && directives.Count > 0)
                    {
                        if (!textSpan.Contains(directives[0].SpanStart) ||
                            !textSpan.Contains(directives[directives.Count - 1].SpanStart))
                        {
                            // This else/elif belongs to a pp span that isn't 
                            // entirely within this node.
                            return true;
                        }
                    }
                }
            }

            return false;
        }

        /// <summary>
        /// Breaks up the list of provided nodes, based on how they are interspersed with pp
        /// directives, into groups.  Within these groups nodes can be moved around safely, without
        /// breaking any pp constructs.
        /// </summary>
        public static IList<IList<TSyntaxNode>> SplitNodesOnPreprocessorBoundaries<TSyntaxNode>(
            this IEnumerable<TSyntaxNode> nodes,
            CancellationToken cancellationToken)
            where TSyntaxNode : SyntaxNode
        {
            var result = new List<IList<TSyntaxNode>>();

            var currentGroup = new List<TSyntaxNode>();
            foreach (var node in nodes)
            {
                var hasUnmatchedInteriorDirective = node.ContainsInterleavedDirective(cancellationToken);
                var hasLeadingDirective = node.GetLeadingTrivia().Any(t => SyntaxFacts.IsPreprocessorDirective(t.Kind()));

                if (hasUnmatchedInteriorDirective)
                {
                    // we have a #if/#endif/#region/#endregion/#else/#elif in
                    // this node that belongs to a span of pp directives that
                    // is not entirely contained within the node.  i.e.:
                    //
                    //   void Foo() {
                    //      #if ...
                    //   }
                    //
                    // This node cannot be moved at all.  It is in a group that
                    // only contains itself (and thus can never be moved).

                    // add whatever group we've built up to now. And reset the 
                    // next group to empty.
                    result.Add(currentGroup);
                    currentGroup = new List<TSyntaxNode>();

                    result.Add(new List<TSyntaxNode> { node });
                }
                else if (hasLeadingDirective)
                {
                    // We have a PP directive before us.  i.e.:
                    // 
                    //   #if ...
                    //      void Foo() {
                    //
                    // That means we start a new group that is contained between
                    // the above directive and the following directive.

                    // add whatever group we've built up to now. And reset the 
                    // next group to empty.
                    result.Add(currentGroup);
                    currentGroup = new List<TSyntaxNode>();

                    currentGroup.Add(node);
                }
                else
                {
                    // simple case.  just add ourselves to the current group
                    currentGroup.Add(node);
                }
            }

            // add the remainder of the final group.
            result.Add(currentGroup);

            // Now, filter out any empty groups.
            result = result.Where(group => !group.IsEmpty()).ToList();
            return result;
        }

        public static IEnumerable<SyntaxTrivia> GetLeadingBlankLines<TSyntaxNode>(
            this TSyntaxNode node)
            where TSyntaxNode : SyntaxNode
        {
            IEnumerable<SyntaxTrivia> blankLines;
            node.GetNodeWithoutLeadingBlankLines(out blankLines);
            return blankLines;
        }

        public static TSyntaxNode GetNodeWithoutLeadingBlankLines<TSyntaxNode>(
            this TSyntaxNode node)
            where TSyntaxNode : SyntaxNode
        {
            IEnumerable<SyntaxTrivia> blankLines;
            return node.GetNodeWithoutLeadingBlankLines(out blankLines);
        }

        public static TSyntaxNode GetNodeWithoutLeadingBlankLines<TSyntaxNode>(
            this TSyntaxNode node, out IEnumerable<SyntaxTrivia> strippedTrivia)
            where TSyntaxNode : SyntaxNode
        {
            var leadingTriviaToKeep = new List<SyntaxTrivia>(node.GetLeadingTrivia());

            var index = 0;
            s_oneOrMoreBlankLines.TryMatch(leadingTriviaToKeep, ref index);

            strippedTrivia = new List<SyntaxTrivia>(leadingTriviaToKeep.Take(index));

            return node.WithLeadingTrivia(leadingTriviaToKeep.Skip(index));
        }

        public static IEnumerable<SyntaxTrivia> GetLeadingBannerAndPreprocessorDirectives<TSyntaxNode>(
            this TSyntaxNode node)
            where TSyntaxNode : SyntaxNode
        {
            IEnumerable<SyntaxTrivia> leadingTrivia;
            node.GetNodeWithoutLeadingBannerAndPreprocessorDirectives(out leadingTrivia);
            return leadingTrivia;
        }

        public static TSyntaxNode GetNodeWithoutLeadingBannerAndPreprocessorDirectives<TSyntaxNode>(
            this TSyntaxNode node)
            where TSyntaxNode : SyntaxNode
        {
            IEnumerable<SyntaxTrivia> strippedTrivia;
            return node.GetNodeWithoutLeadingBannerAndPreprocessorDirectives(out strippedTrivia);
        }

        public static TSyntaxNode GetNodeWithoutLeadingBannerAndPreprocessorDirectives<TSyntaxNode>(
            this TSyntaxNode node, out IEnumerable<SyntaxTrivia> strippedTrivia)
            where TSyntaxNode : SyntaxNode
        {
            var leadingTrivia = node.GetLeadingTrivia();

            // Rules for stripping trivia: 
            // 1) If there is a pp directive, then it (and all preceding trivia) *must* be stripped.
            //    This rule supersedes all other rules.
            // 2) If there is a doc comment, it cannot be stripped.  Even if there is a doc comment,
            //    followed by 5 new lines, then the doc comment still must stay with the node.  This
            //    rule does *not* supersede rule 1.
            // 3) Single line comments in a group (i.e. with no blank lines between them) belong to
            //    the node *iff* there is no blank line between it and the following trivia.

            List<SyntaxTrivia> leadingTriviaToStrip, leadingTriviaToKeep;

            int ppIndex = -1;
            for (int i = leadingTrivia.Count - 1; i >= 0; i--)
            {
                if (SyntaxFacts.IsPreprocessorDirective(leadingTrivia[i].Kind()))
                {
                    ppIndex = i;
                    break;
                }
            }

            if (ppIndex != -1)
            {
                // We have a pp directive.  it (and all previous trivia) must be stripped.
                leadingTriviaToStrip = new List<SyntaxTrivia>(leadingTrivia.Take(ppIndex + 1));
                leadingTriviaToKeep = new List<SyntaxTrivia>(leadingTrivia.Skip(ppIndex + 1));
            }
            else
            {
                leadingTriviaToKeep = new List<SyntaxTrivia>(leadingTrivia);
                leadingTriviaToStrip = new List<SyntaxTrivia>();
            }

            // Now, consume as many banners as we can.  s_fileBannerMatcher will only be matched at
            // the start of the file.
            var index = 0;
            while (
                s_oneOrMoreBlankLines.TryMatch(leadingTriviaToKeep, ref index) ||
                s_bannerMatcher.TryMatch(leadingTriviaToKeep, ref index) ||
                (node.FullSpan.Start == 0 && s_fileBannerMatcher.TryMatch(leadingTriviaToKeep, ref index)))
            {
            }

            leadingTriviaToStrip.AddRange(leadingTriviaToKeep.Take(index));

            strippedTrivia = leadingTriviaToStrip;
            return node.WithLeadingTrivia(leadingTriviaToKeep.Skip(index));
        }

        public static bool IsAnyAssignExpression(this SyntaxNode node)
        {
            return SyntaxFacts.IsAssignmentExpression(node.Kind());
        }

        public static bool IsCompoundAssignExpression(this SyntaxNode node)
        {
            switch (node.Kind())
            {
                case SyntaxKind.AddAssignmentExpression:
                case SyntaxKind.SubtractAssignmentExpression:
                case SyntaxKind.MultiplyAssignmentExpression:
                case SyntaxKind.DivideAssignmentExpression:
                case SyntaxKind.ModuloAssignmentExpression:
                case SyntaxKind.AndAssignmentExpression:
                case SyntaxKind.ExclusiveOrAssignmentExpression:
                case SyntaxKind.OrAssignmentExpression:
                case SyntaxKind.LeftShiftAssignmentExpression:
                case SyntaxKind.RightShiftAssignmentExpression:
                    return true;
            }

            return false;
        }

        public static bool IsLeftSideOfAssignExpression(this SyntaxNode node)
        {
            return node.IsParentKind(SyntaxKind.SimpleAssignmentExpression) &&
                ((AssignmentExpressionSyntax)node.Parent).Left == node;
        }

        public static bool IsLeftSideOfAnyAssignExpression(this SyntaxNode node)
        {
            return node != null &&
                node.Parent.IsAnyAssignExpression() &&
                ((AssignmentExpressionSyntax)node.Parent).Left == node;
        }

        public static bool IsRightSideOfAnyAssignExpression(this SyntaxNode node)
        {
            return node.Parent.IsAnyAssignExpression() &&
                ((AssignmentExpressionSyntax)node.Parent).Right == node;
        }

        public static bool IsVariableDeclaratorValue(this SyntaxNode node)
        {
            return
                node.IsParentKind(SyntaxKind.EqualsValueClause) &&
                node.Parent.IsParentKind(SyntaxKind.VariableDeclarator) &&
                ((EqualsValueClauseSyntax)node.Parent).Value == node;
        }

        public static BlockSyntax FindInnermostCommonBlock(this IEnumerable<SyntaxNode> nodes)
        {
            return nodes.FindInnermostCommonNode<BlockSyntax>();
        }

        public static IEnumerable<SyntaxNode> GetAncestorsOrThis(this SyntaxNode node, Func<SyntaxNode, bool> predicate)
        {
            var current = node;
            while (current != null)
            {
                if (predicate(current))
                {
                    yield return current;
                }

                current = current.Parent;
            }
        }

        /// <summary>
        /// Returns child node or token that contains given position.
        /// </summary>
        /// <remarks>
        /// This is a copy of <see cref="SyntaxNode.ChildThatContainsPosition"/> that also returns the index of the child node.
        /// </remarks>
        internal static SyntaxNodeOrToken ChildThatContainsPosition(this SyntaxNode self, int position, out int childIndex)
        {
            var childList = self.ChildNodesAndTokens();

            int left = 0;
            int right = childList.Count - 1;

            while (left <= right)
            {
                int middle = left + ((right - left) / 2);
                SyntaxNodeOrToken node = childList[middle];

                var span = node.FullSpan;
                if (position < span.Start)
                {
                    right = middle - 1;
                }
                else if (position >= span.End)
                {
                    left = middle + 1;
                }
                else
                {
                    childIndex = middle;
                    return node;
                }
            }

            // we could check up front that index is within FullSpan,
            // but we wan to optimize for the common case where position is valid.
            Debug.Assert(!self.FullSpan.Contains(position), "Position is valid. How could we not find a child?");
            throw new ArgumentOutOfRangeException(nameof(position));
        }

        public static SyntaxNode GetParent(this SyntaxNode node)
        {
            return node != null ? node.Parent : null;
        }

        public static (SyntaxToken openBrace, SyntaxToken closeBrace) GetBraces(this SyntaxNode node)
        {
            var namespaceNode = node as NamespaceDeclarationSyntax;
            if (namespaceNode != null)
            {
                return (namespaceNode.OpenBraceToken, namespaceNode.CloseBraceToken);
            }

            var baseTypeNode = node as BaseTypeDeclarationSyntax;
            if (baseTypeNode != null)
            {
                return (baseTypeNode.OpenBraceToken, baseTypeNode.CloseBraceToken);
            }

            var accessorListNode = node as AccessorListSyntax;
            if (accessorListNode != null)
            {
                return (accessorListNode.OpenBraceToken, accessorListNode.CloseBraceToken);
            }

            var blockNode = node as BlockSyntax;
            if (blockNode != null)
            {
                return (blockNode.OpenBraceToken, blockNode.CloseBraceToken);
            }

            var switchStatementNode = node as SwitchStatementSyntax;
            if (switchStatementNode != null)
            {
                return (switchStatementNode.OpenBraceToken, switchStatementNode.CloseBraceToken);
            }

            var anonymousObjectCreationExpression = node as AnonymousObjectCreationExpressionSyntax;
            if (anonymousObjectCreationExpression != null)
            {
                return (anonymousObjectCreationExpression.OpenBraceToken, anonymousObjectCreationExpression.CloseBraceToken);
            }

            var initializeExpressionNode = node as InitializerExpressionSyntax;
            if (initializeExpressionNode != null)
            {
                return (initializeExpressionNode.OpenBraceToken, initializeExpressionNode.CloseBraceToken);
            }

            return default((SyntaxToken, SyntaxToken));
        }

        public static (SyntaxToken openBrace, SyntaxToken closeBrace) GetParentheses(this SyntaxNode node)
        {
<<<<<<< HEAD
            return node.TypeSwitch(
                (ParenthesizedExpressionSyntax n) => (n.OpenParenToken, n.CloseParenToken),
                (MakeRefExpressionSyntax n) => (n.OpenParenToken, n.CloseParenToken),
                (RefTypeExpressionSyntax n) => (n.OpenParenToken, n.CloseParenToken),
                (RefValueExpressionSyntax n) => (n.OpenParenToken, n.CloseParenToken),
                (CheckedExpressionSyntax n) => (n.OpenParenToken, n.CloseParenToken),
                (DefaultExpressionSyntax n) => (n.OpenParenToken, n.CloseParenToken),
                (TypeOfExpressionSyntax n) => (n.OpenParenToken, n.CloseParenToken),
                (SizeOfExpressionSyntax n) => (n.OpenParenToken, n.CloseParenToken),
                (ArgumentListSyntax n) => (n.OpenParenToken, n.CloseParenToken),
                (CastExpressionSyntax n) => (n.OpenParenToken, n.CloseParenToken),
                (WhileStatementSyntax n) => (n.OpenParenToken, n.CloseParenToken),
                (DoStatementSyntax n) => (n.OpenParenToken, n.CloseParenToken),
                (ForStatementSyntax n) => (n.OpenParenToken, n.CloseParenToken),
                (CommonForEachStatementSyntax n) => (n.OpenParenToken, n.CloseParenToken),
                (UsingStatementSyntax n) => (n.OpenParenToken, n.CloseParenToken),
                (FixedStatementSyntax n) => (n.OpenParenToken, n.CloseParenToken),
                (LockStatementSyntax n) => (n.OpenParenToken, n.CloseParenToken),
                (IfStatementSyntax n) => (n.OpenParenToken, n.CloseParenToken),
                (SwitchStatementSyntax n) => (n.OpenParenToken, n.CloseParenToken),
                (CatchDeclarationSyntax n) => (n.OpenParenToken, n.CloseParenToken),
                (AttributeArgumentListSyntax n) => (n.OpenParenToken, n.CloseParenToken),
                (ConstructorConstraintSyntax n) => (n.OpenParenToken, n.CloseParenToken),
                (ParameterListSyntax n) => (n.OpenParenToken, n.CloseParenToken),
                (SyntaxNode n) => default((SyntaxToken, SyntaxToken)));
=======
            switch (node)
            {
                case ParenthesizedExpressionSyntax n: return ValueTuple.Create(n.OpenParenToken, n.CloseParenToken);
                case MakeRefExpressionSyntax n: return ValueTuple.Create(n.OpenParenToken, n.CloseParenToken);
                case RefTypeExpressionSyntax n: return ValueTuple.Create(n.OpenParenToken, n.CloseParenToken);
                case RefValueExpressionSyntax n: return ValueTuple.Create(n.OpenParenToken, n.CloseParenToken);
                case CheckedExpressionSyntax n: return ValueTuple.Create(n.OpenParenToken, n.CloseParenToken);
                case DefaultExpressionSyntax n: return ValueTuple.Create(n.OpenParenToken, n.CloseParenToken);
                case TypeOfExpressionSyntax n: return ValueTuple.Create(n.OpenParenToken, n.CloseParenToken);
                case SizeOfExpressionSyntax n: return ValueTuple.Create(n.OpenParenToken, n.CloseParenToken);
                case ArgumentListSyntax n: return ValueTuple.Create(n.OpenParenToken, n.CloseParenToken);
                case CastExpressionSyntax n: return ValueTuple.Create(n.OpenParenToken, n.CloseParenToken);
                case WhileStatementSyntax n: return ValueTuple.Create(n.OpenParenToken, n.CloseParenToken);
                case DoStatementSyntax n: return ValueTuple.Create(n.OpenParenToken, n.CloseParenToken);
                case ForStatementSyntax n: return ValueTuple.Create(n.OpenParenToken, n.CloseParenToken);
                case CommonForEachStatementSyntax n: return ValueTuple.Create(n.OpenParenToken, n.CloseParenToken);
                case UsingStatementSyntax n: return ValueTuple.Create(n.OpenParenToken, n.CloseParenToken);
                case FixedStatementSyntax n: return ValueTuple.Create(n.OpenParenToken, n.CloseParenToken);
                case LockStatementSyntax n: return ValueTuple.Create(n.OpenParenToken, n.CloseParenToken);
                case IfStatementSyntax n: return ValueTuple.Create(n.OpenParenToken, n.CloseParenToken);
                case SwitchStatementSyntax n: return ValueTuple.Create(n.OpenParenToken, n.CloseParenToken);
                case CatchDeclarationSyntax n: return ValueTuple.Create(n.OpenParenToken, n.CloseParenToken);
                case AttributeArgumentListSyntax n: return ValueTuple.Create(n.OpenParenToken, n.CloseParenToken);
                case ConstructorConstraintSyntax n: return ValueTuple.Create(n.OpenParenToken, n.CloseParenToken);
                case ParameterListSyntax n: return ValueTuple.Create(n.OpenParenToken, n.CloseParenToken);
                default: return default(ValueTuple<SyntaxToken, SyntaxToken>);
            }
>>>>>>> 8a054f63
        }

        public static (SyntaxToken openBrace, SyntaxToken closeBrace) GetBrackets(this SyntaxNode node)
        {
<<<<<<< HEAD
            return node.TypeSwitch(
                (ArrayRankSpecifierSyntax n) => (n.OpenBracketToken, n.CloseBracketToken),
                (BracketedArgumentListSyntax n) => (n.OpenBracketToken, n.CloseBracketToken),
                (ImplicitArrayCreationExpressionSyntax n) => (n.OpenBracketToken, n.CloseBracketToken),
                (AttributeListSyntax n) => (n.OpenBracketToken, n.CloseBracketToken),
                (BracketedParameterListSyntax n) => (n.OpenBracketToken, n.CloseBracketToken),
                (SyntaxNode n) => default((SyntaxToken openBrace, SyntaxToken closeBrace)));
=======
            switch (node)
            {
                case ArrayRankSpecifierSyntax n: return ValueTuple.Create(n.OpenBracketToken, n.CloseBracketToken);
                case BracketedArgumentListSyntax n: return ValueTuple.Create(n.OpenBracketToken, n.CloseBracketToken);
                case ImplicitArrayCreationExpressionSyntax n: return ValueTuple.Create(n.OpenBracketToken, n.CloseBracketToken);
                case AttributeListSyntax n: return ValueTuple.Create(n.OpenBracketToken, n.CloseBracketToken);
                case BracketedParameterListSyntax n: return ValueTuple.Create(n.OpenBracketToken, n.CloseBracketToken);
                default: return default(ValueTuple<SyntaxToken, SyntaxToken>);
            }
>>>>>>> 8a054f63
        }

        public static bool IsEmbeddedStatementOwner(this SyntaxNode node)
        {
            return
                   node is DoStatementSyntax ||
                   node is ElseClauseSyntax ||
                   node is FixedStatementSyntax ||
                   node is CommonForEachStatementSyntax ||
                   node is ForStatementSyntax ||
                   node is IfStatementSyntax ||
                   node is LabeledStatementSyntax ||
                   node is LockStatementSyntax ||
                   node is UsingStatementSyntax ||
                   node is WhileStatementSyntax;
        }

        public static StatementSyntax GetEmbeddedStatement(this SyntaxNode node)
        {
            switch (node)
            { 
                case DoStatementSyntax n: return n.Statement;
                case ElseClauseSyntax n: return n.Statement;
                case FixedStatementSyntax n: return n.Statement;
                case CommonForEachStatementSyntax n: return n.Statement;
                case ForStatementSyntax n: return n.Statement;
                case IfStatementSyntax n: return n.Statement;
                case LabeledStatementSyntax n: return n.Statement;
                case LockStatementSyntax n: return n.Statement;
                case UsingStatementSyntax n: return n.Statement;
                case WhileStatementSyntax n: return n.Statement;
                default: return null;
            }
        }

        public static SyntaxTokenList GetModifiers(this SyntaxNode member)
        {
            if (member != null)
            {
                switch (member.Kind())
                {
                    case SyntaxKind.EnumDeclaration:
                        return ((EnumDeclarationSyntax)member).Modifiers;
                    case SyntaxKind.ClassDeclaration:
                    case SyntaxKind.InterfaceDeclaration:
                    case SyntaxKind.StructDeclaration:
                        return ((TypeDeclarationSyntax)member).Modifiers;
                    case SyntaxKind.DelegateDeclaration:
                        return ((DelegateDeclarationSyntax)member).Modifiers;
                    case SyntaxKind.FieldDeclaration:
                        return ((FieldDeclarationSyntax)member).Modifiers;
                    case SyntaxKind.EventFieldDeclaration:
                        return ((EventFieldDeclarationSyntax)member).Modifiers;
                    case SyntaxKind.ConstructorDeclaration:
                        return ((ConstructorDeclarationSyntax)member).Modifiers;
                    case SyntaxKind.DestructorDeclaration:
                        return ((DestructorDeclarationSyntax)member).Modifiers;
                    case SyntaxKind.PropertyDeclaration:
                        return ((PropertyDeclarationSyntax)member).Modifiers;
                    case SyntaxKind.EventDeclaration:
                        return ((EventDeclarationSyntax)member).Modifiers;
                    case SyntaxKind.IndexerDeclaration:
                        return ((IndexerDeclarationSyntax)member).Modifiers;
                    case SyntaxKind.OperatorDeclaration:
                        return ((OperatorDeclarationSyntax)member).Modifiers;
                    case SyntaxKind.ConversionOperatorDeclaration:
                        return ((ConversionOperatorDeclarationSyntax)member).Modifiers;
                    case SyntaxKind.MethodDeclaration:
                        return ((MethodDeclarationSyntax)member).Modifiers;
                    case SyntaxKind.GetAccessorDeclaration:
                    case SyntaxKind.SetAccessorDeclaration:
                    case SyntaxKind.AddAccessorDeclaration:
                    case SyntaxKind.RemoveAccessorDeclaration:
                        return ((AccessorDeclarationSyntax)member).Modifiers;
                }
            }

            return default(SyntaxTokenList);
        }

        public static SyntaxNode WithModifiers(this SyntaxNode member, SyntaxTokenList modifiers)
        {
            if (member != null)
            {
                switch (member.Kind())
                {
                    case SyntaxKind.EnumDeclaration:
                        return ((EnumDeclarationSyntax)member).WithModifiers(modifiers);
                    case SyntaxKind.ClassDeclaration:
                    case SyntaxKind.InterfaceDeclaration:
                    case SyntaxKind.StructDeclaration:
                        return ((TypeDeclarationSyntax)member).WithModifiers(modifiers);
                    case SyntaxKind.DelegateDeclaration:
                        return ((DelegateDeclarationSyntax)member).WithModifiers(modifiers);
                    case SyntaxKind.FieldDeclaration:
                        return ((FieldDeclarationSyntax)member).WithModifiers(modifiers);
                    case SyntaxKind.EventFieldDeclaration:
                        return ((EventFieldDeclarationSyntax)member).WithModifiers(modifiers);
                    case SyntaxKind.ConstructorDeclaration:
                        return ((ConstructorDeclarationSyntax)member).WithModifiers(modifiers);
                    case SyntaxKind.DestructorDeclaration:
                        return ((DestructorDeclarationSyntax)member).WithModifiers(modifiers);
                    case SyntaxKind.PropertyDeclaration:
                        return ((PropertyDeclarationSyntax)member).WithModifiers(modifiers);
                    case SyntaxKind.EventDeclaration:
                        return ((EventDeclarationSyntax)member).WithModifiers(modifiers);
                    case SyntaxKind.IndexerDeclaration:
                        return ((IndexerDeclarationSyntax)member).WithModifiers(modifiers);
                    case SyntaxKind.OperatorDeclaration:
                        return ((OperatorDeclarationSyntax)member).WithModifiers(modifiers);
                    case SyntaxKind.ConversionOperatorDeclaration:
                        return ((ConversionOperatorDeclarationSyntax)member).WithModifiers(modifiers);
                    case SyntaxKind.MethodDeclaration:
                        return ((MethodDeclarationSyntax)member).WithModifiers(modifiers);
                    case SyntaxKind.GetAccessorDeclaration:
                    case SyntaxKind.SetAccessorDeclaration:
                    case SyntaxKind.AddAccessorDeclaration:
                    case SyntaxKind.RemoveAccessorDeclaration:
                        return ((AccessorDeclarationSyntax)member).WithModifiers(modifiers);
                }
            }

            return null;
        }

        public static bool CheckTopLevel(this SyntaxNode node, TextSpan span)
        {
            var block = node as BlockSyntax;
            if (block != null)
            {
                return block.ContainsInBlockBody(span);
            }

            var expressionBodiedMember = node as ArrowExpressionClauseSyntax;
            if (expressionBodiedMember != null)
            {
                return expressionBodiedMember.ContainsInExpressionBodiedMemberBody(span);
            }

            var field = node as FieldDeclarationSyntax;
            if (field != null)
            {
                foreach (var variable in field.Declaration.Variables)
                {
                    if (variable.Initializer != null && variable.Initializer.Span.Contains(span))
                    {
                        return true;
                    }
                }
            }

            var global = node as GlobalStatementSyntax;
            if (global != null)
            {
                return true;
            }

            var constructorInitializer = node as ConstructorInitializerSyntax;
            if (constructorInitializer != null)
            {
                return constructorInitializer.ContainsInArgument(span);
            }

            return false;
        }

        public static bool ContainsInArgument(this ConstructorInitializerSyntax initializer, TextSpan textSpan)
        {
            if (initializer == null)
            {
                return false;
            }

            return initializer.ArgumentList.Arguments.Any(a => a.Span.Contains(textSpan));
        }

        public static bool ContainsInBlockBody(this BlockSyntax block, TextSpan textSpan)
        {
            if (block == null)
            {
                return false;
            }

            var blockSpan = TextSpan.FromBounds(block.OpenBraceToken.Span.End, block.CloseBraceToken.SpanStart);
            return blockSpan.Contains(textSpan);
        }

        public static bool ContainsInExpressionBodiedMemberBody(this ArrowExpressionClauseSyntax expressionBodiedMember, TextSpan textSpan)
        {
            if (expressionBodiedMember == null)
            {
                return false;
            }

            var expressionBodiedMemberBody = TextSpan.FromBounds(expressionBodiedMember.Expression.SpanStart, expressionBodiedMember.Expression.Span.End);
            return expressionBodiedMemberBody.Contains(textSpan);
        }

        public static IEnumerable<MemberDeclarationSyntax> GetMembers(this SyntaxNode node)
        {
            var compilation = node as CompilationUnitSyntax;
            if (compilation != null)
            {
                return compilation.Members;
            }

            var @namespace = node as NamespaceDeclarationSyntax;
            if (@namespace != null)
            {
                return @namespace.Members;
            }

            var type = node as TypeDeclarationSyntax;
            if (type != null)
            {
                return type.Members;
            }

            var @enum = node as EnumDeclarationSyntax;
            if (@enum != null)
            {
                return @enum.Members;
            }

            return SpecializedCollections.EmptyEnumerable<MemberDeclarationSyntax>();
        }

        public static ConditionalAccessExpressionSyntax GetParentConditionalAccessExpression(this SyntaxNode node)
        {
            var parent = node.Parent;
            while (parent != null)
            {
                // Because the syntax for conditional access is right associate, we cannot
                // simply take the first ancestor ConditionalAccessExpression. Instead, we 
                // must walk upward until we find the ConditionalAccessExpression whose
                // OperatorToken appears left of the MemberBinding.
                if (parent.IsKind(SyntaxKind.ConditionalAccessExpression) &&
                    ((ConditionalAccessExpressionSyntax)parent).OperatorToken.Span.End <= node.SpanStart)
                {
                    return (ConditionalAccessExpressionSyntax)parent;
                }

                parent = parent.Parent;
            }

            return null;
        }

        public static ConditionalAccessExpressionSyntax GetInnerMostConditionalAccessExpression(this SyntaxNode node)
        {
            if (!(node is ConditionalAccessExpressionSyntax))
            {
                return null;
            }

            var result = (ConditionalAccessExpressionSyntax)node;
            while (result.WhenNotNull is ConditionalAccessExpressionSyntax)
            {
                result = (ConditionalAccessExpressionSyntax)result.WhenNotNull;
            }

            return result;
        }
    }
}<|MERGE_RESOLUTION|>--- conflicted
+++ resolved
@@ -825,84 +825,46 @@
 
         public static (SyntaxToken openBrace, SyntaxToken closeBrace) GetParentheses(this SyntaxNode node)
         {
-<<<<<<< HEAD
-            return node.TypeSwitch(
-                (ParenthesizedExpressionSyntax n) => (n.OpenParenToken, n.CloseParenToken),
-                (MakeRefExpressionSyntax n) => (n.OpenParenToken, n.CloseParenToken),
-                (RefTypeExpressionSyntax n) => (n.OpenParenToken, n.CloseParenToken),
-                (RefValueExpressionSyntax n) => (n.OpenParenToken, n.CloseParenToken),
-                (CheckedExpressionSyntax n) => (n.OpenParenToken, n.CloseParenToken),
-                (DefaultExpressionSyntax n) => (n.OpenParenToken, n.CloseParenToken),
-                (TypeOfExpressionSyntax n) => (n.OpenParenToken, n.CloseParenToken),
-                (SizeOfExpressionSyntax n) => (n.OpenParenToken, n.CloseParenToken),
-                (ArgumentListSyntax n) => (n.OpenParenToken, n.CloseParenToken),
-                (CastExpressionSyntax n) => (n.OpenParenToken, n.CloseParenToken),
-                (WhileStatementSyntax n) => (n.OpenParenToken, n.CloseParenToken),
-                (DoStatementSyntax n) => (n.OpenParenToken, n.CloseParenToken),
-                (ForStatementSyntax n) => (n.OpenParenToken, n.CloseParenToken),
-                (CommonForEachStatementSyntax n) => (n.OpenParenToken, n.CloseParenToken),
-                (UsingStatementSyntax n) => (n.OpenParenToken, n.CloseParenToken),
-                (FixedStatementSyntax n) => (n.OpenParenToken, n.CloseParenToken),
-                (LockStatementSyntax n) => (n.OpenParenToken, n.CloseParenToken),
-                (IfStatementSyntax n) => (n.OpenParenToken, n.CloseParenToken),
-                (SwitchStatementSyntax n) => (n.OpenParenToken, n.CloseParenToken),
-                (CatchDeclarationSyntax n) => (n.OpenParenToken, n.CloseParenToken),
-                (AttributeArgumentListSyntax n) => (n.OpenParenToken, n.CloseParenToken),
-                (ConstructorConstraintSyntax n) => (n.OpenParenToken, n.CloseParenToken),
-                (ParameterListSyntax n) => (n.OpenParenToken, n.CloseParenToken),
-                (SyntaxNode n) => default((SyntaxToken, SyntaxToken)));
-=======
             switch (node)
             {
-                case ParenthesizedExpressionSyntax n: return ValueTuple.Create(n.OpenParenToken, n.CloseParenToken);
-                case MakeRefExpressionSyntax n: return ValueTuple.Create(n.OpenParenToken, n.CloseParenToken);
-                case RefTypeExpressionSyntax n: return ValueTuple.Create(n.OpenParenToken, n.CloseParenToken);
-                case RefValueExpressionSyntax n: return ValueTuple.Create(n.OpenParenToken, n.CloseParenToken);
-                case CheckedExpressionSyntax n: return ValueTuple.Create(n.OpenParenToken, n.CloseParenToken);
-                case DefaultExpressionSyntax n: return ValueTuple.Create(n.OpenParenToken, n.CloseParenToken);
-                case TypeOfExpressionSyntax n: return ValueTuple.Create(n.OpenParenToken, n.CloseParenToken);
-                case SizeOfExpressionSyntax n: return ValueTuple.Create(n.OpenParenToken, n.CloseParenToken);
-                case ArgumentListSyntax n: return ValueTuple.Create(n.OpenParenToken, n.CloseParenToken);
-                case CastExpressionSyntax n: return ValueTuple.Create(n.OpenParenToken, n.CloseParenToken);
-                case WhileStatementSyntax n: return ValueTuple.Create(n.OpenParenToken, n.CloseParenToken);
-                case DoStatementSyntax n: return ValueTuple.Create(n.OpenParenToken, n.CloseParenToken);
-                case ForStatementSyntax n: return ValueTuple.Create(n.OpenParenToken, n.CloseParenToken);
-                case CommonForEachStatementSyntax n: return ValueTuple.Create(n.OpenParenToken, n.CloseParenToken);
-                case UsingStatementSyntax n: return ValueTuple.Create(n.OpenParenToken, n.CloseParenToken);
-                case FixedStatementSyntax n: return ValueTuple.Create(n.OpenParenToken, n.CloseParenToken);
-                case LockStatementSyntax n: return ValueTuple.Create(n.OpenParenToken, n.CloseParenToken);
-                case IfStatementSyntax n: return ValueTuple.Create(n.OpenParenToken, n.CloseParenToken);
-                case SwitchStatementSyntax n: return ValueTuple.Create(n.OpenParenToken, n.CloseParenToken);
-                case CatchDeclarationSyntax n: return ValueTuple.Create(n.OpenParenToken, n.CloseParenToken);
-                case AttributeArgumentListSyntax n: return ValueTuple.Create(n.OpenParenToken, n.CloseParenToken);
-                case ConstructorConstraintSyntax n: return ValueTuple.Create(n.OpenParenToken, n.CloseParenToken);
-                case ParameterListSyntax n: return ValueTuple.Create(n.OpenParenToken, n.CloseParenToken);
-                default: return default(ValueTuple<SyntaxToken, SyntaxToken>);
-            }
->>>>>>> 8a054f63
+                case ParenthesizedExpressionSyntax n: return (n.OpenParenToken, n.CloseParenToken);
+                case MakeRefExpressionSyntax n: return (n.OpenParenToken, n.CloseParenToken);
+                case RefTypeExpressionSyntax n: return (n.OpenParenToken, n.CloseParenToken);
+                case RefValueExpressionSyntax n: return (n.OpenParenToken, n.CloseParenToken);
+                case CheckedExpressionSyntax n: return (n.OpenParenToken, n.CloseParenToken);
+                case DefaultExpressionSyntax n: return (n.OpenParenToken, n.CloseParenToken);
+                case TypeOfExpressionSyntax n: return (n.OpenParenToken, n.CloseParenToken);
+                case SizeOfExpressionSyntax n: return (n.OpenParenToken, n.CloseParenToken);
+                case ArgumentListSyntax n: return (n.OpenParenToken, n.CloseParenToken);
+                case CastExpressionSyntax n: return (n.OpenParenToken, n.CloseParenToken);
+                case WhileStatementSyntax n: return (n.OpenParenToken, n.CloseParenToken);
+                case DoStatementSyntax n: return (n.OpenParenToken, n.CloseParenToken);
+                case ForStatementSyntax n: return (n.OpenParenToken, n.CloseParenToken);
+                case CommonForEachStatementSyntax n: return (n.OpenParenToken, n.CloseParenToken);
+                case UsingStatementSyntax n: return (n.OpenParenToken, n.CloseParenToken);
+                case FixedStatementSyntax n: return (n.OpenParenToken, n.CloseParenToken);
+                case LockStatementSyntax n: return (n.OpenParenToken, n.CloseParenToken);
+                case IfStatementSyntax n: return (n.OpenParenToken, n.CloseParenToken);
+                case SwitchStatementSyntax n: return (n.OpenParenToken, n.CloseParenToken);
+                case CatchDeclarationSyntax n: return (n.OpenParenToken, n.CloseParenToken);
+                case AttributeArgumentListSyntax n: return (n.OpenParenToken, n.CloseParenToken);
+                case ConstructorConstraintSyntax n: return (n.OpenParenToken, n.CloseParenToken);
+                case ParameterListSyntax n: return (n.OpenParenToken, n.CloseParenToken);
+                default: return default((SyntaxToken, SyntaxToken));
+            }
         }
 
         public static (SyntaxToken openBrace, SyntaxToken closeBrace) GetBrackets(this SyntaxNode node)
         {
-<<<<<<< HEAD
-            return node.TypeSwitch(
-                (ArrayRankSpecifierSyntax n) => (n.OpenBracketToken, n.CloseBracketToken),
-                (BracketedArgumentListSyntax n) => (n.OpenBracketToken, n.CloseBracketToken),
-                (ImplicitArrayCreationExpressionSyntax n) => (n.OpenBracketToken, n.CloseBracketToken),
-                (AttributeListSyntax n) => (n.OpenBracketToken, n.CloseBracketToken),
-                (BracketedParameterListSyntax n) => (n.OpenBracketToken, n.CloseBracketToken),
-                (SyntaxNode n) => default((SyntaxToken openBrace, SyntaxToken closeBrace)));
-=======
             switch (node)
             {
-                case ArrayRankSpecifierSyntax n: return ValueTuple.Create(n.OpenBracketToken, n.CloseBracketToken);
-                case BracketedArgumentListSyntax n: return ValueTuple.Create(n.OpenBracketToken, n.CloseBracketToken);
-                case ImplicitArrayCreationExpressionSyntax n: return ValueTuple.Create(n.OpenBracketToken, n.CloseBracketToken);
-                case AttributeListSyntax n: return ValueTuple.Create(n.OpenBracketToken, n.CloseBracketToken);
-                case BracketedParameterListSyntax n: return ValueTuple.Create(n.OpenBracketToken, n.CloseBracketToken);
-                default: return default(ValueTuple<SyntaxToken, SyntaxToken>);
-            }
->>>>>>> 8a054f63
+                case ArrayRankSpecifierSyntax n: return (n.OpenBracketToken, n.CloseBracketToken);
+                case BracketedArgumentListSyntax n: return (n.OpenBracketToken, n.CloseBracketToken);
+                case ImplicitArrayCreationExpressionSyntax n: return (n.OpenBracketToken, n.CloseBracketToken);
+                case AttributeListSyntax n: return (n.OpenBracketToken, n.CloseBracketToken);
+                case BracketedParameterListSyntax n: return (n.OpenBracketToken, n.CloseBracketToken);
+                default: return default((SyntaxToken, SyntaxToken));
+            }
         }
 
         public static bool IsEmbeddedStatementOwner(this SyntaxNode node)
