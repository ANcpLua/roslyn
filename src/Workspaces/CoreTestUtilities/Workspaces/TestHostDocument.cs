--- conflicted
+++ resolved
@@ -22,18 +22,11 @@
     protected readonly string InitialText;
     protected readonly ExportProvider? ExportProvider;
 
-<<<<<<< HEAD
-        private DocumentId? _id;
-        private AbstractTestHostProject? _project;
-        private readonly IDocumentServiceProvider? _documentServiceProvider;
-        private readonly TestDocumentLoader _loader;
-=======
     private DocumentId? _id;
     private AbstractTestHostProject? _project;
     private readonly IReadOnlyList<string>? _folders;
     private readonly IDocumentServiceProvider? _documentServiceProvider;
     private readonly TestDocumentLoader _loader;
->>>>>>> 554fe0e7
 
     public DocumentId Id
     {
@@ -60,37 +53,8 @@
     {
         get
         {
-<<<<<<< HEAD
-            Contract.ThrowIfNull(filePath);
-            Contract.ThrowIfFalse(generator == null || PathUtilities.IsAbsolute(filePath));
-
-            ExportProvider = exportProvider;
-            LanguageServiceProvider = languageServiceProvider;
-            InitialText = code;
-            Name = name;
-            FilePath = filePath;
-            Folders = folders;
-            this.CursorPosition = cursorPosition;
-            SourceCodeKind = sourceCodeKind;
-            this.IsLinkFile = isLinkFile;
-            Generator = generator;
-            _documentServiceProvider = documentServiceProvider;
-
-            if (spans.TryGetValue(string.Empty, out var textSpans))
-            {
-                this.SelectedSpans = textSpans;
-            }
-
-            foreach (var namedSpanList in spans.Where(s => s.Key != string.Empty))
-            {
-                this.AnnotatedSpans.Add(namedSpanList);
-            }
-
-            _loader = new TestDocumentLoader(this, InitialText);
-=======
             Contract.ThrowIfNull(_project);
             return _project;
->>>>>>> 554fe0e7
         }
     }
 
@@ -151,19 +115,7 @@
 
         if (spans.TryGetValue(string.Empty, out var textSpans))
         {
-<<<<<<< HEAD
-            ExportProvider = exportProvider;
-            _id = id;
-            InitialText = text;
-            Name = displayName;
-            SourceCodeKind = sourceCodeKind;
-            _loader = new TestDocumentLoader(this, text);
-            FilePath = filePath;
-            Folders = folders;
-            _documentServiceProvider = documentServiceProvider;
-=======
             this.SelectedSpans = textSpans;
->>>>>>> 554fe0e7
         }
 
         foreach (var namedSpanList in spans.Where(s => s.Key != string.Empty))
@@ -226,15 +178,8 @@
 
         internal TestDocumentLoader(TestHostDocument hostDocument, string text)
         {
-<<<<<<< HEAD
-            get
-            {
-                return field ?? [];
-            }
-=======
             _hostDocument = hostDocument;
             _text = text;
->>>>>>> 554fe0e7
         }
 
         internal override string? FilePath
