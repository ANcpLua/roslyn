﻿// Licensed to the .NET Foundation under one or more agreements.
// The .NET Foundation licenses this file to you under the MIT license.
// See the LICENSE file in the project root for more information.

using System;
using System.Collections.Generic;
using System.Collections.Immutable;
<<<<<<< HEAD
using System.Diagnostics;
=======
>>>>>>> ba4b5636
using System.IO;
using System.Runtime.InteropServices;
using System.Threading;
using System.Threading.Tasks;
using Microsoft.CodeAnalysis.Internal.Log;
using Microsoft.CodeAnalysis.PooledObjects;
using Microsoft.CodeAnalysis.Serialization;
using Microsoft.CodeAnalysis.Shared.Utilities;
using Roslyn.Utilities;

namespace Microsoft.CodeAnalysis.Remote;

/// <summary>
/// This service provide a way to get roslyn objects from checksum
/// </summary>
internal sealed partial class AssetProvider(Checksum solutionChecksum, SolutionAssetCache assetCache, IAssetSource assetSource, ISerializerService serializerService)
    : AbstractAssetProvider
{
<<<<<<< HEAD
    private static readonly SharedStopwatch s_start = SharedStopwatch.StartNew();

=======
    private const string s_logFile = @"c:\temp\sync\synclog.txt";
    private static readonly SharedStopwatch s_start = SharedStopwatch.StartNew();

    static AssetProvider()
    {
        IOUtilities.PerformIO(() => File.Delete(s_logFile));
    }

>>>>>>> ba4b5636
    private const int PooledChecksumArraySize = 256;
    private static readonly ObjectPool<Checksum[]> s_checksumPool = new(() => new Checksum[PooledChecksumArraySize], 16);

    private readonly Checksum _solutionChecksum = solutionChecksum;
    private readonly ISerializerService _serializerService = serializerService;
    private readonly SolutionAssetCache _assetCache = assetCache;
    private readonly IAssetSource _assetSource = assetSource;

    public override async ValueTask<T> GetAssetAsync<T>(
        AssetPath assetPath, Checksum checksum, CancellationToken cancellationToken)
    {
        Contract.ThrowIfTrue(checksum == Checksum.Null);
        if (_assetCache.TryGetAsset<T>(checksum, out var asset))
            return asset;

        using var _1 = PooledHashSet<Checksum>.GetInstance(out var checksums);
        checksums.Add(checksum);

        using var _2 = ArrayBuilder<T>.GetInstance(1, out var builder);
        await this.SynchronizeAssetsAsync<T, ArrayBuilder<T>>(
            assetPath, checksums,
            static (_, asset, builder) => builder.Add(asset),
            builder, cancellationToken).ConfigureAwait(false);

        Contract.ThrowIfTrue(builder.Count != 1);

        return builder[0];
    }

    public override async ValueTask GetAssetsAsync<T, TArg>(
        AssetPath assetPath, HashSet<Checksum> checksums, Action<Checksum, T, TArg> callback, TArg arg, CancellationToken cancellationToken)
    {
        await this.SynchronizeAssetsAsync(assetPath, checksums, callback, arg, cancellationToken).ConfigureAwait(false);
    }

    public async ValueTask SynchronizeSolutionAssetsAsync(Checksum solutionChecksum, CancellationToken cancellationToken)
    {
        var timer = SharedStopwatch.StartNew();

        // this will pull in assets that belong to the given solution checksum to this remote host. this one is not
        // supposed to be used for functionality but only for perf. that is why it doesn't return anything. to get
        // actual data GetAssetAsync should be used. and that will return actual data and if there is any missing data
        // in cache, GetAssetAsync itself will bring that data in from data source (VS)

        // one can call this method to make cache hot for all assets that belong to the solution checksum so that
        // GetAssetAsync call will most likely cache hit. it is most likely since we might change cache heuristic in
        // future which make data to live a lot shorter in the cache, and the data might get expired before one actually
        // consume the data. 
        using (Logger.LogBlock(FunctionId.AssetService_SynchronizeSolutionAssetsAsync, Checksum.GetChecksumLogInfo, solutionChecksum, cancellationToken))
        {
            await SynchronizeSolutionAssetsWorkerAsync().ConfigureAwait(false);
        }

        // report telemetry to help correlate slow solution sync with UI delays
        var elapsed = timer.Elapsed;
        if (elapsed.TotalMilliseconds > 1000)
            Logger.Log(FunctionId.AssetService_Perf, KeyValueLogMessage.Create(map => map["SolutionSyncTime"] = elapsed.TotalMilliseconds));

        async ValueTask SynchronizeSolutionAssetsWorkerAsync()
        {
            // first, get top level solution state for the given solution checksum
            var compilationStateChecksums = await this.GetAssetAsync<SolutionCompilationStateChecksums>(
                assetPath: AssetPath.SolutionOnly, solutionChecksum, cancellationToken).ConfigureAwait(false);

            using var _1 = PooledHashSet<Checksum>.GetInstance(out var checksums);

            // second, get direct children of the solution compilation state.
            compilationStateChecksums.AddAllTo(checksums);
            await this.SynchronizeAssetsAsync<object, VoidResult>(assetPath: AssetPath.SolutionOnly, checksums, callback: null, arg: default, cancellationToken).ConfigureAwait(false);

            // third, get direct children of the solution state.
            var stateChecksums = await this.GetAssetAsync<SolutionStateChecksums>(
                assetPath: AssetPath.SolutionOnly, compilationStateChecksums.SolutionState, cancellationToken).ConfigureAwait(false);

            // Ask for solutions and top-level projects as the solution checksums will contain the checksums for
            // the project states and we want to get that all in one batch.
            checksums.Clear();
            stateChecksums.AddAllTo(checksums);

            using var _2 = PooledDictionary<Checksum, object>.GetInstance(out var checksumToObjects);

            await this.SynchronizeAssetsAsync<object, Dictionary<Checksum, object>>(
                assetPath: AssetPath.SolutionAndTopLevelProjectsOnly,
                checksums,
                static (checksum, asset, checksumToObjects) => checksumToObjects.Add(checksum, asset),
                arg: checksumToObjects, cancellationToken).ConfigureAwait(false);

            // fourth, get all projects and documents in the solution 
            foreach (var (projectChecksum, _) in stateChecksums.Projects)
            {
                var projectStateChecksums = (ProjectStateChecksums)checksumToObjects[projectChecksum];
                await SynchronizeProjectAssetsAsync(projectStateChecksums, cancellationToken).ConfigureAwait(false);
            }
        }
    }

    public async ValueTask SynchronizeProjectAssetsAsync(ProjectStateChecksums projectChecksums, CancellationToken cancellationToken)
    {
        // this will pull in assets that belong to the given project checksum to this remote host. this one is not
        // supposed to be used for functionality but only for perf. that is why it doesn't return anything. to get
        // actual data GetAssetAsync should be used. and that will return actual data and if there is any missing data
        // in cache, GetAssetAsync itself will bring that data in from data source (VS)

        // one can call this method to make cache hot for all assets that belong to the project checksum so that
        // GetAssetAsync call will most likely cache hit. it is most likely since we might change cache heuristic in
        // future which make data to live a lot shorter in the cache, and the data might get expired before one actually
        // consume the data. 
        using (Logger.LogBlock(FunctionId.AssetService_SynchronizeProjectAssetsAsync, Checksum.GetProjectChecksumsLogInfo, projectChecksums, cancellationToken))
        {
            await SynchronizeProjectAssetsWorkerAsync().ConfigureAwait(false);
        }

        async ValueTask SynchronizeProjectAssetsWorkerAsync()
        {
            // get children of project checksum objects at once
            using var _ = PooledHashSet<Checksum>.GetInstance(out var checksums);

            checksums.Add(projectChecksums.Info);
            checksums.Add(projectChecksums.CompilationOptions);
            checksums.Add(projectChecksums.ParseOptions);
            AddAll(checksums, projectChecksums.ProjectReferences);
            AddAll(checksums, projectChecksums.MetadataReferences);
            AddAll(checksums, projectChecksums.AnalyzerReferences);
            AddAll(checksums, projectChecksums.Documents.Checksums);
            AddAll(checksums, projectChecksums.AdditionalDocuments.Checksums);
            AddAll(checksums, projectChecksums.AnalyzerConfigDocuments.Checksums);

            // First synchronize all the top-level info about this project.
            await this.SynchronizeAssetsAsync<object, VoidResult>(
                assetPath: AssetPath.ProjectAndDocuments(projectChecksums.ProjectId), checksums, callback: null, arg: default, cancellationToken).ConfigureAwait(false);

            checksums.Clear();

            // Then synchronize the info about all the documents within.
            await CollectChecksumChildrenAsync(checksums, projectChecksums.Documents).ConfigureAwait(false);
            await CollectChecksumChildrenAsync(checksums, projectChecksums.AdditionalDocuments).ConfigureAwait(false);
            await CollectChecksumChildrenAsync(checksums, projectChecksums.AnalyzerConfigDocuments).ConfigureAwait(false);

            await this.SynchronizeAssetsAsync<object, VoidResult>(
                assetPath: AssetPath.ProjectAndDocuments(projectChecksums.ProjectId), checksums, callback: null, arg: default, cancellationToken).ConfigureAwait(false);
        }

        async ValueTask CollectChecksumChildrenAsync(HashSet<Checksum> checksums, ChecksumsAndIds<DocumentId> collection)
        {
            // This GetAssetsAsync call should be fast since they were just retrieved above.  There's a small chance
            // the asset-cache GC pass may have cleaned them up, but that should be exceedingly rare.
            var allDocChecksums = await this.GetAssetsAsync<DocumentStateChecksums>(
                AssetPath.ProjectAndDocuments(projectChecksums.ProjectId), collection.Checksums, cancellationToken).ConfigureAwait(false);
            foreach (var docChecksums in allDocChecksums)
            {
                checksums.Add(docChecksums.Info);
                checksums.Add(docChecksums.Text);
            }
        }

        static void AddAll(HashSet<Checksum> checksums, ChecksumCollection checksumCollection)
        {
            foreach (var checksum in checksumCollection)
                checksums.Add(checksum);
        }
    }

    public async ValueTask SynchronizeAssetsAsync<T, TArg>(
        AssetPath assetPath, HashSet<Checksum> checksums, Action<Checksum, T, TArg>? callback, TArg? arg, CancellationToken cancellationToken)
    {
        Contract.ThrowIfTrue(checksums.Contains(Checksum.Null));
        if (checksums.Count == 0)
            return;

        using (Logger.LogBlock(FunctionId.AssetService_SynchronizeAssetsAsync, Checksum.GetChecksumsLogInfo, checksums, cancellationToken))
        {
            var missingChecksumsCount = 0;

            // Calculate the number of missing checksums upfront. Calculation is cheap and can help avoid extraneous allocations.
            foreach (var checksum in checksums)
            {
                if (!_assetCache.ContainsAsset(checksum))
                    missingChecksumsCount++;
            }

            var usePool = missingChecksumsCount <= PooledChecksumArraySize;
            var missingChecksums = usePool ? s_checksumPool.Allocate() : new Checksum[missingChecksumsCount];

            missingChecksumsCount = 0;
            foreach (var checksum in checksums)
            {
                if (_assetCache.TryGetAsset<T>(checksum, out var existing))
                {
                    callback?.Invoke(checksum, existing, arg!);
                }
                else
                {
                    if (missingChecksumsCount == missingChecksums.Length)
                    {
                        // This can happen if the asset cache has been modified by another thread during this method's execution.
                        var newMissingChecksums = new Checksum[missingChecksumsCount * 2];
                        Array.Copy(missingChecksums, newMissingChecksums, missingChecksumsCount);

                        if (usePool)
                        {
                            s_checksumPool.Free(missingChecksums);
                            usePool = false;
                        }

                        missingChecksums = newMissingChecksums;
                    }

                    missingChecksums[missingChecksumsCount] = checksum;
                    missingChecksumsCount++;
                }
            }

            if (missingChecksumsCount > 0)
            {
                var missingChecksumsMemory = new ReadOnlyMemory<Checksum>(missingChecksums, 0, missingChecksumsCount);
<<<<<<< HEAD

                var stopwatch = SharedStopwatch.StartNew();
                var missingAssets = await RequestAssetsAsync<T>(assetPath, missingChecksumsMemory, cancellationToken).ConfigureAwait(false);
                var time = stopwatch.Elapsed;
                var totalTime = s_start.Elapsed;

                IOUtilities.PerformIO(() =>
                {
                    lock (this)
                    {
                        File.AppendAllText(@"c:\temp\synclog.txt", $"{missingChecksumsCount},{checksums.Count},{time},{totalTime},{typeof(T).Name}\r\n");
                    }
                });
=======
                var stopwatch = SharedStopwatch.StartNew();

                await RequestAssetsAsync(
                    assetPath, missingChecksumsMemory,
                    static (
                        int index,
                        T missingAsset,
                        (AssetProvider assetProvider, Checksum[] missingChecksums, Action<Checksum, T, TArg>? callback, TArg? arg) tuple) =>
                    {
                        var missingChecksum = tuple.missingChecksums[index];
>>>>>>> ba4b5636

                        tuple.callback?.Invoke(missingChecksum, missingAsset, tuple.arg!);
                        tuple.assetProvider._assetCache.GetOrAdd(missingChecksum, missingAsset!);
                    },
                    (this, missingChecksums, callback, arg),
                    cancellationToken).ConfigureAwait(false);

                var time = stopwatch.Elapsed;
                var totalTime = s_start.Elapsed;

                IOUtilities.PerformIO(() =>
                {
                    lock (this)
                    {
                        File.AppendAllText(s_logFile, $"{missingChecksumsCount},{checksums.Count},{time},{totalTime},{typeof(T).Name}\r\n");
                    }
                });
            }

            if (usePool)
                s_checksumPool.Free(missingChecksums);
        }

        return;
    }

    private async ValueTask RequestAssetsAsync<T, TArg>(
        AssetPath assetPath, ReadOnlyMemory<Checksum> checksums, Action<int, T, TArg> callback, TArg arg, CancellationToken cancellationToken)
    {
#if NETCOREAPP
        Contract.ThrowIfTrue(checksums.Span.Contains(Checksum.Null));
#else
        Contract.ThrowIfTrue(checksums.Span.IndexOf(Checksum.Null) >= 0);
#endif

        if (checksums.Length == 0)
            return;

        await _assetSource.GetAssetsAsync(_solutionChecksum, assetPath, checksums, _serializerService, callback, arg, cancellationToken).ConfigureAwait(false);
    }
}<|MERGE_RESOLUTION|>--- conflicted
+++ resolved
@@ -5,12 +5,7 @@
 using System;
 using System.Collections.Generic;
 using System.Collections.Immutable;
-<<<<<<< HEAD
-using System.Diagnostics;
-=======
->>>>>>> ba4b5636
 using System.IO;
-using System.Runtime.InteropServices;
 using System.Threading;
 using System.Threading.Tasks;
 using Microsoft.CodeAnalysis.Internal.Log;
@@ -27,19 +22,6 @@
 internal sealed partial class AssetProvider(Checksum solutionChecksum, SolutionAssetCache assetCache, IAssetSource assetSource, ISerializerService serializerService)
     : AbstractAssetProvider
 {
-<<<<<<< HEAD
-    private static readonly SharedStopwatch s_start = SharedStopwatch.StartNew();
-
-=======
-    private const string s_logFile = @"c:\temp\sync\synclog.txt";
-    private static readonly SharedStopwatch s_start = SharedStopwatch.StartNew();
-
-    static AssetProvider()
-    {
-        IOUtilities.PerformIO(() => File.Delete(s_logFile));
-    }
-
->>>>>>> ba4b5636
     private const int PooledChecksumArraySize = 256;
     private static readonly ObjectPool<Checksum[]> s_checksumPool = new(() => new Checksum[PooledChecksumArraySize], 16);
 
@@ -70,7 +52,7 @@
     }
 
     public override async ValueTask GetAssetsAsync<T, TArg>(
-        AssetPath assetPath, HashSet<Checksum> checksums, Action<Checksum, T, TArg> callback, TArg arg, CancellationToken cancellationToken)
+        AssetPath assetPath, HashSet<Checksum> checksums, Action<Checksum, T, TArg>? callback, TArg? arg, CancellationToken cancellationToken) where TArg : default
     {
         await this.SynchronizeAssetsAsync(assetPath, checksums, callback, arg, cancellationToken).ConfigureAwait(false);
     }
@@ -255,22 +237,6 @@
             if (missingChecksumsCount > 0)
             {
                 var missingChecksumsMemory = new ReadOnlyMemory<Checksum>(missingChecksums, 0, missingChecksumsCount);
-<<<<<<< HEAD
-
-                var stopwatch = SharedStopwatch.StartNew();
-                var missingAssets = await RequestAssetsAsync<T>(assetPath, missingChecksumsMemory, cancellationToken).ConfigureAwait(false);
-                var time = stopwatch.Elapsed;
-                var totalTime = s_start.Elapsed;
-
-                IOUtilities.PerformIO(() =>
-                {
-                    lock (this)
-                    {
-                        File.AppendAllText(@"c:\temp\synclog.txt", $"{missingChecksumsCount},{checksums.Count},{time},{totalTime},{typeof(T).Name}\r\n");
-                    }
-                });
-=======
-                var stopwatch = SharedStopwatch.StartNew();
 
                 await RequestAssetsAsync(
                     assetPath, missingChecksumsMemory,
@@ -280,24 +246,12 @@
                         (AssetProvider assetProvider, Checksum[] missingChecksums, Action<Checksum, T, TArg>? callback, TArg? arg) tuple) =>
                     {
                         var missingChecksum = tuple.missingChecksums[index];
->>>>>>> ba4b5636
 
                         tuple.callback?.Invoke(missingChecksum, missingAsset, tuple.arg!);
                         tuple.assetProvider._assetCache.GetOrAdd(missingChecksum, missingAsset!);
                     },
                     (this, missingChecksums, callback, arg),
                     cancellationToken).ConfigureAwait(false);
-
-                var time = stopwatch.Elapsed;
-                var totalTime = s_start.Elapsed;
-
-                IOUtilities.PerformIO(() =>
-                {
-                    lock (this)
-                    {
-                        File.AppendAllText(s_logFile, $"{missingChecksumsCount},{checksums.Count},{time},{totalTime},{typeof(T).Name}\r\n");
-                    }
-                });
             }
 
             if (usePool)
