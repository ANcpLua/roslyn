﻿// Licensed to the .NET Foundation under one or more agreements.
// The .NET Foundation licenses this file to you under the MIT license.
// See the LICENSE file in the project root for more information.

namespace Microsoft.CodeAnalysis.LanguageService
{
    /// <summary>
    /// Provides a uniform view of SyntaxKinds over C# and VB for constructs they have
    /// in common.
    /// </summary>
    internal interface ISyntaxKinds
    {
        TSyntaxKind Convert<TSyntaxKind>(int kind) where TSyntaxKind : struct;
        int Convert<TSyntaxKind>(TSyntaxKind kind) where TSyntaxKind : struct;

        #region trivia

        int ConflictMarkerTrivia { get; }
        int DisabledTextTrivia { get; }
        int EndOfLineTrivia { get; }
        int SkippedTokensTrivia { get; }
        int WhitespaceTrivia { get; }
        int SingleLineCommentTrivia { get; }

        /// <summary>
        /// Gets the syntax kind for a multi-line comment.
        /// </summary>
        /// <value>
        /// The raw syntax kind for a multi-line comment; otherwise, <see langword="null"/> if the language does not
        /// support multi-line comments.
        /// </value>
        int? MultiLineCommentTrivia { get; }

        int SingleLineDocCommentTrivia { get; }
        int? MultiLineDocCommentTrivia { get; }

        int IfDirectiveTrivia { get; }
        int ElifDirectiveTrivia { get; }
<<<<<<< HEAD
        int DefineDirectiveTrivia { get; }
        int? UndefDirectiveTrivia { get; }
=======
        int ElseDirectiveTrivia { get; }
        int EndIfDirectiveTrivia { get; }
        int EndRegionDirectiveTrivia { get; }
        int RegionDirectiveTrivia { get; }
        int? ShebangDirectiveTrivia { get; }
>>>>>>> 99c1675c

        #endregion

        #region keywords

        int AwaitKeyword { get; }
        int AsyncKeyword { get; }
        int DelegateKeyword { get; }
        int GlobalKeyword { get; }
        int IfKeyword { get; }
        int? GlobalStatement { get; }
        int TrueKeyword { get; }
        int FalseKeyword { get; }
        int UsingKeyword { get; }

        #endregion

        #region literal tokens

        int CharacterLiteralToken { get; }
        int StringLiteralToken { get; }
        int? SingleLineRawStringLiteralToken { get; }
        int? MultiLineRawStringLiteralToken { get; }
        int? Utf8StringLiteralToken { get; }
        int? Utf8SingleLineRawStringLiteralToken { get; }
        int? Utf8MultiLineRawStringLiteralToken { get; }

        #endregion

        #region tokens

        int CloseBraceToken { get; }
        int? CloseBracketToken { get; }
        int CloseParenToken { get; }
        int CommaToken { get; }
        int ColonToken { get; }
        int DotToken { get; }
        int EndOfFileToken { get; }
        int HashToken { get; }
        int GreaterThanToken { get; }
        int IdentifierToken { get; }
        int InterpolatedStringTextToken { get; }
        int LessThanSlashToken { get; }
        int LessThanToken { get; }
        int OpenBraceToken { get; }
        int? OpenBracketToken { get; }
        int OpenParenToken { get; }
        int QuestionToken { get; }

        #endregion

        #region xml tokens

        int XmlTextLiteralToken { get; }

        #endregion

        #region names

        int GenericName { get; }
        int IdentifierName { get; }
        int QualifiedName { get; }

        #endregion

        #region types

        int TupleType { get; }

        #endregion

        #region literal expressions

        int CharacterLiteralExpression { get; }
        int DefaultLiteralExpression { get; }
        int FalseLiteralExpression { get; }
        int NullLiteralExpression { get; }
        int NumericLiteralExpression { get; }
        int StringLiteralExpression { get; }
        int TrueLiteralExpression { get; }

        #endregion

        #region expressions

        int AddressOfExpression { get; }
        int AnonymousObjectCreationExpression { get; }
        int ArrayCreationExpression { get; }
        int AwaitExpression { get; }
        int BaseExpression { get; }
        int CollectionInitializerExpression { get; }
        int ConditionalAccessExpression { get; }
        int ConditionalExpression { get; }
        int? ImplicitArrayCreationExpression { get; }
        int? ImplicitObjectCreationExpression { get; }
        int? IndexExpression { get; }
        int InterpolatedStringExpression { get; }
        int InvocationExpression { get; }
        int IsTypeExpression { get; }
        int? IsNotTypeExpression { get; }
        int? IsPatternExpression { get; }
        int LogicalAndExpression { get; }
        int LogicalOrExpression { get; }
        int LogicalNotExpression { get; }
        int ObjectCreationExpression { get; }
        int ParenthesizedExpression { get; }
        int QueryExpression { get; }
        int? RangeExpression { get; }
        int? RefExpression { get; }
        int ReferenceEqualsExpression { get; }
        int ReferenceNotEqualsExpression { get; }
        int SimpleMemberAccessExpression { get; }
        int TernaryConditionalExpression { get; }
        int ThisExpression { get; }
        int? ThrowExpression { get; }
        int TupleExpression { get; }

        #endregion

        #region patterns

        int? AndPattern { get; }
        int? ConstantPattern { get; }
        int? DeclarationPattern { get; }
        int? ListPattern { get; }
        int? NotPattern { get; }
        int? OrPattern { get; }
        int? ParenthesizedPattern { get; }
        int? RecursivePattern { get; }
        int? RelationalPattern { get; }
        int? TypePattern { get; }
        int? VarPattern { get; }

        #endregion

        #region statements

        int ExpressionStatement { get; }
        int ForEachStatement { get; }
        int ForStatement { get; }
        int IfStatement { get; }
        int LocalDeclarationStatement { get; }
        int? LocalFunctionStatement { get; }
        int LockStatement { get; }
        int ReturnStatement { get; }
        int ThrowStatement { get; }
        int UsingStatement { get; }
        int WhileStatement { get; }
        int YieldReturnStatement { get; }

        #endregion

        #region members/declarations

        int Attribute { get; }
        int ClassDeclaration { get; }
        int ConstructorDeclaration { get; }
        int EnumDeclaration { get; }
        int InterfaceDeclaration { get; }
        int? StructDeclaration { get; }
        int Parameter { get; }
        int TypeConstraint { get; }
        int VariableDeclarator { get; }
        int FieldDeclaration { get; }
        int PropertyDeclaration { get; }

        int IncompleteMember { get; }
        int TypeArgumentList { get; }
        int ParameterList { get; }

        #endregion

        #region clauses

        int ElseClause { get; }
        int EqualsValueClause { get; }

        #endregion

        #region other

        int? ImplicitElementAccess { get; }
        int Interpolation { get; }
        int InterpolatedStringText { get; }
        int? IndexerMemberCref { get; }

        #endregion
    }
}<|MERGE_RESOLUTION|>--- conflicted
+++ resolved
@@ -36,16 +36,13 @@
 
         int IfDirectiveTrivia { get; }
         int ElifDirectiveTrivia { get; }
-<<<<<<< HEAD
-        int DefineDirectiveTrivia { get; }
-        int? UndefDirectiveTrivia { get; }
-=======
         int ElseDirectiveTrivia { get; }
         int EndIfDirectiveTrivia { get; }
         int EndRegionDirectiveTrivia { get; }
+        int DefineDirectiveTrivia { get; }
+        int? UndefDirectiveTrivia { get; }
         int RegionDirectiveTrivia { get; }
         int? ShebangDirectiveTrivia { get; }
->>>>>>> 99c1675c
 
         #endregion
 
