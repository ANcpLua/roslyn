--- conflicted
+++ resolved
@@ -133,21 +133,6 @@
         public static readonly CodeStyleOption2<PreferBracesPreference> UseBracesWithSilentEnforcement =
             new(PreferBracesPreference.Always, NotificationOption2.Silent);
 
-<<<<<<< HEAD
-        public static readonly Option2<CodeStyleOption2<ExpressionBodyPreference>> PreferExpressionBodiedConstructors = CreateOption(
-            CSharpCodeStyleOptionGroups.ExpressionBodiedMembers, nameof(PreferExpressionBodiedConstructors),
-            defaultValue: NeverWithSilentEnforcement,
-            storageLocations: new OptionStorageLocation2[] {
-                new EditorConfigStorageLocation<CodeStyleOption2<ExpressionBodyPreference>>(
-                    "csharp_style_expression_bodied_constructors",
-                    s => ParseExpressionBodyPreference(s, NeverWithSilentEnforcement),
-                    GetExpressionBodyPreferenceEditorConfigString),
-                new RoamingProfileStorageLocation($"TextEditor.CSharp.Specific.{nameof(PreferExpressionBodiedConstructors)}")});
-
-        public static readonly Option2<CodeStyleOption2<ExpressionBodyPreference>> PreferExpressionBodiedMethods = CreateOption(
-            CSharpCodeStyleOptionGroups.ExpressionBodiedMembers, nameof(PreferExpressionBodiedMethods),
-            defaultValue: NeverWithSilentEnforcement,
-=======
         private static Option2<CodeStyleOption2<ExpressionBodyPreference>> CreatePreferExpressionBodyOption(
             string optionName,
             CodeStyleOption2<ExpressionBodyPreference> defaultValue,
@@ -155,7 +140,6 @@
         => CreateOption(
             CSharpCodeStyleOptionGroups.ExpressionBodiedMembers, optionName,
             defaultValue,
->>>>>>> 246c6357
             storageLocations: new OptionStorageLocation2[] {
                 new EditorConfigStorageLocation<CodeStyleOption2<ExpressionBodyPreference>>(
                     editorconfigKeyName,
@@ -283,28 +267,16 @@
         public static readonly Option2<CodeStyleOption2<bool>> ImplicitObjectCreationWhenTypeIsApparent = CreateOption(
             CSharpCodeStyleOptionGroups.ExpressionLevelPreferences, nameof(ImplicitObjectCreationWhenTypeIsApparent),
             defaultValue: s_trueWithSuggestionEnforcement,
-<<<<<<< HEAD
-            storageLocations: new OptionStorageLocation2[] {
-                EditorConfigStorageLocation.ForBoolCodeStyleOption("csharp_style_implicit_object_creation_when_type_is_apparent"),
-                new RoamingProfileStorageLocation("TextEditor.CSharp.Specific.ImplicitObjectCreationWhenTypeIsApparent")});
-=======
             "csharp_style_implicit_object_creation_when_type_is_apparent",
             "TextEditor.CSharp.Specific.ImplicitObjectCreationWhenTypeIsApparent");
->>>>>>> 246c6357
 
 #if false
 
         public static readonly Option2<CodeStyleOption2<bool>> VarElsewhere = CreateOption(
             CSharpCodeStyleOptionGroups.VarPreferences, nameof(VarElsewhere),
             defaultValue: s_trueWithSuggestionEnforcement,
-<<<<<<< HEAD
-            storageLocations: new OptionStorageLocation2[] {
-                EditorConfigStorageLocation.ForBoolCodeStyleOption("csharp_style_var_elsewhere"),
-                new RoamingProfileStorageLocation("TextEditor.CSharp.Specific.UseImplicitTypeWherePossible")});
-=======
             "csharp_style_var_elsewhere",
             "TextEditor.CSharp.Specific.UseImplicitTypeWherePossible");
->>>>>>> 246c6357
 
 #endif
 
