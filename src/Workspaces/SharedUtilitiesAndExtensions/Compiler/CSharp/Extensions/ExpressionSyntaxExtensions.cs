--- conflicted
+++ resolved
@@ -335,11 +335,7 @@
                 // most cases of `ref x` will count as a potential write of `x`.  An important exception is:
                 // `ref readonly y = ref x`.  In that case, because 'y' can't be written to, this would not 
                 // be a write of 'x'.
-<<<<<<< HEAD
-                if (expression is { Parent: { RawKind: (int)SyntaxKind.RefExpression, Parent: EqualsValueClauseSyntax { Parent: VariableDeclaratorSyntax { Parent: VariableDeclarationSyntax { Type: RefTypeSyntax refType } } } } }
-=======
                 if (refParent.Parent is EqualsValueClauseSyntax { Parent: VariableDeclaratorSyntax { Parent: VariableDeclarationSyntax { Type: RefTypeSyntax refType } } }
->>>>>>> 67d940c4
                     && refType.ReadOnlyKeyword != default)
                 {
                     return false;
