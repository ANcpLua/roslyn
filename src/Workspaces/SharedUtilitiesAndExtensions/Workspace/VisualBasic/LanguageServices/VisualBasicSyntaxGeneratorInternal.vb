--- conflicted
+++ resolved
@@ -64,8 +64,6 @@
         Friend Overrides Function MemberBindingExpression(name As SyntaxNode) As SyntaxNode
             Return SyntaxFactory.SimpleMemberAccessExpression(DirectCast(name, SimpleNameSyntax))
         End Function
-<<<<<<< HEAD
-=======
 
         Friend Overrides Function RefExpression(expression As SyntaxNode) As SyntaxNode
             Return expression
@@ -82,6 +80,5 @@
         Friend Overrides Function YieldReturnStatement(expression As SyntaxNode) As SyntaxNode
             Return SyntaxFactory.YieldStatement(DirectCast(expression, ExpressionSyntax))
         End Function
->>>>>>> d73229b4
     End Class
 End Namespace