--- conflicted
+++ resolved
@@ -3,36 +3,6 @@
 // See the LICENSE file in the project root for more information.
 
 using System.Collections.Generic;
-<<<<<<< HEAD
-using Roslyn.Utilities;
-
-namespace Microsoft.CodeAnalysis.Host.Mef;
-
-/// <summary>
-/// MEF metadata class used for finding <see cref="IWorkspaceService"/> and <see cref="IWorkspaceServiceFactory"/> exports.
-/// </summary>
-internal class WorkspaceServiceMetadata
-{
-    public string ServiceType { get; }
-    public string Layer { get; }
-
-    public WorkspaceServiceMetadata(Type serviceType, string layer)
-        : this(serviceType.AssemblyQualifiedName, layer)
-    {
-    }
-
-    public WorkspaceServiceMetadata(IDictionary<string, object> data)
-    {
-        this.ServiceType = (string)data.GetValueOrDefault("ServiceType");
-        this.Layer = (string)data.GetValueOrDefault("Layer");
-    }
-
-    public WorkspaceServiceMetadata(string serviceType, string layer)
-    {
-        this.ServiceType = serviceType;
-        this.Layer = layer;
-    }
-=======
 
 namespace Microsoft.CodeAnalysis.Host.Mef;
 
@@ -51,5 +21,4 @@
             nameof(ExportLanguageServiceAttribute.WorkspaceKinds)
 #endif
     ];
->>>>>>> 815f0269
 }