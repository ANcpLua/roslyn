' Copyright (c) Microsoft.  All Rights Reserved.  Licensed under the Apache License, Version 2.0.  See License.txt in the project root for license information.

Imports Microsoft.CodeAnalysis.Semantics
Imports Microsoft.CodeAnalysis.Test.Utilities
Imports Microsoft.CodeAnalysis.VisualBasic.Syntax
Imports Roslyn.Test.Utilities

Namespace Microsoft.CodeAnalysis.VisualBasic.UnitTests.Semantics

    Partial Public Class IOperationTests
        Inherits SemanticModelTestBase

        <Fact, WorkItem(17598, "https://github.com/dotnet/roslyn/issues/17598")>
        Public Sub InvalidInvocationExpression_BadReceiver()
            Dim source = <![CDATA[
Imports System

Class Program
    Public Shared Sub Main(args As String())
        Console.WriteLine2()'BIND:"Console.WriteLine2()"
    End Sub
End Class]]>.Value

            Dim expectedOperationTree = <![CDATA[
IInvalidExpression (OperationKind.InvalidExpression, Type: ?, IsInvalid) (Syntax: 'Console.WriteLine2()')
  Children(1): IInvalidExpression (OperationKind.InvalidExpression, Type: ?, IsInvalid) (Syntax: 'Console.WriteLine2')
      Children(1): IOperation:  (OperationKind.None, IsInvalid) (Syntax: 'Console')
]]>.Value

            Dim expectedDiagnostics = <![CDATA[
BC30456: 'WriteLine2' is not a member of 'Console'.
        Console.WriteLine2()'BIND:"Console.WriteLine2()"
        ~~~~~~~~~~~~~~~~~~
]]>.Value

            VerifyOperationTreeAndDiagnosticsForTest(Of InvocationExpressionSyntax)(source, expectedOperationTree, expectedDiagnostics)
        End Sub

        <Fact, WorkItem(17598, "https://github.com/dotnet/roslyn/issues/17598")>
        Public Sub InvalidInvocationExpression_OverloadResolutionFailureBadArgument()
            Dim source = <![CDATA[
Class Program
    Public Shared Sub Main(args As String())
        F(String.Empty)'BIND:"F(String.Empty)"
    End Sub

    Private Sub F(x As Integer)
    End Sub
End Class]]>.Value

            Dim expectedOperationTree = <![CDATA[
IInvocationExpression ( Sub Program.F(x As System.Int32)) (OperationKind.InvocationExpression, Type: System.Void, IsInvalid) (Syntax: 'F(String.Empty)')
  Instance Receiver: IInstanceReferenceExpression (InstanceReferenceKind.Implicit) (OperationKind.InstanceReferenceExpression, Type: Program, IsInvalid) (Syntax: 'F')
  Arguments(1): IArgument (ArgumentKind.Explicit, Matching Parameter: x) (OperationKind.Argument) (Syntax: 'String.Empty')
      IConversionExpression (ConversionKind.Basic, Implicit) (OperationKind.ConversionExpression, Type: System.Int32) (Syntax: 'String.Empty')
        IFieldReferenceExpression: System.String.Empty As System.String (Static) (OperationKind.FieldReferenceExpression, Type: System.String) (Syntax: 'String.Empty')
]]>.Value

            Dim expectedDiagnostics = <![CDATA[
BC30369: Cannot refer to an instance member of a class from within a shared method or shared member initializer without an explicit instance of the class.
        F(String.Empty)'BIND:"F(String.Empty)"
        ~
]]>.Value

            VerifyOperationTreeAndDiagnosticsForTest(Of InvocationExpressionSyntax)(source, expectedOperationTree, expectedDiagnostics)
        End Sub

        <Fact, WorkItem(17598, "https://github.com/dotnet/roslyn/issues/17598")>
        Public Sub InvalidInvocationExpression_OverloadResolutionFailureExtraArgument()
            Dim source = <![CDATA[
Class Program
    Public Shared Sub Main(args As String())
        F(String.Empty)'BIND:"F(String.Empty)"
    End Sub

    Private Sub F()
    End Sub
End Class]]>.Value

            Dim expectedOperationTree = <![CDATA[
IInvalidExpression (OperationKind.InvalidExpression, Type: System.Void, IsInvalid) (Syntax: 'F(String.Empty)')
  Children(2): IOperation:  (OperationKind.None) (Syntax: 'F')
    IFieldReferenceExpression: System.String.Empty As System.String (Static) (OperationKind.FieldReferenceExpression, Type: System.String, IsInvalid) (Syntax: 'String.Empty')
]]>.Value

            Dim expectedDiagnostics = <![CDATA[
BC30057: Too many arguments to 'Private Sub F()'.
        F(String.Empty)'BIND:"F(String.Empty)"
          ~~~~~~~~~~~~
]]>.Value

            VerifyOperationTreeAndDiagnosticsForTest(Of InvocationExpressionSyntax)(source, expectedOperationTree, expectedDiagnostics)
        End Sub

        <Fact, WorkItem(17598, "https://github.com/dotnet/roslyn/issues/17598")>
        Public Sub InvalidFieldReferenceExpression()
            Dim source = <![CDATA[
Class Program
    Public Shared Sub Main(args As String())
        Dim x = New Program()
        Dim y = x.MissingField'BIND:"x.MissingField"
    End Sub

    Private Sub F()
    End Sub
End Class]]>.Value

            Dim expectedOperationTree = <![CDATA[
IInvalidExpression (OperationKind.InvalidExpression, Type: ?, IsInvalid) (Syntax: 'x.MissingField')
  Children(1): ILocalReferenceExpression: x (OperationKind.LocalReferenceExpression, Type: Program, IsInvalid) (Syntax: 'x')
]]>.Value

            Dim expectedDiagnostics = <![CDATA[
BC30456: 'MissingField' is not a member of 'Program'.
        Dim y = x.MissingField'BIND:"x.MissingField"
                ~~~~~~~~~~~~~~
]]>.Value

            VerifyOperationTreeAndDiagnosticsForTest(Of MemberAccessExpressionSyntax)(source, expectedOperationTree, expectedDiagnostics)
        End Sub

        <Fact, WorkItem(17598, "https://github.com/dotnet/roslyn/issues/17598")>
        Public Sub InvalidConversionExpression_ImplicitCast()
            Dim source = <![CDATA[
Class Program
    Private i1 As Integer
    Public Shared Sub Main(args As String())
        Dim x = New Program()
        Dim y As Program = x.i1'BIND:"x.i1"
    End Sub

    Private Sub F()
    End Sub
End Class]]>.Value

            Dim expectedOperationTree = <![CDATA[
IConversionExpression (ConversionKind.Invalid, Implicit) (OperationKind.ConversionExpression, Type: Program, IsInvalid) (Syntax: 'x.i1')
  IFieldReferenceExpression: Program.i1 As System.Int32 (OperationKind.FieldReferenceExpression, Type: System.Int32, IsInvalid) (Syntax: 'x.i1')
    Instance Receiver: ILocalReferenceExpression: x (OperationKind.LocalReferenceExpression, Type: Program, IsInvalid) (Syntax: 'x')
]]>.Value

            Dim expectedDiagnostics = <![CDATA[
BC30311: Value of type 'Integer' cannot be converted to 'Program'.
        Dim y As Program = x.i1'BIND:"x.i1"
                           ~~~~
]]>.Value

            VerifyOperationTreeAndDiagnosticsForTest(Of MemberAccessExpressionSyntax)(source, expectedOperationTree, expectedDiagnostics)
        End Sub

        <Fact, WorkItem(17598, "https://github.com/dotnet/roslyn/issues/17598")>
        Public Sub InvalidConversionExpression_ExplicitCast()
            Dim source = <![CDATA[
Class Program
    Private i1 As Integer
    Public Shared Sub Main(args As String())
        Dim x = New Program()
        Dim y As Program = DirectCast(x.i1, Program)'BIND:"DirectCast(x.i1, Program)"
    End Sub

    Private Sub F()
    End Sub
End Class]]>.Value

            Dim expectedOperationTree = <![CDATA[
IConversionExpression (ConversionKind.Cast, Explicit) (OperationKind.ConversionExpression, Type: Program, IsInvalid) (Syntax: 'DirectCast( ... 1, Program)')
  IFieldReferenceExpression: Program.i1 As System.Int32 (OperationKind.FieldReferenceExpression, Type: System.Int32, IsInvalid) (Syntax: 'x.i1')
    Instance Receiver: ILocalReferenceExpression: x (OperationKind.LocalReferenceExpression, Type: Program, IsInvalid) (Syntax: 'x')
]]>.Value

            Dim expectedDiagnostics = <![CDATA[
BC30311: Value of type 'Integer' cannot be converted to 'Program'.
        Dim y As Program = DirectCast(x.i1, Program)'BIND:"DirectCast(x.i1, Program)"
                                      ~~~~
]]>.Value

            VerifyOperationTreeAndDiagnosticsForTest(Of DirectCastExpressionSyntax)(source, expectedOperationTree, expectedDiagnostics)
        End Sub

        <Fact, WorkItem(17598, "https://github.com/dotnet/roslyn/issues/17598")>
        Public Sub InvalidUnaryExpression()
            Dim source = <![CDATA[
Imports System

Class Program
    Public Shared Sub Main(args As String())
        Dim x = New Program()
        Console.Write(+x)'BIND:"+x"
    End Sub

    Private Sub F()
    End Sub
End Class]]>.Value

            Dim expectedOperationTree = <![CDATA[
IUnaryOperatorExpression (UnaryOperationKind.Invalid) (OperationKind.UnaryOperatorExpression, Type: ?, IsInvalid) (Syntax: '+x')
  ILocalReferenceExpression: x (OperationKind.LocalReferenceExpression, Type: Program, IsInvalid) (Syntax: 'x')
]]>.Value

            Dim expectedDiagnostics = <![CDATA[
BC30487: Operator '+' is not defined for type 'Program'.
        Console.Write(+x)'BIND:"+x"
                      ~~
]]>.Value

            VerifyOperationTreeAndDiagnosticsForTest(Of UnaryExpressionSyntax)(source, expectedOperationTree, expectedDiagnostics)
        End Sub

        <Fact, WorkItem(17598, "https://github.com/dotnet/roslyn/issues/17598")>
        Public Sub InvalidBinaryExpression()
            Dim source = <![CDATA[
Imports System

Class Program
    Public Shared Sub Main(args As String())
        Dim x = New Program()
        Console.Write(x + (y * args.Length))'BIND:"x + (y * args.Length)"
    End Sub

    Private Sub F()
    End Sub
End Class]]>.Value

            Dim expectedOperationTree = <![CDATA[
IBinaryOperatorExpression (BinaryOperationKind.Invalid) (OperationKind.BinaryOperatorExpression, Type: ?, IsInvalid) (Syntax: 'x + (y * args.Length)')
  Left: ILocalReferenceExpression: x (OperationKind.LocalReferenceExpression, Type: Program) (Syntax: 'x')
  Right: IParenthesizedExpression (OperationKind.ParenthesizedExpression, Type: ?, IsInvalid) (Syntax: '(y * args.Length)')
      IBinaryOperatorExpression (BinaryOperationKind.Invalid) (OperationKind.BinaryOperatorExpression, Type: ?, IsInvalid) (Syntax: 'y * args.Length')
        Left: IInvalidExpression (OperationKind.InvalidExpression, Type: ?, IsInvalid) (Syntax: 'y')
        Right: IPropertyReferenceExpression: ReadOnly Property System.Array.Length As System.Int32 (OperationKind.PropertyReferenceExpression, Type: System.Int32) (Syntax: 'args.Length')
            Instance Receiver: IParameterReferenceExpression: args (OperationKind.ParameterReferenceExpression, Type: System.String()) (Syntax: 'args')
]]>.Value

            Dim expectedDiagnostics = <![CDATA[
BC30451: 'y' is not declared. It may be inaccessible due to its protection level.
        Console.Write(x + (y * args.Length))'BIND:"x + (y * args.Length)"
                           ~
]]>.Value

            VerifyOperationTreeAndDiagnosticsForTest(Of BinaryExpressionSyntax)(source, expectedOperationTree, expectedDiagnostics)
        End Sub

        <Fact, WorkItem(17598, "https://github.com/dotnet/roslyn/issues/17598")>
        Public Sub InvalidLambdaBinding_UnboundLambda()
            Dim source = <![CDATA[
Imports System

Class Program
    Public Shared Sub Main(args As String())
        Dim x = Function() F()'BIND:"Function() F()"
    End Sub

    Private Shared Sub F()
    End Sub
End Class]]>.Value

            Dim expectedOperationTree = <![CDATA[
IConversionExpression (ConversionKind.Invalid, Implicit) (OperationKind.ConversionExpression, Type: Function <generated method>() As ?, IsInvalid) (Syntax: 'Function() F()')
  ILambdaExpression (Signature: Function () As ?) (OperationKind.LambdaExpression, Type: null, IsInvalid) (Syntax: 'Function() F()')
    IBlockStatement (3 statements, 1 locals) (OperationKind.BlockStatement, IsInvalid) (Syntax: 'Function() F()')
      Locals: Local_1: <anonymous local> As ?
      IReturnStatement (OperationKind.ReturnStatement, IsInvalid) (Syntax: 'F()')
        IInvalidExpression (OperationKind.InvalidExpression, Type: ?, IsInvalid) (Syntax: 'F()')
          Children(1): IInvocationExpression (static Sub Program.F()) (OperationKind.InvocationExpression, Type: System.Void, IsInvalid) (Syntax: 'F()')
      ILabelStatement (Label: exit) (OperationKind.LabelStatement, IsInvalid) (Syntax: 'Function() F()')
      IReturnStatement (OperationKind.ReturnStatement, IsInvalid) (Syntax: 'Function() F()')
        ILocalReferenceExpression:  (OperationKind.LocalReferenceExpression, Type: ?, IsInvalid) (Syntax: 'Function() F()')
]]>.Value

            Dim expectedDiagnostics = <![CDATA[
BC30491: Expression does not produce a value.
        Dim x = Function() F()'BIND:"Function() F()"
                           ~~~
]]>.Value

            VerifyOperationTreeAndDiagnosticsForTest(Of SingleLineLambdaExpressionSyntax)(source, expectedOperationTree, expectedDiagnostics)
        End Sub

        <Fact, WorkItem(17598, "https://github.com/dotnet/roslyn/issues/17598")>
        Public Sub InvalidFieldInitializer()
            Dim source = <![CDATA[
Imports System.Collections.Generic
Imports System.Linq
Imports System.Threading.Tasks

Class Program
    Private x As Integer = Program'BIND:"= Program"
    Public Shared Sub Main(args As String())
        Dim x = New Program() With {
            .x = Program
        }
    End Sub
End Class]]>.Value

            Dim expectedOperationTree = <![CDATA[
<<<<<<< HEAD
IFieldInitializer (Field: Program.x As System.Int32) (OperationKind.FieldInitializer, IsInvalid) (Syntax: '= Program')
  IConversionExpression (ConversionKind.Basic, Implicit) (OperationKind.ConversionExpression, Type: System.Int32, IsInvalid) (Syntax: 'Program')
=======
IFieldInitializer (Field: Program.x As System.Int32) (OperationKind.FieldInitializerAtDeclaration, IsInvalid) (Syntax: '= Program')
  IConversionExpression (ConversionKind.Invalid, Implicit) (OperationKind.ConversionExpression, Type: System.Int32, IsInvalid) (Syntax: 'Program')
>>>>>>> 512cfe4c
    IOperation:  (OperationKind.None, IsInvalid) (Syntax: 'Program')
]]>.Value

            Dim expectedDiagnostics = <![CDATA[
BC30109: 'Program' is a class type and cannot be used as an expression.
    Private x As Integer = Program'BIND:"= Program"
                           ~~~~~~~
BC30109: 'Program' is a class type and cannot be used as an expression.
            .x = Program
                 ~~~~~~~
]]>.Value

            VerifyOperationTreeAndDiagnosticsForTest(Of EqualsValueSyntax)(source, expectedOperationTree, expectedDiagnostics)
        End Sub

        <Fact(Skip:="https://github.com/dotnet/roslyn/issues/18074"), WorkItem(17598, "https://github.com/dotnet/roslyn/issues/17598")>
        Public Sub InvalidArrayInitializer()
            Dim source = <![CDATA[
Class Program
    Public Shared Sub Main(args As String())
        Dim x = New Integer(1, 1) {{{1, 1}}, {2, 2}}'BIND:"{{1, 1}}"
    End Sub
End Class]]>.Value

            Dim expectedOperationTree = <![CDATA[
IArrayInitializer (1 elements) (OperationKind.ArrayInitializer, IsInvalid) (Syntax: '{{1, 1}}')
  Element Values(1): IInvalidExpression (OperationKind.InvalidExpression, Type: ?, IsInvalid) (Syntax: '{1, 1}')
]]>.Value

            Dim expectedDiagnostics = <![CDATA[
BC30567: Array initializer is missing 1 elements.
        Dim x = New Integer(1, 1) {{{1, 1}}, {2, 2}}'BIND:"{{1, 1}}"
                                   ~~~~~~~~
BC30566: Array initializer has too many dimensions.
        Dim x = New Integer(1, 1) {{{1, 1}}, {2, 2}}'BIND:"{{1, 1}}"
                                    ~~~~~~
]]>.Value

            VerifyOperationTreeAndDiagnosticsForTest(Of CollectionInitializerSyntax)(source, expectedOperationTree, expectedDiagnostics)
        End Sub

        <Fact, WorkItem(17598, "https://github.com/dotnet/roslyn/issues/17598")>
        Public Sub InvalidArrayCreation()
            Dim source = <![CDATA[
Class Program
    Public Shared Sub Main(args As String())
        Dim x = New X(Program - 1) {{1}}'BIND:"New X(Program - 1) {{1}}"
    End Sub
End Class]]>.Value

            Dim expectedOperationTree = <![CDATA[
IArrayCreationExpression (Element Type: X) (OperationKind.ArrayCreationExpression, Type: X(), IsInvalid) (Syntax: 'New X(Program - 1) {{1}}')
  Dimension Sizes(1): IBinaryOperatorExpression (BinaryOperationKind.IntegerAdd) (OperationKind.BinaryOperatorExpression, Type: System.Int32, IsInvalid) (Syntax: 'Program - 1')
      Left: IConversionExpression (ConversionKind.Invalid, Implicit) (OperationKind.ConversionExpression, Type: System.Int32, IsInvalid) (Syntax: 'Program - 1')
          IBinaryOperatorExpression (BinaryOperationKind.Invalid) (OperationKind.BinaryOperatorExpression, Type: ?, IsInvalid) (Syntax: 'Program - 1')
            Left: IOperation:  (OperationKind.None, IsInvalid) (Syntax: 'Program')
            Right: ILiteralExpression (Text: 1) (OperationKind.LiteralExpression, Type: System.Int32, Constant: 1) (Syntax: '1')
      Right: ILiteralExpression (OperationKind.LiteralExpression, Type: System.Int32, Constant: 1, IsInvalid) (Syntax: 'Program - 1')
  Initializer: IArrayInitializer (1 elements) (OperationKind.ArrayInitializer, IsInvalid) (Syntax: '{{1}}')
      Element Values(1): IInvalidExpression (OperationKind.InvalidExpression, Type: ?, IsInvalid) (Syntax: '{1}')
]]>.Value

            Dim expectedDiagnostics = <![CDATA[
BC30002: Type 'X' is not defined.
        Dim x = New X(Program - 1) {{1}}'BIND:"New X(Program - 1) {{1}}"
                    ~
BC30109: 'Program' is a class type and cannot be used as an expression.
        Dim x = New X(Program - 1) {{1}}'BIND:"New X(Program - 1) {{1}}"
                      ~~~~~~~
BC30949: Array initializer cannot be specified for a non constant dimension; use the empty initializer '{}'.
        Dim x = New X(Program - 1) {{1}}'BIND:"New X(Program - 1) {{1}}"
                                   ~~~~~
BC30566: Array initializer has too many dimensions.
        Dim x = New X(Program - 1) {{1}}'BIND:"New X(Program - 1) {{1}}"
                                    ~~~
]]>.Value

            VerifyOperationTreeAndDiagnosticsForTest(Of ArrayCreationExpressionSyntax)(source, expectedOperationTree, expectedDiagnostics)
        End Sub

        <Fact, WorkItem(17598, "https://github.com/dotnet/roslyn/issues/17598")>
        Public Sub InvalidParameterDefaultValueInitializer()
            Dim source = <![CDATA[
Class Program
    Private Shared Function M() As Integer
        Return 0
    End Function
    Private Sub F(Optional p As Integer = M())'BIND:"= M()"
    End Sub
End Class]]>.Value

            Dim expectedOperationTree = <![CDATA[
IParameterInitializer (Parameter: [p As System.Int32]) (OperationKind.ParameterInitializer, IsInvalid) (Syntax: '= M()')
  IInvalidExpression (OperationKind.InvalidExpression, Type: System.Int32, IsInvalid) (Syntax: 'M()')
    Children(1): IInvocationExpression (static Function Program.M() As System.Int32) (OperationKind.InvocationExpression, Type: System.Int32, IsInvalid) (Syntax: 'M()')
]]>.Value

            Dim expectedDiagnostics = <![CDATA[
BC30059: Constant expression is required.
    Private Sub F(Optional p As Integer = M())'BIND:"= M()"
                                          ~~~
]]>.Value

            VerifyOperationTreeAndDiagnosticsForTest(Of EqualsValueSyntax)(source, expectedOperationTree, expectedDiagnostics)
        End Sub
    End Class
End Namespace<|MERGE_RESOLUTION|>--- conflicted
+++ resolved
@@ -293,13 +293,8 @@
 End Class]]>.Value
 
             Dim expectedOperationTree = <![CDATA[
-<<<<<<< HEAD
 IFieldInitializer (Field: Program.x As System.Int32) (OperationKind.FieldInitializer, IsInvalid) (Syntax: '= Program')
-  IConversionExpression (ConversionKind.Basic, Implicit) (OperationKind.ConversionExpression, Type: System.Int32, IsInvalid) (Syntax: 'Program')
-=======
-IFieldInitializer (Field: Program.x As System.Int32) (OperationKind.FieldInitializerAtDeclaration, IsInvalid) (Syntax: '= Program')
   IConversionExpression (ConversionKind.Invalid, Implicit) (OperationKind.ConversionExpression, Type: System.Int32, IsInvalid) (Syntax: 'Program')
->>>>>>> 512cfe4c
     IOperation:  (OperationKind.None, IsInvalid) (Syntax: 'Program')
 ]]>.Value
 
