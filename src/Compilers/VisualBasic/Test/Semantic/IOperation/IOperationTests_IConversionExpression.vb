﻿' Copyright (c) Microsoft.  All Rights Reserved.  Licensed under the Apache License, Version 2.0.  See License.txt in the project root for license information.

Imports Microsoft.CodeAnalysis.Operations
Imports Microsoft.CodeAnalysis.VisualBasic.Syntax
Imports Microsoft.CodeAnalysis.Test.Utilities

Namespace Microsoft.CodeAnalysis.VisualBasic.UnitTests.Semantics

    Partial Public Class IOperationTests
        Inherits SemanticModelTestBase

#Region "Widening Conversions"

        <CompilerTrait(CompilerFeature.IOperation)>
        <Fact()>
        Public Sub ConversionExpression_Implicit_WideningNothingToClass()
            Dim source = <![CDATA[
Option Strict On
Module Program
    Sub M1()
        Dim s As String = Nothing'BIND:"Dim s As String = Nothing"
    End Sub
End Module]]>.Value

            Dim expectedOperationTree = <![CDATA[
IVariableDeclarationsOperation (1 declarations) (OperationKind.VariableDeclarations, Type: null) (Syntax: 'Dim s As St ... g = Nothing')
  IVariableDeclarationOperation (1 variables) (OperationKind.VariableDeclaration, Type: null) (Syntax: 's')
    Variables: Local_1: s As System.String
    Initializer: 
      IVariableInitializerOperation (OperationKind.VariableInitializer, Type: null) (Syntax: '= Nothing')
        IConversionOperation (Implicit, TryCast: False, Unchecked) (OperationKind.Conversion, Type: System.String, Constant: null, IsImplicit) (Syntax: 'Nothing')
          Conversion: CommonConversion (Exists: True, IsIdentity: False, IsNumeric: False, IsReference: False, IsUserDefined: False) (MethodSymbol: null)
          Operand: 
            ILiteralOperation (OperationKind.Literal, Type: null, Constant: null) (Syntax: 'Nothing')
]]>.Value

            Dim expectedDiagnostics = String.Empty

            VerifyOperationTreeAndDiagnosticsForTest(Of LocalDeclarationStatementSyntax)(source, expectedOperationTree, expectedDiagnostics,
                additionalOperationTreeVerifier:=AddressOf New ExpectedSymbolVerifier().Verify)
        End Sub

        <CompilerTrait(CompilerFeature.IOperation)>
        <Fact()>
        Public Sub ConversionExpression_Implicit_WideningNothingToStruct()
            Dim source = <![CDATA[
Option Strict On
Module Program
    Sub M1()
        Dim s As Integer = Nothing'BIND:"Dim s As Integer = Nothing"
    End Sub
End Module]]>.Value

            Dim expectedOperationTree = <![CDATA[
IVariableDeclarationsOperation (1 declarations) (OperationKind.VariableDeclarations, Type: null) (Syntax: 'Dim s As In ... r = Nothing')
  IVariableDeclarationOperation (1 variables) (OperationKind.VariableDeclaration, Type: null) (Syntax: 's')
    Variables: Local_1: s As System.Int32
    Initializer: 
      IVariableInitializerOperation (OperationKind.VariableInitializer, Type: null) (Syntax: '= Nothing')
        IConversionOperation (Implicit, TryCast: False, Unchecked) (OperationKind.Conversion, Type: System.Int32, Constant: 0, IsImplicit) (Syntax: 'Nothing')
          Conversion: CommonConversion (Exists: True, IsIdentity: False, IsNumeric: False, IsReference: False, IsUserDefined: False) (MethodSymbol: null)
          Operand: 
            ILiteralOperation (OperationKind.Literal, Type: null, Constant: null) (Syntax: 'Nothing')
]]>.Value

            Dim expectedDiagnostics = String.Empty

            VerifyOperationTreeAndDiagnosticsForTest(Of LocalDeclarationStatementSyntax)(source, expectedOperationTree, expectedDiagnostics,
                additionalOperationTreeVerifier:=AddressOf New ExpectedSymbolVerifier().Verify)
        End Sub

        <CompilerTrait(CompilerFeature.IOperation)>
        <Fact()>
        Public Sub ConversionExpression_Implicit_WideningNumberToNumber()
            Dim source = <![CDATA[
Option Strict On
Module Program
    Sub M1()
        Dim s As Double = 1'BIND:"Dim s As Double = 1"
    End Sub
End Module]]>.Value

            Dim expectedOperationTree = <![CDATA[
IVariableDeclarationsOperation (1 declarations) (OperationKind.VariableDeclarations, Type: null) (Syntax: 'Dim s As Double = 1')
  IVariableDeclarationOperation (1 variables) (OperationKind.VariableDeclaration, Type: null) (Syntax: 's')
    Variables: Local_1: s As System.Double
    Initializer: 
      IVariableInitializerOperation (OperationKind.VariableInitializer, Type: null) (Syntax: '= 1')
        IConversionOperation (Implicit, TryCast: False, Unchecked) (OperationKind.Conversion, Type: System.Double, Constant: 1, IsImplicit) (Syntax: '1')
          Conversion: CommonConversion (Exists: True, IsIdentity: False, IsNumeric: True, IsReference: False, IsUserDefined: False) (MethodSymbol: null)
          Operand: 
            ILiteralOperation (OperationKind.Literal, Type: System.Int32, Constant: 1) (Syntax: '1')
]]>.Value

            Dim expectedDiagnostics = String.Empty

            VerifyOperationTreeAndDiagnosticsForTest(Of LocalDeclarationStatementSyntax)(source, expectedOperationTree, expectedDiagnostics,
                additionalOperationTreeVerifier:=AddressOf New ExpectedSymbolVerifier().Verify)
        End Sub

        <CompilerTrait(CompilerFeature.IOperation)>
        <Fact()>
        Public Sub ConversionExpression_Implicit_WideningZeroAsEnum()
            Dim source = <![CDATA[
Option Strict On
Module Program
    Enum A
        Zero
    End Enum

    Sub M1()
        Dim a As A = 0'BIND:"Dim a As A = 0"
    End Sub
End Module]]>.Value

            Dim expectedOperationTree = <![CDATA[
IVariableDeclarationsOperation (1 declarations) (OperationKind.VariableDeclarations, Type: null) (Syntax: 'Dim a As A = 0')
  IVariableDeclarationOperation (1 variables) (OperationKind.VariableDeclaration, Type: null) (Syntax: 'a')
    Variables: Local_1: a As Program.A
    Initializer: 
      IVariableInitializerOperation (OperationKind.VariableInitializer, Type: null) (Syntax: '= 0')
        IConversionOperation (Implicit, TryCast: False, Unchecked) (OperationKind.Conversion, Type: Program.A, Constant: 0, IsImplicit) (Syntax: '0')
          Conversion: CommonConversion (Exists: True, IsIdentity: False, IsNumeric: True, IsReference: False, IsUserDefined: False) (MethodSymbol: null)
          Operand: 
            ILiteralOperation (OperationKind.Literal, Type: System.Int32, Constant: 0) (Syntax: '0')
]]>.Value

            Dim expectedDiagnostics = String.Empty

            ' We don't look for the type here. Semantic model doesn't have a conversion here
            VerifyOperationTreeAndDiagnosticsForTest(Of LocalDeclarationStatementSyntax)(source, expectedOperationTree, expectedDiagnostics)
        End Sub

        <CompilerTrait(CompilerFeature.IOperation)>
        <Fact()>
        Public Sub ConversionExpression_Implicit_NarrowingOneAsEnum()
            Dim source = <![CDATA[
Module Program
    Sub M1()
        Dim a As A = 1'BIND:"Dim a As A = 1"
    End Sub

    Enum A
        Zero
    End Enum
End Module]]>.Value

            Dim expectedOperationTree = <![CDATA[
IVariableDeclarationsOperation (1 declarations) (OperationKind.VariableDeclarations, Type: null) (Syntax: 'Dim a As A = 1')
  IVariableDeclarationOperation (1 variables) (OperationKind.VariableDeclaration, Type: null) (Syntax: 'a')
    Variables: Local_1: a As Program.A
    Initializer: 
      IVariableInitializerOperation (OperationKind.VariableInitializer, Type: null) (Syntax: '= 1')
        IConversionOperation (Implicit, TryCast: False, Unchecked) (OperationKind.Conversion, Type: Program.A, Constant: 1, IsImplicit) (Syntax: '1')
          Conversion: CommonConversion (Exists: True, IsIdentity: False, IsNumeric: True, IsReference: False, IsUserDefined: False) (MethodSymbol: null)
          Operand: 
            ILiteralOperation (OperationKind.Literal, Type: System.Int32, Constant: 1) (Syntax: '1')
]]>.Value

            Dim expectedDiagnostics = String.Empty

            VerifyOperationTreeAndDiagnosticsForTest(Of LocalDeclarationStatementSyntax)(source, expectedOperationTree, expectedDiagnostics)
        End Sub

        <CompilerTrait(CompilerFeature.IOperation)>
        <Fact()>
        Public Sub ConversionExpression_Implicit_NarrowingOneAsEnum_InvalidOptionStrictOn()
            Dim source = <![CDATA[
Option Strict On
Imports System
Module Program
    Sub M1()
        Dim a As A = 1'BIND:"Dim a As A = 1"
    End Sub

    Enum A
        Zero
    End Enum
End Module]]>.Value

            Dim expectedOperationTree = <![CDATA[
IVariableDeclarationsOperation (1 declarations) (OperationKind.VariableDeclarations, Type: null, IsInvalid) (Syntax: 'Dim a As A = 1')
  IVariableDeclarationOperation (1 variables) (OperationKind.VariableDeclaration, Type: null) (Syntax: 'a')
    Variables: Local_1: a As Program.A
    Initializer: 
      IVariableInitializerOperation (OperationKind.VariableInitializer, Type: null, IsInvalid) (Syntax: '= 1')
        IConversionOperation (Implicit, TryCast: False, Unchecked) (OperationKind.Conversion, Type: Program.A, Constant: 1, IsInvalid, IsImplicit) (Syntax: '1')
          Conversion: CommonConversion (Exists: True, IsIdentity: False, IsNumeric: True, IsReference: False, IsUserDefined: False) (MethodSymbol: null)
          Operand: 
            ILiteralOperation (OperationKind.Literal, Type: System.Int32, Constant: 1, IsInvalid) (Syntax: '1')
]]>.Value

            Dim expectedDiagnostics = <![CDATA[
BC30512: Option Strict On disallows implicit conversions from 'Integer' to 'Program.A'.
        Dim a As A = 1'BIND:"Dim a As A = 1"
                     ~
]]>.Value

            VerifyOperationTreeAndDiagnosticsForTest(Of LocalDeclarationStatementSyntax)(source, expectedOperationTree, expectedDiagnostics,
                additionalOperationTreeVerifier:=AddressOf New ExpectedSymbolVerifier().Verify)
        End Sub

        <CompilerTrait(CompilerFeature.IOperation)>
        <Fact()>
        Public Sub ConversionExpression_Implicit_NarrowingIntAsEnum()
            Dim source = <![CDATA[
Module Program
    Sub M1()
        Dim i As Integer = 0
        Dim a As A = i'BIND:"Dim a As A = i"
    End Sub

    Enum A
        Zero
    End Enum
End Module]]>.Value

            Dim expectedOperationTree = <![CDATA[
IVariableDeclarationsOperation (1 declarations) (OperationKind.VariableDeclarations, Type: null) (Syntax: 'Dim a As A = i')
  IVariableDeclarationOperation (1 variables) (OperationKind.VariableDeclaration, Type: null) (Syntax: 'a')
    Variables: Local_1: a As Program.A
    Initializer: 
      IVariableInitializerOperation (OperationKind.VariableInitializer, Type: null) (Syntax: '= i')
        IConversionOperation (Implicit, TryCast: False, Unchecked) (OperationKind.Conversion, Type: Program.A, IsImplicit) (Syntax: 'i')
          Conversion: CommonConversion (Exists: True, IsIdentity: False, IsNumeric: True, IsReference: False, IsUserDefined: False) (MethodSymbol: null)
          Operand: 
            ILocalReferenceOperation: i (OperationKind.LocalReference, Type: System.Int32) (Syntax: 'i')
]]>.Value

            Dim expectedDiagnostics = String.Empty

            VerifyOperationTreeAndDiagnosticsForTest(Of LocalDeclarationStatementSyntax)(source, expectedOperationTree, expectedDiagnostics,
                additionalOperationTreeVerifier:=AddressOf New ExpectedSymbolVerifier().Verify)
        End Sub

        <CompilerTrait(CompilerFeature.IOperation)>
        <Fact()>
        Public Sub ConversionExpression_Implicit_NarrowingIntAsEnum_InvalidOptionStrictOn()
            Dim source = <![CDATA[
Option Strict On
Imports System
Module Program
    Sub M1()
        Dim i As Integer = 0
        Dim a As A = i'BIND:"Dim a As A = i"
    End Sub

    Enum A
        Zero
    End Enum
End Module]]>.Value

            Dim expectedOperationTree = <![CDATA[
IVariableDeclarationsOperation (1 declarations) (OperationKind.VariableDeclarations, Type: null, IsInvalid) (Syntax: 'Dim a As A = i')
  IVariableDeclarationOperation (1 variables) (OperationKind.VariableDeclaration, Type: null) (Syntax: 'a')
    Variables: Local_1: a As Program.A
    Initializer: 
      IVariableInitializerOperation (OperationKind.VariableInitializer, Type: null, IsInvalid) (Syntax: '= i')
        IConversionOperation (Implicit, TryCast: False, Unchecked) (OperationKind.Conversion, Type: Program.A, IsInvalid, IsImplicit) (Syntax: 'i')
          Conversion: CommonConversion (Exists: True, IsIdentity: False, IsNumeric: True, IsReference: False, IsUserDefined: False) (MethodSymbol: null)
          Operand: 
            ILocalReferenceOperation: i (OperationKind.LocalReference, Type: System.Int32, IsInvalid) (Syntax: 'i')
]]>.Value

            Dim expectedDiagnostics = <![CDATA[
BC30512: Option Strict On disallows implicit conversions from 'Integer' to 'Program.A'.
        Dim a As A = i'BIND:"Dim a As A = i"
                     ~
]]>.Value

            VerifyOperationTreeAndDiagnosticsForTest(Of LocalDeclarationStatementSyntax)(source, expectedOperationTree, expectedDiagnostics,
                additionalOperationTreeVerifier:=AddressOf New ExpectedSymbolVerifier().Verify)
        End Sub

        <CompilerTrait(CompilerFeature.IOperation)>
        <Fact()>
        Public Sub ConversionExpression_Implicit_InvalidStatement_NoIdentifier()
            Dim source = <![CDATA[
Option Strict On
Module Program
    Enum A
        Zero
    End Enum

    Sub M1()
        Dim a As A ='BIND:"Dim a As A ="
    End Sub
End Module]]>.Value

            Dim expectedOperationTree = <![CDATA[
IVariableDeclarationsOperation (1 declarations) (OperationKind.VariableDeclarations, Type: null, IsInvalid) (Syntax: 'Dim a As A =')
  IVariableDeclarationOperation (1 variables) (OperationKind.VariableDeclaration, Type: null) (Syntax: 'a')
    Variables: Local_1: a As Program.A
    Initializer: 
      IVariableInitializerOperation (OperationKind.VariableInitializer, Type: null, IsInvalid) (Syntax: '=')
        IInvalidOperation (OperationKind.Invalid, Type: null, IsInvalid) (Syntax: '')
          Children(0)
]]>.Value

            Dim expectedDiagnostics = <![CDATA[
BC30201: Expression expected.
        Dim a As A ='BIND:"Dim a As A ="
                    ~
]]>.Value

            ' We don't verify the symbols here, as the semantic model says that there is no conversion.
            VerifyOperationTreeAndDiagnosticsForTest(Of LocalDeclarationStatementSyntax)(source, expectedOperationTree, expectedDiagnostics)
        End Sub

        <CompilerTrait(CompilerFeature.IOperation)>
        <Fact()>
        Public Sub ConversionExpression_Implicit_InvalidStatement_InvalidIdentifier()
            Dim source = <![CDATA[
Option Strict On
Module Program
    Sub M1()
        Dim a As Integer = b + c'BIND:"Dim a As Integer = b + c"
    End Sub
End Module]]>.Value

            Dim expectedOperationTree = <![CDATA[
IVariableDeclarationsOperation (1 declarations) (OperationKind.VariableDeclarations, Type: null, IsInvalid) (Syntax: 'Dim a As Integer = b + c')
  IVariableDeclarationOperation (1 variables) (OperationKind.VariableDeclaration, Type: null) (Syntax: 'a')
    Variables: Local_1: a As System.Int32
    Initializer: 
      IVariableInitializerOperation (OperationKind.VariableInitializer, Type: null, IsInvalid) (Syntax: '= b + c')
        IConversionOperation (Implicit, TryCast: False, Unchecked) (OperationKind.Conversion, Type: System.Int32, IsInvalid, IsImplicit) (Syntax: 'b + c')
          Conversion: CommonConversion (Exists: False, IsIdentity: False, IsNumeric: False, IsReference: False, IsUserDefined: False) (MethodSymbol: null)
          Operand: 
            IBinaryOperation (BinaryOperatorKind.Add, Checked) (OperationKind.BinaryOperator, Type: ?, IsInvalid) (Syntax: 'b + c')
              Left: 
                IInvalidOperation (OperationKind.Invalid, Type: ?, IsInvalid) (Syntax: 'b')
                  Children(0)
              Right: 
                IInvalidOperation (OperationKind.Invalid, Type: ?, IsInvalid) (Syntax: 'c')
                  Children(0)
]]>.Value

            Dim expectedDiagnostics = <![CDATA[
BC30451: 'b' is not declared. It may be inaccessible due to its protection level.
        Dim a As Integer = b + c'BIND:"Dim a As Integer = b + c"
                           ~
BC30451: 'c' is not declared. It may be inaccessible due to its protection level.
        Dim a As Integer = b + c'BIND:"Dim a As Integer = b + c"
                               ~
]]>.Value

            VerifyOperationTreeAndDiagnosticsForTest(Of LocalDeclarationStatementSyntax)(source, expectedOperationTree, expectedDiagnostics,
                additionalOperationTreeVerifier:=AddressOf New ExpectedSymbolVerifier().Verify)
        End Sub

        <CompilerTrait(CompilerFeature.IOperation)>
        <Fact()>
        Public Sub ConversionExpression_Implicit_WideningEnumToUnderlyingType()
            Dim source = <![CDATA[
Option Strict On
Module Program
    Enum A
        Zero
        One
        Two
    End Enum

    Sub M1()
        Dim i As Integer = A.Two'BIND:"Dim i As Integer = A.Two"
    End Sub
End Module]]>.Value

            Dim expectedOperationTree = <![CDATA[
IVariableDeclarationsOperation (1 declarations) (OperationKind.VariableDeclarations, Type: null) (Syntax: 'Dim i As Integer = A.Two')
  IVariableDeclarationOperation (1 variables) (OperationKind.VariableDeclaration, Type: null) (Syntax: 'i')
    Variables: Local_1: i As System.Int32
    Initializer: 
      IVariableInitializerOperation (OperationKind.VariableInitializer, Type: null) (Syntax: '= A.Two')
        IConversionOperation (Implicit, TryCast: False, Unchecked) (OperationKind.Conversion, Type: System.Int32, Constant: 2, IsImplicit) (Syntax: 'A.Two')
          Conversion: CommonConversion (Exists: True, IsIdentity: False, IsNumeric: True, IsReference: False, IsUserDefined: False) (MethodSymbol: null)
          Operand: 
            IFieldReferenceOperation: Program.A.Two (Static) (OperationKind.FieldReference, Type: Program.A, Constant: 2) (Syntax: 'A.Two')
              Instance Receiver: 
                null
]]>.Value

            Dim expectedDiagnostics = String.Empty

            VerifyOperationTreeAndDiagnosticsForTest(Of LocalDeclarationStatementSyntax)(source, expectedOperationTree, expectedDiagnostics,
                additionalOperationTreeVerifier:=AddressOf New ExpectedSymbolVerifier().Verify)
        End Sub

        <CompilerTrait(CompilerFeature.IOperation)>
        <Fact()>
        Public Sub ConversionExpression_Implicit_WideningEnumToUnderlyingTypeConversion()
            Dim source = <![CDATA[
Option Strict On
Module Program
    Enum A
        Zero
        One
        Two
    End Enum

    Sub M1()
        Dim i As Single = A.Two'BIND:"Dim i As Single = A.Two"
    End Sub
End Module]]>.Value

            Dim expectedOperationTree = <![CDATA[
IVariableDeclarationsOperation (1 declarations) (OperationKind.VariableDeclarations, Type: null) (Syntax: 'Dim i As Single = A.Two')
  IVariableDeclarationOperation (1 variables) (OperationKind.VariableDeclaration, Type: null) (Syntax: 'i')
    Variables: Local_1: i As System.Single
    Initializer: 
      IVariableInitializerOperation (OperationKind.VariableInitializer, Type: null) (Syntax: '= A.Two')
        IConversionOperation (Implicit, TryCast: False, Unchecked) (OperationKind.Conversion, Type: System.Single, Constant: 2, IsImplicit) (Syntax: 'A.Two')
          Conversion: CommonConversion (Exists: True, IsIdentity: False, IsNumeric: True, IsReference: False, IsUserDefined: False) (MethodSymbol: null)
          Operand: 
            IFieldReferenceOperation: Program.A.Two (Static) (OperationKind.FieldReference, Type: Program.A, Constant: 2) (Syntax: 'A.Two')
              Instance Receiver: 
                null
]]>.Value

            Dim expectedDiagnostics = String.Empty

            VerifyOperationTreeAndDiagnosticsForTest(Of LocalDeclarationStatementSyntax)(source, expectedOperationTree, expectedDiagnostics)
        End Sub

        <CompilerTrait(CompilerFeature.IOperation)>
        <Fact()>
        Public Sub ConversionExpression_Implicit_NarrowingEnumToUnderlyingTypeConversion_InvalidOptionStrictConversion()
            Dim source = <![CDATA[
Option Strict On
Module Program
    Enum A As UInteger
        Zero
        One
        Two
    End Enum

    Sub M1()
        Dim i As Integer = A.Two'BIND:"Dim i As Integer = A.Two"
    End Sub
End Module]]>.Value

            Dim expectedOperationTree = <![CDATA[
IVariableDeclarationsOperation (1 declarations) (OperationKind.VariableDeclarations, Type: null, IsInvalid) (Syntax: 'Dim i As Integer = A.Two')
  IVariableDeclarationOperation (1 variables) (OperationKind.VariableDeclaration, Type: null) (Syntax: 'i')
    Variables: Local_1: i As System.Int32
    Initializer: 
      IVariableInitializerOperation (OperationKind.VariableInitializer, Type: null, IsInvalid) (Syntax: '= A.Two')
        IConversionOperation (Implicit, TryCast: False, Unchecked) (OperationKind.Conversion, Type: System.Int32, Constant: 2, IsInvalid, IsImplicit) (Syntax: 'A.Two')
          Conversion: CommonConversion (Exists: True, IsIdentity: False, IsNumeric: True, IsReference: False, IsUserDefined: False) (MethodSymbol: null)
          Operand: 
            IFieldReferenceOperation: Program.A.Two (Static) (OperationKind.FieldReference, Type: Program.A, Constant: 2, IsInvalid) (Syntax: 'A.Two')
              Instance Receiver: 
                null
]]>.Value

            Dim expectedDiagnostics = <![CDATA[
BC30512: Option Strict On disallows implicit conversions from 'Program.A' to 'Integer'.
        Dim i As Integer = A.Two'BIND:"Dim i As Integer = A.Two"
                           ~~~~~
]]>.Value

            VerifyOperationTreeAndDiagnosticsForTest(Of LocalDeclarationStatementSyntax)(source, expectedOperationTree, expectedDiagnostics)
        End Sub

        <CompilerTrait(CompilerFeature.IOperation)>
        <Fact()>
        Public Sub ConversionExpression_Implicit_WideningConstantExpressionNarrowing()
            Dim source = <![CDATA[
Option Strict On
Module Program
    Sub M1()
        Dim i As Single = 1.0'BIND:"Dim i As Single = 1.0"
    End Sub
End Module]]>.Value

            Dim expectedOperationTree = <![CDATA[
IVariableDeclarationsOperation (1 declarations) (OperationKind.VariableDeclarations, Type: null) (Syntax: 'Dim i As Single = 1.0')
  IVariableDeclarationOperation (1 variables) (OperationKind.VariableDeclaration, Type: null) (Syntax: 'i')
    Variables: Local_1: i As System.Single
    Initializer: 
      IVariableInitializerOperation (OperationKind.VariableInitializer, Type: null) (Syntax: '= 1.0')
        IConversionOperation (Implicit, TryCast: False, Unchecked) (OperationKind.Conversion, Type: System.Single, Constant: 1, IsImplicit) (Syntax: '1.0')
          Conversion: CommonConversion (Exists: True, IsIdentity: False, IsNumeric: True, IsReference: False, IsUserDefined: False) (MethodSymbol: null)
          Operand: 
            ILiteralOperation (OperationKind.Literal, Type: System.Double, Constant: 1) (Syntax: '1.0')
]]>.Value

            Dim expectedDiagnostics = String.Empty

            VerifyOperationTreeAndDiagnosticsForTest(Of LocalDeclarationStatementSyntax)(source, expectedOperationTree, expectedDiagnostics,
                additionalOperationTreeVerifier:=AddressOf New ExpectedSymbolVerifier().Verify)
        End Sub

        <CompilerTrait(CompilerFeature.IOperation)>
        <Fact()>
        Public Sub ConversionExpression_Implicit_NarrowingBooleanConversion()
            Dim source = <![CDATA[
Module Program
    Sub M1()
        Dim b As Boolean = False
        Dim s As String = b'BIND:"Dim s As String = b"
    End Sub
End Module]]>.Value

            Dim expectedOperationTree = <![CDATA[
IVariableDeclarationsOperation (1 declarations) (OperationKind.VariableDeclarations, Type: null) (Syntax: 'Dim s As String = b')
  IVariableDeclarationOperation (1 variables) (OperationKind.VariableDeclaration, Type: null) (Syntax: 's')
    Variables: Local_1: s As System.String
    Initializer: 
      IVariableInitializerOperation (OperationKind.VariableInitializer, Type: null) (Syntax: '= b')
        IConversionOperation (Implicit, TryCast: False, Unchecked) (OperationKind.Conversion, Type: System.String, IsImplicit) (Syntax: 'b')
          Conversion: CommonConversion (Exists: True, IsIdentity: False, IsNumeric: False, IsReference: False, IsUserDefined: False) (MethodSymbol: null)
          Operand: 
            ILocalReferenceOperation: b (OperationKind.LocalReference, Type: System.Boolean) (Syntax: 'b')
]]>.Value

            Dim expectedDiagnostics = String.Empty

            VerifyOperationTreeAndDiagnosticsForTest(Of LocalDeclarationStatementSyntax)(source, expectedOperationTree, expectedDiagnostics,
                additionalOperationTreeVerifier:=AddressOf New ExpectedSymbolVerifier().Verify)
        End Sub

        <CompilerTrait(CompilerFeature.IOperation)>
        <Fact()>
        Public Sub ConversionExpression_Implicit_NarrowingBooleanConversion_InvalidOptionStrictOn()
            Dim source = <![CDATA[
Option Strict On
Module Program
    Sub M1()
        Dim b As Boolean = False
        Dim s As String = b'BIND:"Dim s As String = b"
    End Sub
End Module]]>.Value

            Dim expectedOperationTree = <![CDATA[
IVariableDeclarationsOperation (1 declarations) (OperationKind.VariableDeclarations, Type: null, IsInvalid) (Syntax: 'Dim s As String = b')
  IVariableDeclarationOperation (1 variables) (OperationKind.VariableDeclaration, Type: null) (Syntax: 's')
    Variables: Local_1: s As System.String
    Initializer: 
      IVariableInitializerOperation (OperationKind.VariableInitializer, Type: null, IsInvalid) (Syntax: '= b')
        IConversionOperation (Implicit, TryCast: False, Unchecked) (OperationKind.Conversion, Type: System.String, IsInvalid, IsImplicit) (Syntax: 'b')
          Conversion: CommonConversion (Exists: True, IsIdentity: False, IsNumeric: False, IsReference: False, IsUserDefined: False) (MethodSymbol: null)
          Operand: 
            ILocalReferenceOperation: b (OperationKind.LocalReference, Type: System.Boolean, IsInvalid) (Syntax: 'b')
]]>.Value

            Dim expectedDiagnostics = <![CDATA[
BC30512: Option Strict On disallows implicit conversions from 'Boolean' to 'String'.
        Dim s As String = b'BIND:"Dim s As String = b"
                          ~
]]>.Value

            VerifyOperationTreeAndDiagnosticsForTest(Of LocalDeclarationStatementSyntax)(source, expectedOperationTree, expectedDiagnostics,
                additionalOperationTreeVerifier:=AddressOf New ExpectedSymbolVerifier().Verify)
        End Sub

        <CompilerTrait(CompilerFeature.IOperation)>
        <Fact()>
        Public Sub ConversionExpression_Implicit_WideningClassToBaseClass()
            Dim source = <![CDATA[
Option Strict On
Module Program
    Sub M1()
        Dim c2 As C2 = New C2
        Dim c1 As C1 = c2'BIND:"Dim c1 As C1 = c2"
    End Sub

    Class C1
    End Class

    Class C2
        Inherits C1
    End Class
End Module]]>.Value

            Dim expectedOperationTree = <![CDATA[
IVariableDeclarationsOperation (1 declarations) (OperationKind.VariableDeclarations, Type: null) (Syntax: 'Dim c1 As C1 = c2')
  IVariableDeclarationOperation (1 variables) (OperationKind.VariableDeclaration, Type: null) (Syntax: 'c1')
    Variables: Local_1: c1 As Program.C1
    Initializer: 
      IVariableInitializerOperation (OperationKind.VariableInitializer, Type: null) (Syntax: '= c2')
        IConversionOperation (Implicit, TryCast: False, Unchecked) (OperationKind.Conversion, Type: Program.C1, IsImplicit) (Syntax: 'c2')
          Conversion: CommonConversion (Exists: True, IsIdentity: False, IsNumeric: False, IsReference: True, IsUserDefined: False) (MethodSymbol: null)
          Operand: 
            ILocalReferenceOperation: c2 (OperationKind.LocalReference, Type: Program.C2) (Syntax: 'c2')
]]>.Value

            Dim expectedDiagnostics = String.Empty

            VerifyOperationTreeAndDiagnosticsForTest(Of LocalDeclarationStatementSyntax)(source, expectedOperationTree, expectedDiagnostics,
                additionalOperationTreeVerifier:=AddressOf New ExpectedSymbolVerifier().Verify)
        End Sub

        <CompilerTrait(CompilerFeature.IOperation)>
        <Fact()>
        Public Sub ConversionExpression_Implicit_WideningClassToBaseClass_InvalidNoConversion()
            Dim source = <![CDATA[
Option Strict On
Module Program
    Sub M1()
        Dim c2 As C2 = New C2
        Dim c1 As C1 = c2'BIND:"Dim c1 As C1 = c2"
    End Sub

    Class C1
    End Class

    Class C2
    End Class
End Module]]>.Value

            Dim expectedOperationTree = <![CDATA[
IVariableDeclarationsOperation (1 declarations) (OperationKind.VariableDeclarations, Type: null, IsInvalid) (Syntax: 'Dim c1 As C1 = c2')
  IVariableDeclarationOperation (1 variables) (OperationKind.VariableDeclaration, Type: null) (Syntax: 'c1')
    Variables: Local_1: c1 As Program.C1
    Initializer: 
      IVariableInitializerOperation (OperationKind.VariableInitializer, Type: null, IsInvalid) (Syntax: '= c2')
        IConversionOperation (Implicit, TryCast: False, Unchecked) (OperationKind.Conversion, Type: Program.C1, IsInvalid, IsImplicit) (Syntax: 'c2')
          Conversion: CommonConversion (Exists: False, IsIdentity: False, IsNumeric: False, IsReference: False, IsUserDefined: False) (MethodSymbol: null)
          Operand: 
            ILocalReferenceOperation: c2 (OperationKind.LocalReference, Type: Program.C2, IsInvalid) (Syntax: 'c2')
]]>.Value

            Dim expectedDiagnostics = <![CDATA[
BC30311: Value of type 'Program.C2' cannot be converted to 'Program.C1'.
        Dim c1 As C1 = c2'BIND:"Dim c1 As C1 = c2"
                       ~~
]]>.Value

            VerifyOperationTreeAndDiagnosticsForTest(Of LocalDeclarationStatementSyntax)(source, expectedOperationTree, expectedDiagnostics,
                additionalOperationTreeVerifier:=AddressOf New ExpectedSymbolVerifier().Verify)
        End Sub

        <CompilerTrait(CompilerFeature.IOperation)>
        <Fact()>
        Public Sub ConversionExpression_Implicit_WideningClassToInterface()
            Dim source = <![CDATA[
Option Strict On
Module Program
    Sub M1()
        Dim c1 As C1 = New C1
        Dim i1 As I1 = c1'BIND:"Dim i1 As I1 = c1"
    End Sub

    Interface I1
    End Interface

    Class C1
        Implements I1
    End Class
End Module]]>.Value

            Dim expectedOperationTree = <![CDATA[
IVariableDeclarationsOperation (1 declarations) (OperationKind.VariableDeclarations, Type: null) (Syntax: 'Dim i1 As I1 = c1')
  IVariableDeclarationOperation (1 variables) (OperationKind.VariableDeclaration, Type: null) (Syntax: 'i1')
    Variables: Local_1: i1 As Program.I1
    Initializer: 
      IVariableInitializerOperation (OperationKind.VariableInitializer, Type: null) (Syntax: '= c1')
        IConversionOperation (Implicit, TryCast: False, Unchecked) (OperationKind.Conversion, Type: Program.I1, IsImplicit) (Syntax: 'c1')
          Conversion: CommonConversion (Exists: True, IsIdentity: False, IsNumeric: False, IsReference: True, IsUserDefined: False) (MethodSymbol: null)
          Operand: 
            ILocalReferenceOperation: c1 (OperationKind.LocalReference, Type: Program.C1) (Syntax: 'c1')
]]>.Value

            Dim expectedDiagnostics = String.Empty

            VerifyOperationTreeAndDiagnosticsForTest(Of LocalDeclarationStatementSyntax)(source, expectedOperationTree, expectedDiagnostics,
                additionalOperationTreeVerifier:=AddressOf New ExpectedSymbolVerifier().Verify)
        End Sub

        <CompilerTrait(CompilerFeature.IOperation)>
        <Fact()>
        Public Sub ConversionExpression_Implicit_WideningClassToInterface_InvalidNoImplementation()
            Dim source = <![CDATA[
Option Strict On
Module Program
    Sub M1()
        Dim c1 As C1 = New C1
        Dim i1 As I1 = c1'BIND:"Dim i1 As I1 = c1"
    End Sub

    Interface I1
    End Interface

    Class C1
    End Class
End Module]]>.Value

            Dim expectedOperationTree = <![CDATA[
IVariableDeclarationsOperation (1 declarations) (OperationKind.VariableDeclarations, Type: null, IsInvalid) (Syntax: 'Dim i1 As I1 = c1')
  IVariableDeclarationOperation (1 variables) (OperationKind.VariableDeclaration, Type: null) (Syntax: 'i1')
    Variables: Local_1: i1 As Program.I1
    Initializer: 
      IVariableInitializerOperation (OperationKind.VariableInitializer, Type: null, IsInvalid) (Syntax: '= c1')
        IConversionOperation (Implicit, TryCast: False, Unchecked) (OperationKind.Conversion, Type: Program.I1, IsInvalid, IsImplicit) (Syntax: 'c1')
          Conversion: CommonConversion (Exists: True, IsIdentity: False, IsNumeric: False, IsReference: True, IsUserDefined: False) (MethodSymbol: null)
          Operand: 
            ILocalReferenceOperation: c1 (OperationKind.LocalReference, Type: Program.C1, IsInvalid) (Syntax: 'c1')
]]>.Value

            Dim expectedDiagnostics = <![CDATA[
BC30512: Option Strict On disallows implicit conversions from 'Program.C1' to 'Program.I1'.
        Dim i1 As I1 = c1'BIND:"Dim i1 As I1 = c1"
                       ~~
]]>.Value

            VerifyOperationTreeAndDiagnosticsForTest(Of LocalDeclarationStatementSyntax)(source, expectedOperationTree, expectedDiagnostics,
                additionalOperationTreeVerifier:=AddressOf New ExpectedSymbolVerifier().Verify)
        End Sub

        <CompilerTrait(CompilerFeature.IOperation)>
        <Fact()>
        Public Sub ConversionExpression_Implicit_NarrowingClassToInterface_OptionStrictOff()
            Dim source = <![CDATA[
Module Program
    Sub M1()
        Dim c1 As C1 = New C1
        Dim i1 As I1 = c1'BIND:"Dim i1 As I1 = c1"
    End Sub

    Interface I1
    End Interface

    Class C1
    End Class
End Module]]>.Value

            Dim expectedOperationTree = <![CDATA[
IVariableDeclarationsOperation (1 declarations) (OperationKind.VariableDeclarations, Type: null) (Syntax: 'Dim i1 As I1 = c1')
  IVariableDeclarationOperation (1 variables) (OperationKind.VariableDeclaration, Type: null) (Syntax: 'i1')
    Variables: Local_1: i1 As Program.I1
    Initializer: 
      IVariableInitializerOperation (OperationKind.VariableInitializer, Type: null) (Syntax: '= c1')
        IConversionOperation (Implicit, TryCast: False, Unchecked) (OperationKind.Conversion, Type: Program.I1, IsImplicit) (Syntax: 'c1')
          Conversion: CommonConversion (Exists: True, IsIdentity: False, IsNumeric: False, IsReference: True, IsUserDefined: False) (MethodSymbol: null)
          Operand: 
            ILocalReferenceOperation: c1 (OperationKind.LocalReference, Type: Program.C1) (Syntax: 'c1')
]]>.Value

            Dim expectedDiagnostics = String.Empty

            VerifyOperationTreeAndDiagnosticsForTest(Of LocalDeclarationStatementSyntax)(source, expectedOperationTree, expectedDiagnostics,
                additionalOperationTreeVerifier:=AddressOf New ExpectedSymbolVerifier().Verify)
        End Sub

        <CompilerTrait(CompilerFeature.IOperation)>
        <Fact()>
        Public Sub ConversionExpression_Implicit_WideningInterfaceToObject()
            Dim source = <![CDATA[
Option Strict On
Module Program
    Sub M1()
        Dim i As I1 = Nothing
        Dim o As Object = i'BIND:"Dim o As Object = i"
    End Sub

    Interface I1
    End Interface
End Module]]>.Value

            Dim expectedOperationTree = <![CDATA[
IVariableDeclarationsOperation (1 declarations) (OperationKind.VariableDeclarations, Type: null) (Syntax: 'Dim o As Object = i')
  IVariableDeclarationOperation (1 variables) (OperationKind.VariableDeclaration, Type: null) (Syntax: 'o')
    Variables: Local_1: o As System.Object
    Initializer: 
      IVariableInitializerOperation (OperationKind.VariableInitializer, Type: null) (Syntax: '= i')
        IConversionOperation (Implicit, TryCast: False, Unchecked) (OperationKind.Conversion, Type: System.Object, IsImplicit) (Syntax: 'i')
          Conversion: CommonConversion (Exists: True, IsIdentity: False, IsNumeric: False, IsReference: True, IsUserDefined: False) (MethodSymbol: null)
          Operand: 
            ILocalReferenceOperation: i (OperationKind.LocalReference, Type: Program.I1) (Syntax: 'i')
]]>.Value

            Dim expectedDiagnostics = String.Empty

            VerifyOperationTreeAndDiagnosticsForTest(Of LocalDeclarationStatementSyntax)(source, expectedOperationTree, expectedDiagnostics,
                additionalOperationTreeVerifier:=AddressOf New ExpectedSymbolVerifier().Verify)
        End Sub

        <CompilerTrait(CompilerFeature.IOperation)>
        <Fact()>
        Public Sub ConversionExpression_Implicit_WideningVarianceConversion()
            Dim source = <![CDATA[
Option Strict On
Imports System.Collections.Generic
Module Program
    Sub M1()
        Dim i2List As IList(Of I2) = Nothing
        Dim i1List As IEnumerable(Of I1) = i2List'BIND:"Dim i1List As IEnumerable(Of I1) = i2List"
    End Sub

    Interface I1
    End Interface

    Interface I2
        Inherits I1
    End Interface
End Module]]>.Value

            Dim expectedOperationTree = <![CDATA[
IVariableDeclarationsOperation (1 declarations) (OperationKind.VariableDeclarations, Type: null) (Syntax: 'Dim i1List  ... 1) = i2List')
  IVariableDeclarationOperation (1 variables) (OperationKind.VariableDeclaration, Type: null) (Syntax: 'i1List')
    Variables: Local_1: i1List As System.Collections.Generic.IEnumerable(Of Program.I1)
    Initializer: 
      IVariableInitializerOperation (OperationKind.VariableInitializer, Type: null) (Syntax: '= i2List')
        IConversionOperation (Implicit, TryCast: False, Unchecked) (OperationKind.Conversion, Type: System.Collections.Generic.IEnumerable(Of Program.I1), IsImplicit) (Syntax: 'i2List')
          Conversion: CommonConversion (Exists: True, IsIdentity: False, IsNumeric: False, IsReference: True, IsUserDefined: False) (MethodSymbol: null)
          Operand: 
            ILocalReferenceOperation: i2List (OperationKind.LocalReference, Type: System.Collections.Generic.IList(Of Program.I2)) (Syntax: 'i2List')
]]>.Value

            Dim expectedDiagnostics = String.Empty

            VerifyOperationTreeAndDiagnosticsForTest(Of LocalDeclarationStatementSyntax)(source, expectedOperationTree, expectedDiagnostics,
                additionalOperationTreeVerifier:=AddressOf New ExpectedSymbolVerifier().Verify)
        End Sub

        <CompilerTrait(CompilerFeature.IOperation)>
        <Fact()>
        Public Sub ConversionExpression_Implicit_WideningLambdaToDelegate()
            Dim source = <![CDATA[
Option Strict On
Imports System
Module Program
    Sub M1()
        Dim a As Action(Of Integer) = Sub(i As Integer)'BIND:"Dim a As Action(Of Integer) = Sub(i As Integer)"
                                      End Sub
    End Sub
End Module]]>.Value

            Dim expectedOperationTree = <![CDATA[
IVariableDeclarationsOperation (1 declarations) (OperationKind.VariableDeclarations, Type: null) (Syntax: 'Dim a As Ac ... End Sub')
  IVariableDeclarationOperation (1 variables) (OperationKind.VariableDeclaration, Type: null) (Syntax: 'a')
    Variables: Local_1: a As System.Action(Of System.Int32)
    Initializer: 
      IVariableInitializerOperation (OperationKind.VariableInitializer, Type: null) (Syntax: '= Sub(i As  ... End Sub')
        IDelegateCreationOperation (OperationKind.DelegateCreation, Type: System.Action(Of System.Int32), IsImplicit) (Syntax: 'Sub(i As In ... End Sub')
          Target: 
<<<<<<< HEAD
            IAnonymousFunctionOperation (Symbol: Sub (i As System.Int32)) (OperationKind.AnonymousFunction, Type: null) (Syntax: 'Sub(i As In ... End Sub')
              IBlockOperation (2 statements) (OperationKind.Block, Type: null, IsImplicit) (Syntax: 'Sub(i As In ... End Sub')
                ILabeledOperation (Label: exit) (OperationKind.Labeled, Type: null) (Syntax: 'End Sub')
                  Statement: 
                    null
                IReturnOperation (OperationKind.Return, Type: null) (Syntax: 'End Sub')
=======
            IAnonymousFunctionExpression (Symbol: Sub (i As System.Int32)) (OperationKind.AnonymousFunctionExpression, Type: null) (Syntax: 'Sub(i As In ... End Sub')
              IBlockStatement (2 statements) (OperationKind.BlockStatement, IsImplicit) (Syntax: 'Sub(i As In ... End Sub')
                ILabeledStatement (Label: exit) (OperationKind.LabeledStatement, IsImplicit) (Syntax: 'End Sub')
                  Statement: 
                    null
                IReturnStatement (OperationKind.ReturnStatement, IsImplicit) (Syntax: 'End Sub')
>>>>>>> 7cdd69e7
                  ReturnedValue: 
                    null
]]>.Value

            Dim expectedDiagnostics = String.Empty

            VerifyOperationTreeAndDiagnosticsForTest(Of LocalDeclarationStatementSyntax)(source, expectedOperationTree, expectedDiagnostics,
                additionalOperationTreeVerifier:=AddressOf New ExpectedSymbolVerifier().Verify)
        End Sub

        <CompilerTrait(CompilerFeature.IOperation)>
        <Fact()>
        Public Sub ConversionExpression_Implicit_WideningLambdaToDelegate_JustInitializerReturnsOnlyLambda()
            Dim source = <![CDATA[
Option Strict On
Imports System
Module Program
    Sub M1()
        Dim a As Action(Of Integer) = Sub(i As Integer)'BIND:"Sub(i As Integer)"
                                      End Sub
    End Sub
End Module]]>.Value

            Dim expectedOperationTree = <![CDATA[
<<<<<<< HEAD
IAnonymousFunctionOperation (Symbol: Sub (i As System.Int32)) (OperationKind.AnonymousFunction, Type: null) (Syntax: 'Sub(i As In ... End Sub')
  IBlockOperation (2 statements) (OperationKind.Block, Type: null, IsImplicit) (Syntax: 'Sub(i As In ... End Sub')
    ILabeledOperation (Label: exit) (OperationKind.Labeled, Type: null) (Syntax: 'End Sub')
      Statement: 
        null
    IReturnOperation (OperationKind.Return, Type: null) (Syntax: 'End Sub')
=======
IAnonymousFunctionExpression (Symbol: Sub (i As System.Int32)) (OperationKind.AnonymousFunctionExpression, Type: null) (Syntax: 'Sub(i As In ... End Sub')
  IBlockStatement (2 statements) (OperationKind.BlockStatement, IsImplicit) (Syntax: 'Sub(i As In ... End Sub')
    ILabeledStatement (Label: exit) (OperationKind.LabeledStatement, IsImplicit) (Syntax: 'End Sub')
      Statement: 
        null
    IReturnStatement (OperationKind.ReturnStatement, IsImplicit) (Syntax: 'End Sub')
>>>>>>> 7cdd69e7
      ReturnedValue: 
        null
]]>.Value

            Dim expectedDiagnostics = String.Empty

            VerifyOperationTreeAndDiagnosticsForTest(Of MultiLineLambdaExpressionSyntax)(source, expectedOperationTree, expectedDiagnostics)
        End Sub

        <CompilerTrait(CompilerFeature.IOperation)>
        <Fact()>
        Public Sub ConversionExpression_Implicit_WideningLambdaToDelegate_RelaxationOfArguments()
            Dim source = <![CDATA[
Option Strict On
Imports System
Module Program
    Sub M1()
        Dim a As Action(Of Integer) = Sub()'BIND:"Dim a As Action(Of Integer) = Sub()"
                                      End Sub
    End Sub
End Module]]>.Value

            Dim expectedOperationTree = <![CDATA[
IVariableDeclarationsOperation (1 declarations) (OperationKind.VariableDeclarations, Type: null) (Syntax: 'Dim a As Ac ... End Sub')
  IVariableDeclarationOperation (1 variables) (OperationKind.VariableDeclaration, Type: null) (Syntax: 'a')
    Variables: Local_1: a As System.Action(Of System.Int32)
    Initializer: 
      IVariableInitializerOperation (OperationKind.VariableInitializer, Type: null) (Syntax: '= Sub()'BIN ... End Sub')
        IDelegateCreationOperation (OperationKind.DelegateCreation, Type: System.Action(Of System.Int32), IsImplicit) (Syntax: 'Sub()'BIND: ... End Sub')
          Target: 
<<<<<<< HEAD
            IAnonymousFunctionOperation (Symbol: Sub ()) (OperationKind.AnonymousFunction, Type: null) (Syntax: 'Sub()'BIND: ... End Sub')
              IBlockOperation (2 statements) (OperationKind.Block, Type: null, IsImplicit) (Syntax: 'Sub()'BIND: ... End Sub')
                ILabeledOperation (Label: exit) (OperationKind.Labeled, Type: null) (Syntax: 'End Sub')
                  Statement: 
                    null
                IReturnOperation (OperationKind.Return, Type: null) (Syntax: 'End Sub')
=======
            IAnonymousFunctionExpression (Symbol: Sub ()) (OperationKind.AnonymousFunctionExpression, Type: null) (Syntax: 'Sub()'BIND: ... End Sub')
              IBlockStatement (2 statements) (OperationKind.BlockStatement, IsImplicit) (Syntax: 'Sub()'BIND: ... End Sub')
                ILabeledStatement (Label: exit) (OperationKind.LabeledStatement, IsImplicit) (Syntax: 'End Sub')
                  Statement: 
                    null
                IReturnStatement (OperationKind.ReturnStatement, IsImplicit) (Syntax: 'End Sub')
>>>>>>> 7cdd69e7
                  ReturnedValue: 
                    null
]]>.Value

            Dim expectedDiagnostics = String.Empty

            VerifyOperationTreeAndDiagnosticsForTest(Of LocalDeclarationStatementSyntax)(source, expectedOperationTree, expectedDiagnostics,
                additionalOperationTreeVerifier:=AddressOf New ExpectedSymbolVerifier().Verify)
        End Sub

        <CompilerTrait(CompilerFeature.IOperation)>
        <Fact()>
        Public Sub ConversionExpression_Implicit_WideningLambdaToDelegate_RelaxationOfArguments_InvalidConversion()
            Dim source = <![CDATA[
Option Strict On
Imports System
Module Program
    Sub M1()
        Dim a As Action = Sub(i As Integer)'BIND:"Dim a As Action = Sub(i As Integer)"
                          End Sub
    End Sub
End Module]]>.Value

            Dim expectedOperationTree = <![CDATA[
IVariableDeclarationsOperation (1 declarations) (OperationKind.VariableDeclarations, Type: null, IsInvalid) (Syntax: 'Dim a As Ac ... End Sub')
  IVariableDeclarationOperation (1 variables) (OperationKind.VariableDeclaration, Type: null) (Syntax: 'a')
    Variables: Local_1: a As System.Action
    Initializer: 
      IVariableInitializerOperation (OperationKind.VariableInitializer, Type: null, IsInvalid) (Syntax: '= Sub(i As  ... End Sub')
        IDelegateCreationOperation (OperationKind.DelegateCreation, Type: System.Action, IsInvalid, IsImplicit) (Syntax: 'Sub(i As In ... End Sub')
          Target: 
<<<<<<< HEAD
            IAnonymousFunctionOperation (Symbol: Sub (i As System.Int32)) (OperationKind.AnonymousFunction, Type: null, IsInvalid) (Syntax: 'Sub(i As In ... End Sub')
              IBlockOperation (2 statements) (OperationKind.Block, Type: null, IsInvalid, IsImplicit) (Syntax: 'Sub(i As In ... End Sub')
                ILabeledOperation (Label: exit) (OperationKind.Labeled, Type: null, IsInvalid) (Syntax: 'End Sub')
                  Statement: 
                    null
                IReturnOperation (OperationKind.Return, Type: null, IsInvalid) (Syntax: 'End Sub')
=======
            IAnonymousFunctionExpression (Symbol: Sub (i As System.Int32)) (OperationKind.AnonymousFunctionExpression, Type: null, IsInvalid) (Syntax: 'Sub(i As In ... End Sub')
              IBlockStatement (2 statements) (OperationKind.BlockStatement, IsInvalid, IsImplicit) (Syntax: 'Sub(i As In ... End Sub')
                ILabeledStatement (Label: exit) (OperationKind.LabeledStatement, IsInvalid, IsImplicit) (Syntax: 'End Sub')
                  Statement: 
                    null
                IReturnStatement (OperationKind.ReturnStatement, IsInvalid, IsImplicit) (Syntax: 'End Sub')
>>>>>>> 7cdd69e7
                  ReturnedValue: 
                    null
]]>.Value

            Dim expectedDiagnostics = <![CDATA[
BC36670: Nested sub does not have a signature that is compatible with delegate 'Action'.
        Dim a As Action = Sub(i As Integer)'BIND:"Dim a As Action = Sub(i As Integer)"
                          ~~~~~~~~~~~~~~~~~~~~~~~~~~~~~~~~~~~~~~~~~~~~~~~~~~~~~~~~~~~~~
]]>.Value

            VerifyOperationTreeAndDiagnosticsForTest(Of LocalDeclarationStatementSyntax)(source, expectedOperationTree, expectedDiagnostics,
                additionalOperationTreeVerifier:=AddressOf New ExpectedSymbolVerifier().Verify)
        End Sub

        <CompilerTrait(CompilerFeature.IOperation)>
        <Fact()>
        Public Sub ConversionExpression_Implicit_WideningLambdaToDelegate_ReturnConversion()
            Dim source = <![CDATA[
Option Strict On
Imports System
Module Program
    Sub M1()
        Dim a As Func(Of Long) = Function() As Integer'BIND:"Dim a As Func(Of Long) = Function() As Integer"
                                     Return 1
                                 End Function
    End Sub
End Module]]>.Value

            Dim expectedOperationTree = <![CDATA[
IVariableDeclarationsOperation (1 declarations) (OperationKind.VariableDeclarations, Type: null) (Syntax: 'Dim a As Fu ... nd Function')
  IVariableDeclarationOperation (1 variables) (OperationKind.VariableDeclaration, Type: null) (Syntax: 'a')
    Variables: Local_1: a As System.Func(Of System.Int64)
    Initializer: 
      IVariableInitializerOperation (OperationKind.VariableInitializer, Type: null) (Syntax: '= Function( ... nd Function')
        IDelegateCreationOperation (OperationKind.DelegateCreation, Type: System.Func(Of System.Int64), IsImplicit) (Syntax: 'Function()  ... nd Function')
          Target: 
            IAnonymousFunctionOperation (Symbol: Function () As System.Int32) (OperationKind.AnonymousFunction, Type: null) (Syntax: 'Function()  ... nd Function')
              IBlockOperation (3 statements, 1 locals) (OperationKind.Block, Type: null, IsImplicit) (Syntax: 'Function()  ... nd Function')
                Locals: Local_1: <anonymous local> As System.Int32
                IReturnOperation (OperationKind.Return, Type: null) (Syntax: 'Return 1')
                  ReturnedValue: 
<<<<<<< HEAD
                    ILiteralOperation (OperationKind.Literal, Type: System.Int32, Constant: 1) (Syntax: '1')
                ILabeledOperation (Label: exit) (OperationKind.Labeled, Type: null) (Syntax: 'End Function')
                  Statement: 
                    null
                IReturnOperation (OperationKind.Return, Type: null) (Syntax: 'End Function')
                  ReturnedValue: 
                    ILocalReferenceOperation:  (OperationKind.LocalReference, Type: System.Int32) (Syntax: 'End Function')
=======
                    ILiteralExpression (OperationKind.LiteralExpression, Type: System.Int32, Constant: 1) (Syntax: '1')
                ILabeledStatement (Label: exit) (OperationKind.LabeledStatement, IsImplicit) (Syntax: 'End Function')
                  Statement: 
                    null
                IReturnStatement (OperationKind.ReturnStatement, IsImplicit) (Syntax: 'End Function')
                  ReturnedValue: 
                    ILocalReferenceExpression:  (OperationKind.LocalReferenceExpression, Type: System.Int32, IsImplicit) (Syntax: 'End Function')
>>>>>>> 7cdd69e7
]]>.Value

            Dim expectedDiagnostics = String.Empty

            VerifyOperationTreeAndDiagnosticsForTest(Of LocalDeclarationStatementSyntax)(source, expectedOperationTree, expectedDiagnostics,
                additionalOperationTreeVerifier:=AddressOf New ExpectedSymbolVerifier().Verify)
        End Sub

        <CompilerTrait(CompilerFeature.IOperation)>
        <Fact()>
        Public Sub ConversionExpression_Implicit_WideningLambdaToDelegate_RelaxationOfReturn()
            Dim source = <![CDATA[
Option Strict On
Imports System
Module Program
    Sub M1()
        Dim a As Action(Of Integer) = Function() As Integer'BIND:"Dim a As Action(Of Integer) = Function() As Integer"
                                          Return 1
                                      End Function
    End Sub
End Module]]>.Value

            Dim expectedOperationTree = <![CDATA[
IVariableDeclarationsOperation (1 declarations) (OperationKind.VariableDeclarations, Type: null) (Syntax: 'Dim a As Ac ... nd Function')
  IVariableDeclarationOperation (1 variables) (OperationKind.VariableDeclaration, Type: null) (Syntax: 'a')
    Variables: Local_1: a As System.Action(Of System.Int32)
    Initializer: 
      IVariableInitializerOperation (OperationKind.VariableInitializer, Type: null) (Syntax: '= Function( ... nd Function')
        IDelegateCreationOperation (OperationKind.DelegateCreation, Type: System.Action(Of System.Int32), IsImplicit) (Syntax: 'Function()  ... nd Function')
          Target: 
            IAnonymousFunctionOperation (Symbol: Function () As System.Int32) (OperationKind.AnonymousFunction, Type: null) (Syntax: 'Function()  ... nd Function')
              IBlockOperation (3 statements, 1 locals) (OperationKind.Block, Type: null, IsImplicit) (Syntax: 'Function()  ... nd Function')
                Locals: Local_1: <anonymous local> As System.Int32
                IReturnOperation (OperationKind.Return, Type: null) (Syntax: 'Return 1')
                  ReturnedValue: 
<<<<<<< HEAD
                    ILiteralOperation (OperationKind.Literal, Type: System.Int32, Constant: 1) (Syntax: '1')
                ILabeledOperation (Label: exit) (OperationKind.Labeled, Type: null) (Syntax: 'End Function')
                  Statement: 
                    null
                IReturnOperation (OperationKind.Return, Type: null) (Syntax: 'End Function')
                  ReturnedValue: 
                    ILocalReferenceOperation:  (OperationKind.LocalReference, Type: System.Int32) (Syntax: 'End Function')
=======
                    ILiteralExpression (OperationKind.LiteralExpression, Type: System.Int32, Constant: 1) (Syntax: '1')
                ILabeledStatement (Label: exit) (OperationKind.LabeledStatement, IsImplicit) (Syntax: 'End Function')
                  Statement: 
                    null
                IReturnStatement (OperationKind.ReturnStatement, IsImplicit) (Syntax: 'End Function')
                  ReturnedValue: 
                    ILocalReferenceExpression:  (OperationKind.LocalReferenceExpression, Type: System.Int32, IsImplicit) (Syntax: 'End Function')
>>>>>>> 7cdd69e7
]]>.Value

            Dim expectedDiagnostics = String.Empty

            VerifyOperationTreeAndDiagnosticsForTest(Of LocalDeclarationStatementSyntax)(source, expectedOperationTree, expectedDiagnostics,
                additionalOperationTreeVerifier:=AddressOf New ExpectedSymbolVerifier().Verify)
        End Sub

        <CompilerTrait(CompilerFeature.IOperation)>
        <Fact()>
        Public Sub ConversionExpression_Implicit_WideningLambdaToDelegate_RelaxationOfReturn_InvalidConversion()
            Dim source = <![CDATA[
Option Strict On
Imports System
Module Program
    Sub M1()
        Dim a As Func(Of Integer) = Sub()'BIND:"Dim a As Func(Of Integer) = Sub()"
                                    End Sub
    End Sub
End Module]]>.Value

            Dim expectedOperationTree = <![CDATA[
IVariableDeclarationsOperation (1 declarations) (OperationKind.VariableDeclarations, Type: null, IsInvalid) (Syntax: 'Dim a As Fu ... End Sub')
  IVariableDeclarationOperation (1 variables) (OperationKind.VariableDeclaration, Type: null) (Syntax: 'a')
    Variables: Local_1: a As System.Func(Of System.Int32)
    Initializer: 
      IVariableInitializerOperation (OperationKind.VariableInitializer, Type: null, IsInvalid) (Syntax: '= Sub()'BIN ... End Sub')
        IDelegateCreationOperation (OperationKind.DelegateCreation, Type: System.Func(Of System.Int32), IsInvalid, IsImplicit) (Syntax: 'Sub()'BIND: ... End Sub')
          Target: 
<<<<<<< HEAD
            IAnonymousFunctionOperation (Symbol: Sub ()) (OperationKind.AnonymousFunction, Type: null, IsInvalid) (Syntax: 'Sub()'BIND: ... End Sub')
              IBlockOperation (2 statements) (OperationKind.Block, Type: null, IsInvalid, IsImplicit) (Syntax: 'Sub()'BIND: ... End Sub')
                ILabeledOperation (Label: exit) (OperationKind.Labeled, Type: null, IsInvalid) (Syntax: 'End Sub')
                  Statement: 
                    null
                IReturnOperation (OperationKind.Return, Type: null, IsInvalid) (Syntax: 'End Sub')
=======
            IAnonymousFunctionExpression (Symbol: Sub ()) (OperationKind.AnonymousFunctionExpression, Type: null, IsInvalid) (Syntax: 'Sub()'BIND: ... End Sub')
              IBlockStatement (2 statements) (OperationKind.BlockStatement, IsInvalid, IsImplicit) (Syntax: 'Sub()'BIND: ... End Sub')
                ILabeledStatement (Label: exit) (OperationKind.LabeledStatement, IsInvalid, IsImplicit) (Syntax: 'End Sub')
                  Statement: 
                    null
                IReturnStatement (OperationKind.ReturnStatement, IsInvalid, IsImplicit) (Syntax: 'End Sub')
>>>>>>> 7cdd69e7
                  ReturnedValue: 
                    null
]]>.Value

            Dim expectedDiagnostics = <![CDATA[
BC36670: Nested sub does not have a signature that is compatible with delegate 'Func(Of Integer)'.
        Dim a As Func(Of Integer) = Sub()'BIND:"Dim a As Func(Of Integer) = Sub()"
                                    ~~~~~~~~~~~~~~~~~~~~~~~~~~~~~~~~~~~~~~~~~~~~~~~
]]>.Value

            VerifyOperationTreeAndDiagnosticsForTest(Of LocalDeclarationStatementSyntax)(source, expectedOperationTree, expectedDiagnostics,
                additionalOperationTreeVerifier:=AddressOf New ExpectedSymbolVerifier().Verify)
        End Sub

        <CompilerTrait(CompilerFeature.IOperation)>
        <Fact()>
        Public Sub ConversionExpression_Implicit_WideningMethodGroupToDelegate()
            Dim source = <![CDATA[
Imports System
Module Program
    Sub M1()
        Dim a As Action = AddressOf M2'BIND:"Dim a As Action = AddressOf M2"
    End Sub

    Sub M2()
    End Sub
End Module]]>.Value

            Dim expectedOperationTree = <![CDATA[
IVariableDeclarationsOperation (1 declarations) (OperationKind.VariableDeclarations, Type: null) (Syntax: 'Dim a As Ac ... ddressOf M2')
  IVariableDeclarationOperation (1 variables) (OperationKind.VariableDeclaration, Type: null) (Syntax: 'a')
    Variables: Local_1: a As System.Action
    Initializer: 
      IVariableInitializerOperation (OperationKind.VariableInitializer, Type: null) (Syntax: '= AddressOf M2')
        IDelegateCreationOperation (OperationKind.DelegateCreation, Type: System.Action, IsImplicit) (Syntax: 'AddressOf M2')
          Target: 
            IMethodReferenceOperation: Sub Program.M2() (Static) (OperationKind.MethodReference, Type: null) (Syntax: 'AddressOf M2')
              Instance Receiver: 
                null
]]>.Value

            Dim expectedDiagnostics = String.Empty

            VerifyOperationTreeAndDiagnosticsForTest(Of LocalDeclarationStatementSyntax)(source, expectedOperationTree, expectedDiagnostics)
        End Sub

        <CompilerTrait(CompilerFeature.IOperation)>
        <Fact()>
        Public Sub ConversionExpression_Implicit_WideningMethodGroupToDelegate_RelaxationArguments()
            Dim source = <![CDATA[
Imports System
Module Program
    Sub M1()
        Dim a As Action(Of Integer) = AddressOf M2'BIND:"Dim a As Action(Of Integer) = AddressOf M2"
    End Sub

    Sub M2()
    End Sub
End Module]]>.Value

            Dim expectedOperationTree = <![CDATA[
IVariableDeclarationsOperation (1 declarations) (OperationKind.VariableDeclarations, Type: null) (Syntax: 'Dim a As Ac ... ddressOf M2')
  IVariableDeclarationOperation (1 variables) (OperationKind.VariableDeclaration, Type: null) (Syntax: 'a')
    Variables: Local_1: a As System.Action(Of System.Int32)
    Initializer: 
      IVariableInitializerOperation (OperationKind.VariableInitializer, Type: null) (Syntax: '= AddressOf M2')
        IDelegateCreationOperation (OperationKind.DelegateCreation, Type: System.Action(Of System.Int32), IsImplicit) (Syntax: 'AddressOf M2')
          Target: 
            IMethodReferenceOperation: Sub Program.M2() (Static) (OperationKind.MethodReference, Type: null) (Syntax: 'AddressOf M2')
              Instance Receiver: 
                null
]]>.Value

            Dim expectedDiagnostics = String.Empty

            VerifyOperationTreeAndDiagnosticsForTest(Of LocalDeclarationStatementSyntax)(source, expectedOperationTree, expectedDiagnostics)
        End Sub

        <CompilerTrait(CompilerFeature.IOperation)>
        <Fact()>
        Public Sub ConversionExpression_Implicit_WideningMethodGroupToDelegate_RelaxationArguments_InvalidConversion()
            Dim source = <![CDATA[
Option Strict On
Imports System
Module Program
    Sub M1()
        Dim a As Action = AddressOf M2'BIND:"Dim a As Action = AddressOf M2"
    End Sub

    Sub M2(i As Integer)
    End Sub
End Module]]>.Value

            Dim expectedOperationTree = <![CDATA[
IVariableDeclarationsOperation (1 declarations) (OperationKind.VariableDeclarations, Type: null, IsInvalid) (Syntax: 'Dim a As Ac ... ddressOf M2')
  IVariableDeclarationOperation (1 variables) (OperationKind.VariableDeclaration, Type: null) (Syntax: 'a')
    Variables: Local_1: a As System.Action
    Initializer: 
      IVariableInitializerOperation (OperationKind.VariableInitializer, Type: null, IsInvalid) (Syntax: '= AddressOf M2')
        IDelegateCreationOperation (OperationKind.DelegateCreation, Type: System.Action, IsInvalid, IsImplicit) (Syntax: 'AddressOf M2')
          Target: 
            IOperation:  (OperationKind.None, Type: null, IsInvalid) (Syntax: 'AddressOf M2')
              Children(1):
                  IOperation:  (OperationKind.None, Type: null, IsInvalid) (Syntax: 'M2')
                    Children(1):
                        IInstanceReferenceOperation (OperationKind.InstanceReference, Type: Program, IsInvalid, IsImplicit) (Syntax: 'M2')
]]>.Value

            Dim expectedDiagnostics = <![CDATA[
BC31143: Method 'Public Sub M2(i As Integer)' does not have a signature compatible with delegate 'Delegate Sub Action()'.
        Dim a As Action = AddressOf M2'BIND:"Dim a As Action = AddressOf M2"
                                    ~~
]]>.Value

            VerifyOperationTreeAndDiagnosticsForTest(Of LocalDeclarationStatementSyntax)(source, expectedOperationTree, expectedDiagnostics)
        End Sub

        <CompilerTrait(CompilerFeature.IOperation)>
        <Fact()>
        Public Sub ConversionExpression_Implicit_WideningMethodGroupToDelegate_RelaxationArguments_NonImplicitReceiver_InvalidConversion()
            Dim source = <![CDATA[
Option Strict On
Imports System
Module Program
    Sub M1()
        Dim c1 As New C1
        Dim a As Action = AddressOf c1.M2'BIND:"Dim a As Action = AddressOf c1.M2"
    End Sub

    Class C1
        Sub M2(i As Integer)
        End Sub
    End Class
End Module]]>.Value

            Dim expectedOperationTree = <![CDATA[
IVariableDeclarationsOperation (1 declarations) (OperationKind.VariableDeclarations, Type: null, IsInvalid) (Syntax: 'Dim a As Ac ... essOf c1.M2')
  IVariableDeclarationOperation (1 variables) (OperationKind.VariableDeclaration, Type: null) (Syntax: 'a')
    Variables: Local_1: a As System.Action
    Initializer: 
      IVariableInitializerOperation (OperationKind.VariableInitializer, Type: null, IsInvalid) (Syntax: '= AddressOf c1.M2')
        IDelegateCreationOperation (OperationKind.DelegateCreation, Type: System.Action, IsInvalid, IsImplicit) (Syntax: 'AddressOf c1.M2')
          Target: 
            IOperation:  (OperationKind.None, Type: null, IsInvalid) (Syntax: 'AddressOf c1.M2')
              Children(1):
                  IOperation:  (OperationKind.None, Type: null, IsInvalid) (Syntax: 'c1.M2')
                    Children(1):
                        IOperation:  (OperationKind.None, Type: null, IsInvalid) (Syntax: 'c1')
]]>.Value

            Dim expectedDiagnostics = <![CDATA[
BC31143: Method 'Public Sub M2(i As Integer)' does not have a signature compatible with delegate 'Delegate Sub Action()'.
        Dim a As Action = AddressOf c1.M2'BIND:"Dim a As Action = AddressOf c1.M2"
                                    ~~~~~
]]>.Value

            VerifyOperationTreeAndDiagnosticsForTest(Of LocalDeclarationStatementSyntax)(source, expectedOperationTree, expectedDiagnostics)
        End Sub

        <CompilerTrait(CompilerFeature.IOperation)>
        <Fact()>
        Public Sub ConversionExpression_Implicit_WideningMethodGroupToDelegate_RelaxationReturnType()
            Dim source = <![CDATA[
Option Strict On
Imports System
Module Program
    Sub M1()
        Dim a As Action = AddressOf M2'BIND:"Dim a As Action = AddressOf M2"
    End Sub

    Function M2() As Integer
        Return 1
    End Function
End Module]]>.Value

            Dim expectedOperationTree = <![CDATA[
IVariableDeclarationsOperation (1 declarations) (OperationKind.VariableDeclarations, Type: null) (Syntax: 'Dim a As Ac ... ddressOf M2')
  IVariableDeclarationOperation (1 variables) (OperationKind.VariableDeclaration, Type: null) (Syntax: 'a')
    Variables: Local_1: a As System.Action
    Initializer: 
      IVariableInitializerOperation (OperationKind.VariableInitializer, Type: null) (Syntax: '= AddressOf M2')
        IDelegateCreationOperation (OperationKind.DelegateCreation, Type: System.Action, IsImplicit) (Syntax: 'AddressOf M2')
          Target: 
            IMethodReferenceOperation: Function Program.M2() As System.Int32 (Static) (OperationKind.MethodReference, Type: null) (Syntax: 'AddressOf M2')
              Instance Receiver: 
                null
]]>.Value
            Dim expectedDiagnostics = String.Empty

            VerifyOperationTreeAndDiagnosticsForTest(Of LocalDeclarationStatementSyntax)(source, expectedOperationTree, expectedDiagnostics)
        End Sub

        <CompilerTrait(CompilerFeature.IOperation)>
        <Fact()>
        Public Sub ConversionExpression_Implicit_WideningMethodGroupToDelegate_RelaxationReturnType_JustInitializerReturnsOnlyMethodReference()
            Dim source = <![CDATA[
Option Strict On
Imports System
Module Program
    Sub M1()
        Dim a As Action = AddressOf M2'BIND:"AddressOf M2"
    End Sub

    Function M2() As Integer
        Return 1
    End Function
End Module]]>.Value

            Dim expectedOperationTree = <![CDATA[
IMethodReferenceOperation: Function Program.M2() As System.Int32 (Static) (OperationKind.MethodReference, Type: null) (Syntax: 'AddressOf M2')
  Instance Receiver: 
    null
]]>.Value

            Dim expectedDiagnostics = String.Empty

            VerifyOperationTreeAndDiagnosticsForTest(Of UnaryExpressionSyntax)(source, expectedOperationTree, expectedDiagnostics)
        End Sub


        <CompilerTrait(CompilerFeature.IOperation)>
        <Fact()>
        Public Sub ConversionExpression_Implicit_WideningMethodGroupToDelegate_ReturnConversion()
            Dim source = <![CDATA[
Option Strict On
Imports System
Module Program
    Sub M1()
        Dim a As Func(Of Long) = AddressOf M2'BIND:"Dim a As Func(Of Long) = AddressOf M2"
    End Sub

    Function M2() As Integer
        Return 1
    End Function
End Module]]>.Value

            Dim expectedOperationTree = <![CDATA[
IVariableDeclarationsOperation (1 declarations) (OperationKind.VariableDeclarations, Type: null) (Syntax: 'Dim a As Fu ... ddressOf M2')
  IVariableDeclarationOperation (1 variables) (OperationKind.VariableDeclaration, Type: null) (Syntax: 'a')
    Variables: Local_1: a As System.Func(Of System.Int64)
    Initializer: 
      IVariableInitializerOperation (OperationKind.VariableInitializer, Type: null) (Syntax: '= AddressOf M2')
        IDelegateCreationOperation (OperationKind.DelegateCreation, Type: System.Func(Of System.Int64), IsImplicit) (Syntax: 'AddressOf M2')
          Target: 
            IMethodReferenceOperation: Function Program.M2() As System.Int32 (Static) (OperationKind.MethodReference, Type: null) (Syntax: 'AddressOf M2')
              Instance Receiver: 
                null
]]>.Value

            Dim expectedDiagnostics = String.Empty

            VerifyOperationTreeAndDiagnosticsForTest(Of LocalDeclarationStatementSyntax)(source, expectedOperationTree, expectedDiagnostics)
        End Sub

        <CompilerTrait(CompilerFeature.IOperation)>
        <Fact()>
        Public Sub ConversionExpression_Implicit_WideningMethodGroupToDelegate_RelaxationReturnType_InvalidConversion()
            Dim source = <![CDATA[
Option Strict On
Imports System
Module Program
    Sub M1()
        Dim a As Func(Of Long) = AddressOf M2'BIND:"Dim a As Func(Of Long) = AddressOf M2"
    End Sub

    Sub M2()
    End Sub
End Module]]>.Value

            Dim expectedOperationTree = <![CDATA[
IVariableDeclarationsOperation (1 declarations) (OperationKind.VariableDeclarations, Type: null, IsInvalid) (Syntax: 'Dim a As Fu ... ddressOf M2')
  IVariableDeclarationOperation (1 variables) (OperationKind.VariableDeclaration, Type: null) (Syntax: 'a')
    Variables: Local_1: a As System.Func(Of System.Int64)
    Initializer: 
      IVariableInitializerOperation (OperationKind.VariableInitializer, Type: null, IsInvalid) (Syntax: '= AddressOf M2')
        IDelegateCreationOperation (OperationKind.DelegateCreation, Type: System.Func(Of System.Int64), IsInvalid, IsImplicit) (Syntax: 'AddressOf M2')
          Target: 
            IOperation:  (OperationKind.None, Type: null, IsInvalid) (Syntax: 'AddressOf M2')
              Children(1):
                  IOperation:  (OperationKind.None, Type: null, IsInvalid) (Syntax: 'M2')
                    Children(1):
                        IInstanceReferenceOperation (OperationKind.InstanceReference, Type: Program, IsInvalid, IsImplicit) (Syntax: 'M2')
]]>.Value

            Dim expectedDiagnostics = <![CDATA[
BC31143: Method 'Public Sub M2()' does not have a signature compatible with delegate 'Delegate Function Func(Of Long)() As Long'.
        Dim a As Func(Of Long) = AddressOf M2'BIND:"Dim a As Func(Of Long) = AddressOf M2"
                                           ~~
]]>.Value

            VerifyOperationTreeAndDiagnosticsForTest(Of LocalDeclarationStatementSyntax)(source, expectedOperationTree, expectedDiagnostics)
        End Sub

        <CompilerTrait(CompilerFeature.IOperation)>
        <Fact()>
        Public Sub ConversionExpression_Implicit_InvalidMethodGroupToDelegateSyntax()
            Dim source = <![CDATA[
Option Strict On
Imports System
Module Program
    Sub M1()
        Dim a As Action = AddressOf'BIND:"Dim a As Action = AddressOf"
    End Sub

    Function M2() As Integer
        Return 1
    End Function
End Module]]>.Value

            Dim expectedOperationTree = <![CDATA[
IVariableDeclarationsOperation (1 declarations) (OperationKind.VariableDeclarations, Type: null, IsInvalid) (Syntax: 'Dim a As Ac ... = AddressOf')
  IVariableDeclarationOperation (1 variables) (OperationKind.VariableDeclaration, Type: null) (Syntax: 'a')
    Variables: Local_1: a As System.Action
    Initializer: 
      IVariableInitializerOperation (OperationKind.VariableInitializer, Type: null, IsInvalid) (Syntax: '= AddressOf')
        IDelegateCreationOperation (OperationKind.DelegateCreation, Type: System.Action, IsInvalid, IsImplicit) (Syntax: 'AddressOf')
          Target: 
            IInvalidOperation (OperationKind.Invalid, Type: ?, IsInvalid) (Syntax: 'AddressOf')
              Children(1):
                  IInvalidOperation (OperationKind.Invalid, Type: null, IsInvalid) (Syntax: '')
                    Children(0)
]]>.Value

            Dim expectedDiagnostics = <![CDATA[
BC30201: Expression expected.
        Dim a As Action = AddressOf'BIND:"Dim a As Action = AddressOf"
                                   ~
]]>.Value

            VerifyOperationTreeAndDiagnosticsForTest(Of LocalDeclarationStatementSyntax)(source, expectedOperationTree, expectedDiagnostics)
        End Sub

        <CompilerTrait(CompilerFeature.IOperation)>
        <Fact()>
        Public Sub ConversionExpression_Implicit_WideningArrayToSystemArrayConversion()
            Dim source = <![CDATA[
Option Strict On
Imports System
Module Program
    Sub M1()
        Dim a As Array = New Integer(1) {}'BIND:"Dim a As Array = New Integer(1) {}"
    End Sub
End Module]]>.Value

            Dim expectedOperationTree = <![CDATA[
IVariableDeclarationsOperation (1 declarations) (OperationKind.VariableDeclarations, Type: null) (Syntax: 'Dim a As Ar ... teger(1) {}')
  IVariableDeclarationOperation (1 variables) (OperationKind.VariableDeclaration, Type: null) (Syntax: 'a')
    Variables: Local_1: a As System.Array
    Initializer: 
      IVariableInitializerOperation (OperationKind.VariableInitializer, Type: null) (Syntax: '= New Integer(1) {}')
        IConversionOperation (Implicit, TryCast: False, Unchecked) (OperationKind.Conversion, Type: System.Array, IsImplicit) (Syntax: 'New Integer(1) {}')
          Conversion: CommonConversion (Exists: True, IsIdentity: False, IsNumeric: False, IsReference: True, IsUserDefined: False) (MethodSymbol: null)
          Operand: 
            IArrayCreationOperation (OperationKind.ArrayCreation, Type: System.Int32()) (Syntax: 'New Integer(1) {}')
              Dimension Sizes(1):
                  IBinaryOperation (BinaryOperatorKind.Add, Checked) (OperationKind.BinaryOperator, Type: System.Int32, Constant: 2, IsImplicit) (Syntax: '1')
                    Left: 
                      ILiteralOperation (OperationKind.Literal, Type: System.Int32, Constant: 1) (Syntax: '1')
                    Right: 
                      ILiteralOperation (OperationKind.Literal, Type: System.Int32, Constant: 1, IsImplicit) (Syntax: '1')
              Initializer: 
                IArrayInitializerOperation (0 elements) (OperationKind.ArrayInitializer, Type: System.Int32()) (Syntax: '{}')
                  Element Values(0)
]]>.Value

            Dim expectedDiagnostics = String.Empty

            VerifyOperationTreeAndDiagnosticsForTest(Of LocalDeclarationStatementSyntax)(source, expectedOperationTree, expectedDiagnostics,
                additionalOperationTreeVerifier:=AddressOf New ExpectedSymbolVerifier().Verify)
        End Sub

        <CompilerTrait(CompilerFeature.IOperation)>
        <Fact()>
        Public Sub ConversionExpression_Implicit_WideningArrayToSystemArrayConversion_MultiDimensionalArray()
            Dim source = <![CDATA[
Option Strict On
Imports System
Module Program
    Sub M1()
        Dim a As Array = New Integer(1)() {}'BIND:"Dim a As Array = New Integer(1)() {}"
    End Sub
End Module]]>.Value

            Dim expectedOperationTree = <![CDATA[
IVariableDeclarationsOperation (1 declarations) (OperationKind.VariableDeclarations, Type: null) (Syntax: 'Dim a As Ar ... ger(1)() {}')
  IVariableDeclarationOperation (1 variables) (OperationKind.VariableDeclaration, Type: null) (Syntax: 'a')
    Variables: Local_1: a As System.Array
    Initializer: 
      IVariableInitializerOperation (OperationKind.VariableInitializer, Type: null) (Syntax: '= New Integer(1)() {}')
        IConversionOperation (Implicit, TryCast: False, Unchecked) (OperationKind.Conversion, Type: System.Array, IsImplicit) (Syntax: 'New Integer(1)() {}')
          Conversion: CommonConversion (Exists: True, IsIdentity: False, IsNumeric: False, IsReference: True, IsUserDefined: False) (MethodSymbol: null)
          Operand: 
            IArrayCreationOperation (OperationKind.ArrayCreation, Type: System.Int32()()) (Syntax: 'New Integer(1)() {}')
              Dimension Sizes(1):
                  IBinaryOperation (BinaryOperatorKind.Add, Checked) (OperationKind.BinaryOperator, Type: System.Int32, Constant: 2, IsImplicit) (Syntax: '1')
                    Left: 
                      ILiteralOperation (OperationKind.Literal, Type: System.Int32, Constant: 1) (Syntax: '1')
                    Right: 
                      ILiteralOperation (OperationKind.Literal, Type: System.Int32, Constant: 1, IsImplicit) (Syntax: '1')
              Initializer: 
                IArrayInitializerOperation (0 elements) (OperationKind.ArrayInitializer, Type: System.Int32()()) (Syntax: '{}')
                  Element Values(0)
]]>.Value

            Dim expectedDiagnostics = String.Empty

            VerifyOperationTreeAndDiagnosticsForTest(Of LocalDeclarationStatementSyntax)(source, expectedOperationTree, expectedDiagnostics,
                additionalOperationTreeVerifier:=AddressOf New ExpectedSymbolVerifier().Verify)
        End Sub

        <CompilerTrait(CompilerFeature.IOperation)>
        <Fact()>
        Public Sub ConversionExpression_Implicit_WideningArrayToSystemArray_InvalidNotArray()
            Dim source = <![CDATA[
Option Strict On
Imports System
Module Program
    Sub M1()
        Dim a As Array = New Object'BIND:"Dim a As Array = New Object"
    End Sub
End Module]]>.Value

            Dim expectedOperationTree = <![CDATA[
IVariableDeclarationsOperation (1 declarations) (OperationKind.VariableDeclarations, Type: null, IsInvalid) (Syntax: 'Dim a As Ar ...  New Object')
  IVariableDeclarationOperation (1 variables) (OperationKind.VariableDeclaration, Type: null) (Syntax: 'a')
    Variables: Local_1: a As System.Array
    Initializer: 
      IVariableInitializerOperation (OperationKind.VariableInitializer, Type: null, IsInvalid) (Syntax: '= New Object')
        IConversionOperation (Implicit, TryCast: False, Unchecked) (OperationKind.Conversion, Type: System.Array, IsInvalid, IsImplicit) (Syntax: 'New Object')
          Conversion: CommonConversion (Exists: True, IsIdentity: False, IsNumeric: False, IsReference: True, IsUserDefined: False) (MethodSymbol: null)
          Operand: 
            IObjectCreationOperation (Constructor: Sub System.Object..ctor()) (OperationKind.ObjectCreation, Type: System.Object, IsInvalid) (Syntax: 'New Object')
              Arguments(0)
              Initializer: 
                null
]]>.Value

            Dim expectedDiagnostics = <![CDATA[
BC30512: Option Strict On disallows implicit conversions from 'Object' to 'Array'.
        Dim a As Array = New Object'BIND:"Dim a As Array = New Object"
                         ~~~~~~~~~~
]]>.Value

            VerifyOperationTreeAndDiagnosticsForTest(Of LocalDeclarationStatementSyntax)(source, expectedOperationTree, expectedDiagnostics)
        End Sub

        <CompilerTrait(CompilerFeature.IOperation)>
        <Fact()>
        Public Sub ConversionExpression_Implicit_WideningArrayToArray()
            Dim source = <![CDATA[
Option Strict On
Imports System.Collections.Generic
Module Program
    Sub M1()
        Dim c2List(1) As C2
        Dim c1List As C1() = c2List'BIND:"Dim c1List As C1() = c2List"
    End Sub

    Class C1
    End Class

    Class C2
        Inherits C1
    End Class
End Module]]>.Value

            Dim expectedOperationTree = <![CDATA[
IVariableDeclarationsOperation (1 declarations) (OperationKind.VariableDeclarations, Type: null) (Syntax: 'Dim c1List  ... () = c2List')
  IVariableDeclarationOperation (1 variables) (OperationKind.VariableDeclaration, Type: null) (Syntax: 'c1List')
    Variables: Local_1: c1List As Program.C1()
    Initializer: 
      IVariableInitializerOperation (OperationKind.VariableInitializer, Type: null) (Syntax: '= c2List')
        IConversionOperation (Implicit, TryCast: False, Unchecked) (OperationKind.Conversion, Type: Program.C1(), IsImplicit) (Syntax: 'c2List')
          Conversion: CommonConversion (Exists: True, IsIdentity: False, IsNumeric: False, IsReference: False, IsUserDefined: False) (MethodSymbol: null)
          Operand: 
            ILocalReferenceOperation: c2List (OperationKind.LocalReference, Type: Program.C2()) (Syntax: 'c2List')
]]>.Value

            Dim expectedDiagnostics = String.Empty

            VerifyOperationTreeAndDiagnosticsForTest(Of LocalDeclarationStatementSyntax)(source, expectedOperationTree, expectedDiagnostics,
                additionalOperationTreeVerifier:=AddressOf New ExpectedSymbolVerifier().Verify)
        End Sub

        <CompilerTrait(CompilerFeature.IOperation)>
        <Fact()>
        Public Sub ConversionExpression_Implicit_WideningArrayToArray_InvalidDimensionMismatch()
            Dim source = <![CDATA[
Option Strict On
Imports System.Collections.Generic
Module Program
    Sub M1()
        Dim c2List(1)() As C2
        Dim c1List As C1() = c2List'BIND:"Dim c1List As C1() = c2List"
    End Sub

    Class C1
    End Class

    Class C2
        Inherits C1
    End Class
End Module]]>.Value

            Dim expectedOperationTree = <![CDATA[
IVariableDeclarationsOperation (1 declarations) (OperationKind.VariableDeclarations, Type: null, IsInvalid) (Syntax: 'Dim c1List  ... () = c2List')
  IVariableDeclarationOperation (1 variables) (OperationKind.VariableDeclaration, Type: null) (Syntax: 'c1List')
    Variables: Local_1: c1List As Program.C1()
    Initializer: 
      IVariableInitializerOperation (OperationKind.VariableInitializer, Type: null, IsInvalid) (Syntax: '= c2List')
        IConversionOperation (Implicit, TryCast: False, Unchecked) (OperationKind.Conversion, Type: Program.C1(), IsInvalid, IsImplicit) (Syntax: 'c2List')
          Conversion: CommonConversion (Exists: False, IsIdentity: False, IsNumeric: False, IsReference: False, IsUserDefined: False) (MethodSymbol: null)
          Operand: 
            ILocalReferenceOperation: c2List (OperationKind.LocalReference, Type: Program.C2()(), IsInvalid) (Syntax: 'c2List')
]]>.Value

            Dim expectedDiagnostics = <![CDATA[
BC30332: Value of type 'Program.C2()()' cannot be converted to 'Program.C1()' because 'Program.C2()' is not derived from 'Program.C1'.
        Dim c1List As C1() = c2List'BIND:"Dim c1List As C1() = c2List"
                             ~~~~~~
]]>.Value

            VerifyOperationTreeAndDiagnosticsForTest(Of LocalDeclarationStatementSyntax)(source, expectedOperationTree, expectedDiagnostics,
                additionalOperationTreeVerifier:=AddressOf New ExpectedSymbolVerifier().Verify)
        End Sub

        <CompilerTrait(CompilerFeature.IOperation)>
        <Fact()>
        Public Sub ConversionExpression_Implicit_WideningArrayToArray_InvalidNoConversion()
            Dim source = <![CDATA[
Option Strict On
Imports System.Collections.Generic
Module Program
    Sub M1()
        Dim c2List(1) As C2
        Dim c1List As C1() = c2List'BIND:"Dim c1List As C1() = c2List"
    End Sub

    Class C1
    End Class

    Class C2
    End Class
End Module]]>.Value

            Dim expectedOperationTree = <![CDATA[
IVariableDeclarationsOperation (1 declarations) (OperationKind.VariableDeclarations, Type: null, IsInvalid) (Syntax: 'Dim c1List  ... () = c2List')
  IVariableDeclarationOperation (1 variables) (OperationKind.VariableDeclaration, Type: null) (Syntax: 'c1List')
    Variables: Local_1: c1List As Program.C1()
    Initializer: 
      IVariableInitializerOperation (OperationKind.VariableInitializer, Type: null, IsInvalid) (Syntax: '= c2List')
        IConversionOperation (Implicit, TryCast: False, Unchecked) (OperationKind.Conversion, Type: Program.C1(), IsInvalid, IsImplicit) (Syntax: 'c2List')
          Conversion: CommonConversion (Exists: False, IsIdentity: False, IsNumeric: False, IsReference: False, IsUserDefined: False) (MethodSymbol: null)
          Operand: 
            ILocalReferenceOperation: c2List (OperationKind.LocalReference, Type: Program.C2(), IsInvalid) (Syntax: 'c2List')
]]>.Value

            Dim expectedDiagnostics = <![CDATA[
BC30332: Value of type 'Program.C2()' cannot be converted to 'Program.C1()' because 'Program.C2' is not derived from 'Program.C1'.
        Dim c1List As C1() = c2List'BIND:"Dim c1List As C1() = c2List"
                             ~~~~~~
]]>.Value

            VerifyOperationTreeAndDiagnosticsForTest(Of LocalDeclarationStatementSyntax)(source, expectedOperationTree, expectedDiagnostics,
                additionalOperationTreeVerifier:=AddressOf New ExpectedSymbolVerifier().Verify)
        End Sub

        <CompilerTrait(CompilerFeature.IOperation)>
        <Fact()>
        Public Sub ConversionExpression_Implicit_WideningArrayToSystemIEnumerable()
            Dim source = <![CDATA[
Option Strict On
Imports System.Collections.Generic
Module Program
    Sub M1()
        Dim c2List(1) As C2
        Dim c1List As IEnumerable(Of C1) = c2List'BIND:"Dim c1List As IEnumerable(Of C1) = c2List"
    End Sub

    Class C1
    End Class

    Class C2
        Inherits C1
    End Class
End Module]]>.Value

            Dim expectedOperationTree = <![CDATA[
IVariableDeclarationsOperation (1 declarations) (OperationKind.VariableDeclarations, Type: null) (Syntax: 'Dim c1List  ... 1) = c2List')
  IVariableDeclarationOperation (1 variables) (OperationKind.VariableDeclaration, Type: null) (Syntax: 'c1List')
    Variables: Local_1: c1List As System.Collections.Generic.IEnumerable(Of Program.C1)
    Initializer: 
      IVariableInitializerOperation (OperationKind.VariableInitializer, Type: null) (Syntax: '= c2List')
        IConversionOperation (Implicit, TryCast: False, Unchecked) (OperationKind.Conversion, Type: System.Collections.Generic.IEnumerable(Of Program.C1), IsImplicit) (Syntax: 'c2List')
          Conversion: CommonConversion (Exists: True, IsIdentity: False, IsNumeric: False, IsReference: True, IsUserDefined: False) (MethodSymbol: null)
          Operand: 
            ILocalReferenceOperation: c2List (OperationKind.LocalReference, Type: Program.C2()) (Syntax: 'c2List')
]]>.Value

            Dim expectedDiagnostics = String.Empty

            VerifyOperationTreeAndDiagnosticsForTest(Of LocalDeclarationStatementSyntax)(source, expectedOperationTree, expectedDiagnostics,
                additionalOperationTreeVerifier:=AddressOf New ExpectedSymbolVerifier().Verify)
        End Sub

        <CompilerTrait(CompilerFeature.IOperation)>
        <Fact()>
        Public Sub ConversionExpression_Implicit_WideningArrayToSystemIEnumerable_InvalidNoConversion()
            Dim source = <![CDATA[
Option Strict On
Imports System.Collections.Generic
Module Program
    Sub M1()
        Dim c2List(1) As C2
        Dim c1List As IEnumerable(Of C1) = c2List'BIND:"Dim c1List As IEnumerable(Of C1) = c2List"
    End Sub

    Class C1
    End Class

    Class C2
    End Class
End Module]]>.Value

            Dim expectedOperationTree = <![CDATA[
IVariableDeclarationsOperation (1 declarations) (OperationKind.VariableDeclarations, Type: null, IsInvalid) (Syntax: 'Dim c1List  ... 1) = c2List')
  IVariableDeclarationOperation (1 variables) (OperationKind.VariableDeclaration, Type: null) (Syntax: 'c1List')
    Variables: Local_1: c1List As System.Collections.Generic.IEnumerable(Of Program.C1)
    Initializer: 
      IVariableInitializerOperation (OperationKind.VariableInitializer, Type: null, IsInvalid) (Syntax: '= c2List')
        IConversionOperation (Implicit, TryCast: False, Unchecked) (OperationKind.Conversion, Type: System.Collections.Generic.IEnumerable(Of Program.C1), IsInvalid, IsImplicit) (Syntax: 'c2List')
          Conversion: CommonConversion (Exists: True, IsIdentity: False, IsNumeric: False, IsReference: True, IsUserDefined: False) (MethodSymbol: null)
          Operand: 
            ILocalReferenceOperation: c2List (OperationKind.LocalReference, Type: Program.C2(), IsInvalid) (Syntax: 'c2List')
]]>.Value

            Dim expectedDiagnostics = <![CDATA[
BC36754: 'Program.C2()' cannot be converted to 'IEnumerable(Of Program.C1)' because 'Program.C2' is not derived from 'Program.C1', as required for the 'Out' generic parameter 'T' in 'Interface IEnumerable(Of Out T)'.
        Dim c1List As IEnumerable(Of C1) = c2List'BIND:"Dim c1List As IEnumerable(Of C1) = c2List"
                                           ~~~~~~
]]>.Value

            VerifyOperationTreeAndDiagnosticsForTest(Of LocalDeclarationStatementSyntax)(source, expectedOperationTree, expectedDiagnostics,
                additionalOperationTreeVerifier:=AddressOf New ExpectedSymbolVerifier().Verify)
        End Sub

        <CompilerTrait(CompilerFeature.IOperation)>
        <Fact()>
        Public Sub ConversionExpression_Implicit_WideningStructureToInterface()
            Dim source = <![CDATA[
Module Program
    Sub M1()
        Dim s1 = New S1
        Dim i1 As I1 = s1'BIND:"Dim i1 As I1 = s1"
    End Sub

    Interface I1
    End Interface

    Structure S1
        Implements I1
    End Structure
End Module]]>.Value

            Dim expectedOperationTree = <![CDATA[
IVariableDeclarationsOperation (1 declarations) (OperationKind.VariableDeclarations, Type: null) (Syntax: 'Dim i1 As I1 = s1')
  IVariableDeclarationOperation (1 variables) (OperationKind.VariableDeclaration, Type: null) (Syntax: 'i1')
    Variables: Local_1: i1 As Program.I1
    Initializer: 
      IVariableInitializerOperation (OperationKind.VariableInitializer, Type: null) (Syntax: '= s1')
        IConversionOperation (Implicit, TryCast: False, Unchecked) (OperationKind.Conversion, Type: Program.I1, IsImplicit) (Syntax: 's1')
          Conversion: CommonConversion (Exists: True, IsIdentity: False, IsNumeric: False, IsReference: False, IsUserDefined: False) (MethodSymbol: null)
          Operand: 
            ILocalReferenceOperation: s1 (OperationKind.LocalReference, Type: Program.S1) (Syntax: 's1')
]]>.Value

            Dim expectedDiagnostics = String.Empty

            VerifyOperationTreeAndDiagnosticsForTest(Of LocalDeclarationStatementSyntax)(source, expectedOperationTree, expectedDiagnostics)
        End Sub

        <CompilerTrait(CompilerFeature.IOperation)>
        <Fact()>
        Public Sub ConversionExpression_Implicit_WideningStructureToValueType()
            Dim source = <![CDATA[
Option Strict On
Imports System
Module Program
    Sub M1()
        Dim s1 = New S1
        Dim v1 As ValueType = s1'BIND:"Dim v1 As ValueType = s1"
    End Sub

    Structure S1
    End Structure
End Module]]>.Value

            Dim expectedOperationTree = <![CDATA[
IVariableDeclarationsOperation (1 declarations) (OperationKind.VariableDeclarations, Type: null) (Syntax: 'Dim v1 As ValueType = s1')
  IVariableDeclarationOperation (1 variables) (OperationKind.VariableDeclaration, Type: null) (Syntax: 'v1')
    Variables: Local_1: v1 As System.ValueType
    Initializer: 
      IVariableInitializerOperation (OperationKind.VariableInitializer, Type: null) (Syntax: '= s1')
        IConversionOperation (Implicit, TryCast: False, Unchecked) (OperationKind.Conversion, Type: System.ValueType, IsImplicit) (Syntax: 's1')
          Conversion: CommonConversion (Exists: True, IsIdentity: False, IsNumeric: False, IsReference: False, IsUserDefined: False) (MethodSymbol: null)
          Operand: 
            ILocalReferenceOperation: s1 (OperationKind.LocalReference, Type: Program.S1) (Syntax: 's1')
]]>.Value

            Dim expectedDiagnostics = String.Empty

            VerifyOperationTreeAndDiagnosticsForTest(Of LocalDeclarationStatementSyntax)(source, expectedOperationTree, expectedDiagnostics)
        End Sub

        <CompilerTrait(CompilerFeature.IOperation)>
        <Fact()>
        Public Sub ConversionExpression_Implicit_WideningStructureToInterface_InvalidNoConversion()
            Dim source = <![CDATA[
Option Strict On
Imports System
Module Program
    Sub M1()
        Dim s1 = New S1
        Dim i1 As I1 = s1'BIND:"Dim i1 As I1 = s1"
    End Sub

    Interface I1
    End Interface

    Structure S1
    End Structure
End Module]]>.Value

            Dim expectedOperationTree = <![CDATA[
IVariableDeclarationsOperation (1 declarations) (OperationKind.VariableDeclarations, Type: null, IsInvalid) (Syntax: 'Dim i1 As I1 = s1')
  IVariableDeclarationOperation (1 variables) (OperationKind.VariableDeclaration, Type: null) (Syntax: 'i1')
    Variables: Local_1: i1 As Program.I1
    Initializer: 
      IVariableInitializerOperation (OperationKind.VariableInitializer, Type: null, IsInvalid) (Syntax: '= s1')
        IConversionOperation (Implicit, TryCast: False, Unchecked) (OperationKind.Conversion, Type: Program.I1, IsInvalid, IsImplicit) (Syntax: 's1')
          Conversion: CommonConversion (Exists: False, IsIdentity: False, IsNumeric: False, IsReference: False, IsUserDefined: False) (MethodSymbol: null)
          Operand: 
            ILocalReferenceOperation: s1 (OperationKind.LocalReference, Type: Program.S1, IsInvalid) (Syntax: 's1')
]]>.Value

            Dim expectedDiagnostics = <![CDATA[
BC30311: Value of type 'Program.S1' cannot be converted to 'Program.I1'.
        Dim i1 As I1 = s1'BIND:"Dim i1 As I1 = s1"
                       ~~
]]>.Value

            VerifyOperationTreeAndDiagnosticsForTest(Of LocalDeclarationStatementSyntax)(source, expectedOperationTree, expectedDiagnostics)
        End Sub

        <CompilerTrait(CompilerFeature.IOperation)>
        <Fact()>
        Public Sub ConversionExpression_Implicit_WideningValueToNullableValue()
            Dim source = <![CDATA[
Option Strict On
Module Program
    Sub M1()
        Dim i As Integer? = 1'BIND:"Dim i As Integer? = 1"
    End Sub
End Module]]>.Value

            Dim expectedOperationTree = <![CDATA[
IVariableDeclarationsOperation (1 declarations) (OperationKind.VariableDeclarations, Type: null) (Syntax: 'Dim i As Integer? = 1')
  IVariableDeclarationOperation (1 variables) (OperationKind.VariableDeclaration, Type: null) (Syntax: 'i')
    Variables: Local_1: i As System.Nullable(Of System.Int32)
    Initializer: 
      IVariableInitializerOperation (OperationKind.VariableInitializer, Type: null) (Syntax: '= 1')
        IConversionOperation (Implicit, TryCast: False, Unchecked) (OperationKind.Conversion, Type: System.Nullable(Of System.Int32), IsImplicit) (Syntax: '1')
          Conversion: CommonConversion (Exists: True, IsIdentity: False, IsNumeric: False, IsReference: False, IsUserDefined: False) (MethodSymbol: null)
          Operand: 
            ILiteralOperation (OperationKind.Literal, Type: System.Int32, Constant: 1) (Syntax: '1')
]]>.Value

            Dim expectedDiagnostics = String.Empty

            VerifyOperationTreeAndDiagnosticsForTest(Of LocalDeclarationStatementSyntax)(source, expectedOperationTree, expectedDiagnostics,
                additionalOperationTreeVerifier:=AddressOf New ExpectedSymbolVerifier().Verify)
        End Sub

        <CompilerTrait(CompilerFeature.IOperation)>
        <Fact()>
        Public Sub ConversionExpression_Implicit_WideningNullableValueToNullableValue()
            Dim source = <![CDATA[
Option Strict On
Module Program
    Sub M1()
        Dim i As Integer? = 1
        Dim l As Long? = i'BIND:"Dim l As Long? = i"
    End Sub
End Module]]>.Value

            Dim expectedOperationTree = <![CDATA[
IVariableDeclarationsOperation (1 declarations) (OperationKind.VariableDeclarations, Type: null) (Syntax: 'Dim l As Long? = i')
  IVariableDeclarationOperation (1 variables) (OperationKind.VariableDeclaration, Type: null) (Syntax: 'l')
    Variables: Local_1: l As System.Nullable(Of System.Int64)
    Initializer: 
      IVariableInitializerOperation (OperationKind.VariableInitializer, Type: null) (Syntax: '= i')
        IConversionOperation (Implicit, TryCast: False, Unchecked) (OperationKind.Conversion, Type: System.Nullable(Of System.Int64), IsImplicit) (Syntax: 'i')
          Conversion: CommonConversion (Exists: True, IsIdentity: False, IsNumeric: False, IsReference: False, IsUserDefined: False) (MethodSymbol: null)
          Operand: 
            ILocalReferenceOperation: i (OperationKind.LocalReference, Type: System.Nullable(Of System.Int32)) (Syntax: 'i')
]]>.Value

            Dim expectedDiagnostics = String.Empty

            VerifyOperationTreeAndDiagnosticsForTest(Of LocalDeclarationStatementSyntax)(source, expectedOperationTree, expectedDiagnostics)
        End Sub

        <CompilerTrait(CompilerFeature.IOperation)>
        <Fact()>
        Public Sub ConversionExpression_Implicit_WideningValueToNullableValue_MultipleConversion()
            Dim source = <![CDATA[
Option Strict On
Module Program
    Sub M1()
        Dim l As Long? = 1'BIND:"Dim l As Long? = 1"
    End Sub
End Module]]>.Value

            Dim expectedOperationTree = <![CDATA[
IVariableDeclarationsOperation (1 declarations) (OperationKind.VariableDeclarations, Type: null) (Syntax: 'Dim l As Long? = 1')
  IVariableDeclarationOperation (1 variables) (OperationKind.VariableDeclaration, Type: null) (Syntax: 'l')
    Variables: Local_1: l As System.Nullable(Of System.Int64)
    Initializer: 
      IVariableInitializerOperation (OperationKind.VariableInitializer, Type: null) (Syntax: '= 1')
        IConversionOperation (Implicit, TryCast: False, Unchecked) (OperationKind.Conversion, Type: System.Nullable(Of System.Int64), IsImplicit) (Syntax: '1')
          Conversion: CommonConversion (Exists: True, IsIdentity: False, IsNumeric: False, IsReference: False, IsUserDefined: False) (MethodSymbol: null)
          Operand: 
            ILiteralOperation (OperationKind.Literal, Type: System.Int32, Constant: 1) (Syntax: '1')
]]>.Value

            Dim expectedDiagnostics = String.Empty

            VerifyOperationTreeAndDiagnosticsForTest(Of LocalDeclarationStatementSyntax)(source, expectedOperationTree, expectedDiagnostics,
                additionalOperationTreeVerifier:=AddressOf New ExpectedSymbolVerifier().Verify)
        End Sub

        <CompilerTrait(CompilerFeature.IOperation)>
        <Fact()>
        Public Sub ConversionExpression_Implicit_WideningNullableValueToImplementedInterface()
            Dim source = <![CDATA[
Option Strict On
Module Program
    Sub M1()
        Dim s1 As S1? = Nothing
        Dim i1 As I1 = s1'BIND:"Dim i1 As I1 = s1"
    End Sub

    Interface I1
    End Interface

    Structure S1
        Implements I1
    End Structure
End Module]]>.Value

            Dim expectedOperationTree = <![CDATA[
IVariableDeclarationsOperation (1 declarations) (OperationKind.VariableDeclarations, Type: null) (Syntax: 'Dim i1 As I1 = s1')
  IVariableDeclarationOperation (1 variables) (OperationKind.VariableDeclaration, Type: null) (Syntax: 'i1')
    Variables: Local_1: i1 As Program.I1
    Initializer: 
      IVariableInitializerOperation (OperationKind.VariableInitializer, Type: null) (Syntax: '= s1')
        IConversionOperation (Implicit, TryCast: False, Unchecked) (OperationKind.Conversion, Type: Program.I1, IsImplicit) (Syntax: 's1')
          Conversion: CommonConversion (Exists: True, IsIdentity: False, IsNumeric: False, IsReference: False, IsUserDefined: False) (MethodSymbol: null)
          Operand: 
            ILocalReferenceOperation: s1 (OperationKind.LocalReference, Type: System.Nullable(Of Program.S1)) (Syntax: 's1')
]]>.Value

            Dim expectedDiagnostics = String.Empty

            VerifyOperationTreeAndDiagnosticsForTest(Of LocalDeclarationStatementSyntax)(source, expectedOperationTree, expectedDiagnostics,
                additionalOperationTreeVerifier:=AddressOf New ExpectedSymbolVerifier().Verify)
        End Sub

        <CompilerTrait(CompilerFeature.IOperation)>
        <Fact()>
        Public Sub ConversionExpression_Implicit_WideningCharArrayToString()
            Dim source = <![CDATA[
Option Strict On
Module Program
    Sub M1()
        Dim s1 As String = New Char(1) {}'BIND:"Dim s1 As String = New Char(1) {}"
    End Sub
End Module]]>.Value

            Dim expectedOperationTree = <![CDATA[
IVariableDeclarationsOperation (1 declarations) (OperationKind.VariableDeclarations, Type: null) (Syntax: 'Dim s1 As S ...  Char(1) {}')
  IVariableDeclarationOperation (1 variables) (OperationKind.VariableDeclaration, Type: null) (Syntax: 's1')
    Variables: Local_1: s1 As System.String
    Initializer: 
      IVariableInitializerOperation (OperationKind.VariableInitializer, Type: null) (Syntax: '= New Char(1) {}')
        IConversionOperation (Implicit, TryCast: False, Unchecked) (OperationKind.Conversion, Type: System.String, IsImplicit) (Syntax: 'New Char(1) {}')
          Conversion: CommonConversion (Exists: True, IsIdentity: False, IsNumeric: False, IsReference: False, IsUserDefined: False) (MethodSymbol: null)
          Operand: 
            IArrayCreationOperation (OperationKind.ArrayCreation, Type: System.Char()) (Syntax: 'New Char(1) {}')
              Dimension Sizes(1):
                  IBinaryOperation (BinaryOperatorKind.Add, Checked) (OperationKind.BinaryOperator, Type: System.Int32, Constant: 2, IsImplicit) (Syntax: '1')
                    Left: 
                      ILiteralOperation (OperationKind.Literal, Type: System.Int32, Constant: 1) (Syntax: '1')
                    Right: 
                      ILiteralOperation (OperationKind.Literal, Type: System.Int32, Constant: 1, IsImplicit) (Syntax: '1')
              Initializer: 
                IArrayInitializerOperation (0 elements) (OperationKind.ArrayInitializer, Type: System.Char()) (Syntax: '{}')
                  Element Values(0)
]]>.Value

            Dim expectedDiagnostics = String.Empty

            VerifyOperationTreeAndDiagnosticsForTest(Of LocalDeclarationStatementSyntax)(source, expectedOperationTree, expectedDiagnostics)
        End Sub

        <CompilerTrait(CompilerFeature.IOperation)>
        <Fact()>
        Public Sub ConversionExpression_Implicit_WideningCharToStringConversion()
            Dim source = <![CDATA[
Option Strict On
Module Program
    Sub M1()
        Dim s1 As String = "a"c'BIND:"Dim s1 As String = "a"c"
    End Sub
End Module]]>.Value

            Dim expectedOperationTree = <![CDATA[
IVariableDeclarationsOperation (1 declarations) (OperationKind.VariableDeclarations, Type: null) (Syntax: 'Dim s1 As String = "a"c')
  IVariableDeclarationOperation (1 variables) (OperationKind.VariableDeclaration, Type: null) (Syntax: 's1')
    Variables: Local_1: s1 As System.String
    Initializer: 
      IVariableInitializerOperation (OperationKind.VariableInitializer, Type: null) (Syntax: '= "a"c')
        IConversionOperation (Implicit, TryCast: False, Unchecked) (OperationKind.Conversion, Type: System.String, Constant: "a", IsImplicit) (Syntax: '"a"c')
          Conversion: CommonConversion (Exists: True, IsIdentity: False, IsNumeric: False, IsReference: False, IsUserDefined: False) (MethodSymbol: null)
          Operand: 
            ILiteralOperation (OperationKind.Literal, Type: System.Char, Constant: a) (Syntax: '"a"c')
]]>.Value

            Dim expectedDiagnostics = String.Empty

            VerifyOperationTreeAndDiagnosticsForTest(Of LocalDeclarationStatementSyntax)(source, expectedOperationTree, expectedDiagnostics,
                additionalOperationTreeVerifier:=AddressOf New ExpectedSymbolVerifier().Verify)
        End Sub

        <CompilerTrait(CompilerFeature.IOperation)>
        <Fact()>
        Public Sub ConversionExpression_Implicit_WideningTransitiveConversion()
            Dim source = <![CDATA[
Option Strict On
Module Module1

    Sub M1()
        Dim c3 As New C3
        Dim c1 As C1 = c3'BIND:"Dim c1 As C1 = c3"
    End Sub

    Class C1
    End Class

    Class C2
        Inherits C1
    End Class

    Class C3
        Inherits C2
    End Class

End Module
]]>.Value

            Dim expectedOperationTree = <![CDATA[
IVariableDeclarationsOperation (1 declarations) (OperationKind.VariableDeclarations, Type: null) (Syntax: 'Dim c1 As C1 = c3')
  IVariableDeclarationOperation (1 variables) (OperationKind.VariableDeclaration, Type: null) (Syntax: 'c1')
    Variables: Local_1: c1 As Module1.C1
    Initializer: 
      IVariableInitializerOperation (OperationKind.VariableInitializer, Type: null) (Syntax: '= c3')
        IConversionOperation (Implicit, TryCast: False, Unchecked) (OperationKind.Conversion, Type: Module1.C1, IsImplicit) (Syntax: 'c3')
          Conversion: CommonConversion (Exists: True, IsIdentity: False, IsNumeric: False, IsReference: True, IsUserDefined: False) (MethodSymbol: null)
          Operand: 
            ILocalReferenceOperation: c3 (OperationKind.LocalReference, Type: Module1.C3) (Syntax: 'c3')
]]>.Value

            Dim expectedDiagnostics = String.Empty

            VerifyOperationTreeAndDiagnosticsForTest(Of LocalDeclarationStatementSyntax)(source, expectedOperationTree, expectedDiagnostics,
                additionalOperationTreeVerifier:=AddressOf New ExpectedSymbolVerifier().Verify)
        End Sub

        <CompilerTrait(CompilerFeature.IOperation)>
        <Fact()>
        Public Sub ConversionExpression_Implicit_WideningTypeParameterConversion()
            Dim source = <![CDATA[
Option Strict On
Module Module1

    Sub M1(Of T As {C2, New})()
        Dim c1 As C1 = New T'BIND:"Dim c1 As C1 = New T"
    End Sub

    Class C1
    End Class

    Class C2
        Inherits C1
    End Class

End Module
]]>.Value

            Dim expectedOperationTree = <![CDATA[
IVariableDeclarationsOperation (1 declarations) (OperationKind.VariableDeclarations, Type: null) (Syntax: 'Dim c1 As C1 = New T')
  IVariableDeclarationOperation (1 variables) (OperationKind.VariableDeclaration, Type: null) (Syntax: 'c1')
    Variables: Local_1: c1 As Module1.C1
    Initializer: 
      IVariableInitializerOperation (OperationKind.VariableInitializer, Type: null) (Syntax: '= New T')
        IConversionOperation (Implicit, TryCast: False, Unchecked) (OperationKind.Conversion, Type: Module1.C1, IsImplicit) (Syntax: 'New T')
          Conversion: CommonConversion (Exists: True, IsIdentity: False, IsNumeric: False, IsReference: False, IsUserDefined: False) (MethodSymbol: null)
          Operand: 
            ITypeParameterObjectCreationOperation (OperationKind.TypeParameterObjectCreation, Type: T) (Syntax: 'New T')
]]>.Value

            Dim expectedDiagnostics = String.Empty

            VerifyOperationTreeAndDiagnosticsForTest(Of LocalDeclarationStatementSyntax)(source, expectedOperationTree, expectedDiagnostics,
                additionalOperationTreeVerifier:=AddressOf New ExpectedSymbolVerifier().Verify)
        End Sub

        <CompilerTrait(CompilerFeature.IOperation)>
        <Fact()>
        Public Sub ConversionExpression_Implicit_WideningTypeParameterConversion_InvalidNoConversion()
            Dim source = <![CDATA[
Option Strict On
Module Module1

    Sub M1(Of T As {Class, New})()
        Dim c1 As C1 = New T'BIND:"Dim c1 As C1 = New T"
    End Sub

    Class C1
    End Class

    Class C2
        Inherits C1
    End Class

End Module
]]>.Value

            Dim expectedOperationTree = <![CDATA[
IVariableDeclarationsOperation (1 declarations) (OperationKind.VariableDeclarations, Type: null, IsInvalid) (Syntax: 'Dim c1 As C1 = New T')
  IVariableDeclarationOperation (1 variables) (OperationKind.VariableDeclaration, Type: null) (Syntax: 'c1')
    Variables: Local_1: c1 As Module1.C1
    Initializer: 
      IVariableInitializerOperation (OperationKind.VariableInitializer, Type: null, IsInvalid) (Syntax: '= New T')
        IConversionOperation (Implicit, TryCast: False, Unchecked) (OperationKind.Conversion, Type: Module1.C1, IsInvalid, IsImplicit) (Syntax: 'New T')
          Conversion: CommonConversion (Exists: False, IsIdentity: False, IsNumeric: False, IsReference: False, IsUserDefined: False) (MethodSymbol: null)
          Operand: 
            ITypeParameterObjectCreationOperation (OperationKind.TypeParameterObjectCreation, Type: T, IsInvalid) (Syntax: 'New T')
]]>.Value

            Dim expectedDiagnostics = <![CDATA[
BC30311: Value of type 'T' cannot be converted to 'Module1.C1'.
        Dim c1 As C1 = New T'BIND:"Dim c1 As C1 = New T"
                       ~~~~~
]]>.Value

            VerifyOperationTreeAndDiagnosticsForTest(Of LocalDeclarationStatementSyntax)(source, expectedOperationTree, expectedDiagnostics,
                additionalOperationTreeVerifier:=AddressOf New ExpectedSymbolVerifier().Verify)
        End Sub

        <CompilerTrait(CompilerFeature.IOperation)>
        <Fact()>
        Public Sub ConversionExpression_Implicit_WideningTypeParameterConversion_ToInterface()
            Dim source = <![CDATA[
Option Strict On
Module Module1

    Sub M1(Of T As {C1, New})()
        Dim i1 As I1 = New T'BIND:"Dim i1 As I1 = New T"
    End Sub

    Interface I1
    End Interface

    Class C1
        Implements I1
    End Class

End Module
]]>.Value

            Dim expectedOperationTree = <![CDATA[
IVariableDeclarationsOperation (1 declarations) (OperationKind.VariableDeclarations, Type: null) (Syntax: 'Dim i1 As I1 = New T')
  IVariableDeclarationOperation (1 variables) (OperationKind.VariableDeclaration, Type: null) (Syntax: 'i1')
    Variables: Local_1: i1 As Module1.I1
    Initializer: 
      IVariableInitializerOperation (OperationKind.VariableInitializer, Type: null) (Syntax: '= New T')
        IConversionOperation (Implicit, TryCast: False, Unchecked) (OperationKind.Conversion, Type: Module1.I1, IsImplicit) (Syntax: 'New T')
          Conversion: CommonConversion (Exists: True, IsIdentity: False, IsNumeric: False, IsReference: False, IsUserDefined: False) (MethodSymbol: null)
          Operand: 
            ITypeParameterObjectCreationOperation (OperationKind.TypeParameterObjectCreation, Type: T) (Syntax: 'New T')
]]>.Value

            Dim expectedDiagnostics = String.Empty

            VerifyOperationTreeAndDiagnosticsForTest(Of LocalDeclarationStatementSyntax)(source, expectedOperationTree, expectedDiagnostics,
                additionalOperationTreeVerifier:=AddressOf New ExpectedSymbolVerifier().Verify)
        End Sub

        <CompilerTrait(CompilerFeature.IOperation)>
        <Fact()>
        Public Sub ConversionExpression_Implicit_WideningTypeParameterToTypeParameterConversion()
            Dim source = <![CDATA[
Option Strict On
Module Module1

    Sub M1(Of T, U As {T, New})()
        Dim t1 As T = New U'BIND:"Dim t1 As T = New U"
    End Sub

End Module
]]>.Value

            Dim expectedOperationTree = <![CDATA[
IVariableDeclarationsOperation (1 declarations) (OperationKind.VariableDeclarations, Type: null) (Syntax: 'Dim t1 As T = New U')
  IVariableDeclarationOperation (1 variables) (OperationKind.VariableDeclaration, Type: null) (Syntax: 't1')
    Variables: Local_1: t1 As T
    Initializer: 
      IVariableInitializerOperation (OperationKind.VariableInitializer, Type: null) (Syntax: '= New U')
        IConversionOperation (Implicit, TryCast: False, Unchecked) (OperationKind.Conversion, Type: T, IsImplicit) (Syntax: 'New U')
          Conversion: CommonConversion (Exists: True, IsIdentity: False, IsNumeric: False, IsReference: False, IsUserDefined: False) (MethodSymbol: null)
          Operand: 
            ITypeParameterObjectCreationOperation (OperationKind.TypeParameterObjectCreation, Type: U) (Syntax: 'New U')
]]>.Value

            Dim expectedDiagnostics = String.Empty

            VerifyOperationTreeAndDiagnosticsForTest(Of LocalDeclarationStatementSyntax)(source, expectedOperationTree, expectedDiagnostics,
                additionalOperationTreeVerifier:=AddressOf New ExpectedSymbolVerifier().Verify)
        End Sub

        <CompilerTrait(CompilerFeature.IOperation)>
        <Fact()>
        Public Sub ConversionExpression_Implicit_WideningTypeParameterToTypeParameterConversion_InvalidNoConversion()
            Dim source = <![CDATA[
Option Strict On
Module Module1

    Sub M1(Of T, U As New)()
        Dim t1 As T = New U'BIND:"Dim t1 As T = New U"
    End Sub

End Module
]]>.Value

            Dim expectedOperationTree = <![CDATA[
IVariableDeclarationsOperation (1 declarations) (OperationKind.VariableDeclarations, Type: null, IsInvalid) (Syntax: 'Dim t1 As T = New U')
  IVariableDeclarationOperation (1 variables) (OperationKind.VariableDeclaration, Type: null) (Syntax: 't1')
    Variables: Local_1: t1 As T
    Initializer: 
      IVariableInitializerOperation (OperationKind.VariableInitializer, Type: null, IsInvalid) (Syntax: '= New U')
        IConversionOperation (Implicit, TryCast: False, Unchecked) (OperationKind.Conversion, Type: T, IsInvalid, IsImplicit) (Syntax: 'New U')
          Conversion: CommonConversion (Exists: False, IsIdentity: False, IsNumeric: False, IsReference: False, IsUserDefined: False) (MethodSymbol: null)
          Operand: 
            ITypeParameterObjectCreationOperation (OperationKind.TypeParameterObjectCreation, Type: U, IsInvalid) (Syntax: 'New U')
]]>.Value

            Dim expectedDiagnostics = <![CDATA[
BC30311: Value of type 'U' cannot be converted to 'T'.
        Dim t1 As T = New U'BIND:"Dim t1 As T = New U"
                      ~~~~~
]]>.Value

            VerifyOperationTreeAndDiagnosticsForTest(Of LocalDeclarationStatementSyntax)(source, expectedOperationTree, expectedDiagnostics,
                additionalOperationTreeVerifier:=AddressOf New ExpectedSymbolVerifier().Verify)
        End Sub

        <CompilerTrait(CompilerFeature.IOperation)>
        <Fact()>
        Public Sub ConversionExpression_Implicit_WideningTypeParameterFromNothing()
            Dim source = <![CDATA[
Option Strict On
Module Module1

    Sub M1(Of T)()
        Dim t1 As T = Nothing'BIND:"Dim t1 As T = Nothing"
    End Sub

End Module
]]>.Value

            Dim expectedOperationTree = <![CDATA[
IVariableDeclarationsOperation (1 declarations) (OperationKind.VariableDeclarations, Type: null) (Syntax: 'Dim t1 As T = Nothing')
  IVariableDeclarationOperation (1 variables) (OperationKind.VariableDeclaration, Type: null) (Syntax: 't1')
    Variables: Local_1: t1 As T
    Initializer: 
      IVariableInitializerOperation (OperationKind.VariableInitializer, Type: null) (Syntax: '= Nothing')
        IConversionOperation (Implicit, TryCast: False, Unchecked) (OperationKind.Conversion, Type: T, IsImplicit) (Syntax: 'Nothing')
          Conversion: CommonConversion (Exists: True, IsIdentity: False, IsNumeric: False, IsReference: False, IsUserDefined: False) (MethodSymbol: null)
          Operand: 
            ILiteralOperation (OperationKind.Literal, Type: null, Constant: null) (Syntax: 'Nothing')
]]>.Value

            Dim expectedDiagnostics = String.Empty

            VerifyOperationTreeAndDiagnosticsForTest(Of LocalDeclarationStatementSyntax)(source, expectedOperationTree, expectedDiagnostics,
                additionalOperationTreeVerifier:=AddressOf New ExpectedSymbolVerifier().Verify)
        End Sub

        <CompilerTrait(CompilerFeature.IOperation)>
        <Fact()>
        Public Sub ConversionExpressin_Implicit_WideningConstantConversion()
            Dim source = <![CDATA[
Option Strict On
Module Module1

    Sub M1()
        Const i As Integer = 1
        Const l As Long = i'BIND:"Const l As Long = i"
    End Sub

End Module
]]>.Value

            Dim expectedOperationTree = <![CDATA[
IVariableDeclarationsOperation (1 declarations) (OperationKind.VariableDeclarations, Type: null) (Syntax: 'Const l As Long = i')
  IVariableDeclarationOperation (1 variables) (OperationKind.VariableDeclaration, Type: null) (Syntax: 'l')
    Variables: Local_1: l As System.Int64
    Initializer: 
      IVariableInitializerOperation (OperationKind.VariableInitializer, Type: null) (Syntax: '= i')
        IConversionOperation (Implicit, TryCast: False, Unchecked) (OperationKind.Conversion, Type: System.Int64, Constant: 1, IsImplicit) (Syntax: 'i')
          Conversion: CommonConversion (Exists: True, IsIdentity: False, IsNumeric: True, IsReference: False, IsUserDefined: False) (MethodSymbol: null)
          Operand: 
            ILocalReferenceOperation: i (OperationKind.LocalReference, Type: System.Int32, Constant: 1) (Syntax: 'i')
]]>.Value

            Dim expectedDiagnostics = <![CDATA[
BC42099: Unused local constant: 'l'.
        Const l As Long = i'BIND:"Const l As Long = i"
              ~
]]>.Value

            VerifyOperationTreeAndDiagnosticsForTest(Of LocalDeclarationStatementSyntax)(source, expectedOperationTree, expectedDiagnostics,
                additionalOperationTreeVerifier:=AddressOf New ExpectedSymbolVerifier().Verify)
        End Sub

        <CompilerTrait(CompilerFeature.IOperation)>
        <Fact()>
        Public Sub ConversionExpression_Implicit_WideningConstantExpressionConversion_InvalidConstantTooLarge()
            Dim source = <![CDATA[
Option Strict On
Module Module1

    Sub M1()
        Const i As Integer = 10000
        Const s As SByte = i'BIND:"Const s As SByte = i"
    End Sub

End Module
]]>.Value

            Dim expectedOperationTree = <![CDATA[
IVariableDeclarationsOperation (1 declarations) (OperationKind.VariableDeclarations, Type: null, IsInvalid) (Syntax: 'Const s As SByte = i')
  IVariableDeclarationOperation (1 variables) (OperationKind.VariableDeclaration, Type: null) (Syntax: 's')
    Variables: Local_1: s As System.SByte
    Initializer: 
      IVariableInitializerOperation (OperationKind.VariableInitializer, Type: null, IsInvalid) (Syntax: '= i')
        IConversionOperation (Implicit, TryCast: False, Unchecked) (OperationKind.Conversion, Type: System.SByte, IsInvalid, IsImplicit) (Syntax: 'i')
          Conversion: CommonConversion (Exists: False, IsIdentity: False, IsNumeric: False, IsReference: False, IsUserDefined: False) (MethodSymbol: null)
          Operand: 
            ILocalReferenceOperation: i (OperationKind.LocalReference, Type: System.Int32, Constant: 10000, IsInvalid) (Syntax: 'i')
]]>.Value

            Dim expectedDiagnostics = <![CDATA[
BC30439: Constant expression not representable in type 'SByte'.
        Const s As SByte = i'BIND:"Const s As SByte = i"
                           ~
]]>.Value

            VerifyOperationTreeAndDiagnosticsForTest(Of LocalDeclarationStatementSyntax)(source, expectedOperationTree, expectedDiagnostics,
                additionalOperationTreeVerifier:=AddressOf New ExpectedSymbolVerifier().Verify)
        End Sub

        <CompilerTrait(CompilerFeature.IOperation)>
        <Fact()>
        Public Sub ConversionExpression_Implicit_WideningConstantExpressionConversion_InvalidNonConstant()
            Dim source = <![CDATA[
Option Strict On
Module Module1

    Sub M1()
        Dim i As Integer = 1
        Const s As SByte = i'BIND:"Const s As SByte = i"
    End Sub

End Module
]]>.Value

            Dim expectedOperationTree = <![CDATA[
IVariableDeclarationsOperation (1 declarations) (OperationKind.VariableDeclarations, Type: null, IsInvalid) (Syntax: 'Const s As SByte = i')
  IVariableDeclarationOperation (1 variables) (OperationKind.VariableDeclaration, Type: null) (Syntax: 's')
    Variables: Local_1: s As System.SByte
    Initializer: 
      IVariableInitializerOperation (OperationKind.VariableInitializer, Type: null, IsInvalid) (Syntax: '= i')
        IInvalidOperation (OperationKind.Invalid, Type: ?, IsInvalid, IsImplicit) (Syntax: 'i')
          Children(1):
              IConversionOperation (Implicit, TryCast: False, Unchecked) (OperationKind.Conversion, Type: System.SByte, IsInvalid, IsImplicit) (Syntax: 'i')
                Conversion: CommonConversion (Exists: True, IsIdentity: False, IsNumeric: True, IsReference: False, IsUserDefined: False) (MethodSymbol: null)
                Operand: 
                  ILocalReferenceOperation: i (OperationKind.LocalReference, Type: System.Int32, IsInvalid) (Syntax: 'i')
]]>.Value

            Dim expectedDiagnostics = <![CDATA[
BC30512: Option Strict On disallows implicit conversions from 'Integer' to 'SByte'.
        Const s As SByte = i'BIND:"Const s As SByte = i"
                           ~
]]>.Value

            Dim verifier = New ExpectedSymbolVerifier(operationSelector:=
                                                        Function(operation As IOperation) As IConversionOperation
                                                            Dim initializer As IVariableInitializerOperation = DirectCast(operation, IVariableDeclarationsOperation).Declarations.Single().Initializer
                                                            Dim initializerValue As IOperation = initializer.Value
                                                            Return DirectCast(initializerValue, IInvalidOperation).Children.Cast(Of IConversionOperation).Single()
                                                        End Function)

            ' TODO: We're not comparing types because the semantic model doesn't return the correct ConvertedType for this expression. See
            ' https://github.com/dotnet/roslyn/issues/20523
            'VerifyOperationTreeAndDiagnosticsForTest(Of LocalDeclarationStatementSyntax)(source, expectedOperationTree, expectedDiagnostics,
            'additionalOperationTreeVerifier:=AddressOf verifier.Verify)
            VerifyOperationTreeAndDiagnosticsForTest(Of LocalDeclarationStatementSyntax)(source, expectedOperationTree, expectedDiagnostics)
        End Sub

        <CompilerTrait(CompilerFeature.IOperation)>
        <Fact()>
        Public Sub ConversionExpression_Implicit_WideningLambdaToExpressionTree()
            Dim source = <![CDATA[
Option Strict On
Imports System
Imports System.Linq.Expressions

Module Module1
    Sub M1()
        Dim expr As Expression(Of Func(Of Integer, Boolean)) = Function(num) num < 5'BIND:"Dim expr As Expression(Of Func(Of Integer, Boolean)) = Function(num) num < 5"
    End Sub
End Module
]]>.Value

            Dim expectedOperationTree = <![CDATA[
IVariableDeclarationsOperation (1 declarations) (OperationKind.VariableDeclarations, Type: null) (Syntax: 'Dim expr As ... um) num < 5')
  IVariableDeclarationOperation (1 variables) (OperationKind.VariableDeclaration, Type: null) (Syntax: 'expr')
    Variables: Local_1: expr As System.Linq.Expressions.Expression(Of System.Func(Of System.Int32, System.Boolean))
    Initializer: 
      IVariableInitializerOperation (OperationKind.VariableInitializer, Type: null) (Syntax: '= Function(num) num < 5')
        IConversionOperation (Implicit, TryCast: False, Unchecked) (OperationKind.Conversion, Type: System.Linq.Expressions.Expression(Of System.Func(Of System.Int32, System.Boolean)), IsImplicit) (Syntax: 'Function(num) num < 5')
          Conversion: CommonConversion (Exists: True, IsIdentity: False, IsNumeric: False, IsReference: False, IsUserDefined: False) (MethodSymbol: null)
          Operand: 
            IAnonymousFunctionOperation (Symbol: Function (num As System.Int32) As System.Boolean) (OperationKind.AnonymousFunction, Type: null) (Syntax: 'Function(num) num < 5')
              IBlockOperation (3 statements, 1 locals) (OperationKind.Block, Type: null, IsImplicit) (Syntax: 'Function(num) num < 5')
                Locals: Local_1: <anonymous local> As System.Boolean
                IReturnOperation (OperationKind.Return, Type: null, IsImplicit) (Syntax: 'num < 5')
                  ReturnedValue: 
                    IBinaryOperation (BinaryOperatorKind.LessThan, Checked) (OperationKind.BinaryOperator, Type: System.Boolean) (Syntax: 'num < 5')
                      Left: 
                        IParameterReferenceOperation: num (OperationKind.ParameterReference, Type: System.Int32) (Syntax: 'num')
                      Right: 
                        ILiteralOperation (OperationKind.Literal, Type: System.Int32, Constant: 5) (Syntax: '5')
                ILabeledOperation (Label: exit) (OperationKind.Labeled, Type: null, IsImplicit) (Syntax: 'Function(num) num < 5')
                  Statement: 
                    null
                IReturnOperation (OperationKind.Return, Type: null, IsImplicit) (Syntax: 'Function(num) num < 5')
                  ReturnedValue: 
                    ILocalReferenceOperation:  (OperationKind.LocalReference, Type: System.Boolean, IsImplicit) (Syntax: 'Function(num) num < 5')
]]>.Value

            Dim expectedDiagnostics = String.Empty

            VerifyOperationTreeAndDiagnosticsForTest(Of LocalDeclarationStatementSyntax)(source, expectedOperationTree, expectedDiagnostics,
                additionalOperationTreeVerifier:=AddressOf New ExpectedSymbolVerifier().Verify)
        End Sub

        <CompilerTrait(CompilerFeature.IOperation)>
        <Fact()>
        Public Sub ConversionExpression_Implicit_WideningLambdaToExpressionTree_InvalidLambda()
            Dim source = <![CDATA[
Option Strict On
Imports System
Imports System.Linq.Expressions

Module Module1
    Sub M1()
        Dim expr As Expression(Of Func(Of Integer, Boolean)) = Function(num) num'BIND:"Dim expr As Expression(Of Func(Of Integer, Boolean)) = Function(num) num"
    End Sub
End Module
]]>.Value

            Dim expectedOperationTree = <![CDATA[
IVariableDeclarationsOperation (1 declarations) (OperationKind.VariableDeclarations, Type: null, IsInvalid) (Syntax: 'Dim expr As ... on(num) num')
  IVariableDeclarationOperation (1 variables) (OperationKind.VariableDeclaration, Type: null) (Syntax: 'expr')
    Variables: Local_1: expr As System.Linq.Expressions.Expression(Of System.Func(Of System.Int32, System.Boolean))
    Initializer: 
      IVariableInitializerOperation (OperationKind.VariableInitializer, Type: null, IsInvalid) (Syntax: '= Function(num) num')
        IConversionOperation (Implicit, TryCast: False, Unchecked) (OperationKind.Conversion, Type: System.Linq.Expressions.Expression(Of System.Func(Of System.Int32, System.Boolean)), IsInvalid, IsImplicit) (Syntax: 'Function(num) num')
          Conversion: CommonConversion (Exists: False, IsIdentity: False, IsNumeric: False, IsReference: False, IsUserDefined: False) (MethodSymbol: null)
          Operand: 
            IAnonymousFunctionOperation (Symbol: Function (num As System.Int32) As System.Boolean) (OperationKind.AnonymousFunction, Type: null, IsInvalid) (Syntax: 'Function(num) num')
              IBlockOperation (3 statements, 1 locals) (OperationKind.Block, Type: null, IsInvalid, IsImplicit) (Syntax: 'Function(num) num')
                Locals: Local_1: <anonymous local> As System.Boolean
                IReturnOperation (OperationKind.Return, Type: null, IsInvalid, IsImplicit) (Syntax: 'num')
                  ReturnedValue: 
                    IConversionOperation (Implicit, TryCast: False, Unchecked) (OperationKind.Conversion, Type: System.Boolean, IsInvalid, IsImplicit) (Syntax: 'num')
                      Conversion: CommonConversion (Exists: True, IsIdentity: False, IsNumeric: False, IsReference: False, IsUserDefined: False) (MethodSymbol: null)
                      Operand: 
                        IParameterReferenceOperation: num (OperationKind.ParameterReference, Type: System.Int32, IsInvalid) (Syntax: 'num')
                ILabeledOperation (Label: exit) (OperationKind.Labeled, Type: null, IsInvalid, IsImplicit) (Syntax: 'Function(num) num')
                  Statement: 
                    null
                IReturnOperation (OperationKind.Return, Type: null, IsInvalid, IsImplicit) (Syntax: 'Function(num) num')
                  ReturnedValue: 
                    ILocalReferenceOperation:  (OperationKind.LocalReference, Type: System.Boolean, IsInvalid, IsImplicit) (Syntax: 'Function(num) num')
]]>.Value

            Dim expectedDiagnostics = <![CDATA[
BC30512: Option Strict On disallows implicit conversions from 'Integer' to 'Boolean'.
        Dim expr As Expression(Of Func(Of Integer, Boolean)) = Function(num) num'BIND:"Dim expr As Expression(Of Func(Of Integer, Boolean)) = Function(num) num"
                                                                             ~~~
]]>.Value

            VerifyOperationTreeAndDiagnosticsForTest(Of LocalDeclarationStatementSyntax)(source, expectedOperationTree, expectedDiagnostics,
                additionalOperationTreeVerifier:=AddressOf New ExpectedSymbolVerifier().Verify)
        End Sub

        <CompilerTrait(CompilerFeature.IOperation)>
        <Fact()>
        Public Sub ConversionExpression_Implicit_WideningReturnTypeConversion()
            Dim source = <![CDATA[
Option Strict On

Module Module1
    Function M1() As Long
        Dim i As Integer = 1
        Return i'BIND:"Return i"
    End Function
End Module
]]>.Value

            Dim expectedOperationTree = <![CDATA[
IReturnOperation (OperationKind.Return, Type: null) (Syntax: 'Return i')
  ReturnedValue: 
    IConversionOperation (Implicit, TryCast: False, Unchecked) (OperationKind.Conversion, Type: System.Int64, IsImplicit) (Syntax: 'i')
      Conversion: CommonConversion (Exists: True, IsIdentity: False, IsNumeric: True, IsReference: False, IsUserDefined: False) (MethodSymbol: null)
      Operand: 
        ILocalReferenceOperation: i (OperationKind.LocalReference, Type: System.Int32) (Syntax: 'i')
]]>.Value

            Dim expectedDiagnostics = String.Empty

            VerifyOperationTreeAndDiagnosticsForTest(Of ReturnStatementSyntax)(source, expectedOperationTree, expectedDiagnostics,
                additionalOperationTreeVerifier:=AddressOf New ExpectedSymbolVerifier().Verify)
        End Sub

        <CompilerTrait(CompilerFeature.IOperation)>
        <Fact()>
        Public Sub ConversionExpression_Implicit_WideningReturnTypeConversion_InvalidConversion()
            Dim source = <![CDATA[
Option Strict On

Module Module1
    Function M1() As SByte
        Dim i As Integer = 1
        Return i'BIND:"Return i"
    End Function
End Module
]]>.Value

            Dim expectedOperationTree = <![CDATA[
IReturnOperation (OperationKind.Return, Type: null, IsInvalid) (Syntax: 'Return i')
  ReturnedValue: 
    IConversionOperation (Implicit, TryCast: False, Unchecked) (OperationKind.Conversion, Type: System.SByte, IsInvalid, IsImplicit) (Syntax: 'i')
      Conversion: CommonConversion (Exists: True, IsIdentity: False, IsNumeric: True, IsReference: False, IsUserDefined: False) (MethodSymbol: null)
      Operand: 
        ILocalReferenceOperation: i (OperationKind.LocalReference, Type: System.Int32, IsInvalid) (Syntax: 'i')
]]>.Value

            Dim expectedDiagnostics = <![CDATA[
BC30512: Option Strict On disallows implicit conversions from 'Integer' to 'SByte'.
        Return i'BIND:"Return i"
               ~
]]>.Value

            VerifyOperationTreeAndDiagnosticsForTest(Of ReturnStatementSyntax)(source, expectedOperationTree, expectedDiagnostics,
                additionalOperationTreeVerifier:=AddressOf New ExpectedSymbolVerifier().Verify)
        End Sub

        <CompilerTrait(CompilerFeature.IOperation)>
        <Fact()>
        Public Sub ConversionExpression_Implicit_WideningInterpolatedStringToIFormattable()
            Dim source = <![CDATA[
Imports System
Module Program
    Sub M1()
        Dim formattable As IFormattable = $"{"Hello world!"}"'BIND:"Dim formattable As IFormattable = $"{"Hello world!"}""
    End Sub
End Module]]>.Value

            Dim expectedOperationTree = <![CDATA[
IVariableDeclarationsOperation (1 declarations) (OperationKind.VariableDeclarations, Type: null) (Syntax: 'Dim formatt ... o world!"}"')
  IVariableDeclarationOperation (1 variables) (OperationKind.VariableDeclaration, Type: null) (Syntax: 'formattable')
    Variables: Local_1: formattable As System.IFormattable
    Initializer: 
      IVariableInitializerOperation (OperationKind.VariableInitializer, Type: null) (Syntax: '= $"{"Hello world!"}"')
        IConversionOperation (Implicit, TryCast: False, Unchecked) (OperationKind.Conversion, Type: System.IFormattable, IsImplicit) (Syntax: '$"{"Hello world!"}"')
          Conversion: CommonConversion (Exists: True, IsIdentity: False, IsNumeric: False, IsReference: False, IsUserDefined: False) (MethodSymbol: null)
          Operand: 
            IInterpolatedStringOperation (OperationKind.InterpolatedString, Type: System.String) (Syntax: '$"{"Hello world!"}"')
              Parts(1):
                  IInterpolationOperation (OperationKind.Interpolation, Type: null) (Syntax: '{"Hello world!"}')
                    Expression: 
                      ILiteralOperation (OperationKind.Literal, Type: System.String, Constant: "Hello world!") (Syntax: '"Hello world!"')
                    Alignment: 
                      null
                    FormatString: 
                      null
]]>.Value

            Dim expectedDiagnostics = String.Empty

            VerifyOperationTreeAndDiagnosticsForTest(Of LocalDeclarationStatementSyntax)(source, expectedOperationTree, expectedDiagnostics)
        End Sub

        <CompilerTrait(CompilerFeature.IOperation)>
        <Fact()>
        Public Sub ConversionExpression_Implicit_WideningUserConversion()
            Dim source = <![CDATA[
Module Program
    Sub M1(args As String())
        Dim i As Integer = 1
        Dim c1 As C1 = i'BIND:"Dim c1 As C1 = i"
    End Sub

    Class C1
        Public Shared Widening Operator CType(ByVal i As Integer) As C1
            Return New C1
        End Operator
    End Class
End Module]]>.Value

            Dim expectedOperationTree = <![CDATA[
IVariableDeclarationsOperation (1 declarations) (OperationKind.VariableDeclarations, Type: null) (Syntax: 'Dim c1 As C1 = i')
  IVariableDeclarationOperation (1 variables) (OperationKind.VariableDeclaration, Type: null) (Syntax: 'c1')
    Variables: Local_1: c1 As Program.C1
    Initializer: 
      IVariableInitializerOperation (OperationKind.VariableInitializer, Type: null) (Syntax: '= i')
        IConversionOperation (Implicit, TryCast: False, Unchecked) (OperatorMethod: Function Program.C1.op_Implicit(i As System.Int32) As Program.C1) (OperationKind.Conversion, Type: Program.C1, IsImplicit) (Syntax: 'i')
          Conversion: CommonConversion (Exists: True, IsIdentity: False, IsNumeric: False, IsReference: False, IsUserDefined: True) (MethodSymbol: Function Program.C1.op_Implicit(i As System.Int32) As Program.C1)
          Operand: 
            ILocalReferenceOperation: i (OperationKind.LocalReference, Type: System.Int32) (Syntax: 'i')
]]>.Value

            Dim expectedDiagnostics = String.Empty

            VerifyOperationTreeAndDiagnosticsForTest(Of LocalDeclarationStatementSyntax)(source, expectedOperationTree, expectedDiagnostics)
        End Sub

        <CompilerTrait(CompilerFeature.IOperation)>
        <Fact()>
        Public Sub ConversionExpression_Implicit_WideningUserConversionMultiStepConversion()
            Dim source = <![CDATA[
Module Program
    Sub M1(args As String())
        Dim i As Integer = 1
        Dim c1 As C1 = i'BIND:"Dim c1 As C1 = i"
    End Sub

    Class C1
        Public Shared Widening Operator CType(ByVal i As Long) As C1
            Return New C1
        End Operator
    End Class
End Module]]>.Value

            Dim expectedOperationTree = <![CDATA[
IVariableDeclarationsOperation (1 declarations) (OperationKind.VariableDeclarations, Type: null) (Syntax: 'Dim c1 As C1 = i')
  IVariableDeclarationOperation (1 variables) (OperationKind.VariableDeclaration, Type: null) (Syntax: 'c1')
    Variables: Local_1: c1 As Program.C1
    Initializer: 
      IVariableInitializerOperation (OperationKind.VariableInitializer, Type: null) (Syntax: '= i')
        IConversionOperation (Implicit, TryCast: False, Unchecked) (OperatorMethod: Function Program.C1.op_Implicit(i As System.Int64) As Program.C1) (OperationKind.Conversion, Type: Program.C1, IsImplicit) (Syntax: 'i')
          Conversion: CommonConversion (Exists: True, IsIdentity: False, IsNumeric: False, IsReference: False, IsUserDefined: True) (MethodSymbol: Function Program.C1.op_Implicit(i As System.Int64) As Program.C1)
          Operand: 
            ILocalReferenceOperation: i (OperationKind.LocalReference, Type: System.Int32) (Syntax: 'i')
]]>.Value

            Dim expectedDiagnostics = String.Empty

            VerifyOperationTreeAndDiagnosticsForTest(Of LocalDeclarationStatementSyntax)(source, expectedOperationTree, expectedDiagnostics)
        End Sub

        <CompilerTrait(CompilerFeature.IOperation)>
        <Fact()>
        Public Sub ConversionExpression_Implicit_WideningUserConversionImplicitAndExplicitConversion()
            Dim source = <![CDATA[
Module Program
    Sub M1(args As String())
        Dim c1 As New C1
        Dim c2 As C2 = CType(c1, Integer)'BIND:"Dim c2 As C2 = CType(c1, Integer)"
    End Sub

    Class C1
        Public Shared Widening Operator CType(ByVal i As C1) As Integer
            Return 1
        End Operator
    End Class

    Class C2
        Public Shared Widening Operator CType(ByVal l As Long) As C2
            Return New C2
        End Operator
    End Class
End Module]]>.Value

            Dim expectedOperationTree = <![CDATA[
IVariableDeclarationsOperation (1 declarations) (OperationKind.VariableDeclarations, Type: null) (Syntax: 'Dim c2 As C ... 1, Integer)')
  IVariableDeclarationOperation (1 variables) (OperationKind.VariableDeclaration, Type: null) (Syntax: 'c2')
    Variables: Local_1: c2 As Program.C2
    Initializer: 
      IVariableInitializerOperation (OperationKind.VariableInitializer, Type: null) (Syntax: '= CType(c1, Integer)')
        IConversionOperation (Implicit, TryCast: False, Unchecked) (OperatorMethod: Function Program.C2.op_Implicit(l As System.Int64) As Program.C2) (OperationKind.Conversion, Type: Program.C2, IsImplicit) (Syntax: 'CType(c1, Integer)')
          Conversion: CommonConversion (Exists: True, IsIdentity: False, IsNumeric: False, IsReference: False, IsUserDefined: True) (MethodSymbol: Function Program.C2.op_Implicit(l As System.Int64) As Program.C2)
          Operand: 
            IConversionOperation (Explicit, TryCast: False, Unchecked) (OperatorMethod: Function Program.C1.op_Implicit(i As Program.C1) As System.Int32) (OperationKind.Conversion, Type: System.Int32) (Syntax: 'CType(c1, Integer)')
              Conversion: CommonConversion (Exists: True, IsIdentity: False, IsNumeric: False, IsReference: False, IsUserDefined: True) (MethodSymbol: Function Program.C1.op_Implicit(i As Program.C1) As System.Int32)
              Operand: 
                ILocalReferenceOperation: c1 (OperationKind.LocalReference, Type: Program.C1) (Syntax: 'c1')
]]>.Value

            Dim expectedDiagnostics = String.Empty

            VerifyOperationTreeAndDiagnosticsForTest(Of LocalDeclarationStatementSyntax)(source, expectedOperationTree, expectedDiagnostics)
        End Sub

        <CompilerTrait(CompilerFeature.IOperation)>
        <Fact()>
        Public Sub ConversionExpression_Implicit_WideningDelegateTypeConversion()
            Dim source = <![CDATA[
Option Strict On
Imports System
Module M1
    Sub Method1()
        Dim objectAction As Action(Of Object) = New Action(Of Object)(Sub(o As Object) Console.WriteLine(o))
        Dim stringAction As Action(Of String) = objectAction'BIND:"Dim stringAction As Action(Of String) = objectAction"
    End Sub

End Module]]>.Value

            Dim expectedOperationTree = <![CDATA[
IVariableDeclarationsOperation (1 declarations) (OperationKind.VariableDeclarations, Type: null) (Syntax: 'Dim stringA ... bjectAction')
  IVariableDeclarationOperation (1 variables) (OperationKind.VariableDeclaration, Type: null) (Syntax: 'stringAction')
    Variables: Local_1: stringAction As System.Action(Of System.String)
    Initializer: 
      IVariableInitializerOperation (OperationKind.VariableInitializer, Type: null) (Syntax: '= objectAction')
        IConversionOperation (Implicit, TryCast: False, Unchecked) (OperationKind.Conversion, Type: System.Action(Of System.String), IsImplicit) (Syntax: 'objectAction')
          Conversion: CommonConversion (Exists: True, IsIdentity: False, IsNumeric: False, IsReference: True, IsUserDefined: False) (MethodSymbol: null)
          Operand: 
            ILocalReferenceOperation: objectAction (OperationKind.LocalReference, Type: System.Action(Of System.Object)) (Syntax: 'objectAction')
]]>.Value

            Dim expectedDiagnostics = String.Empty

            VerifyOperationTreeAndDiagnosticsForTest(Of LocalDeclarationStatementSyntax)(source, expectedOperationTree, expectedDiagnostics)
        End Sub

        <CompilerTrait(CompilerFeature.IOperation)>
        <Fact()>
        Public Sub ConversionExpression_Implicit_WideningDelegateTypeConversion_InvalidConversion()
            Dim source = <![CDATA[
Option Strict On
Imports System
Module M1
    Sub Method1()
        Dim objectAction As Action(Of Object) = New Action(Of Object)(Sub(o As Object) Console.WriteLine(o))
        Dim integerAction As Action(Of Integer) = objectAction'BIND:"Dim integerAction As Action(Of Integer) = objectAction"
    End Sub
End Module]]>.Value

            Dim expectedOperationTree = <![CDATA[
IVariableDeclarationsOperation (1 declarations) (OperationKind.VariableDeclarations, Type: null, IsInvalid) (Syntax: 'Dim integer ... bjectAction')
  IVariableDeclarationOperation (1 variables) (OperationKind.VariableDeclaration, Type: null) (Syntax: 'integerAction')
    Variables: Local_1: integerAction As System.Action(Of System.Int32)
    Initializer: 
      IVariableInitializerOperation (OperationKind.VariableInitializer, Type: null, IsInvalid) (Syntax: '= objectAction')
        IConversionOperation (Implicit, TryCast: False, Unchecked) (OperationKind.Conversion, Type: System.Action(Of System.Int32), IsInvalid, IsImplicit) (Syntax: 'objectAction')
          Conversion: CommonConversion (Exists: False, IsIdentity: False, IsNumeric: False, IsReference: False, IsUserDefined: False) (MethodSymbol: null)
          Operand: 
            ILocalReferenceOperation: objectAction (OperationKind.LocalReference, Type: System.Action(Of System.Object), IsInvalid) (Syntax: 'objectAction')
]]>.Value

            Dim expectedDiagnostics = <![CDATA[
BC36755: 'Action(Of Object)' cannot be converted to 'Action(Of Integer)' because 'Integer' is not derived from 'Object', as required for the 'In' generic parameter 'T' in 'Delegate Sub Action(Of In T)(obj As T)'.
        Dim integerAction As Action(Of Integer) = objectAction'BIND:"Dim integerAction As Action(Of Integer) = objectAction"
                                                  ~~~~~~~~~~~~
]]>.Value

            VerifyOperationTreeAndDiagnosticsForTest(Of LocalDeclarationStatementSyntax)(source, expectedOperationTree, expectedDiagnostics)
        End Sub


#End Region

        Private Class ExpectedSymbolVerifier
            Public Shared Function ConversionOrDelegateChildSelector(conv As IOperation) As IOperation
                If (conv.Kind = OperationKind.Conversion) Then
                    Return DirectCast(conv, IConversionOperation).Operand
                Else
                    Return DirectCast(conv, IDelegateCreationOperation).Target
                End If
            End Function

            Private ReadOnly _operationSelector As Func(Of IOperation, IConversionOperation)

            Private ReadOnly _operationChildSelector As Func(Of IOperation, IOperation)

            Private ReadOnly _syntaxSelector As Func(Of SyntaxNode, SyntaxNode)

            Public Sub New(Optional operationSelector As Func(Of IOperation, IConversionOperation) = Nothing,
                           Optional operationChildSelector As Func(Of IOperation, IOperation) = Nothing,
                           Optional syntaxSelector As Func(Of SyntaxNode, SyntaxNode) = Nothing)
                _operationSelector = operationSelector
                _operationChildSelector = If(operationChildSelector, AddressOf ConversionOrDelegateChildSelector)
                _syntaxSelector = syntaxSelector

            End Sub

            Public Sub Verify(operation As IOperation, compilation As Compilation, syntaxNode As SyntaxNode)
                Dim finalSyntax = GetAndInvokeSyntaxSelector(syntaxNode)
                Dim semanticModel = compilation.GetSemanticModel(finalSyntax.SyntaxTree)
                Dim typeInfo = semanticModel.GetTypeInfo(finalSyntax)

                Dim conversion = GetAndInvokeOperationSelector(operation)

                Assert.Equal(conversion.Type, typeInfo.ConvertedType)
                Assert.Equal(_operationChildSelector(conversion).Type, typeInfo.Type)
            End Sub

            Private Function GetAndInvokeSyntaxSelector(syntax As SyntaxNode) As SyntaxNode
                If _syntaxSelector IsNot Nothing Then
                    Return _syntaxSelector(syntax)
                Else
                    Select Case syntax.Kind()
                        Case SyntaxKind.LocalDeclarationStatement
                            Return DirectCast(syntax, LocalDeclarationStatementSyntax).Declarators.Single().Initializer.Value
                        Case SyntaxKind.ReturnStatement
                            Return DirectCast(syntax, ReturnStatementSyntax).Expression
                        Case Else
                            Throw New ArgumentException($"Cannot handle syntax of type {syntax.GetType()}")
                    End Select
                End If
            End Function

            Private Function GetAndInvokeOperationSelector(operation As IOperation) As IOperation
                If _operationSelector IsNot Nothing Then
                    Return _operationSelector(operation)
                Else
                    Select Case operation.Kind
                        Case OperationKind.VariableDeclarations
                            Return DirectCast(operation, IVariableDeclarationsOperation).Declarations.Single().Initializer.Value
                        Case OperationKind.Return
                            Return DirectCast(operation, IReturnOperation).ReturnedValue
                        Case Else
                            Throw New ArgumentException($"Cannot handle operation of type {operation.GetType()}")
                    End Select
                End If
            End Function
        End Class
    End Class
End Namespace<|MERGE_RESOLUTION|>--- conflicted
+++ resolved
@@ -835,21 +835,12 @@
       IVariableInitializerOperation (OperationKind.VariableInitializer, Type: null) (Syntax: '= Sub(i As  ... End Sub')
         IDelegateCreationOperation (OperationKind.DelegateCreation, Type: System.Action(Of System.Int32), IsImplicit) (Syntax: 'Sub(i As In ... End Sub')
           Target: 
-<<<<<<< HEAD
             IAnonymousFunctionOperation (Symbol: Sub (i As System.Int32)) (OperationKind.AnonymousFunction, Type: null) (Syntax: 'Sub(i As In ... End Sub')
               IBlockOperation (2 statements) (OperationKind.Block, Type: null, IsImplicit) (Syntax: 'Sub(i As In ... End Sub')
-                ILabeledOperation (Label: exit) (OperationKind.Labeled, Type: null) (Syntax: 'End Sub')
+                ILabeledOperation (Label: exit) (OperationKind.Labeled, Type: null, IsImplicit) (Syntax: 'End Sub')
                   Statement: 
                     null
-                IReturnOperation (OperationKind.Return, Type: null) (Syntax: 'End Sub')
-=======
-            IAnonymousFunctionExpression (Symbol: Sub (i As System.Int32)) (OperationKind.AnonymousFunctionExpression, Type: null) (Syntax: 'Sub(i As In ... End Sub')
-              IBlockStatement (2 statements) (OperationKind.BlockStatement, IsImplicit) (Syntax: 'Sub(i As In ... End Sub')
-                ILabeledStatement (Label: exit) (OperationKind.LabeledStatement, IsImplicit) (Syntax: 'End Sub')
-                  Statement: 
-                    null
-                IReturnStatement (OperationKind.ReturnStatement, IsImplicit) (Syntax: 'End Sub')
->>>>>>> 7cdd69e7
+                IReturnOperation (OperationKind.Return, Type: null, IsImplicit) (Syntax: 'End Sub')
                   ReturnedValue: 
                     null
 ]]>.Value
@@ -874,21 +865,12 @@
 End Module]]>.Value
 
             Dim expectedOperationTree = <![CDATA[
-<<<<<<< HEAD
 IAnonymousFunctionOperation (Symbol: Sub (i As System.Int32)) (OperationKind.AnonymousFunction, Type: null) (Syntax: 'Sub(i As In ... End Sub')
   IBlockOperation (2 statements) (OperationKind.Block, Type: null, IsImplicit) (Syntax: 'Sub(i As In ... End Sub')
-    ILabeledOperation (Label: exit) (OperationKind.Labeled, Type: null) (Syntax: 'End Sub')
+    ILabeledOperation (Label: exit) (OperationKind.Labeled, Type: null, IsImplicit) (Syntax: 'End Sub')
       Statement: 
         null
-    IReturnOperation (OperationKind.Return, Type: null) (Syntax: 'End Sub')
-=======
-IAnonymousFunctionExpression (Symbol: Sub (i As System.Int32)) (OperationKind.AnonymousFunctionExpression, Type: null) (Syntax: 'Sub(i As In ... End Sub')
-  IBlockStatement (2 statements) (OperationKind.BlockStatement, IsImplicit) (Syntax: 'Sub(i As In ... End Sub')
-    ILabeledStatement (Label: exit) (OperationKind.LabeledStatement, IsImplicit) (Syntax: 'End Sub')
-      Statement: 
-        null
-    IReturnStatement (OperationKind.ReturnStatement, IsImplicit) (Syntax: 'End Sub')
->>>>>>> 7cdd69e7
+    IReturnOperation (OperationKind.Return, Type: null, IsImplicit) (Syntax: 'End Sub')
       ReturnedValue: 
         null
 ]]>.Value
@@ -919,21 +901,12 @@
       IVariableInitializerOperation (OperationKind.VariableInitializer, Type: null) (Syntax: '= Sub()'BIN ... End Sub')
         IDelegateCreationOperation (OperationKind.DelegateCreation, Type: System.Action(Of System.Int32), IsImplicit) (Syntax: 'Sub()'BIND: ... End Sub')
           Target: 
-<<<<<<< HEAD
             IAnonymousFunctionOperation (Symbol: Sub ()) (OperationKind.AnonymousFunction, Type: null) (Syntax: 'Sub()'BIND: ... End Sub')
               IBlockOperation (2 statements) (OperationKind.Block, Type: null, IsImplicit) (Syntax: 'Sub()'BIND: ... End Sub')
-                ILabeledOperation (Label: exit) (OperationKind.Labeled, Type: null) (Syntax: 'End Sub')
+                ILabeledOperation (Label: exit) (OperationKind.Labeled, Type: null, IsImplicit) (Syntax: 'End Sub')
                   Statement: 
                     null
-                IReturnOperation (OperationKind.Return, Type: null) (Syntax: 'End Sub')
-=======
-            IAnonymousFunctionExpression (Symbol: Sub ()) (OperationKind.AnonymousFunctionExpression, Type: null) (Syntax: 'Sub()'BIND: ... End Sub')
-              IBlockStatement (2 statements) (OperationKind.BlockStatement, IsImplicit) (Syntax: 'Sub()'BIND: ... End Sub')
-                ILabeledStatement (Label: exit) (OperationKind.LabeledStatement, IsImplicit) (Syntax: 'End Sub')
-                  Statement: 
-                    null
-                IReturnStatement (OperationKind.ReturnStatement, IsImplicit) (Syntax: 'End Sub')
->>>>>>> 7cdd69e7
+                IReturnOperation (OperationKind.Return, Type: null, IsImplicit) (Syntax: 'End Sub')
                   ReturnedValue: 
                     null
 ]]>.Value
@@ -965,21 +938,12 @@
       IVariableInitializerOperation (OperationKind.VariableInitializer, Type: null, IsInvalid) (Syntax: '= Sub(i As  ... End Sub')
         IDelegateCreationOperation (OperationKind.DelegateCreation, Type: System.Action, IsInvalid, IsImplicit) (Syntax: 'Sub(i As In ... End Sub')
           Target: 
-<<<<<<< HEAD
             IAnonymousFunctionOperation (Symbol: Sub (i As System.Int32)) (OperationKind.AnonymousFunction, Type: null, IsInvalid) (Syntax: 'Sub(i As In ... End Sub')
               IBlockOperation (2 statements) (OperationKind.Block, Type: null, IsInvalid, IsImplicit) (Syntax: 'Sub(i As In ... End Sub')
-                ILabeledOperation (Label: exit) (OperationKind.Labeled, Type: null, IsInvalid) (Syntax: 'End Sub')
+                ILabeledOperation (Label: exit) (OperationKind.Labeled, Type: null, IsInvalid, IsImplicit) (Syntax: 'End Sub')
                   Statement: 
                     null
-                IReturnOperation (OperationKind.Return, Type: null, IsInvalid) (Syntax: 'End Sub')
-=======
-            IAnonymousFunctionExpression (Symbol: Sub (i As System.Int32)) (OperationKind.AnonymousFunctionExpression, Type: null, IsInvalid) (Syntax: 'Sub(i As In ... End Sub')
-              IBlockStatement (2 statements) (OperationKind.BlockStatement, IsInvalid, IsImplicit) (Syntax: 'Sub(i As In ... End Sub')
-                ILabeledStatement (Label: exit) (OperationKind.LabeledStatement, IsInvalid, IsImplicit) (Syntax: 'End Sub')
-                  Statement: 
-                    null
-                IReturnStatement (OperationKind.ReturnStatement, IsInvalid, IsImplicit) (Syntax: 'End Sub')
->>>>>>> 7cdd69e7
+                IReturnOperation (OperationKind.Return, Type: null, IsInvalid, IsImplicit) (Syntax: 'End Sub')
                   ReturnedValue: 
                     null
 ]]>.Value
@@ -1021,23 +985,13 @@
                 Locals: Local_1: <anonymous local> As System.Int32
                 IReturnOperation (OperationKind.Return, Type: null) (Syntax: 'Return 1')
                   ReturnedValue: 
-<<<<<<< HEAD
                     ILiteralOperation (OperationKind.Literal, Type: System.Int32, Constant: 1) (Syntax: '1')
-                ILabeledOperation (Label: exit) (OperationKind.Labeled, Type: null) (Syntax: 'End Function')
+                ILabeledOperation (Label: exit) (OperationKind.Labeled, Type: null, IsImplicit) (Syntax: 'End Function')
                   Statement: 
                     null
-                IReturnOperation (OperationKind.Return, Type: null) (Syntax: 'End Function')
+                IReturnOperation (OperationKind.Return, Type: null, IsImplicit) (Syntax: 'End Function')
                   ReturnedValue: 
-                    ILocalReferenceOperation:  (OperationKind.LocalReference, Type: System.Int32) (Syntax: 'End Function')
-=======
-                    ILiteralExpression (OperationKind.LiteralExpression, Type: System.Int32, Constant: 1) (Syntax: '1')
-                ILabeledStatement (Label: exit) (OperationKind.LabeledStatement, IsImplicit) (Syntax: 'End Function')
-                  Statement: 
-                    null
-                IReturnStatement (OperationKind.ReturnStatement, IsImplicit) (Syntax: 'End Function')
-                  ReturnedValue: 
-                    ILocalReferenceExpression:  (OperationKind.LocalReferenceExpression, Type: System.Int32, IsImplicit) (Syntax: 'End Function')
->>>>>>> 7cdd69e7
+                    ILocalReferenceOperation:  (OperationKind.LocalReference, Type: System.Int32, IsImplicit) (Syntax: 'End Function')
 ]]>.Value
 
             Dim expectedDiagnostics = String.Empty
@@ -1073,23 +1027,13 @@
                 Locals: Local_1: <anonymous local> As System.Int32
                 IReturnOperation (OperationKind.Return, Type: null) (Syntax: 'Return 1')
                   ReturnedValue: 
-<<<<<<< HEAD
                     ILiteralOperation (OperationKind.Literal, Type: System.Int32, Constant: 1) (Syntax: '1')
-                ILabeledOperation (Label: exit) (OperationKind.Labeled, Type: null) (Syntax: 'End Function')
+                ILabeledOperation (Label: exit) (OperationKind.Labeled, Type: null, IsImplicit) (Syntax: 'End Function')
                   Statement: 
                     null
-                IReturnOperation (OperationKind.Return, Type: null) (Syntax: 'End Function')
+                IReturnOperation (OperationKind.Return, Type: null, IsImplicit) (Syntax: 'End Function')
                   ReturnedValue: 
-                    ILocalReferenceOperation:  (OperationKind.LocalReference, Type: System.Int32) (Syntax: 'End Function')
-=======
-                    ILiteralExpression (OperationKind.LiteralExpression, Type: System.Int32, Constant: 1) (Syntax: '1')
-                ILabeledStatement (Label: exit) (OperationKind.LabeledStatement, IsImplicit) (Syntax: 'End Function')
-                  Statement: 
-                    null
-                IReturnStatement (OperationKind.ReturnStatement, IsImplicit) (Syntax: 'End Function')
-                  ReturnedValue: 
-                    ILocalReferenceExpression:  (OperationKind.LocalReferenceExpression, Type: System.Int32, IsImplicit) (Syntax: 'End Function')
->>>>>>> 7cdd69e7
+                    ILocalReferenceOperation:  (OperationKind.LocalReference, Type: System.Int32, IsImplicit) (Syntax: 'End Function')
 ]]>.Value
 
             Dim expectedDiagnostics = String.Empty
@@ -1119,21 +1063,12 @@
       IVariableInitializerOperation (OperationKind.VariableInitializer, Type: null, IsInvalid) (Syntax: '= Sub()'BIN ... End Sub')
         IDelegateCreationOperation (OperationKind.DelegateCreation, Type: System.Func(Of System.Int32), IsInvalid, IsImplicit) (Syntax: 'Sub()'BIND: ... End Sub')
           Target: 
-<<<<<<< HEAD
             IAnonymousFunctionOperation (Symbol: Sub ()) (OperationKind.AnonymousFunction, Type: null, IsInvalid) (Syntax: 'Sub()'BIND: ... End Sub')
               IBlockOperation (2 statements) (OperationKind.Block, Type: null, IsInvalid, IsImplicit) (Syntax: 'Sub()'BIND: ... End Sub')
-                ILabeledOperation (Label: exit) (OperationKind.Labeled, Type: null, IsInvalid) (Syntax: 'End Sub')
+                ILabeledOperation (Label: exit) (OperationKind.Labeled, Type: null, IsInvalid, IsImplicit) (Syntax: 'End Sub')
                   Statement: 
                     null
-                IReturnOperation (OperationKind.Return, Type: null, IsInvalid) (Syntax: 'End Sub')
-=======
-            IAnonymousFunctionExpression (Symbol: Sub ()) (OperationKind.AnonymousFunctionExpression, Type: null, IsInvalid) (Syntax: 'Sub()'BIND: ... End Sub')
-              IBlockStatement (2 statements) (OperationKind.BlockStatement, IsInvalid, IsImplicit) (Syntax: 'Sub()'BIND: ... End Sub')
-                ILabeledStatement (Label: exit) (OperationKind.LabeledStatement, IsInvalid, IsImplicit) (Syntax: 'End Sub')
-                  Statement: 
-                    null
-                IReturnStatement (OperationKind.ReturnStatement, IsInvalid, IsImplicit) (Syntax: 'End Sub')
->>>>>>> 7cdd69e7
+                IReturnOperation (OperationKind.Return, Type: null, IsInvalid, IsImplicit) (Syntax: 'End Sub')
                   ReturnedValue: 
                     null
 ]]>.Value
