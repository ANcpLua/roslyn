﻿' Licensed to the .NET Foundation under one or more agreements.
' The .NET Foundation licenses this file to you under the MIT license.
' See the LICENSE file in the project root for more information.

Imports System.Collections.Immutable
Imports System.Globalization
Imports System.Reflection
Imports System.Runtime.InteropServices
Imports System.Threading
Imports Microsoft.Cci
Imports Microsoft.CodeAnalysis.PooledObjects
Imports Microsoft.CodeAnalysis.Text
Imports Microsoft.CodeAnalysis.VisualBasic.Symbols
Imports Microsoft.CodeAnalysis.VisualBasic.Syntax
Imports CallingConvention = Microsoft.Cci.CallingConvention ' to resolve ambiguity with System.Runtime.InteropServices.CallingConvention

Namespace Microsoft.CodeAnalysis.VisualBasic.Symbols
    ''' <summary>
    ''' Base class for method symbols that are associated with some syntax and can receive custom attributes (directly or indirectly via another source symbol).
    ''' </summary>
    Friend MustInherit Class SourceMethodSymbol
        Inherits MethodSymbol
        Implements IAttributeTargetSymbol

        ' Flags about the method
        Protected ReadOnly m_flags As SourceMemberFlags

        ' Containing symbol
        Protected ReadOnly m_containingType As NamedTypeSymbol

        ' Me parameter.
        Private _lazyMeParameter As ParameterSymbol

        ' TODO (tomat): should be private
        ' Attributes on method. Set once after construction. IsNull means not set.  
        Protected m_lazyCustomAttributesBag As CustomAttributesBag(Of VisualBasicAttributeData)

        ' TODO (tomat): should be private
        ' Return type attributes. IsNull means not set. 
        Protected m_lazyReturnTypeCustomAttributesBag As CustomAttributesBag(Of VisualBasicAttributeData)

        ' The syntax references for the primary (non-partial) declarations.
        ' Nothing if there are only partial declarations.
        Protected ReadOnly m_syntaxReferenceOpt As SyntaxReference

        ' Location(s)
        Private _lazyLocations As ImmutableArray(Of Location)

        Private _lazyDocComment As String
        Private _lazyExpandedDocComment As String

        'Nothing if diags have never been computed. Initial binding diagnostics
        'are stashed here to optimize API usage patterns
        'where method body diagnostics are requested multiple times.
        Private _cachedDiagnostics As ImmutableArray(Of Diagnostic)

        Protected Sub New(containingType As NamedTypeSymbol,
                          flags As SourceMemberFlags,
                          syntaxRef As SyntaxReference,
                          Optional locations As ImmutableArray(Of Location) = Nothing)

            Debug.Assert(TypeOf containingType Is SourceMemberContainerTypeSymbol OrElse
                         TypeOf containingType Is SynthesizedEventDelegateSymbol)

            m_containingType = containingType
            m_flags = flags
            m_syntaxReferenceOpt = syntaxRef

            ' calculated lazily if not initialized
            _lazyLocations = locations
        End Sub

#Region "Factories"
        ' Create a regular method, with the given, name, declarator, and declaration syntax.
        Friend Shared Function CreateRegularMethod(container As SourceMemberContainerTypeSymbol,
                                                   syntax As MethodStatementSyntax,
                                                   binder As Binder,
                                                   diagBag As DiagnosticBag) As SourceMethodSymbol
            ' Flags
            Dim methodModifiers = DecodeMethodModifiers(syntax.Modifiers, container, binder, diagBag)
            Dim flags = methodModifiers.AllFlags Or SourceMemberFlags.MethodKindOrdinary
            If syntax.Kind = SyntaxKind.SubStatement Then
                flags = flags Or SourceMemberFlags.MethodIsSub
            End If

            If syntax.HandlesClause IsNot Nothing Then
                flags = flags Or SourceMemberFlags.MethodHandlesEvents
            End If

            'Name
            Dim name As String = syntax.Identifier.ValueText

            Dim handledEvents As ImmutableArray(Of HandledEvent)

            If syntax.HandlesClause IsNot Nothing Then
                If container.TypeKind = TypeKind.Structure Then
                    ' Structures cannot handle events
                    Binder.ReportDiagnostic(diagBag, syntax.Identifier, ERRID.ERR_StructsCannotHandleEvents)

                ElseIf container.IsInterface Then
                    ' Methods in interfaces cannot have an handles clause
                    Binder.ReportDiagnostic(diagBag, syntax.HandlesClause, ERRID.ERR_BadInterfaceMethodFlags1, syntax.HandlesClause.HandlesKeyword.ToString)

                ElseIf GetTypeParameterListSyntax(syntax) IsNot Nothing Then
                    ' Generic methods cannot have 'handles' clause
                    Binder.ReportDiagnostic(diagBag, syntax.Identifier, ERRID.ERR_HandlesInvalidOnGenericMethod)
                End If

                ' Operators methods cannot have Handles regardless of container. 
                'That error (ERR_InvalidHandles) is reported in parser.

                ' handled events will be lazily constructed:
                handledEvents = Nothing
            Else
                ' there is no handles clause, so it will be Empty anyways
                handledEvents = ImmutableArray(Of HandledEvent).Empty
            End If

            Dim arity = If(syntax.TypeParameterList Is Nothing, 0, syntax.TypeParameterList.Parameters.Count)
            Dim methodSym As New SourceMemberMethodSymbol(
                container, name, flags, binder, syntax, arity, handledEvents)

            If methodSym.IsPartial AndAlso methodSym.IsSub Then
                If methodSym.IsAsync Then
                    Binder.ReportDiagnostic(diagBag, syntax.Identifier, ERRID.ERR_PartialMethodsMustNotBeAsync1, name)
                End If

                ReportPartialMethodErrors(syntax.Modifiers, binder, diagBag)
            End If

            Return methodSym
        End Function

        Friend Shared Function GetTypeParameterListSyntax(methodSyntax As MethodBaseSyntax) As TypeParameterListSyntax
            If methodSyntax.Kind = SyntaxKind.SubStatement OrElse methodSyntax.Kind = SyntaxKind.FunctionStatement Then
                Return DirectCast(methodSyntax, MethodStatementSyntax).TypeParameterList
            End If

            Return Nothing
        End Function


        Private Shared Sub ReportPartialMethodErrors(modifiers As SyntaxTokenList, binder As Binder, diagBag As DiagnosticBag)
            ' Handle partial methods related errors
            Dim reportPartialMethodsMustBePrivate As Boolean = True
            Dim partialToken As SyntaxToken = Nothing

            Dim modifierList = modifiers.ToList()

            For index = 0 To modifierList.Count - 1
                Dim token As SyntaxToken = modifierList(index)

                Select Case token.Kind
                    Case SyntaxKind.PublicKeyword,
                         SyntaxKind.MustOverrideKeyword,
                         SyntaxKind.NotOverridableKeyword,
                         SyntaxKind.OverridableKeyword,
                         SyntaxKind.OverridesKeyword,
                         SyntaxKind.MustInheritKeyword

lReportErrorOnSingleToken:
                        ' Report [Partial methods must be declared 'Private' instead of '...']
                        Binder.ReportDiagnostic(diagBag, token,
                                                ERRID.ERR_OnlyPrivatePartialMethods1,
                                                SyntaxFacts.GetText(token.Kind))
                        reportPartialMethodsMustBePrivate = False

                    Case SyntaxKind.ProtectedKeyword

                        ' Check for 'Protected Friend'
                        If index >= modifierList.Count - 1 OrElse modifierList(index + 1).Kind <> SyntaxKind.FriendKeyword Then
                            GoTo lReportErrorOnSingleToken
                        End If

lReportErrorOnTwoTokens:
                        index += 1
                        Dim nextToken As SyntaxToken = modifierList(index)
                        Dim startLoc As Integer = Math.Min(token.SpanStart, nextToken.SpanStart)
                        Dim endLoc As Integer = Math.Max(token.Span.End, nextToken.Span.End)
                        Dim location = binder.SyntaxTree.GetLocation(New TextSpan(startLoc, endLoc - startLoc))

                        ' Report [Partial methods must be declared 'Private' instead of '...']
                        Binder.ReportDiagnostic(diagBag, location,
                                                ERRID.ERR_OnlyPrivatePartialMethods1,
                                                token.Kind.GetText() & " " & nextToken.Kind.GetText())

                        reportPartialMethodsMustBePrivate = False

                    Case SyntaxKind.FriendKeyword

                        ' Check for 'Friend Protected'
                        If index >= modifierList.Count - 1 OrElse modifierList(index + 1).Kind <> SyntaxKind.ProtectedKeyword Then
                            GoTo lReportErrorOnSingleToken
                        End If

                        GoTo lReportErrorOnTwoTokens

                    Case SyntaxKind.PartialKeyword
                        partialToken = token

                    Case SyntaxKind.PrivateKeyword
                        reportPartialMethodsMustBePrivate = False

                End Select
            Next

            If reportPartialMethodsMustBePrivate Then
                ' Report [Partial methods must be declared 'Private']
                Debug.Assert(partialToken.Kind = SyntaxKind.PartialKeyword)
                Binder.ReportDiagnostic(diagBag, partialToken, ERRID.ERR_PartialMethodsMustBePrivate)
            End If
        End Sub

        ''' <summary>
        ''' Creates a method symbol for Declare Sub or Function.
        ''' </summary>
        Friend Shared Function CreateDeclareMethod(container As SourceMemberContainerTypeSymbol,
                                                   syntax As DeclareStatementSyntax,
                                                   binder As Binder,
                                                   diagBag As DiagnosticBag) As SourceMethodSymbol

            Dim methodModifiers = binder.DecodeModifiers(
                syntax.Modifiers,
                SourceMemberFlags.AllAccessibilityModifiers Or SourceMemberFlags.Overloads Or SourceMemberFlags.Shadows,
                ERRID.ERR_BadDeclareFlags1,
                Accessibility.Public,
                diagBag)

            ' modifiers: Protected and Overloads in Modules and Structures:
            If container.TypeKind = TypeKind.Module Then
                If (methodModifiers.FoundFlags And SourceMemberFlags.Overloads) <> 0 Then
                    Dim keyword = syntax.Modifiers.First(Function(m) m.Kind = SyntaxKind.OverloadsKeyword)
                    diagBag.Add(ERRID.ERR_OverloadsModifierInModule, keyword.GetLocation(), keyword.ValueText)
                ElseIf (methodModifiers.FoundFlags And SourceMemberFlags.Protected) <> 0 Then
                    Dim keyword = syntax.Modifiers.First(Function(m) m.Kind = SyntaxKind.ProtectedKeyword)
                    diagBag.Add(ERRID.ERR_ModuleCantUseDLLDeclareSpecifier1, keyword.GetLocation(), keyword.ValueText)
                End If
            ElseIf container.TypeKind = TypeKind.Structure Then
                If (methodModifiers.FoundFlags And SourceMemberFlags.Protected) <> 0 Then
                    Dim keyword = syntax.Modifiers.First(Function(m) m.Kind = SyntaxKind.ProtectedKeyword)
                    diagBag.Add(ERRID.ERR_StructCantUseDLLDeclareSpecifier1, keyword.GetLocation(), keyword.ValueText)
                End If
            End If

            ' not allowed in generic context
            If container IsNot Nothing AndAlso container.IsGenericType Then
                diagBag.Add(ERRID.ERR_DeclaresCantBeInGeneric, syntax.Identifier.GetLocation())
            End If

            Dim flags = methodModifiers.AllFlags Or
                        SourceMemberFlags.MethodKindDeclare Or
                        SourceMemberFlags.Shared

            If syntax.Kind = SyntaxKind.DeclareSubStatement Then
                flags = flags Or SourceMemberFlags.MethodIsSub
            End If

            Dim name As String = syntax.Identifier.ValueText

            ' module name
            Dim moduleName As String = syntax.LibraryName.Token.ValueText
            If String.IsNullOrEmpty(moduleName) AndAlso Not syntax.LibraryName.IsMissing Then
                diagBag.Add(ERRID.ERR_BadAttribute1, syntax.LibraryName.GetLocation(), name)
                moduleName = Nothing
            End If

            ' entry point name
            Dim entryPointName As String
            If syntax.AliasName IsNot Nothing Then
                entryPointName = syntax.AliasName.Token.ValueText
                If String.IsNullOrEmpty(entryPointName) Then
                    diagBag.Add(ERRID.ERR_BadAttribute1, syntax.LibraryName.GetLocation(), name)
                    entryPointName = Nothing
                End If
            Else
                ' If alias syntax not specified use Nothing - the emitter will fill in the metadata method name and 
                ' the users can determine whether or not it was specified.
                entryPointName = Nothing
            End If

            Dim importData = New DllImportData(moduleName, entryPointName, GetPInvokeAttributes(syntax))
            Return New SourceDeclareMethodSymbol(container, name, flags, binder, syntax, importData)
        End Function

        Private Shared Function GetPInvokeAttributes(syntax As DeclareStatementSyntax) As MethodImportAttributes
            Dim result As MethodImportAttributes
            Select Case syntax.CharsetKeyword.Kind
                Case SyntaxKind.None, SyntaxKind.AnsiKeyword
                    result = MethodImportAttributes.CharSetAnsi Or MethodImportAttributes.ExactSpelling

                Case SyntaxKind.UnicodeKeyword
                    result = MethodImportAttributes.CharSetUnicode Or MethodImportAttributes.ExactSpelling

                Case SyntaxKind.AutoKeyword
                    result = MethodImportAttributes.CharSetAuto
            End Select

            Return result Or MethodImportAttributes.CallingConventionWinApi Or MethodImportAttributes.SetLastError
        End Function

        Friend Shared Function CreateOperator(
            container As SourceMemberContainerTypeSymbol,
            syntax As OperatorStatementSyntax,
            binder As Binder,
            diagBag As DiagnosticBag
        ) As SourceMethodSymbol

            ' Flags
            Dim methodModifiers = DecodeOperatorModifiers(syntax, binder, diagBag)
            Dim flags = methodModifiers.AllFlags

            Debug.Assert((flags And SourceMemberFlags.AccessibilityPublic) <> 0)
            Debug.Assert((flags And SourceMemberFlags.Shared) <> 0)

            'Name
            Dim name As String = GetMemberNameFromSyntax(syntax)

            Debug.Assert(name.Equals(WellKnownMemberNames.ImplicitConversionName) = ((flags And SourceMemberFlags.Widening) <> 0))
            Debug.Assert(name.Equals(WellKnownMemberNames.ExplicitConversionName) = ((flags And SourceMemberFlags.Narrowing) <> 0))

            Dim paramCountMismatchERRID As ERRID

            Select Case syntax.OperatorToken.Kind
                Case SyntaxKind.NotKeyword, SyntaxKind.IsTrueKeyword, SyntaxKind.IsFalseKeyword,
                     SyntaxKind.CTypeKeyword
                    paramCountMismatchERRID = ERRID.ERR_OneParameterRequired1

                Case SyntaxKind.PlusToken, SyntaxKind.MinusToken
                    paramCountMismatchERRID = ERRID.ERR_OneOrTwoParametersRequired1

                Case SyntaxKind.AsteriskToken, SyntaxKind.SlashToken, SyntaxKind.BackslashToken, SyntaxKind.ModKeyword, SyntaxKind.CaretToken,
                     SyntaxKind.EqualsToken, SyntaxKind.LessThanGreaterThanToken, SyntaxKind.LessThanToken, SyntaxKind.GreaterThanToken,
                     SyntaxKind.LessThanEqualsToken, SyntaxKind.GreaterThanEqualsToken, SyntaxKind.LikeKeyword,
                     SyntaxKind.AmpersandToken,
                     SyntaxKind.AndKeyword, SyntaxKind.OrKeyword, SyntaxKind.XorKeyword,
                     SyntaxKind.LessThanLessThanToken, SyntaxKind.GreaterThanGreaterThanToken
                    paramCountMismatchERRID = ERRID.ERR_TwoParametersRequired1

                Case Else
                    Throw ExceptionUtilities.UnexpectedValue(syntax.OperatorToken.Kind)
            End Select

            Select Case paramCountMismatchERRID
                Case ERRID.ERR_OneParameterRequired1
                    Debug.Assert(OverloadResolution.GetOperatorInfo(name).ParamCount = 1)
                    If syntax.ParameterList.Parameters.Count = 1 Then
                        paramCountMismatchERRID = 0
                    End If
                Case ERRID.ERR_TwoParametersRequired1
                    Debug.Assert(OverloadResolution.GetOperatorInfo(name).ParamCount = 2)
                    If syntax.ParameterList.Parameters.Count = 2 Then
                        paramCountMismatchERRID = 0
                    End If

                Case ERRID.ERR_OneOrTwoParametersRequired1
                    If syntax.ParameterList.Parameters.Count = 1 OrElse 2 = syntax.ParameterList.Parameters.Count Then
                        Debug.Assert(OverloadResolution.GetOperatorInfo(name).ParamCount = syntax.ParameterList.Parameters.Count)
                        paramCountMismatchERRID = 0
                    End If

                Case Else
                    Throw ExceptionUtilities.UnexpectedValue(paramCountMismatchERRID)
            End Select

            If paramCountMismatchERRID <> 0 Then
                Binder.ReportDiagnostic(diagBag, syntax.OperatorToken, paramCountMismatchERRID, SyntaxFacts.GetText(syntax.OperatorToken.Kind))
            End If

            ' ERRID.ERR_OperatorDeclaredInModule is reported by the parser.

            flags = flags Or If(syntax.OperatorToken.Kind = SyntaxKind.CTypeKeyword, SourceMemberFlags.MethodKindConversion, SourceMemberFlags.MethodKindOperator)

            Return New SourceMemberMethodSymbol(
                container, name, flags, binder, syntax, arity:=0)
        End Function

        ' Create a constructor.
        Friend Shared Function CreateConstructor(container As SourceMemberContainerTypeSymbol,
                                                 syntax As SubNewStatementSyntax,
                                                 binder As Binder,
                                                 diagBag As DiagnosticBag) As SourceMethodSymbol

            ' Flags
            Dim modifiers = DecodeConstructorModifiers(syntax.Modifiers, container, binder, diagBag)

            Dim flags = modifiers.AllFlags Or SourceMemberFlags.MethodIsSub

            ' Name, Kind
            Dim name As String
            If (flags And SourceMemberFlags.Shared) <> 0 Then
                name = WellKnownMemberNames.StaticConstructorName
                flags = flags Or SourceMemberFlags.MethodKindSharedConstructor

                If (syntax.ParameterList IsNot Nothing AndAlso syntax.ParameterList.Parameters.Count > 0) Then
                    ' shared constructor cannot have parameters.
                    Binder.ReportDiagnostic(diagBag, syntax.ParameterList, ERRID.ERR_SharedConstructorWithParams)
                End If
            Else
                name = WellKnownMemberNames.InstanceConstructorName
                flags = flags Or SourceMemberFlags.MethodKindConstructor
            End If

            Dim methodSym As New SourceMemberMethodSymbol(container, name, flags, binder, syntax, arity:=0)

            If (flags And SourceMemberFlags.Shared) = 0 Then
                If container.TypeKind = TypeKind.Structure AndAlso methodSym.ParameterCount = 0 Then
                    ' Instance constructor must have parameters.
                    Binder.ReportDiagnostic(diagBag, syntax.NewKeyword, ERRID.ERR_NewInStruct)
                End If
            End If

            Return methodSym
        End Function


        ' Decode the modifiers on the method, reporting errors where applicable.
        Private Shared Function DecodeMethodModifiers(modifiers As SyntaxTokenList,
                                                      container As SourceMemberContainerTypeSymbol,
                                                      binder As Binder,
                                                      diagBag As DiagnosticBag) As MemberModifiers
            ' Decode the flags.
            Dim methodModifiers = binder.DecodeModifiers(modifiers,
                SourceMemberFlags.AllAccessibilityModifiers Or SourceMemberFlags.Overloads Or SourceMemberFlags.Partial Or
                SourceMemberFlags.Shadows Or SourceMemberFlags.Shared Or
                SourceMemberFlags.Overridable Or SourceMemberFlags.NotOverridable Or
                SourceMemberFlags.Overrides Or SourceMemberFlags.MustOverride Or
                SourceMemberFlags.Async Or SourceMemberFlags.Iterator,
                ERRID.ERR_BadMethodFlags1,
                Accessibility.Public,
                diagBag)

            methodModifiers = binder.ValidateSharedPropertyAndMethodModifiers(modifiers, methodModifiers, False, container, diagBag)

            Const asyncIterator As SourceMemberFlags = SourceMemberFlags.Async Or SourceMemberFlags.Iterator
            If (methodModifiers.FoundFlags And asyncIterator) = asyncIterator Then
                binder.ReportModifierError(modifiers, ERRID.ERR_InvalidAsyncIteratorModifiers, diagBag, InvalidAsyncIterator)
            End If

            Return methodModifiers
        End Function

        ''' <summary>
        ''' Decode the modifiers on a user-defined operator, reporting errors where applicable. 
        ''' </summary>
        Private Shared Function DecodeOperatorModifiers(syntax As OperatorStatementSyntax,
                                                        binder As Binder,
                                                        diagBag As DiagnosticBag) As MemberModifiers
            ' Decode the flags.
            Dim allowModifiers As SourceMemberFlags = SourceMemberFlags.AllAccessibilityModifiers Or
                                                      SourceMemberFlags.Shared Or
                                                      SourceMemberFlags.Overloads Or
                                                      SourceMemberFlags.Shadows Or
                                                      SourceMemberFlags.Widening Or
                                                      SourceMemberFlags.Narrowing

            Dim operatorModifiers = binder.DecodeModifiers(syntax.Modifiers, allowModifiers, ERRID.ERR_BadOperatorFlags1, Accessibility.Public, diagBag)

            Dim foundFlags As SourceMemberFlags = operatorModifiers.FoundFlags
            Dim computedFlags As SourceMemberFlags = operatorModifiers.ComputedFlags

            ' It is OK to remove/add flags from the found list once an error is reported
            Dim foundAccessibility = foundFlags And SourceMemberFlags.AllAccessibilityModifiers
            If foundAccessibility <> 0 AndAlso foundAccessibility <> SourceMemberFlags.Public Then
                binder.ReportModifierError(syntax.Modifiers, ERRID.ERR_OperatorMustBePublic, diagBag,
                                           SyntaxKind.PrivateKeyword, SyntaxKind.ProtectedKeyword, SyntaxKind.FriendKeyword)
                foundFlags = foundFlags And Not SourceMemberFlags.AllAccessibilityModifiers
                computedFlags = (computedFlags And Not SourceMemberFlags.AccessibilityMask) Or SourceMemberFlags.AccessibilityPublic
            End If

            If (foundFlags And SourceMemberFlags.Shared) = 0 Then
                Binder.ReportDiagnostic(diagBag, syntax.OperatorToken, ERRID.ERR_OperatorMustBeShared)
                computedFlags = computedFlags Or SourceMemberFlags.Shared
            End If


            If syntax.OperatorToken.Kind = SyntaxKind.CTypeKeyword Then
                If (foundFlags And (SourceMemberFlags.Narrowing Or SourceMemberFlags.Widening)) = 0 Then
                    Binder.ReportDiagnostic(diagBag, syntax.OperatorToken, ERRID.ERR_ConvMustBeWideningOrNarrowing)
                    computedFlags = computedFlags Or SourceMemberFlags.Narrowing
                End If
            ElseIf (foundFlags And (SourceMemberFlags.Narrowing Or SourceMemberFlags.Widening)) <> 0 Then
                binder.ReportModifierError(syntax.Modifiers, ERRID.ERR_InvalidSpecifierOnNonConversion1, diagBag,
                                           SyntaxKind.NarrowingKeyword, SyntaxKind.WideningKeyword)
                foundFlags = foundFlags And Not (SourceMemberFlags.Narrowing Or SourceMemberFlags.Widening)
            End If

            Return New MemberModifiers(foundFlags, computedFlags)
        End Function


        ' Decode the modifiers on a constructor, reporting errors where applicable. Constructors are more restrictive
        ' than regular methods, so they have more errors.
        Friend Shared Function DecodeConstructorModifiers(modifiers As SyntaxTokenList,
                                                          container As SourceMemberContainerTypeSymbol,
                                                          binder As Binder,
                                                          diagBag As DiagnosticBag) As MemberModifiers
            Dim constructorModifiers = DecodeMethodModifiers(modifiers, container, binder, diagBag)

            Dim flags = constructorModifiers.FoundFlags
            Dim computedFlags = constructorModifiers.ComputedFlags

            ' It is OK to remove flags from the found list once an error is reported

            If (flags And (SourceMemberFlags.MustOverride Or SourceMemberFlags.Overridable Or SourceMemberFlags.NotOverridable Or SourceMemberFlags.Shadows)) <> 0 Then
                binder.ReportModifierError(modifiers, ERRID.ERR_BadFlagsOnNew1, diagBag,
                                                SyntaxKind.OverridableKeyword, SyntaxKind.MustOverrideKeyword, SyntaxKind.NotOverridableKeyword, SyntaxKind.ShadowsKeyword)
                flags = flags And Not (SourceMemberFlags.MustOverride Or SourceMemberFlags.Overridable Or SourceMemberFlags.NotOverridable Or SourceMemberFlags.Shadows)
            End If

            If (flags And SourceMemberFlags.Overrides) <> 0 Then
                binder.ReportModifierError(modifiers, ERRID.ERR_CantOverrideConstructor, diagBag, SyntaxKind.OverridesKeyword)
                flags = flags And Not SourceMemberFlags.Overrides
            End If

            If (flags And SourceMemberFlags.Partial) <> 0 Then
                binder.ReportModifierError(modifiers, ERRID.ERR_ConstructorCannotBeDeclaredPartial, diagBag, SyntaxKind.PartialKeyword)
                flags = flags And Not SourceMemberFlags.Partial
            End If

            If (flags And SourceMemberFlags.Overloads) <> 0 Then
                binder.ReportModifierError(modifiers, ERRID.ERR_BadFlagsOnNewOverloads, diagBag, SyntaxKind.OverloadsKeyword)
                flags = flags And Not SourceMemberFlags.Overloads
            End If

            If (flags And SourceMemberFlags.Async) <> 0 Then
                binder.ReportModifierError(modifiers, ERRID.ERR_ConstructorAsync, diagBag, SyntaxKind.AsyncKeyword)
            End If

            If ((constructorModifiers.AllFlags And SourceMemberFlags.Shared) <> 0) Then
                If (flags And SourceMemberFlags.AllAccessibilityModifiers) <> 0 Then

                    ' Shared constructors can't be declared with accessibility modifiers
                    binder.ReportModifierError(modifiers, ERRID.ERR_SharedConstructorIllegalSpec1, diagBag,
                                                    SyntaxKind.PublicKeyword, SyntaxKind.PrivateKeyword, SyntaxKind.FriendKeyword, SyntaxKind.ProtectedKeyword)
                End If

                flags = (flags And Not SourceMemberFlags.AllAccessibilityModifiers) Or SourceMemberFlags.Private
                computedFlags = (computedFlags And Not SourceMemberFlags.AccessibilityMask) Or SourceMemberFlags.AccessibilityPrivate
            End If

            Return New MemberModifiers(flags, computedFlags)
        End Function

#End Region

        Friend Overrides Sub GenerateDeclarationErrors(cancellationToken As CancellationToken)
            MyBase.GenerateDeclarationErrors(cancellationToken)

            ' Force signature in methods.
            Dim unusedType = Me.ReturnType
            Dim unusedAttributes = Me.GetReturnTypeAttributes()
            For Each parameter In Me.Parameters
                unusedAttributes = parameter.GetAttributes()
                If parameter.HasExplicitDefaultValue Then
                    Dim defaultValue = parameter.ExplicitDefaultConstantValue()
                End If
            Next

            ' Ensure method type parameter constraints are resolved and checked.
            For Each typeParameter In Me.TypeParameters
                Dim unusedTypes = typeParameter.ConstraintTypesNoUseSiteDiagnostics
            Next

            ' Ensure Handles are resolved.
            Dim unusedHandles = Me.HandledEvents
        End Sub

        Friend ReadOnly Property Diagnostics As ImmutableArray(Of Diagnostic)
            Get
                Return _cachedDiagnostics
            End Get
        End Property

        ''' <summary>
        ''' Returns true if our diagnostics were used in the event that there were two threads racing.
        ''' </summary>
        Friend Function SetDiagnostics(diags As ImmutableArray(Of Diagnostic)) As Boolean
            Return ImmutableInterlocked.InterlockedInitialize(_cachedDiagnostics, diags)
        End Function

        Public Overrides ReadOnly Property IsImplicitlyDeclared As Boolean
            Get
                Return m_containingType.AreMembersImplicitlyDeclared
            End Get
        End Property

        Friend Overrides ReadOnly Property GenerateDebugInfoImpl As Boolean
            Get
                Return True
            End Get
        End Property

        Public NotOverridable Overrides ReadOnly Property ConstructedFrom As MethodSymbol
            Get
                Return Me
            End Get
        End Property

        Public NotOverridable Overrides ReadOnly Property ContainingSymbol As Symbol
            Get
                Return m_containingType
            End Get
        End Property

        Public Overrides ReadOnly Property ContainingType As NamedTypeSymbol
            Get
                Return m_containingType
            End Get
        End Property

        Public ReadOnly Property ContainingSourceModule As SourceModuleSymbol
            Get
                Return DirectCast(ContainingModule, SourceModuleSymbol)
            End Get
        End Property

        Public Overrides ReadOnly Property AssociatedSymbol As Symbol
            Get
                ' TODO: Associated property/event not implemented.
                Return Nothing
            End Get
        End Property

        Public Overrides ReadOnly Property ExplicitInterfaceImplementations As ImmutableArray(Of MethodSymbol)
            Get
                Return ImmutableArray(Of MethodSymbol).Empty
            End Get
        End Property

#Region "Flags"

        Public Overrides ReadOnly Property MethodKind As MethodKind
            Get
                Return m_flags.ToMethodKind()
            End Get
        End Property

        Friend NotOverridable Overrides ReadOnly Property IsMethodKindBasedOnSyntax As Boolean
            Get
                Return True
            End Get
        End Property

        ' TODO (tomat): NotOverridable?
        Public Overrides ReadOnly Property DeclaredAccessibility As Accessibility
            Get
                Return CType((m_flags And SourceMemberFlags.AccessibilityMask), Accessibility)
            End Get
        End Property

        Public NotOverridable Overrides ReadOnly Property IsMustOverride As Boolean
            Get
                Return (m_flags And SourceMemberFlags.MustOverride) <> 0
            End Get
        End Property

        Public NotOverridable Overrides ReadOnly Property IsNotOverridable As Boolean
            Get
                Return (m_flags And SourceMemberFlags.NotOverridable) <> 0
            End Get
        End Property

        Public NotOverridable Overrides ReadOnly Property IsOverloads As Boolean
            Get
                If (m_flags And SourceMemberFlags.Shadows) <> 0 Then
                    Return False
                ElseIf (m_flags And SourceMemberFlags.Overloads) <> 0 Then
                    Return True
                Else
                    Return (m_flags And SourceMemberFlags.Overrides) <> 0
                End If
            End Get
        End Property

        Public NotOverridable Overrides ReadOnly Property IsOverridable As Boolean
            Get
                Return (m_flags And SourceMemberFlags.Overridable) <> 0
            End Get
        End Property

        Public NotOverridable Overrides ReadOnly Property IsOverrides As Boolean
            Get
                Return (m_flags And SourceMemberFlags.Overrides) <> 0
            End Get
        End Property

        Public NotOverridable Overrides ReadOnly Property IsShared As Boolean
            Get
                Return (m_flags And SourceMemberFlags.Shared) <> 0
            End Get
        End Property

        Friend ReadOnly Property IsPartial As Boolean
            Get
                Return (m_flags And SourceMemberFlags.Partial) <> 0
            End Get
        End Property

        ''' <summary>
        '''  True if 'Shadows' is explicitly specified in method's declaration.
        '''  </summary>
        Friend Overrides ReadOnly Property ShadowsExplicitly As Boolean
            ' TODO (tomat) : NotOverridable?
            Get
                Return (m_flags And SourceMemberFlags.Shadows) <> 0
            End Get
        End Property

        ''' <summary> 
        ''' True if 'Overloads' is explicitly specified in method's declaration.
        ''' </summary>
        Friend ReadOnly Property OverloadsExplicitly As Boolean
            Get
                Return (m_flags And SourceMemberFlags.Overloads) <> 0
            End Get
        End Property

        ''' <summary>
        '''  True if 'Overrides' is explicitly specified in method's declaration.
        ''' </summary>
        Friend ReadOnly Property OverridesExplicitly As Boolean
            Get
                Return (m_flags And SourceMemberFlags.Overrides) <> 0
            End Get
        End Property

        ''' <summary>
        ''' True if 'Handles' is specified in method's declaration
        ''' </summary>
        Friend ReadOnly Property HandlesEvents As Boolean
            Get
                Return (m_flags And SourceMemberFlags.MethodHandlesEvents) <> 0
            End Get
        End Property


        Friend NotOverridable Overrides ReadOnly Property CallingConvention As CallingConvention
            Get
                Return If(IsShared, CallingConvention.Default, CallingConvention.HasThis) Or
                       If(IsGenericMethod, CallingConvention.Generic, CallingConvention.Default)
            End Get
        End Property

#End Region

#Region "Syntax and Binding"

        ' Return the entire declaration block: Begin Statement + Body Statements + End Statement.
        Friend ReadOnly Property BlockSyntax As MethodBlockBaseSyntax
            Get
                If m_syntaxReferenceOpt Is Nothing Then
                    Return Nothing
                End If

                Dim decl = m_syntaxReferenceOpt.GetSyntax()
                Return TryCast(decl.Parent, MethodBlockBaseSyntax)
            End Get
        End Property

        Friend Overrides ReadOnly Property Syntax As SyntaxNode
            Get
                If m_syntaxReferenceOpt Is Nothing Then
                    Return Nothing
                End If

                ' usually the syntax of a source method symbol should be the block syntax
                Dim syntaxNode = Me.BlockSyntax
                If syntaxNode IsNot Nothing Then
                    Return syntaxNode
                End If

                ' in case of a method in an interface there is no block.
                ' just return the sub/function statement in this case.
                Return m_syntaxReferenceOpt.GetVisualBasicSyntax()
            End Get
        End Property

        ' Return the syntax tree that contains the method block.
        Public ReadOnly Property SyntaxTree As SyntaxTree
            Get
                If m_syntaxReferenceOpt IsNot Nothing Then
                    Return m_syntaxReferenceOpt.SyntaxTree
                End If
                Return Nothing
            End Get
        End Property

        Friend ReadOnly Property DeclarationSyntax As MethodBaseSyntax
            Get
                Return If(m_syntaxReferenceOpt IsNot Nothing, DirectCast(m_syntaxReferenceOpt.GetSyntax(), MethodBaseSyntax), Nothing)
            End Get
        End Property

        Friend Overridable ReadOnly Property HasEmptyBody As Boolean
            Get
                Dim blockSyntax = Me.BlockSyntax
                Return blockSyntax Is Nothing OrElse Not blockSyntax.Statements.Any
            End Get
        End Property

        Public Overrides ReadOnly Property DeclaringSyntaxReferences As ImmutableArray(Of SyntaxReference)
            Get
                Return GetDeclaringSyntaxReferenceHelper(m_syntaxReferenceOpt)
            End Get
        End Property

        Friend NotOverridable Overrides Function IsDefinedInSourceTree(tree As SyntaxTree, definedWithinSpan As TextSpan?, Optional cancellationToken As CancellationToken = Nothing) As Boolean
            Return IsDefinedInSourceTree(Me.Syntax, tree, definedWithinSpan, cancellationToken)
        End Function

        Public NotOverridable Overrides Function GetDocumentationCommentXml(Optional preferredCulture As CultureInfo = Nothing, Optional expandIncludes As Boolean = False, Optional cancellationToken As CancellationToken = Nothing) As String
            If expandIncludes Then
                Return GetAndCacheDocumentationComment(Me, preferredCulture, expandIncludes, _lazyExpandedDocComment, cancellationToken)
            Else
                Return GetAndCacheDocumentationComment(Me, preferredCulture, expandIncludes, _lazyDocComment, cancellationToken)
            End If
        End Function

        ''' <summary>
        '''  Return the location from syntax reference only.
        ''' </summary>
        Friend ReadOnly Property NonMergedLocation As Location
            Get
                Return If(m_syntaxReferenceOpt IsNot Nothing, GetSymbolLocation(m_syntaxReferenceOpt), Nothing)
            End Get
        End Property

        Friend Overrides Function GetLexicalSortKey() As LexicalSortKey
            ' WARNING: this should not allocate memory!
            Return If(m_syntaxReferenceOpt IsNot Nothing,
                    New LexicalSortKey(m_syntaxReferenceOpt, Me.DeclaringCompilation),
                    LexicalSortKey.NotInSource)
        End Function

        Public Overrides ReadOnly Property Locations As ImmutableArray(Of Location)
            Get
                ' NOTE: access to m_locations don't really need to be synchronized because 
                '       it is never being modified after the method symbol is published
                If _lazyLocations.IsDefault Then

                    ' This symbol location
                    Dim location As Location = Me.NonMergedLocation
                    ImmutableInterlocked.InterlockedCompareExchange(Me._lazyLocations,
                                                        If(location Is Nothing,
                                                           ImmutableArray(Of Location).Empty,
                                                           ImmutableArray.Create(location)),
                                                        Nothing)
                End If
                Return _lazyLocations
            End Get
        End Property

        ' Given a syntax ref, get the symbol location to return. We return the location of the name
        ' of the method.
        Private Function GetSymbolLocation(syntaxRef As SyntaxReference) As Location
            Dim syntaxNode = syntaxRef.GetVisualBasicSyntax()
            Dim syntaxTree = syntaxRef.SyntaxTree

            Return syntaxTree.GetLocation(GetMethodLocationFromSyntax(syntaxNode))
        End Function

        ' Get the location of a method given the syntax for its declaration. We use the location of the name
        ' of the method, or similar keywords.
        Private Shared Function GetMethodLocationFromSyntax(node As VisualBasicSyntaxNode) As TextSpan
            Select Case node.Kind
                Case SyntaxKind.MultiLineFunctionLambdaExpression,
                     SyntaxKind.MultiLineSubLambdaExpression,
                     SyntaxKind.SingleLineFunctionLambdaExpression,
                     SyntaxKind.SingleLineSubLambdaExpression
                    Return DirectCast(node, LambdaExpressionSyntax).SubOrFunctionHeader.Span

                Case SyntaxKind.SubStatement, SyntaxKind.FunctionStatement
                    Return DirectCast(node, MethodStatementSyntax).Identifier.Span

                Case SyntaxKind.DeclareSubStatement, SyntaxKind.DeclareFunctionStatement
                    Return DirectCast(node, DeclareStatementSyntax).Identifier.Span

                Case SyntaxKind.SubNewStatement
                    Return DirectCast(node, SubNewStatementSyntax).NewKeyword.Span

                Case SyntaxKind.OperatorStatement
                    Return DirectCast(node, OperatorStatementSyntax).OperatorToken.Span

                Case Else
                    Throw ExceptionUtilities.UnexpectedValue(node.Kind)
            End Select
        End Function

        ''' <summary>
        ''' Bind the constraint declarations for the given type parameter.
        ''' </summary>
        ''' <remarks>
        ''' The caller is expected to handle constraint checking and any caching of results.
        ''' </remarks>
        Friend Function BindTypeParameterConstraints(syntax As TypeParameterSyntax,
                                                     diagnostics As BindingDiagnosticBag) As ImmutableArray(Of TypeParameterConstraint)

            Dim binder As Binder = BinderBuilder.CreateBinderForType(Me.ContainingSourceModule, Me.SyntaxTree, m_containingType)
            binder = BinderBuilder.CreateBinderForGenericMethodDeclaration(Me, binder)

            ' Handle type parameter variance.
            If syntax.VarianceKeyword.Kind <> SyntaxKind.None Then
                Binder.ReportDiagnostic(diagnostics, syntax.VarianceKeyword, ERRID.ERR_VarianceDisallowedHere)
            End If

            ' Wrap constraints binder in a location-specific binder to
            ' avoid checking constraints when binding type names.
            binder = New LocationSpecificBinder(BindingLocation.GenericConstraintsClause, Me, binder)
            Return binder.BindTypeParameterConstraintClause(Me, syntax.TypeParameterConstraintClause, diagnostics)
        End Function

        ' Get the symbol name that would be used for this method base syntax.
        Friend Shared Function GetMemberNameFromSyntax(node As MethodBaseSyntax) As String
            Select Case node.Kind
                Case SyntaxKind.SubStatement, SyntaxKind.FunctionStatement
                    Return DirectCast(node, MethodStatementSyntax).Identifier.ValueText

                Case SyntaxKind.PropertyStatement
                    Return DirectCast(node, PropertyStatementSyntax).Identifier.ValueText

                Case SyntaxKind.DeclareSubStatement, SyntaxKind.DeclareFunctionStatement
                    Return DirectCast(node, DeclareStatementSyntax).Identifier.ValueText

                Case SyntaxKind.OperatorStatement
                    Dim operatorStatement = DirectCast(node, OperatorStatementSyntax)

                    Select Case operatorStatement.OperatorToken.Kind
                        Case SyntaxKind.NotKeyword
                            Return WellKnownMemberNames.OnesComplementOperatorName

                        Case SyntaxKind.IsTrueKeyword
                            Return WellKnownMemberNames.TrueOperatorName

                        Case SyntaxKind.IsFalseKeyword
                            Return WellKnownMemberNames.FalseOperatorName

                        Case SyntaxKind.PlusToken
                            If operatorStatement.ParameterList.Parameters.Count <= 1 Then
                                Return WellKnownMemberNames.UnaryPlusOperatorName
                            Else
                                Return WellKnownMemberNames.AdditionOperatorName
                            End If

                        Case SyntaxKind.MinusToken
                            If operatorStatement.ParameterList.Parameters.Count <= 1 Then
                                Return WellKnownMemberNames.UnaryNegationOperatorName
                            Else
                                Return WellKnownMemberNames.SubtractionOperatorName
                            End If

                        Case SyntaxKind.AsteriskToken
                            Return WellKnownMemberNames.MultiplyOperatorName

                        Case SyntaxKind.SlashToken
                            Return WellKnownMemberNames.DivisionOperatorName

                        Case SyntaxKind.BackslashToken
                            Return WellKnownMemberNames.IntegerDivisionOperatorName

                        Case SyntaxKind.ModKeyword
                            Return WellKnownMemberNames.ModulusOperatorName

                        Case SyntaxKind.CaretToken
                            Return WellKnownMemberNames.ExponentOperatorName

                        Case SyntaxKind.EqualsToken
                            Return WellKnownMemberNames.EqualityOperatorName

                        Case SyntaxKind.LessThanGreaterThanToken
                            Return WellKnownMemberNames.InequalityOperatorName

                        Case SyntaxKind.LessThanToken
                            Return WellKnownMemberNames.LessThanOperatorName

                        Case SyntaxKind.GreaterThanToken
                            Return WellKnownMemberNames.GreaterThanOperatorName

                        Case SyntaxKind.LessThanEqualsToken
                            Return WellKnownMemberNames.LessThanOrEqualOperatorName

                        Case SyntaxKind.GreaterThanEqualsToken
                            Return WellKnownMemberNames.GreaterThanOrEqualOperatorName

                        Case SyntaxKind.LikeKeyword
                            Return WellKnownMemberNames.LikeOperatorName

                        Case SyntaxKind.AmpersandToken
                            Return WellKnownMemberNames.ConcatenateOperatorName

                        Case SyntaxKind.AndKeyword
                            Return WellKnownMemberNames.BitwiseAndOperatorName

                        Case SyntaxKind.OrKeyword
                            Return WellKnownMemberNames.BitwiseOrOperatorName

                        Case SyntaxKind.XorKeyword
                            Return WellKnownMemberNames.ExclusiveOrOperatorName

                        Case SyntaxKind.LessThanLessThanToken
                            Return WellKnownMemberNames.LeftShiftOperatorName

                        Case SyntaxKind.GreaterThanGreaterThanToken
                            Return WellKnownMemberNames.RightShiftOperatorName

                        Case SyntaxKind.CTypeKeyword

                            For Each keywordSyntax In operatorStatement.Modifiers
                                Dim currentModifier As SourceMemberFlags = Binder.MapKeywordToFlag(keywordSyntax)

                                If currentModifier = SourceMemberFlags.Widening Then
                                    Return WellKnownMemberNames.ImplicitConversionName
                                ElseIf currentModifier = SourceMemberFlags.Narrowing Then
                                    Return WellKnownMemberNames.ExplicitConversionName
                                End If
                            Next

                            Return WellKnownMemberNames.ExplicitConversionName

                        Case Else
                            Throw ExceptionUtilities.UnexpectedValue(operatorStatement.OperatorToken.Kind)
                    End Select

                Case SyntaxKind.SubNewStatement
                    ' Symbol name of a constructor depends on if it is shared. We ideally we like to just call
                    ' DecodeConstructorModifiers here, but we don't have a binder or container to pass. So we have
                    ' to duplicate some of the logic just to determine if it is shared.
                    Dim isShared As Boolean = False
                    For Each tok In node.Modifiers
                        If tok.Kind = SyntaxKind.SharedKeyword Then
                            isShared = True
                        End If
                    Next
                    ' inside a module are implicitly shared.
                    If node.Parent IsNot Nothing Then
                        If node.Parent.Kind = SyntaxKind.ModuleBlock OrElse
                            (node.Parent.Parent IsNot Nothing AndAlso node.Parent.Parent.Kind = SyntaxKind.ModuleBlock) Then
                            isShared = True
                        End If
                    End If

                    Return If(isShared, WellKnownMemberNames.StaticConstructorName, WellKnownMemberNames.InstanceConstructorName)

                Case Else
                    Throw ExceptionUtilities.UnexpectedValue(node.Kind)
            End Select
        End Function

        ' Given the syntax declaration, and a container, get the source method symbol declared from that syntax.
        ' This is done by lookup up the name from the declaration in the container, handling duplicates and
        ' so forth correctly.
        Friend Shared Function FindSymbolFromSyntax(syntax As MethodBaseSyntax,
                                                    tree As SyntaxTree,
                                                    container As NamedTypeSymbol) As Symbol

            Select Case syntax.Kind
                Case SyntaxKind.GetAccessorStatement, SyntaxKind.SetAccessorStatement
                    Dim propertySyntax = TryCast(syntax.Parent.Parent, PropertyBlockSyntax)
                    If propertySyntax IsNot Nothing Then
                        Dim propertyIdentifier = propertySyntax.PropertyStatement.Identifier
                        Dim propertySymbol = DirectCast(
                            container.FindMember(propertyIdentifier.ValueText, SymbolKind.Property, propertyIdentifier.Span, tree),
                            PropertySymbol)

                        ' in case of ill formed syntax it can happen that the ContainingType of the actual binder does not directly contain
                        ' this property symbol. One example is e.g. a namespace nested in a class. Instead of a namespace binder, the containing
                        ' binder will be used in this error case and then member lookups will fail because the symbol of the containing binder does 
                        ' not contain these members.
                        If propertySymbol Is Nothing Then
                            Return Nothing
                        End If

                        Dim accessor = If(syntax.Kind = SyntaxKind.GetAccessorStatement, propertySymbol.GetMethod, propertySymbol.SetMethod)

                        ' symbol must have same syntax as the accessor's block
                        If accessor.Syntax Is syntax.Parent Then
                            Return accessor
                        Else
                            ' This can happen if property has multiple accessors. 
                            ' Parser allows multiple accessors, but binder will accept only one of a kind
                            Return Nothing
                        End If
                    Else
                        ' Did not find a property block. Can happen if syntax was ill-formed.
                        Return Nothing
                    End If

                Case SyntaxKind.AddHandlerAccessorStatement, SyntaxKind.RemoveHandlerAccessorStatement, SyntaxKind.RaiseEventAccessorStatement
                    Dim eventBlockSyntax = TryCast(syntax.Parent.Parent, EventBlockSyntax)
                    If eventBlockSyntax IsNot Nothing Then
                        Dim eventIdentifier = eventBlockSyntax.EventStatement.Identifier
                        Dim eventSymbol = DirectCast(
                            container.FindMember(eventIdentifier.ValueText, SymbolKind.Event, eventIdentifier.Span, tree),
                            EventSymbol)

                        ' in case of ill formed syntax it can happen that the ContainingType of the actual binder does not directly contain
                        ' this event symbol. One example is e.g. a namespace nested in a class. Instead of a namespace binder, the containing
                        ' binder will be used in this error case and then member lookups will fail because the symbol of the containing binder does 
                        ' not contain these members.
                        If eventSymbol Is Nothing Then
                            Return Nothing
                        End If

                        Dim accessor As MethodSymbol = Nothing
                        Select Case syntax.Kind
                            Case SyntaxKind.AddHandlerAccessorStatement
                                accessor = eventSymbol.AddMethod
                            Case SyntaxKind.RemoveHandlerAccessorStatement
                                accessor = eventSymbol.RemoveMethod
                            Case SyntaxKind.RaiseEventAccessorStatement
                                accessor = eventSymbol.RaiseMethod
                        End Select

                        ' symbol must have same syntax as the accessor's block
                        If accessor IsNot Nothing AndAlso accessor.Syntax Is syntax.Parent Then
                            Return accessor
                        Else
                            ' This can happen if event has multiple accessors. 
                            ' Parser allows multiple accessors, but binder will accept only one of a kind
                            Return Nothing
                        End If
                    Else
                        ' Did not find an event block. Can happen if syntax was ill-formed.
                        Return Nothing
                    End If

                Case SyntaxKind.PropertyStatement
                    Dim propertyIdentifier = DirectCast(syntax, PropertyStatementSyntax).Identifier
                    Return container.FindMember(propertyIdentifier.ValueText, SymbolKind.Property, propertyIdentifier.Span, tree)

                Case SyntaxKind.EventStatement
                    Dim eventIdentifier = DirectCast(syntax, EventStatementSyntax).Identifier
                    Return container.FindMember(eventIdentifier.ValueText, SymbolKind.Event, eventIdentifier.Span, tree)

                Case SyntaxKind.DelegateFunctionStatement, SyntaxKind.DelegateSubStatement
                    Dim delegateIdentifier = DirectCast(syntax, DelegateStatementSyntax).Identifier
                    Return container.FindMember(delegateIdentifier.ValueText, SymbolKind.NamedType, delegateIdentifier.Span, tree)

                Case Else
                    Dim methodSymbol = DirectCast(container.FindMember(GetMemberNameFromSyntax(syntax),
                                                                       SymbolKind.Method, GetMethodLocationFromSyntax(syntax), tree), MethodSymbol)

                    ' Substitute with partial method implementation?
                    If methodSymbol IsNot Nothing Then
                        Dim partialImpl = methodSymbol.PartialImplementationPart
                        If partialImpl IsNot Nothing AndAlso partialImpl.Syntax Is syntax.Parent Then
                            methodSymbol = partialImpl
                        End If
                    End If

                    Return methodSymbol
            End Select
        End Function

        ' Get the location of the implements name for an explicit implemented method, for later error reporting.
        Friend Function GetImplementingLocation(implementedMethod As MethodSymbol) As Location
            Debug.Assert(ExplicitInterfaceImplementations.Contains(implementedMethod))

            Dim methodSyntax As MethodStatementSyntax = Nothing
            Dim syntaxTree As SyntaxTree = Nothing
            Dim containingSourceType = TryCast(m_containingType, SourceMemberContainerTypeSymbol)

            If m_syntaxReferenceOpt IsNot Nothing Then
                methodSyntax = TryCast(m_syntaxReferenceOpt.GetSyntax(), MethodStatementSyntax)
                syntaxTree = m_syntaxReferenceOpt.SyntaxTree
            End If

            If methodSyntax IsNot Nothing AndAlso methodSyntax.ImplementsClause IsNot Nothing AndAlso containingSourceType IsNot Nothing Then
                Dim binder As Binder = BinderBuilder.CreateBinderForType(containingSourceType.ContainingSourceModule, syntaxTree, containingSourceType)
                Dim implementingSyntax = FindImplementingSyntax(methodSyntax.ImplementsClause,
                                                                Me,
                                                                implementedMethod,
                                                                containingSourceType,
                                                                binder)
                Return implementingSyntax.GetLocation()
            End If

            Return If(Locations.FirstOrDefault(), NoLocation.Singleton)
        End Function

        Friend Overrides Function GetBoundMethodBody(compilationState As TypeCompilationState, diagnostics As BindingDiagnosticBag, Optional ByRef methodBodyBinder As Binder = Nothing) As BoundBlock

            Dim syntaxTree As SyntaxTree = Me.SyntaxTree

            ' All source method symbols must have block syntax.
            Dim methodBlock As MethodBlockBaseSyntax = Me.BlockSyntax
            Debug.Assert(methodBlock IsNot Nothing)

            ' Bind the method block
            methodBodyBinder = BinderBuilder.CreateBinderForMethodBody(ContainingSourceModule, syntaxTree, Me)

#If DEBUG Then
            ' Enable DEBUG check for ordering of simple name binding.
            methodBodyBinder.EnableSimpleNameBindingOrderChecks(True)
#End If
            Dim boundStatement = methodBodyBinder.BindStatement(methodBlock, diagnostics)
#If DEBUG Then
            methodBodyBinder.EnableSimpleNameBindingOrderChecks(False)
#End If
            If boundStatement.Kind = BoundKind.Block Then
                Return DirectCast(boundStatement, BoundBlock)
            End If

            Return New BoundBlock(methodBlock, methodBlock.Statements, ImmutableArray(Of LocalSymbol).Empty, ImmutableArray.Create(boundStatement))
        End Function

        Friend NotOverridable Overrides Function CalculateLocalSyntaxOffset(localPosition As Integer, localTree As SyntaxTree) As Integer
            Dim span As TextSpan

            Dim block = BlockSyntax
            If block IsNot Nothing AndAlso localTree Is block.SyntaxTree Then
                ' Assign all variables that are associated with the header -1.
                ' We can't assign >=0 since user-defined variables defined in the first statement of the body have 0
                ' and user-defined variables need to have a unique syntax offset.
                If localPosition = block.BlockStatement.SpanStart Then
                    Return -1
                End If

                span = block.Statements.Span

                If span.Contains(localPosition) Then
                    Return localPosition - span.Start
                End If
            End If

            ' Calculates a syntax offset of a syntax position which must be either a property or field initializer.
            Dim syntaxOffset As Integer
            Dim containingType = DirectCast(Me.ContainingType, SourceNamedTypeSymbol)
            If containingType.TryCalculateSyntaxOffsetOfPositionInInitializer(localPosition, localTree, Me.IsShared, syntaxOffset) Then
                Return syntaxOffset
            End If

            Throw ExceptionUtilities.Unreachable
        End Function
#End Region

#Region "Signature"

        Public NotOverridable Overrides ReadOnly Property IsVararg As Boolean
            Get
                Return False
            End Get
        End Property

        Public NotOverridable Overrides ReadOnly Property IsGenericMethod As Boolean
            Get
                Return Arity <> 0
            End Get
        End Property

        Public NotOverridable Overrides ReadOnly Property TypeArguments As ImmutableArray(Of TypeSymbol)
            Get
                Debug.Assert(Not TypeParameters.IsDefault)
                Return StaticCast(Of TypeSymbol).From(TypeParameters)
            End Get
        End Property

        Public Overrides ReadOnly Property Arity As Integer
            Get
                Return TypeParameters.Length
            End Get
        End Property

        Public NotOverridable Overrides ReadOnly Property ReturnsByRef As Boolean
            Get
                ' It is not possible to define ref-returning methods in source.
                Return False
            End Get
        End Property

        Public NotOverridable Overrides ReadOnly Property RefCustomModifiers As ImmutableArray(Of CustomModifier)
            Get
                Return ImmutableArray(Of CustomModifier).Empty
            End Get
        End Property

        Public Overrides ReadOnly Property IsSub As Boolean
            Get
                Debug.Assert(Me.MethodKind <> MethodKind.EventAdd,
                             "Can't trust the flag for event adders, because their signatures are different under WinRT")
                Return (m_flags And SourceMemberFlags.MethodIsSub) <> 0
            End Get
        End Property

        Public NotOverridable Overrides ReadOnly Property IsAsync As Boolean
            Get
                Return (m_flags And SourceMemberFlags.Async) <> 0
            End Get
        End Property

        Public NotOverridable Overrides ReadOnly Property IsIterator As Boolean
            Get
                Return (m_flags And SourceMemberFlags.Iterator) <> 0
            End Get
        End Property

        Public NotOverridable Overrides ReadOnly Property IsInitOnly As Boolean
            Get
                Return False
            End Get
        End Property

        Friend NotOverridable Overrides Function TryGetMeParameter(<Out> ByRef meParameter As ParameterSymbol) As Boolean
            If IsShared Then
                meParameter = Nothing
            Else
                If _lazyMeParameter Is Nothing Then
                    Interlocked.CompareExchange(_lazyMeParameter, New MeParameterSymbol(Me), Nothing)
                End If

                meParameter = _lazyMeParameter
            End If
            Return True
        End Function

        Public Overrides ReadOnly Property ReturnTypeCustomModifiers As ImmutableArray(Of CustomModifier)
            Get
                Dim overridden = Me.OverriddenMethod

                If overridden Is Nothing Then
                    Return ImmutableArray(Of CustomModifier).Empty
                Else
                    Return overridden.ConstructIfGeneric(TypeArguments).ReturnTypeCustomModifiers
                End If
            End Get
        End Property

#End Region

#Region "Attributes"

        ''' <summary>
        ''' Symbol to copy bound attributes from, or null if the attributes are not shared among multiple source method symbols.
        ''' </summary>
        ''' <remarks>
        ''' Used for example for event accessors. The "remove" method delegates attribute binding to the "add" method. 
        ''' The bound attribute data are then applied to both accessors.
        ''' </remarks>
        Protected Overridable ReadOnly Property BoundAttributesSource As SourceMethodSymbol
            Get
                Return Nothing
            End Get
        End Property

        ''' <summary>
        ''' Symbol to copy bound return type attributes from, or null if the attributes are not shared among multiple source symbols.
        ''' </summary>
        ''' <remarks>
        ''' Used for property accessors. Getter copies its return type attributes from the property return type attributes.
        ''' 
        ''' So far we only need to return <see cref="SourcePropertySymbol"/>. If we ever needed to return a <see cref="SourceMethodSymbol"/> 
        ''' we could implement an interface on those two types.
        ''' </remarks>
        Protected Overridable ReadOnly Property BoundReturnTypeAttributesSource As SourcePropertySymbol
            Get
                Return Nothing
            End Get
        End Property

        Protected ReadOnly Property AttributeDeclarationSyntaxList As SyntaxList(Of AttributeListSyntax)
            Get
                Return If(m_syntaxReferenceOpt IsNot Nothing, DeclarationSyntax.AttributeLists, Nothing)
            End Get
        End Property

        Protected ReadOnly Property ReturnTypeAttributeDeclarationSyntaxList As SyntaxList(Of AttributeListSyntax)
            Get
                Dim syntax = DeclarationSyntax
                If syntax IsNot Nothing Then
                    Dim asClauseOpt = syntax.AsClauseInternal
                    If asClauseOpt IsNot Nothing Then
                        Return asClauseOpt.Attributes
                    End If
                End If

                Return Nothing
            End Get
        End Property

        Protected Overridable Function GetAttributeDeclarations() As OneOrMany(Of SyntaxList(Of AttributeListSyntax))
            Return OneOrMany.Create(AttributeDeclarationSyntaxList)
        End Function

        Protected Overridable Function GetReturnTypeAttributeDeclarations() As OneOrMany(Of SyntaxList(Of AttributeListSyntax))
            Return OneOrMany.Create(ReturnTypeAttributeDeclarationSyntaxList)
        End Function

        Public ReadOnly Property DefaultAttributeLocation As AttributeLocation Implements IAttributeTargetSymbol.DefaultAttributeLocation
            Get
                Return AttributeLocation.Method
            End Get
        End Property

        Private Function GetAttributesBag() As CustomAttributesBag(Of VisualBasicAttributeData)
            Return GetAttributesBag(m_lazyCustomAttributesBag, forReturnType:=False)
        End Function

        Private Function GetReturnTypeAttributesBag() As CustomAttributesBag(Of VisualBasicAttributeData)
            Return GetAttributesBag(m_lazyReturnTypeCustomAttributesBag, forReturnType:=True)
        End Function

        Private Function GetAttributesBag(ByRef lazyCustomAttributesBag As CustomAttributesBag(Of VisualBasicAttributeData), forReturnType As Boolean) As CustomAttributesBag(Of VisualBasicAttributeData)
            If lazyCustomAttributesBag Is Nothing OrElse Not lazyCustomAttributesBag.IsSealed Then
                If forReturnType Then
                    Dim copyFrom = Me.BoundReturnTypeAttributesSource

                    ' prevent infinite recursion:
                    Debug.Assert(copyFrom IsNot Me)

                    If copyFrom IsNot Nothing Then
                        Dim attributesBag = copyFrom.GetReturnTypeAttributesBag()
                        Interlocked.CompareExchange(lazyCustomAttributesBag, attributesBag, Nothing)
                    Else
                        LoadAndValidateAttributes(Me.GetReturnTypeAttributeDeclarations(), lazyCustomAttributesBag, symbolPart:=AttributeLocation.Return)
                    End If
                Else
                    Dim copyFrom = Me.BoundAttributesSource

                    ' prevent infinite recursion:
                    Debug.Assert(copyFrom IsNot Me)

                    If copyFrom IsNot Nothing Then
                        Dim attributesBag = copyFrom.GetAttributesBag()
                        Interlocked.CompareExchange(lazyCustomAttributesBag, attributesBag, Nothing)
                    Else
                        LoadAndValidateAttributes(Me.GetAttributeDeclarations(), lazyCustomAttributesBag)
                    End If
                End If
            End If

            Return lazyCustomAttributesBag
        End Function

        ''' <summary>
        ''' Gets the attributes applied on this symbol.
        ''' Returns an empty array if there are no attributes.
        ''' </summary>
        Public NotOverridable Overrides Function GetAttributes() As ImmutableArray(Of VisualBasicAttributeData)
            Return Me.GetAttributesBag().Attributes
        End Function

        Friend Overrides Sub AddSynthesizedAttributes(compilationState As ModuleCompilationState, ByRef attributes As ArrayBuilder(Of SynthesizedAttributeData))
            MyBase.AddSynthesizedAttributes(compilationState, attributes)

            ' Emit synthesized STAThreadAttribute for this method if both the following requirements are met:
            ' (a) This is the entry point method.
            ' (b) There is no applied STAThread or MTAThread attribute on this method.

            Dim compilation = Me.DeclaringCompilation
            Dim entryPointMethod As MethodSymbol = compilation.GetEntryPoint(CancellationToken.None)

            If Me Is entryPointMethod Then
                If Not Me.HasSTAThreadOrMTAThreadAttribute Then
                    ' UNDONE: UV Support: Do not emit if using the starlite libraries.

                    AddSynthesizedAttribute(attributes, compilation.TrySynthesizeAttribute(
                        WellKnownMember.System_STAThreadAttribute__ctor))
                End If
            End If
        End Sub

        Friend Overrides Sub AddSynthesizedReturnTypeAttributes(ByRef attributes As ArrayBuilder(Of SynthesizedAttributeData))
            MyBase.AddSynthesizedReturnTypeAttributes(attributes)

            If Me.ReturnType.ContainsTupleNames() Then
                AddSynthesizedAttribute(attributes, DeclaringCompilation.SynthesizeTupleNamesAttribute(Me.ReturnType))
            End If
        End Sub

        Protected Function GetDecodedWellKnownAttributeData() As MethodWellKnownAttributeData
            Dim attributesBag As CustomAttributesBag(Of VisualBasicAttributeData) = Me.m_lazyCustomAttributesBag
            If attributesBag Is Nothing OrElse Not attributesBag.IsDecodedWellKnownAttributeDataComputed Then
                attributesBag = Me.GetAttributesBag()
            End If

            Return DirectCast(attributesBag.DecodedWellKnownAttributeData, MethodWellKnownAttributeData)
        End Function

        ''' <summary>
        ''' Returns the list of attributes, if any, associated with the return type.
        ''' </summary>
        Public NotOverridable Overrides Function GetReturnTypeAttributes() As ImmutableArray(Of VisualBasicAttributeData)
            Return Me.GetReturnTypeAttributesBag().Attributes
        End Function

        Private Function GetDecodedReturnTypeWellKnownAttributeData() As CommonReturnTypeWellKnownAttributeData
            Dim attributesBag As CustomAttributesBag(Of VisualBasicAttributeData) = Me.m_lazyReturnTypeCustomAttributesBag
            If attributesBag Is Nothing OrElse Not attributesBag.IsDecodedWellKnownAttributeDataComputed Then
                attributesBag = Me.GetReturnTypeAttributesBag()
            End If

            Return DirectCast(attributesBag.DecodedWellKnownAttributeData, CommonReturnTypeWellKnownAttributeData)
        End Function

        Friend Overrides Function EarlyDecodeWellKnownAttribute(ByRef arguments As EarlyDecodeWellKnownAttributeArguments(Of EarlyWellKnownAttributeBinder, NamedTypeSymbol, AttributeSyntax, AttributeLocation)) As VisualBasicAttributeData
            Debug.Assert(arguments.AttributeType IsNot Nothing)
            Debug.Assert(Not arguments.AttributeType.IsErrorType())
            Dim hasAnyDiagnostics As Boolean = False

            If arguments.SymbolPart <> AttributeLocation.Return Then
                If VisualBasicAttributeData.IsTargetEarlyAttribute(arguments.AttributeType, arguments.AttributeSyntax, AttributeDescription.CaseInsensitiveExtensionAttribute) Then
                    Dim isExtensionMethod As Boolean = False

                    If Not (Me.MethodKind <> MethodKind.Ordinary AndAlso Me.MethodKind <> MethodKind.DeclareMethod) AndAlso
                        m_containingType.AllowsExtensionMethods() AndAlso
                        Me.ParameterCount <> 0 Then

                        Debug.Assert(Me.IsShared)

                        Dim firstParam As ParameterSymbol = Me.Parameters(0)

                        If Not firstParam.IsOptional AndAlso
                           Not firstParam.IsParamArray AndAlso
                           ValidateGenericConstraintsOnExtensionMethodDefinition() Then
                            isExtensionMethod = m_containingType.MightContainExtensionMethods
                        End If
                    End If

                    If isExtensionMethod Then
                        Dim attrdata = arguments.Binder.GetAttribute(arguments.AttributeSyntax, arguments.AttributeType, hasAnyDiagnostics)
                        If Not attrdata.HasErrors Then
                            arguments.GetOrCreateData(Of MethodEarlyWellKnownAttributeData)().IsExtensionMethod = True
                            Return If(Not hasAnyDiagnostics, attrdata, Nothing)
                        End If
                    End If

                    Return Nothing
                ElseIf VisualBasicAttributeData.IsTargetEarlyAttribute(arguments.AttributeType, arguments.AttributeSyntax, AttributeDescription.ConditionalAttribute) Then
                    Dim attrdata = arguments.Binder.GetAttribute(arguments.AttributeSyntax, arguments.AttributeType, hasAnyDiagnostics)
                    If Not attrdata.HasErrors Then
                        Dim conditionalSymbol As String = attrdata.GetConstructorArgument(Of String)(0, SpecialType.System_String)
                        arguments.GetOrCreateData(Of MethodEarlyWellKnownAttributeData)().AddConditionalSymbol(conditionalSymbol)
                        Return If(Not hasAnyDiagnostics, attrdata, Nothing)
                    Else
                        Return Nothing
                    End If
                Else
                    Dim BoundAttribute As VisualBasicAttributeData = Nothing
                    Dim obsoleteData As ObsoleteAttributeData = Nothing

                    If EarlyDecodeDeprecatedOrExperimentalOrObsoleteAttribute(arguments, BoundAttribute, obsoleteData) Then
                        If obsoleteData IsNot Nothing Then
                            arguments.GetOrCreateData(Of MethodEarlyWellKnownAttributeData)().ObsoleteAttributeData = obsoleteData
                        End If

                        Return BoundAttribute
                    End If
                End If
            End If

            Return MyBase.EarlyDecodeWellKnownAttribute(arguments)
        End Function

        ''' <summary>
        ''' Returns data decoded from early bound well-known attributes applied to the symbol or null if there are no applied attributes.
        ''' </summary>
        ''' <remarks>
        ''' Forces binding and decoding of attributes.
        ''' </remarks>
        Private Function GetEarlyDecodedWellKnownAttributeData() As MethodEarlyWellKnownAttributeData
            Dim attributesBag As CustomAttributesBag(Of VisualBasicAttributeData) = Me.m_lazyCustomAttributesBag
            If attributesBag Is Nothing OrElse Not attributesBag.IsEarlyDecodedWellKnownAttributeDataComputed Then
                attributesBag = Me.GetAttributesBag()
            End If

            Return DirectCast(attributesBag.EarlyDecodedWellKnownAttributeData, MethodEarlyWellKnownAttributeData)
        End Function

        Friend Overrides Function GetAppliedConditionalSymbols() As ImmutableArray(Of String)
            Dim data As MethodEarlyWellKnownAttributeData = Me.GetEarlyDecodedWellKnownAttributeData()
            Return If(data IsNot Nothing, data.ConditionalSymbols, ImmutableArray(Of String).Empty)
        End Function

        Friend Overrides Sub DecodeWellKnownAttribute(ByRef arguments As DecodeWellKnownAttributeArguments(Of AttributeSyntax, VisualBasicAttributeData, AttributeLocation))
            Dim attrData = arguments.Attribute
            Debug.Assert(Not attrData.HasErrors)

            If attrData.IsTargetAttribute(Me, AttributeDescription.TupleElementNamesAttribute) Then
<<<<<<< HEAD
                DirectCast(arguments.Diagnostics, BindingDiagnosticBag).Add(ERRID.ERR_ExplicitTupleElementNamesAttribute, arguments.AttributeSyntaxOpt.Location)
=======
                arguments.Diagnostics.Add(ERRID.ERR_ExplicitTupleElementNamesAttribute, arguments.AttributeSyntaxOpt.Location)
            ElseIf attrData.IsTargetAttribute(Me, AttributeDescription.UnmanagedCallersOnlyAttribute) Then
                ' VB does not support UnmanagedCallersOnly attributes on methods at all
                arguments.Diagnostics.Add(ERRID.ERR_UnmanagedCallersOnlyNotSupported, arguments.AttributeSyntaxOpt.Location)
>>>>>>> 230d0d0c
            End If

            If arguments.SymbolPart = AttributeLocation.Return Then
                ' Decode well-known attributes applied to return value

                DecodeWellKnownAttributeAppliedToReturnValue(arguments)
            Else
                Debug.Assert(arguments.SymbolPart = AttributeLocation.None)

                DecodeWellKnownAttributeAppliedToMethod(arguments)
            End If

            MyBase.DecodeWellKnownAttribute(arguments)
        End Sub

        Private Sub DecodeWellKnownAttributeAppliedToMethod(ByRef arguments As DecodeWellKnownAttributeArguments(Of AttributeSyntax, VisualBasicAttributeData, AttributeLocation))
            Debug.Assert(arguments.AttributeSyntaxOpt IsNot Nothing)
            Dim diagnostics = DirectCast(arguments.Diagnostics, BindingDiagnosticBag)

            ' Decode well-known attributes applied to method
            Dim attrData = arguments.Attribute

            If attrData.IsTargetAttribute(Me, AttributeDescription.CaseInsensitiveExtensionAttribute) Then
                ' Just report errors here. The extension attribute is decoded early.

                If Me.MethodKind <> MethodKind.Ordinary AndAlso Me.MethodKind <> MethodKind.DeclareMethod Then
                    diagnostics.Add(ERRID.ERR_ExtensionOnlyAllowedOnModuleSubOrFunction, arguments.AttributeSyntaxOpt.GetLocation())

                ElseIf Not m_containingType.AllowsExtensionMethods() Then
                    diagnostics.Add(ERRID.ERR_ExtensionMethodNotInModule, arguments.AttributeSyntaxOpt.GetLocation())

                ElseIf Me.ParameterCount = 0 Then
                    diagnostics.Add(ERRID.ERR_ExtensionMethodNoParams, Me.Locations(0))

                Else
                    Debug.Assert(Me.IsShared)

                    Dim firstParam As ParameterSymbol = Me.Parameters(0)

                    If firstParam.IsOptional Then
                        diagnostics.Add(ErrorFactory.ErrorInfo(ERRID.ERR_ExtensionMethodOptionalFirstArg), firstParam.Locations(0))

                    ElseIf firstParam.IsParamArray Then
                        diagnostics.Add(ErrorFactory.ErrorInfo(ERRID.ERR_ExtensionMethodParamArrayFirstArg), firstParam.Locations(0))

                    ElseIf Not Me.ValidateGenericConstraintsOnExtensionMethodDefinition() Then
                        diagnostics.Add(ErrorFactory.ErrorInfo(ERRID.ERR_ExtensionMethodUncallable1, Me.Name), Me.Locations(0))

                    End If
                End If

            ElseIf attrData.IsTargetAttribute(Me, AttributeDescription.WebMethodAttribute) Then

                ' Check for optional parameters
                For Each parameter In Me.Parameters
                    If parameter.IsOptional Then
                        diagnostics.Add(ErrorFactory.ErrorInfo(ERRID.ERR_InvalidOptionalParameterUsage1, "WebMethod"), Me.Locations(0))
                    End If
                Next

            ElseIf attrData.IsTargetAttribute(Me, AttributeDescription.PreserveSigAttribute) Then
                arguments.GetOrCreateData(Of MethodWellKnownAttributeData)().SetPreserveSignature(arguments.Index)

            ElseIf attrData.IsTargetAttribute(Me, AttributeDescription.MethodImplAttribute) Then
                AttributeData.DecodeMethodImplAttribute(Of MethodWellKnownAttributeData, AttributeSyntax, VisualBasicAttributeData, AttributeLocation)(arguments, MessageProvider.Instance)
            ElseIf attrData.IsTargetAttribute(Me, AttributeDescription.DllImportAttribute) Then
                If Not IsDllImportAttributeAllowed(arguments.AttributeSyntaxOpt, diagnostics) Then
                    Return
                End If

                Dim moduleName As String = TryCast(attrData.CommonConstructorArguments(0).ValueInternal, String)
                If Not MetadataHelpers.IsValidMetadataIdentifier(moduleName) Then
                    diagnostics.Add(ERRID.ERR_BadAttribute1, arguments.AttributeSyntaxOpt.ArgumentList.Arguments(0).GetLocation(), attrData.AttributeClass)
                End If

                ' Default value of charset is inherited from the module (only if specified).
                ' This might be different from ContainingType.DefaultMarshallingCharSet. If the charset is not specified on module
                ' ContainingType.DefaultMarshallingCharSet would be Ansi (the class is emitted with "Ansi" charset metadata flag) 
                ' while the charset in P/Invoke metadata should be "None".
                Dim charSet As CharSet = If(Me.EffectiveDefaultMarshallingCharSet, Microsoft.Cci.Constants.CharSet_None)

                Dim importName As String = Nothing
                Dim preserveSig As Boolean = True
                Dim callingConvention As System.Runtime.InteropServices.CallingConvention = System.Runtime.InteropServices.CallingConvention.Winapi
                Dim setLastError As Boolean = False
                Dim exactSpelling As Boolean = False
                Dim bestFitMapping As Boolean? = Nothing
                Dim throwOnUnmappable As Boolean? = Nothing
                Dim position As Integer = 1

                For Each namedArg In attrData.CommonNamedArguments
                    Select Case namedArg.Key
                        Case "EntryPoint"
                            importName = TryCast(namedArg.Value.ValueInternal, String)
                            If Not MetadataHelpers.IsValidMetadataIdentifier(importName) Then
                                diagnostics.Add(ERRID.ERR_BadAttribute1, arguments.AttributeSyntaxOpt.ArgumentList.Arguments(position).GetLocation(), attrData.AttributeClass)
                                Return
                            End If

                        Case "CharSet"
                            charSet = namedArg.Value.DecodeValue(Of CharSet)(SpecialType.System_Enum)

                        Case "SetLastError"
                            setLastError = namedArg.Value.DecodeValue(Of Boolean)(SpecialType.System_Boolean)

                        Case "ExactSpelling"
                            exactSpelling = namedArg.Value.DecodeValue(Of Boolean)(SpecialType.System_Boolean)

                        Case "PreserveSig"
                            preserveSig = namedArg.Value.DecodeValue(Of Boolean)(SpecialType.System_Boolean)

                        Case "CallingConvention"
                            callingConvention = namedArg.Value.DecodeValue(Of System.Runtime.InteropServices.CallingConvention)(SpecialType.System_Enum)

                        Case "BestFitMapping"
                            bestFitMapping = namedArg.Value.DecodeValue(Of Boolean)(SpecialType.System_Boolean)

                        Case "ThrowOnUnmappableChar"
                            throwOnUnmappable = namedArg.Value.DecodeValue(Of Boolean)(SpecialType.System_Boolean)

                    End Select

                    position = position + 1
                Next

                Dim data = arguments.GetOrCreateData(Of MethodWellKnownAttributeData)()
                data.SetDllImport(
                    arguments.Index,
                    moduleName,
                    importName,
                    DllImportData.MakeFlags(exactSpelling, charSet, setLastError, callingConvention, bestFitMapping, throwOnUnmappable),
                    preserveSig)

            ElseIf attrData.IsTargetAttribute(Me, AttributeDescription.SpecialNameAttribute) Then
                arguments.GetOrCreateData(Of MethodWellKnownAttributeData)().HasSpecialNameAttribute = True
            ElseIf attrData.IsTargetAttribute(Me, AttributeDescription.ExcludeFromCodeCoverageAttribute) Then
                arguments.GetOrCreateData(Of MethodWellKnownAttributeData)().HasExcludeFromCodeCoverageAttribute = True
            ElseIf attrData.IsTargetAttribute(Me, AttributeDescription.SuppressUnmanagedCodeSecurityAttribute) Then
                arguments.GetOrCreateData(Of MethodWellKnownAttributeData)().HasSuppressUnmanagedCodeSecurityAttribute = True
            ElseIf attrData.IsSecurityAttribute(Me.DeclaringCompilation) Then
                attrData.DecodeSecurityAttribute(Of MethodWellKnownAttributeData)(Me, Me.DeclaringCompilation, arguments)
            ElseIf attrData.IsTargetAttribute(Me, AttributeDescription.STAThreadAttribute) Then
                arguments.GetOrCreateData(Of MethodWellKnownAttributeData)().HasSTAThreadAttribute = True
            ElseIf attrData.IsTargetAttribute(Me, AttributeDescription.MTAThreadAttribute) Then
                arguments.GetOrCreateData(Of MethodWellKnownAttributeData)().HasMTAThreadAttribute = True
            ElseIf attrData.IsTargetAttribute(Me, AttributeDescription.ConditionalAttribute) Then
                If Not Me.IsSub Then
                    ' BC41007: Attribute 'Conditional' is only valid on 'Sub' declarations.
                    diagnostics.Add(ERRID.WRN_ConditionalNotValidOnFunction, Me.Locations(0))
                End If
            ElseIf VerifyObsoleteAttributeAppliedToMethod(arguments, AttributeDescription.ObsoleteAttribute) Then
            ElseIf VerifyObsoleteAttributeAppliedToMethod(arguments, AttributeDescription.DeprecatedAttribute) Then
            ElseIf arguments.Attribute.IsTargetAttribute(Me, AttributeDescription.ModuleInitializerAttribute) Then
                diagnostics.Add(ERRID.WRN_AttributeNotSupportedInVB, arguments.AttributeSyntaxOpt.Location, AttributeDescription.ModuleInitializerAttribute.FullName)
            Else
                Dim methodImpl As MethodSymbol = If(Me.IsPartial, PartialImplementationPart, Me)

                If methodImpl IsNot Nothing AndAlso (methodImpl.IsAsync OrElse methodImpl.IsIterator) AndAlso Not methodImpl.ContainingType.IsInterfaceType() Then
                    If attrData.IsTargetAttribute(Me, AttributeDescription.SecurityCriticalAttribute) Then
                        Binder.ReportDiagnostic(diagnostics, arguments.AttributeSyntaxOpt.GetLocation(), ERRID.ERR_SecurityCriticalAsync, "SecurityCritical")
                        Return
                    ElseIf attrData.IsTargetAttribute(Me, AttributeDescription.SecuritySafeCriticalAttribute) Then
                        Binder.ReportDiagnostic(diagnostics, arguments.AttributeSyntaxOpt.GetLocation(), ERRID.ERR_SecurityCriticalAsync, "SecuritySafeCritical")
                        Return
                    End If
                End If
            End If
        End Sub

        Private Function VerifyObsoleteAttributeAppliedToMethod(
            ByRef arguments As DecodeWellKnownAttributeArguments(Of AttributeSyntax, VisualBasicAttributeData, AttributeLocation),
            description As AttributeDescription
        ) As Boolean
            If arguments.Attribute.IsTargetAttribute(Me, description) Then
                ' Obsolete Attribute is not allowed on event accessors.
                If Me.IsAccessor() AndAlso Me.AssociatedSymbol.Kind = SymbolKind.Event Then
                    DirectCast(arguments.Diagnostics, BindingDiagnosticBag).Add(ERRID.ERR_ObsoleteInvalidOnEventMember, Me.Locations(0), description.FullName)
                End If

                Return True
            End If

            Return False
        End Function

        Private Sub DecodeWellKnownAttributeAppliedToReturnValue(ByRef arguments As DecodeWellKnownAttributeArguments(Of AttributeSyntax, VisualBasicAttributeData, AttributeLocation))
            ' Decode well-known attributes applied to return value
            Dim attrData = arguments.Attribute
            Debug.Assert(Not attrData.HasErrors)

            If attrData.IsTargetAttribute(Me, AttributeDescription.MarshalAsAttribute) Then
                MarshalAsAttributeDecoder(Of CommonReturnTypeWellKnownAttributeData, AttributeSyntax, VisualBasicAttributeData, AttributeLocation).Decode(arguments, AttributeTargets.ReturnValue, MessageProvider.Instance)
            End If
        End Sub

        Private Function IsDllImportAttributeAllowed(syntax As AttributeSyntax, diagnostics As BindingDiagnosticBag) As Boolean
            Select Case Me.MethodKind
                Case MethodKind.DeclareMethod
                    diagnostics.Add(ERRID.ERR_DllImportNotLegalOnDeclare, syntax.Name.GetLocation())
                    Return False

                Case MethodKind.PropertyGet, MethodKind.PropertySet
                    diagnostics.Add(ERRID.ERR_DllImportNotLegalOnGetOrSet, syntax.Name.GetLocation())
                    Return False

                Case MethodKind.EventAdd, MethodKind.EventRaise, MethodKind.EventRemove
                    diagnostics.Add(ERRID.ERR_DllImportNotLegalOnEventMethod, syntax.Name.GetLocation())
                    Return False
            End Select

            If Me.ContainingType IsNot Nothing AndAlso Me.ContainingType.IsInterface Then
                diagnostics.Add(ERRID.ERR_DllImportOnInterfaceMethod, syntax.Name.GetLocation())
                Return False
            End If

            If Me.IsGenericMethod OrElse (Me.ContainingType IsNot Nothing AndAlso Me.ContainingType.IsGenericType) Then
                diagnostics.Add(ERRID.ERR_DllImportOnGenericSubOrFunction, syntax.Name.GetLocation())
                Return False
            End If

            If Not Me.IsShared Then
                diagnostics.Add(ERRID.ERR_DllImportOnInstanceMethod, syntax.Name.GetLocation())
                Return False
            End If

            Dim methodImpl As SourceMethodSymbol = TryCast(If(Me.IsPartial, PartialImplementationPart, Me), SourceMethodSymbol)

            If methodImpl IsNot Nothing AndAlso
               (methodImpl.IsAsync OrElse methodImpl.IsIterator) AndAlso
               Not methodImpl.ContainingType.IsInterfaceType() Then

                Dim location As Location = methodImpl.NonMergedLocation

                If location IsNot Nothing Then
                    Binder.ReportDiagnostic(diagnostics, location, ERRID.ERR_DllImportOnResumableMethod)
                    Return False
                End If
            End If

            If Not HasEmptyBody Then
                diagnostics.Add(ERRID.ERR_DllImportOnNonEmptySubOrFunction, syntax.Name.GetLocation())
                Return False
            End If

            Return True
        End Function

        Friend Overrides Sub PostDecodeWellKnownAttributes(
            boundAttributes As ImmutableArray(Of VisualBasicAttributeData),
            allAttributeSyntaxNodes As ImmutableArray(Of AttributeSyntax),
            diagnostics As BindingDiagnosticBag,
            symbolPart As AttributeLocation,
            decodedData As WellKnownAttributeData)

            Debug.Assert(Not boundAttributes.IsDefault)
            Debug.Assert(Not allAttributeSyntaxNodes.IsDefault)
            Debug.Assert(boundAttributes.Length = allAttributeSyntaxNodes.Length)
            Debug.Assert(symbolPart = AttributeLocation.Return OrElse symbolPart = AttributeLocation.None)

            If symbolPart <> AttributeLocation.Return Then
                Dim methodData = DirectCast(decodedData, MethodWellKnownAttributeData)
                If methodData IsNot Nothing AndAlso methodData.HasSTAThreadAttribute AndAlso methodData.HasMTAThreadAttribute Then
                    Debug.Assert(Me.NonMergedLocation IsNot Nothing)

                    ' BC31512: 'System.STAThreadAttribute' and 'System.MTAThreadAttribute' cannot both be applied to the same method.
                    diagnostics.Add(ERRID.ERR_STAThreadAndMTAThread0, Me.NonMergedLocation)
                End If
            End If

            MyBase.PostDecodeWellKnownAttributes(boundAttributes, allAttributeSyntaxNodes, diagnostics, symbolPart, decodedData)
        End Sub

        Public Overrides ReadOnly Property IsExtensionMethod As Boolean
            Get
                Dim data As MethodEarlyWellKnownAttributeData = Me.GetEarlyDecodedWellKnownAttributeData()
                Return data IsNot Nothing AndAlso data.IsExtensionMethod
            End Get
        End Property

        ' Force derived types to override this.
        Friend MustOverride Overrides ReadOnly Property MayBeReducibleExtensionMethod As Boolean

        Public Overrides ReadOnly Property IsExternalMethod As Boolean
            Get
                ' External methods are:
                ' 1) Declare Subs and Declare Functions: IsExternalMethod overridden in SourceDeclareMethodSymbol
                ' 2) methods marked by DllImportAttribute
                ' 3) methods marked by MethodImplAttribute: Runtime and InternalCall methods should not have a body emitted

                Debug.Assert(MethodKind <> MethodKind.DeclareMethod)

                Dim data As MethodWellKnownAttributeData = GetDecodedWellKnownAttributeData()
                If data Is Nothing Then
                    Return False
                End If

                ' p/invoke
                If data.DllImportPlatformInvokeData IsNot Nothing Then
                    Return True
                End If

                ' internal call
                If (data.MethodImplAttributes And Reflection.MethodImplAttributes.InternalCall) <> 0 Then
                    Return True
                End If

                ' runtime
                If (data.MethodImplAttributes And Reflection.MethodImplAttributes.CodeTypeMask) = Reflection.MethodImplAttributes.Runtime Then
                    Return True
                End If

                Return False
            End Get
        End Property

        Public Overrides Function GetDllImportData() As DllImportData
            Dim attributeData = GetDecodedWellKnownAttributeData()
            Return If(attributeData IsNot Nothing, attributeData.DllImportPlatformInvokeData, Nothing)
        End Function

        Friend NotOverridable Overrides ReadOnly Property ReturnTypeMarshallingInformation As MarshalPseudoCustomAttributeData
            Get
                Dim attributeData = GetDecodedReturnTypeWellKnownAttributeData()
                Return If(attributeData IsNot Nothing, attributeData.MarshallingInformation, Nothing)
            End Get
        End Property

        Friend Overrides ReadOnly Property ImplementationAttributes As Reflection.MethodImplAttributes
            Get
                ' Methods of ComImport types are marked as Runtime implemented and InternalCall
                If ContainingType.IsComImport AndAlso Not ContainingType.IsInterface Then
                    Return System.Reflection.MethodImplAttributes.Runtime Or Reflection.MethodImplAttributes.InternalCall
                End If

                Dim attributeData = GetDecodedWellKnownAttributeData()
                Return If(attributeData IsNot Nothing, attributeData.MethodImplAttributes, Nothing)
            End Get
        End Property

        Friend NotOverridable Overrides ReadOnly Property HasDeclarativeSecurity As Boolean
            Get
                Dim attributeData = GetDecodedWellKnownAttributeData()
                Return attributeData IsNot Nothing AndAlso attributeData.HasDeclarativeSecurity
            End Get
        End Property

        Friend NotOverridable Overrides Function GetSecurityInformation() As IEnumerable(Of SecurityAttribute)
            Dim attributesBag As CustomAttributesBag(Of VisualBasicAttributeData) = Me.GetAttributesBag()
            Dim wellKnownAttributeData = DirectCast(attributesBag.DecodedWellKnownAttributeData, MethodWellKnownAttributeData)
            If wellKnownAttributeData IsNot Nothing Then
                Dim securityData As SecurityWellKnownAttributeData = wellKnownAttributeData.SecurityInformation
                If securityData IsNot Nothing Then
                    Return securityData.GetSecurityAttributes(attributesBag.Attributes)
                End If
            End If

            Return SpecializedCollections.EmptyEnumerable(Of SecurityAttribute)()
        End Function

        Friend NotOverridable Overrides ReadOnly Property IsDirectlyExcludedFromCodeCoverage As Boolean
            Get
                Dim data = GetDecodedWellKnownAttributeData()
                Return data IsNot Nothing AndAlso data.HasExcludeFromCodeCoverageAttribute
            End Get
        End Property

        Friend Overrides ReadOnly Property HasRuntimeSpecialName As Boolean
            Get
                Return MyBase.HasRuntimeSpecialName OrElse IsVtableGapInterfaceMethod()
            End Get
        End Property

        Private Function IsVtableGapInterfaceMethod() As Boolean
            Return Me.ContainingType.IsInterface AndAlso
                   ModuleExtensions.GetVTableGapSize(Me.MetadataName) > 0
        End Function

        Friend Overrides ReadOnly Property HasSpecialName As Boolean
            Get
                Select Case Me.MethodKind
                    Case MethodKind.Constructor,
                         MethodKind.SharedConstructor,
                         MethodKind.PropertyGet,
                         MethodKind.PropertySet,
                         MethodKind.EventAdd,
                         MethodKind.EventRemove,
                         MethodKind.EventRaise,
                         MethodKind.Conversion,
                         MethodKind.UserDefinedOperator

                        Return True
                End Select

                If IsVtableGapInterfaceMethod() Then
                    Return True
                End If

                Dim attributeData = GetDecodedWellKnownAttributeData()
                Return attributeData IsNot Nothing AndAlso attributeData.HasSpecialNameAttribute
            End Get
        End Property

        Private ReadOnly Property HasSTAThreadOrMTAThreadAttribute As Boolean
            Get
                ' This property is only accessed during Emit, we must have already bound the attributes.
                Debug.Assert(m_lazyCustomAttributesBag IsNot Nothing AndAlso m_lazyCustomAttributesBag.IsSealed)

                Dim decodedData As MethodWellKnownAttributeData = Me.GetDecodedWellKnownAttributeData()
                Return decodedData IsNot Nothing AndAlso (decodedData.HasSTAThreadAttribute OrElse decodedData.HasMTAThreadAttribute)
            End Get
        End Property

        Friend Overrides ReadOnly Property ObsoleteAttributeData As ObsoleteAttributeData
            Get
                ' If there are no attributes then this symbol is not Obsolete.
                Dim container = TryCast(Me.m_containingType, SourceMemberContainerTypeSymbol)
                If container Is Nothing OrElse Not container.AnyMemberHasAttributes Then
                    Return Nothing
                End If

                Dim lazyCustomAttributesBag = Me.m_lazyCustomAttributesBag
                If (lazyCustomAttributesBag IsNot Nothing AndAlso lazyCustomAttributesBag.IsEarlyDecodedWellKnownAttributeDataComputed) Then
                    Dim data = DirectCast(m_lazyCustomAttributesBag.EarlyDecodedWellKnownAttributeData, MethodEarlyWellKnownAttributeData)
                    Return If(data IsNot Nothing, data.ObsoleteAttributeData, Nothing)
                End If

                Dim reference = Me.DeclaringSyntaxReferences
                If (reference.IsEmpty) Then
                    ' no references -> no attributes
                    Return Nothing
                End If

                Return ObsoleteAttributeData.Uninitialized
            End Get
        End Property
#End Region

        Public MustOverride Overrides ReadOnly Property ReturnType As TypeSymbol

        Public MustOverride Overrides ReadOnly Property Parameters As ImmutableArray(Of ParameterSymbol)

        Friend MustOverride Overrides ReadOnly Property OverriddenMembers As OverriddenMembersResult(Of MethodSymbol)
    End Class

    Friend MustInherit Class SourceNonPropertyAccessorMethodSymbol
        Inherits SourceMethodSymbol

        ' Parameters.
        Private _lazyParameters As ImmutableArray(Of ParameterSymbol)

        ' Return type. Void for a Sub.
        Private _lazyReturnType As TypeSymbol

        ' The overridden or hidden methods.
        Private _lazyOverriddenMethods As OverriddenMembersResult(Of MethodSymbol)

        Protected Sub New(containingType As NamedTypeSymbol,
                          flags As SourceMemberFlags,
                          syntaxRef As SyntaxReference,
                          Optional locations As ImmutableArray(Of Location) = Nothing)
            MyBase.New(containingType, flags, syntaxRef, locations)
        End Sub

        Friend NotOverridable Overrides ReadOnly Property ParameterCount As Integer
            Get
                If Not Me._lazyParameters.IsDefault Then
                    Return Me._lazyParameters.Length
                End If

                Dim decl = Me.DeclarationSyntax
                Dim paramListOpt As ParameterListSyntax

                Select Case decl.Kind
                    Case SyntaxKind.SubNewStatement
                        Dim methodStatement = DirectCast(decl, SubNewStatementSyntax)
                        paramListOpt = methodStatement.ParameterList

                    Case SyntaxKind.SubStatement, SyntaxKind.FunctionStatement
                        Dim methodStatement = DirectCast(decl, MethodStatementSyntax)
                        paramListOpt = methodStatement.ParameterList

                    Case Else
                        Return MyBase.ParameterCount

                End Select

                Return If(paramListOpt Is Nothing, 0, paramListOpt.Parameters.Count)
            End Get
        End Property

        Public NotOverridable Overrides ReadOnly Property Parameters As ImmutableArray(Of ParameterSymbol)
            Get
                EnsureSignature()
                Return _lazyParameters
            End Get
        End Property

        Private Sub EnsureSignature()
            If _lazyParameters.IsDefault Then

                Dim diagBag = BindingDiagnosticBag.GetInstance()
                Dim sourceModule = ContainingSourceModule

                Dim params As ImmutableArray(Of ParameterSymbol) = GetParameters(sourceModule, diagBag)

                Dim errorLocation As SyntaxNodeOrToken = Nothing
                Dim retType As TypeSymbol = GetReturnType(sourceModule, errorLocation, diagBag)
                Debug.Assert(Me.IsAccessor OrElse retType.GetArity() = 0 OrElse Not (errorLocation.IsKind(SyntaxKind.None))) ' if we could have constraint errors, the location better exist.

                ' For an overriding method, we need to copy custom modifiers from the method we override.
                Dim overriddenMembers As OverriddenMembersResult(Of MethodSymbol)

                ' Do not support custom modifiers for properties at the moment.
                If Not Me.IsOverrides OrElse Not OverrideHidingHelper.CanOverrideOrHide(Me) Then
                    overriddenMembers = OverriddenMembersResult(Of MethodSymbol).Empty
                Else
                    ' Since we cannot expose parameters and return type to the outside world yet,
                    ' let's create a fake symbol to use for overriding resolution
                    Dim fakeTypeParameters As ImmutableArray(Of TypeParameterSymbol)
                    Dim replaceMethodTypeParametersWithFakeTypeParameters As TypeSubstitution

                    If Me.Arity > 0 Then
                        fakeTypeParameters = IndexedTypeParameterSymbol.Take(Me.Arity)
                        replaceMethodTypeParametersWithFakeTypeParameters = TypeSubstitution.Create(Me, Me.TypeParameters, StaticCast(Of TypeSymbol).From(fakeTypeParameters))
                    Else
                        fakeTypeParameters = ImmutableArray(Of TypeParameterSymbol).Empty
                        replaceMethodTypeParametersWithFakeTypeParameters = Nothing
                    End If

                    Dim fakeParamsBuilder = ArrayBuilder(Of ParameterSymbol).GetInstance(params.Length)
                    For Each param As ParameterSymbol In params
                        fakeParamsBuilder.Add(New SignatureOnlyParameterSymbol(
                                                param.Type.InternalSubstituteTypeParameters(replaceMethodTypeParametersWithFakeTypeParameters).AsTypeSymbolOnly(),
                                                ImmutableArray(Of CustomModifier).Empty,
                                                ImmutableArray(Of CustomModifier).Empty,
                                                defaultConstantValue:=Nothing,
                                                isParamArray:=False,
                                                isByRef:=param.IsByRef,
                                                isOut:=False,
                                                isOptional:=param.IsOptional))
                    Next

                    overriddenMembers = OverrideHidingHelper(Of MethodSymbol).
                        MakeOverriddenMembers(New SignatureOnlyMethodSymbol(Me.Name, m_containingType, Me.MethodKind,
                                                                            Me.CallingConvention,
                                                                            fakeTypeParameters,
                                                                            fakeParamsBuilder.ToImmutableAndFree(),
                                                                            returnsByRef:=False,
                                                                            returnType:=retType.InternalSubstituteTypeParameters(replaceMethodTypeParametersWithFakeTypeParameters).AsTypeSymbolOnly(),
                                                                            returnTypeCustomModifiers:=ImmutableArray(Of CustomModifier).Empty,
                                                                            refCustomModifiers:=ImmutableArray(Of CustomModifier).Empty,
                                                                            explicitInterfaceImplementations:=ImmutableArray(Of MethodSymbol).Empty,
                                                                            isOverrides:=True))
                End If

                Debug.Assert(IsDefinition)
                Dim overridden = overriddenMembers.OverriddenMember

                If overridden IsNot Nothing Then
                    CustomModifierUtils.CopyMethodCustomModifiers(overridden, Me.TypeArguments, retType, params)
                End If

                ' Unlike MethodSymbol, in SourceMethodSymbol we cache the result of MakeOverriddenOfHiddenMembers, because we use
                ' it heavily while validating methods and emitting.
                Interlocked.CompareExchange(_lazyOverriddenMethods, overriddenMembers, Nothing)

                Interlocked.CompareExchange(_lazyReturnType, retType, Nothing)
                retType = _lazyReturnType

                For Each param In params
                    ' TODO: The check for Locations is to rule out cases such as implicit parameters
                    ' from property accessors but it allows explicit accessor parameters. Is that correct?
                    If param.Locations.Length > 0 Then
                        ' Note: Errors are reported on the parameter name. Ideally, we should
                        ' match Dev10 and report errors on the parameter type syntax instead.
                        param.Type.CheckAllConstraints(param.Locations(0), diagBag, template:=New CompoundUseSiteInfo(Of AssemblySymbol)(diagBag, sourceModule.ContainingAssembly))
                    End If
                Next

                If Not errorLocation.IsKind(SyntaxKind.None) Then
                    Dim diagnosticsBuilder = ArrayBuilder(Of TypeParameterDiagnosticInfo).GetInstance()
                    Dim useSiteDiagnosticsBuilder As ArrayBuilder(Of TypeParameterDiagnosticInfo) = Nothing

                    retType.CheckAllConstraints(diagnosticsBuilder, useSiteDiagnosticsBuilder, template:=New CompoundUseSiteInfo(Of AssemblySymbol)(diagBag, sourceModule.ContainingAssembly))

                    If useSiteDiagnosticsBuilder IsNot Nothing Then
                        diagnosticsBuilder.AddRange(useSiteDiagnosticsBuilder)
                    End If

                    For Each diag In diagnosticsBuilder
                        diagBag.Add(diag.UseSiteInfo, errorLocation.GetLocation())
                    Next
                    diagnosticsBuilder.Free()
                End If

                sourceModule.AtomicStoreArrayAndDiagnostics(
                        _lazyParameters,
                        params,
                        diagBag)

                diagBag.Free()

            End If
        End Sub

        Private Function CreateBinderForMethodDeclaration(sourceModule As SourceModuleSymbol) As Binder
            Dim binder As Binder = BinderBuilder.CreateBinderForMethodDeclaration(sourceModule, Me.SyntaxTree, Me)

            ' Constraint checking for parameter and return types must be delayed
            ' until the parameter and return type fields have been set since
            ' evaluating constraints may require comparing this method signature
            ' (to find the implemented method for instance).
            Return New LocationSpecificBinder(BindingLocation.MethodSignature, Me, binder)
        End Function

        Protected Overridable Function GetParameters(sourceModule As SourceModuleSymbol,
                                             diagBag As BindingDiagnosticBag) As ImmutableArray(Of ParameterSymbol)

            Dim decl = Me.DeclarationSyntax
            Dim binder As Binder = CreateBinderForMethodDeclaration(sourceModule)

            Dim paramList As ParameterListSyntax

            Select Case decl.Kind
                Case SyntaxKind.SubNewStatement
                    paramList = DirectCast(decl, SubNewStatementSyntax).ParameterList
                Case SyntaxKind.OperatorStatement
                    paramList = DirectCast(decl, OperatorStatementSyntax).ParameterList
                Case SyntaxKind.SubStatement, SyntaxKind.FunctionStatement
                    paramList = DirectCast(decl, MethodStatementSyntax).ParameterList
                Case SyntaxKind.DeclareSubStatement, SyntaxKind.DeclareFunctionStatement
                    paramList = DirectCast(decl, DeclareStatementSyntax).ParameterList
                Case Else
                    Throw ExceptionUtilities.UnexpectedValue(decl.Kind)
            End Select

            Return binder.DecodeParameterList(Me, False, m_flags, paramList, diagBag)
        End Function

        Public NotOverridable Overrides ReadOnly Property ReturnType As TypeSymbol
            Get
                EnsureSignature()
                Return _lazyReturnType
            End Get
        End Property

        Private Shared Function GetNameToken(methodStatement As MethodBaseSyntax) As SyntaxToken
            Select Case methodStatement.Kind
                Case SyntaxKind.OperatorStatement
                    Return DirectCast(methodStatement, OperatorStatementSyntax).OperatorToken
                Case SyntaxKind.SubStatement, SyntaxKind.FunctionStatement
                    Return DirectCast(methodStatement, MethodStatementSyntax).Identifier
                Case SyntaxKind.DeclareSubStatement, SyntaxKind.DeclareFunctionStatement
                    Return DirectCast(methodStatement, DeclareStatementSyntax).Identifier
                Case Else
                    Throw ExceptionUtilities.UnexpectedValue(methodStatement.Kind)
            End Select
        End Function

        Private Function GetReturnType(sourceModule As SourceModuleSymbol,
                                       ByRef errorLocation As SyntaxNodeOrToken,
                                       diagBag As BindingDiagnosticBag) As TypeSymbol
            Dim binder As Binder = CreateBinderForMethodDeclaration(sourceModule)

            Select Case MethodKind
                Case MethodKind.Constructor,
                    MethodKind.SharedConstructor,
                    MethodKind.EventRemove,
                    MethodKind.EventRaise

                    Debug.Assert(Me.IsSub)
                    Return binder.GetSpecialType(SpecialType.System_Void, Syntax, diagBag)

                Case MethodKind.EventAdd
                    Dim isWindowsRuntimeEvent As Boolean = DirectCast(Me.AssociatedSymbol, EventSymbol).IsWindowsRuntimeEvent
                    Return If(isWindowsRuntimeEvent,
                        binder.GetWellKnownType(WellKnownType.System_Runtime_InteropServices_WindowsRuntime_EventRegistrationToken, Syntax, diagBag),
                        binder.GetSpecialType(SpecialType.System_Void, Syntax, diagBag))

                Case MethodKind.PropertyGet, MethodKind.PropertySet
                    Throw ExceptionUtilities.Unreachable

                Case Else
                    Dim methodStatement As MethodBaseSyntax = Me.DeclarationSyntax
                    Dim retType As TypeSymbol

                    Select Case methodStatement.Kind
                        Case SyntaxKind.SubStatement,
                            SyntaxKind.DeclareSubStatement

                            Debug.Assert(Me.IsSub)
                            Binder.DisallowTypeCharacter(GetNameToken(methodStatement), diagBag, ERRID.ERR_TypeCharOnSub)
                            retType = binder.GetSpecialType(SpecialType.System_Void, Syntax, diagBag)
                            errorLocation = methodStatement.DeclarationKeyword

                        Case Else
                            Dim getErrorInfo As Func(Of DiagnosticInfo) = Nothing

                            If binder.OptionStrict = OptionStrict.On Then
                                getErrorInfo = ErrorFactory.GetErrorInfo_ERR_StrictDisallowsImplicitProc
                            ElseIf binder.OptionStrict = OptionStrict.Custom Then
                                If Me.MethodKind = MethodKind.UserDefinedOperator Then
                                    getErrorInfo = ErrorFactory.GetErrorInfo_WRN_ObjectAssumed1_WRN_MissingAsClauseinOperator
                                Else
                                    getErrorInfo = ErrorFactory.GetErrorInfo_WRN_ObjectAssumed1_WRN_MissingAsClauseinFunction
                                End If
                            End If

                            Dim asClause As AsClauseSyntax = methodStatement.AsClauseInternal

                            retType = binder.DecodeIdentifierType(GetNameToken(methodStatement), asClause, getErrorInfo, diagBag)

                            If asClause IsNot Nothing Then
                                errorLocation = asClause.Type
                            Else
                                errorLocation = methodStatement.DeclarationKeyword
                            End If

                    End Select

                    If Not retType.IsErrorType() Then
                        AccessCheck.VerifyAccessExposureForMemberType(Me, errorLocation, retType, diagBag)

                        Dim restrictedType As TypeSymbol = Nothing
                        If retType.IsRestrictedArrayType(restrictedType) Then
                            Binder.ReportDiagnostic(diagBag, errorLocation, ERRID.ERR_RestrictedType1, restrictedType)
                        End If

                        If Not (Me.IsAsync AndAlso Me.IsIterator) Then
                            If Me.IsSub Then
                                If Me.IsIterator Then
                                    Binder.ReportDiagnostic(diagBag, errorLocation, ERRID.ERR_BadIteratorReturn)
                                End If

                            Else
                                If Me.IsAsync Then
                                    Dim compilation = Me.DeclaringCompilation

                                    If Not retType.OriginalDefinition.Equals(compilation.GetWellKnownType(WellKnownType.System_Threading_Tasks_Task_T)) AndAlso
                                       Not retType.Equals(compilation.GetWellKnownType(WellKnownType.System_Threading_Tasks_Task)) Then
                                        Binder.ReportDiagnostic(diagBag, errorLocation, ERRID.ERR_BadAsyncReturn)
                                    End If
                                End If

                                If Me.IsIterator Then
                                    Dim originalRetTypeDef = retType.OriginalDefinition

                                    If originalRetTypeDef.SpecialType <> SpecialType.System_Collections_Generic_IEnumerable_T AndAlso
                                        originalRetTypeDef.SpecialType <> SpecialType.System_Collections_Generic_IEnumerator_T AndAlso
                                        retType.SpecialType <> SpecialType.System_Collections_IEnumerable AndAlso
                                        retType.SpecialType <> SpecialType.System_Collections_IEnumerator Then
                                        Binder.ReportDiagnostic(diagBag, errorLocation, ERRID.ERR_BadIteratorReturn)
                                    End If
                                End If
                            End If
                        End If
                    End If

                    Return retType

            End Select
        End Function

        Friend NotOverridable Overrides ReadOnly Property OverriddenMembers As OverriddenMembersResult(Of MethodSymbol)
            Get
                EnsureSignature()
                Return Me._lazyOverriddenMethods
            End Get
        End Property

    End Class

End Namespace<|MERGE_RESOLUTION|>--- conflicted
+++ resolved
@@ -93,17 +93,17 @@
             Dim handledEvents As ImmutableArray(Of HandledEvent)
 
             If syntax.HandlesClause IsNot Nothing Then
-                If container.TypeKind = TypeKind.Structure Then
+                If container.TypeKind = TYPEKIND.Structure Then
                     ' Structures cannot handle events
-                    Binder.ReportDiagnostic(diagBag, syntax.Identifier, ERRID.ERR_StructsCannotHandleEvents)
+                    binder.ReportDiagnostic(diagBag, syntax.Identifier, ERRID.ERR_StructsCannotHandleEvents)
 
                 ElseIf container.IsInterface Then
                     ' Methods in interfaces cannot have an handles clause
-                    Binder.ReportDiagnostic(diagBag, syntax.HandlesClause, ERRID.ERR_BadInterfaceMethodFlags1, syntax.HandlesClause.HandlesKeyword.ToString)
+                    binder.ReportDiagnostic(diagBag, syntax.HandlesClause, ERRID.ERR_BadInterfaceMethodFlags1, syntax.HandlesClause.HandlesKeyword.ToString)
 
                 ElseIf GetTypeParameterListSyntax(syntax) IsNot Nothing Then
                     ' Generic methods cannot have 'handles' clause
-                    Binder.ReportDiagnostic(diagBag, syntax.Identifier, ERRID.ERR_HandlesInvalidOnGenericMethod)
+                    binder.ReportDiagnostic(diagBag, syntax.Identifier, ERRID.ERR_HandlesInvalidOnGenericMethod)
                 End If
 
                 ' Operators methods cannot have Handles regardless of container. 
@@ -122,7 +122,7 @@
 
             If methodSym.IsPartial AndAlso methodSym.IsSub Then
                 If methodSym.IsAsync Then
-                    Binder.ReportDiagnostic(diagBag, syntax.Identifier, ERRID.ERR_PartialMethodsMustNotBeAsync1, name)
+                    binder.ReportDiagnostic(diagBag, syntax.Identifier, ERRID.ERR_PartialMethodsMustNotBeAsync1, name)
                 End If
 
                 ReportPartialMethodErrors(syntax.Modifiers, binder, diagBag)
@@ -160,7 +160,7 @@
 
 lReportErrorOnSingleToken:
                         ' Report [Partial methods must be declared 'Private' instead of '...']
-                        Binder.ReportDiagnostic(diagBag, token,
+                        binder.ReportDiagnostic(diagBag, token,
                                                 ERRID.ERR_OnlyPrivatePartialMethods1,
                                                 SyntaxFacts.GetText(token.Kind))
                         reportPartialMethodsMustBePrivate = False
@@ -180,7 +180,7 @@
                         Dim location = binder.SyntaxTree.GetLocation(New TextSpan(startLoc, endLoc - startLoc))
 
                         ' Report [Partial methods must be declared 'Private' instead of '...']
-                        Binder.ReportDiagnostic(diagBag, location,
+                        binder.ReportDiagnostic(diagBag, location,
                                                 ERRID.ERR_OnlyPrivatePartialMethods1,
                                                 token.Kind.GetText() & " " & nextToken.Kind.GetText())
 
@@ -207,7 +207,7 @@
             If reportPartialMethodsMustBePrivate Then
                 ' Report [Partial methods must be declared 'Private']
                 Debug.Assert(partialToken.Kind = SyntaxKind.PartialKeyword)
-                Binder.ReportDiagnostic(diagBag, partialToken, ERRID.ERR_PartialMethodsMustBePrivate)
+                binder.ReportDiagnostic(diagBag, partialToken, ERRID.ERR_PartialMethodsMustBePrivate)
             End If
         End Sub
 
@@ -227,7 +227,7 @@
                 diagBag)
 
             ' modifiers: Protected and Overloads in Modules and Structures:
-            If container.TypeKind = TypeKind.Module Then
+            If container.TypeKind = TYPEKIND.Module Then
                 If (methodModifiers.FoundFlags And SourceMemberFlags.Overloads) <> 0 Then
                     Dim keyword = syntax.Modifiers.First(Function(m) m.Kind = SyntaxKind.OverloadsKeyword)
                     diagBag.Add(ERRID.ERR_OverloadsModifierInModule, keyword.GetLocation(), keyword.ValueText)
@@ -235,7 +235,7 @@
                     Dim keyword = syntax.Modifiers.First(Function(m) m.Kind = SyntaxKind.ProtectedKeyword)
                     diagBag.Add(ERRID.ERR_ModuleCantUseDLLDeclareSpecifier1, keyword.GetLocation(), keyword.ValueText)
                 End If
-            ElseIf container.TypeKind = TypeKind.Structure Then
+            ElseIf container.TypeKind = TYPEKIND.Structure Then
                 If (methodModifiers.FoundFlags And SourceMemberFlags.Protected) <> 0 Then
                     Dim keyword = syntax.Modifiers.First(Function(m) m.Kind = SyntaxKind.ProtectedKeyword)
                     diagBag.Add(ERRID.ERR_StructCantUseDLLDeclareSpecifier1, keyword.GetLocation(), keyword.ValueText)
@@ -363,7 +363,7 @@
             End Select
 
             If paramCountMismatchERRID <> 0 Then
-                Binder.ReportDiagnostic(diagBag, syntax.OperatorToken, paramCountMismatchERRID, SyntaxFacts.GetText(syntax.OperatorToken.Kind))
+                binder.ReportDiagnostic(diagBag, syntax.OperatorToken, paramCountMismatchERRID, SyntaxFacts.GetText(syntax.OperatorToken.Kind))
             End If
 
             ' ERRID.ERR_OperatorDeclaredInModule is reported by the parser.
@@ -393,7 +393,7 @@
 
                 If (syntax.ParameterList IsNot Nothing AndAlso syntax.ParameterList.Parameters.Count > 0) Then
                     ' shared constructor cannot have parameters.
-                    Binder.ReportDiagnostic(diagBag, syntax.ParameterList, ERRID.ERR_SharedConstructorWithParams)
+                    binder.ReportDiagnostic(diagBag, syntax.ParameterList, ERRID.ERR_SharedConstructorWithParams)
                 End If
             Else
                 name = WellKnownMemberNames.InstanceConstructorName
@@ -403,9 +403,9 @@
             Dim methodSym As New SourceMemberMethodSymbol(container, name, flags, binder, syntax, arity:=0)
 
             If (flags And SourceMemberFlags.Shared) = 0 Then
-                If container.TypeKind = TypeKind.Structure AndAlso methodSym.ParameterCount = 0 Then
+                If container.TypeKind = TYPEKIND.Structure AndAlso methodSym.ParameterCount = 0 Then
                     ' Instance constructor must have parameters.
-                    Binder.ReportDiagnostic(diagBag, syntax.NewKeyword, ERRID.ERR_NewInStruct)
+                    binder.ReportDiagnostic(diagBag, syntax.NewKeyword, ERRID.ERR_NewInStruct)
                 End If
             End If
 
@@ -468,14 +468,14 @@
             End If
 
             If (foundFlags And SourceMemberFlags.Shared) = 0 Then
-                Binder.ReportDiagnostic(diagBag, syntax.OperatorToken, ERRID.ERR_OperatorMustBeShared)
+                binder.ReportDiagnostic(diagBag, syntax.OperatorToken, ERRID.ERR_OperatorMustBeShared)
                 computedFlags = computedFlags Or SourceMemberFlags.Shared
             End If
 
 
             If syntax.OperatorToken.Kind = SyntaxKind.CTypeKeyword Then
                 If (foundFlags And (SourceMemberFlags.Narrowing Or SourceMemberFlags.Widening)) = 0 Then
-                    Binder.ReportDiagnostic(diagBag, syntax.OperatorToken, ERRID.ERR_ConvMustBeWideningOrNarrowing)
+                    binder.ReportDiagnostic(diagBag, syntax.OperatorToken, ERRID.ERR_ConvMustBeWideningOrNarrowing)
                     computedFlags = computedFlags Or SourceMemberFlags.Narrowing
                 End If
             ElseIf (foundFlags And (SourceMemberFlags.Narrowing Or SourceMemberFlags.Widening)) <> 0 Then
@@ -900,7 +900,7 @@
 
             ' Handle type parameter variance.
             If syntax.VarianceKeyword.Kind <> SyntaxKind.None Then
-                Binder.ReportDiagnostic(diagnostics, syntax.VarianceKeyword, ERRID.ERR_VarianceDisallowedHere)
+                binder.ReportDiagnostic(diagnostics, syntax.VarianceKeyword, ERRID.ERR_VarianceDisallowedHere)
             End If
 
             ' Wrap constraints binder in a location-specific binder to
@@ -1575,14 +1575,10 @@
             Debug.Assert(Not attrData.HasErrors)
 
             If attrData.IsTargetAttribute(Me, AttributeDescription.TupleElementNamesAttribute) Then
-<<<<<<< HEAD
                 DirectCast(arguments.Diagnostics, BindingDiagnosticBag).Add(ERRID.ERR_ExplicitTupleElementNamesAttribute, arguments.AttributeSyntaxOpt.Location)
-=======
-                arguments.Diagnostics.Add(ERRID.ERR_ExplicitTupleElementNamesAttribute, arguments.AttributeSyntaxOpt.Location)
             ElseIf attrData.IsTargetAttribute(Me, AttributeDescription.UnmanagedCallersOnlyAttribute) Then
                 ' VB does not support UnmanagedCallersOnly attributes on methods at all
-                arguments.Diagnostics.Add(ERRID.ERR_UnmanagedCallersOnlyNotSupported, arguments.AttributeSyntaxOpt.Location)
->>>>>>> 230d0d0c
+                DirectCast(arguments.Diagnostics, BindingDiagnosticBag).Add(ERRID.ERR_UnmanagedCallersOnlyNotSupported, arguments.AttributeSyntaxOpt.Location)
             End If
 
             If arguments.SymbolPart = AttributeLocation.Return Then
@@ -2274,7 +2270,7 @@
                             SyntaxKind.DeclareSubStatement
 
                             Debug.Assert(Me.IsSub)
-                            Binder.DisallowTypeCharacter(GetNameToken(methodStatement), diagBag, ERRID.ERR_TypeCharOnSub)
+                            binder.DisallowTypeCharacter(GetNameToken(methodStatement), diagBag, ERRID.ERR_TypeCharOnSub)
                             retType = binder.GetSpecialType(SpecialType.System_Void, Syntax, diagBag)
                             errorLocation = methodStatement.DeclarationKeyword
 
@@ -2308,13 +2304,13 @@
 
                         Dim restrictedType As TypeSymbol = Nothing
                         If retType.IsRestrictedArrayType(restrictedType) Then
-                            Binder.ReportDiagnostic(diagBag, errorLocation, ERRID.ERR_RestrictedType1, restrictedType)
+                            binder.ReportDiagnostic(diagBag, errorLocation, ERRID.ERR_RestrictedType1, restrictedType)
                         End If
 
                         If Not (Me.IsAsync AndAlso Me.IsIterator) Then
                             If Me.IsSub Then
                                 If Me.IsIterator Then
-                                    Binder.ReportDiagnostic(diagBag, errorLocation, ERRID.ERR_BadIteratorReturn)
+                                    binder.ReportDiagnostic(diagBag, errorLocation, ERRID.ERR_BadIteratorReturn)
                                 End If
 
                             Else
@@ -2323,7 +2319,7 @@
 
                                     If Not retType.OriginalDefinition.Equals(compilation.GetWellKnownType(WellKnownType.System_Threading_Tasks_Task_T)) AndAlso
                                        Not retType.Equals(compilation.GetWellKnownType(WellKnownType.System_Threading_Tasks_Task)) Then
-                                        Binder.ReportDiagnostic(diagBag, errorLocation, ERRID.ERR_BadAsyncReturn)
+                                        binder.ReportDiagnostic(diagBag, errorLocation, ERRID.ERR_BadAsyncReturn)
                                     End If
                                 End If
 
@@ -2334,7 +2330,7 @@
                                         originalRetTypeDef.SpecialType <> SpecialType.System_Collections_Generic_IEnumerator_T AndAlso
                                         retType.SpecialType <> SpecialType.System_Collections_IEnumerable AndAlso
                                         retType.SpecialType <> SpecialType.System_Collections_IEnumerator Then
-                                        Binder.ReportDiagnostic(diagBag, errorLocation, ERRID.ERR_BadIteratorReturn)
+                                        binder.ReportDiagnostic(diagBag, errorLocation, ERRID.ERR_BadIteratorReturn)
                                     End If
                                 End If
                             End If
