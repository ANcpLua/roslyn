--- conflicted
+++ resolved
@@ -2,8 +2,6 @@
 <xliff xmlns="urn:oasis:names:tc:xliff:document:1.2" xmlns:xsi="http://www.w3.org/2001/XMLSchema-instance" version="1.2" xsi:schemaLocation="urn:oasis:names:tc:xliff:document:1.2 xliff-core-1.2-transitional.xsd">
   <file datatype="xml" source-language="en" target-language="zh-Hans" original="../VBResources.resx">
     <body>
-<<<<<<< HEAD
-=======
       <trans-unit id="ERR_CommentsAfterLineContinuationNotAvailable1">
         <source>Please use language version {0} or greater to use comments after line continuation character.</source>
         <target state="new">Please use language version {0} or greater to use comments after line continuation character.</target>
@@ -14,7 +12,6 @@
         <target state="new">comments after line continuation</target>
         <note />
       </trans-unit>
->>>>>>> 835a94d2
       <trans-unit id="FEATURE_UnconstrainedTypeParameterInConditional">
         <source>unconstrained type parameters in binary conditional expressions</source>
         <target state="translated">二进制条件表达式中的无约束类型参数</target>
@@ -3232,13 +3229,8 @@
         <note />
       </trans-unit>
       <trans-unit id="ERR_LineContWithCommentOrNoPrecSpace">
-<<<<<<< HEAD
-        <source>Line continuation character '_' must be preceded by at least one white space and must be the last character on the line.</source>
-        <target state="translated">行继续符 "_" 的前面必须至少有一个空白字符，而且必须是所在行中的最后一个字符。</target>
-=======
         <source>The line continuation character '_' must be preceded by at least one white space and it must be followed by a comment or the '_' must be the last character on the line.</source>
         <target state="needs-review-translation">行继续符 "_" 的前面必须至少有一个空白字符，而且必须是所在行中的最后一个字符。</target>
->>>>>>> 835a94d2
         <note />
       </trans-unit>
       <trans-unit id="ERR_BadModuleFile1">
