{
<<<<<<< HEAD
    "dependencies": { },
    "frameworks": {
        ".NETPortable,Version=v4.5,Profile=Profile7": { }
    }
=======
  "dependencies": {
    "System.Threading.Tasks.Parallel": "4.0.1"
  },
  "frameworks": {
    "netstandard1.3": {}
  }
>>>>>>> 4cdc3d8b
}<|MERGE_RESOLUTION|>--- conflicted
+++ resolved
@@ -1,15 +1,8 @@
 {
-<<<<<<< HEAD
-    "dependencies": { },
-    "frameworks": {
-        ".NETPortable,Version=v4.5,Profile=Profile7": { }
-    }
-=======
   "dependencies": {
     "System.Threading.Tasks.Parallel": "4.0.1"
   },
   "frameworks": {
     "netstandard1.3": {}
   }
->>>>>>> 4cdc3d8b
 }