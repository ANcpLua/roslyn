--- conflicted
+++ resolved
@@ -3252,8 +3252,6 @@
                 //     public static unsafe void Test(TestStruct[] ar)
                 Diagnostic(ErrorCode.ERR_ArrayElementCantBeRefAny, "TestStruct").WithArguments("TestStruct").WithLocation(8, 36));
         }
-<<<<<<< HEAD
-=======
 
         [Fact]
         [WorkItem(25398, "https://github.com/dotnet/roslyn/issues/25398")]
@@ -3371,6 +3369,5 @@
                 Diagnostic(ErrorCode.ERR_BadUnaryOp, "?").WithArguments("?", "S").WithLocation(10, 26)
                 );
         }
->>>>>>> 62bb55cf
     }
 }