--- conflicted
+++ resolved
@@ -945,10 +945,9 @@
 ";
             string expectedOperationTree = @"
 IIfStatement (OperationKind.IfStatement) (Syntax: 'if (d.GetTy ... }')
-<<<<<<< HEAD
-  Condition: IUnaryOperatorExpression (UnaryOperationKind.DynamicTrue) (OperationKind.UnaryOperatorExpression, Type: System.Boolean) (Syntax: 'd.GetType() ... ).Equals(x)')
-      Operand: IBinaryOperatorExpression (BinaryOperationKind.DynamicAnd) (OperationKind.BinaryOperatorExpression, Type: dynamic) (Syntax: 'd.GetType() ... ).Equals(x)')
-          Left: IBinaryOperatorExpression (BinaryOperationKind.Invalid) (OperationKind.BinaryOperatorExpression, Type: dynamic) (Syntax: 'd.GetType() == t')
+  Condition: IUnaryOperatorExpression (UnaryOperatorKind.True) (OperationKind.UnaryOperatorExpression, Type: System.Boolean) (Syntax: 'd.GetType() ... ).Equals(x)')
+      Operand: IBinaryOperatorExpression (BinaryOperatorKind.And) (OperationKind.BinaryOperatorExpression, Type: dynamic) (Syntax: 'd.GetType() ... ).Equals(x)')
+          Left: IBinaryOperatorExpression (BinaryOperatorKind.Equals) (OperationKind.BinaryOperatorExpression, Type: dynamic) (Syntax: 'd.GetType() == t')
               Left: IDynamicInvocationExpression (OperationKind.DynamicInvocationExpression, Type: dynamic) (Syntax: 'd.GetType()')
                   Expression: IDynamicMemberReferenceExpression (Member Name: ""GetType"", Containing Type: null) (OperationKind.DynamicMemberReferenceExpression, Type: dynamic) (Syntax: 'd.GetType')
                       Type Arguments(0)
@@ -957,16 +956,6 @@
                   Arguments(0)
                   ArgumentNames(0)
                   ArgumentRefKinds(0)
-=======
-  Condition: IUnaryOperatorExpression (UnaryOperatorKind.True) (OperationKind.UnaryOperatorExpression, Type: System.Boolean) (Syntax: 'd.GetType() ... ).Equals(x)')
-      Operand: IBinaryOperatorExpression (BinaryOperatorKind.And) (OperationKind.BinaryOperatorExpression, Type: dynamic) (Syntax: 'd.GetType() ... ).Equals(x)')
-          Left: IBinaryOperatorExpression (BinaryOperatorKind.Equals) (OperationKind.BinaryOperatorExpression, Type: dynamic) (Syntax: 'd.GetType() == t')
-              Left: IOperation:  (OperationKind.None) (Syntax: 'd.GetType()')
-                  Children(1):
-                      IDynamicMemberReferenceExpression (Member Name: ""GetType"", Containing Type: null) (OperationKind.DynamicMemberReferenceExpression, Type: dynamic) (Syntax: 'd.GetType')
-                        Type Arguments(0)
-                        Instance Receiver: IParameterReferenceExpression: d (OperationKind.ParameterReferenceExpression, Type: dynamic) (Syntax: 'd')
->>>>>>> 1f6ae4ab
               Right: IParameterReferenceExpression: t (OperationKind.ParameterReferenceExpression, Type: System.Type) (Syntax: 't')
           Right: IInvocationExpression (virtual System.Boolean System.ValueType.Equals(System.Object obj)) (OperationKind.InvocationExpression, Type: System.Boolean) (Syntax: '((T)d).Equals(x)')
               Instance Receiver: IConversionExpression (Explicit, TryCast: False, Unchecked) (OperationKind.ConversionExpression, Type: T) (Syntax: '(T)d')
