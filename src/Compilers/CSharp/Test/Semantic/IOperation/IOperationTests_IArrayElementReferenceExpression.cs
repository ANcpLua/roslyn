// Copyright (c) Microsoft.  All Rights Reserved.  Licensed under the Apache License, Version 2.0.  See License.txt in the project root for license information.

using Microsoft.CodeAnalysis.CSharp.Syntax;
using Microsoft.CodeAnalysis.Test.Utilities;
using Roslyn.Test.Utilities;
using Xunit;

namespace Microsoft.CodeAnalysis.CSharp.UnitTests
{
    public partial class IOperationTests : SemanticModelTestBase
    {
        [CompilerTrait(CompilerFeature.IOperation)]
        [Fact, WorkItem(22006, "https://github.com/dotnet/roslyn/issues/22006")]
        public void ArrayElementReference_SingleDimensionArray_ConstantIndex()
        {
            string source = @"
class C
{
    public void F(string[] args)
    {
        var a = /*<bind>*/args[0]/*</bind>*/;
    }
}
";
            string expectedOperationTree = @"
IArrayElementReferenceOperation (OperationKind.ArrayElementReference, Type: System.String) (Syntax: 'args[0]')
  Array reference: 
    IParameterReferenceOperation: args (OperationKind.ParameterReference, Type: System.String[]) (Syntax: 'args')
  Indices(1):
      ILiteralOperation (OperationKind.Literal, Type: System.Int32, Constant: 0) (Syntax: '0')
";
            var expectedDiagnostics = DiagnosticDescription.None;

            VerifyOperationTreeAndDiagnosticsForTest<ElementAccessExpressionSyntax>(source, expectedOperationTree, expectedDiagnostics);
        }

        [CompilerTrait(CompilerFeature.IOperation)]
        [Fact, WorkItem(22006, "https://github.com/dotnet/roslyn/issues/22006")]
        public void ArrayElementReference_SingleDimensionArray_NonConstantIndex()
        {
            string source = @"
class C
{
    public void F(string[] args, int x)
    {
        var a = /*<bind>*/args[x]/*</bind>*/;
    }
}
";
            string expectedOperationTree = @"
IArrayElementReferenceOperation (OperationKind.ArrayElementReference, Type: System.String) (Syntax: 'args[x]')
  Array reference: 
    IParameterReferenceOperation: args (OperationKind.ParameterReference, Type: System.String[]) (Syntax: 'args')
  Indices(1):
      IParameterReferenceOperation: x (OperationKind.ParameterReference, Type: System.Int32) (Syntax: 'x')
";
            var expectedDiagnostics = DiagnosticDescription.None;

            VerifyOperationTreeAndDiagnosticsForTest<ElementAccessExpressionSyntax>(source, expectedOperationTree, expectedDiagnostics);
        }

        [CompilerTrait(CompilerFeature.IOperation)]
        [Fact, WorkItem(22006, "https://github.com/dotnet/roslyn/issues/22006")]
        public void ArrayElementReference_SingleDimensionArray_FunctionCallArrayReference()
        {
            string source = @"
class C
{
    public void F()
    {
        var a = /*<bind>*/F2()[0]/*</bind>*/;
    }

    public string[] F2() => null;
}
";
            string expectedOperationTree = @"
IArrayElementReferenceOperation (OperationKind.ArrayElementReference, Type: System.String) (Syntax: 'F2()[0]')
  Array reference: 
    IInvocationOperation ( System.String[] C.F2()) (OperationKind.Invocation, Type: System.String[]) (Syntax: 'F2()')
      Instance Receiver: 
        IInstanceReferenceOperation (OperationKind.InstanceReference, Type: C, IsImplicit) (Syntax: 'F2')
      Arguments(0)
  Indices(1):
      ILiteralOperation (OperationKind.Literal, Type: System.Int32, Constant: 0) (Syntax: '0')
";
            var expectedDiagnostics = DiagnosticDescription.None;

            VerifyOperationTreeAndDiagnosticsForTest<ElementAccessExpressionSyntax>(source, expectedOperationTree, expectedDiagnostics);
        }

        [CompilerTrait(CompilerFeature.IOperation)]
        [Fact, WorkItem(22006, "https://github.com/dotnet/roslyn/issues/22006")]
        public void ArrayElementReference_MultiDimensionArray_ConstantIndices()
        {
            string source = @"
class C
{
    public void F(string[,] args)
    {
        var a = /*<bind>*/args[0, 1]/*</bind>*/;
    }
}
";
            string expectedOperationTree = @"
IArrayElementReferenceOperation (OperationKind.ArrayElementReference, Type: System.String) (Syntax: 'args[0, 1]')
  Array reference: 
    IParameterReferenceOperation: args (OperationKind.ParameterReference, Type: System.String[,]) (Syntax: 'args')
  Indices(2):
      ILiteralOperation (OperationKind.Literal, Type: System.Int32, Constant: 0) (Syntax: '0')
      ILiteralOperation (OperationKind.Literal, Type: System.Int32, Constant: 1) (Syntax: '1')
";
            var expectedDiagnostics = DiagnosticDescription.None;

            VerifyOperationTreeAndDiagnosticsForTest<ElementAccessExpressionSyntax>(source, expectedOperationTree, expectedDiagnostics);
        }

        [CompilerTrait(CompilerFeature.IOperation)]
        [Fact, WorkItem(22006, "https://github.com/dotnet/roslyn/issues/22006")]
        public void ArrayElementReference_MultiDimensionArray_NonConstantIndices()
        {
            string source = @"
class C
{
    public void F(string[,] args, int x, int y)
    {
        var a = /*<bind>*/args[x, y]/*</bind>*/;
    }
}
";
            string expectedOperationTree = @"
IArrayElementReferenceOperation (OperationKind.ArrayElementReference, Type: System.String) (Syntax: 'args[x, y]')
  Array reference: 
    IParameterReferenceOperation: args (OperationKind.ParameterReference, Type: System.String[,]) (Syntax: 'args')
  Indices(2):
      IParameterReferenceOperation: x (OperationKind.ParameterReference, Type: System.Int32) (Syntax: 'x')
      IParameterReferenceOperation: y (OperationKind.ParameterReference, Type: System.Int32) (Syntax: 'y')
";
            var expectedDiagnostics = DiagnosticDescription.None;

            VerifyOperationTreeAndDiagnosticsForTest<ElementAccessExpressionSyntax>(source, expectedOperationTree, expectedDiagnostics);
        }

        [CompilerTrait(CompilerFeature.IOperation)]
        [Fact, WorkItem(22006, "https://github.com/dotnet/roslyn/issues/22006")]
        public void ArrayElementReference_MultiDimensionArray_InvocationInIndex()
        {
            string source = @"
class C
{
    public void F(string[,] args)
    {
        int x = 0;
        var a = /*<bind>*/args[x, F2()]/*</bind>*/;
    }

    public int F2() => 0;
}
";
            string expectedOperationTree = @"
IArrayElementReferenceOperation (OperationKind.ArrayElementReference, Type: System.String) (Syntax: 'args[x, F2()]')
  Array reference: 
    IParameterReferenceOperation: args (OperationKind.ParameterReference, Type: System.String[,]) (Syntax: 'args')
  Indices(2):
      ILocalReferenceOperation: x (OperationKind.LocalReference, Type: System.Int32) (Syntax: 'x')
      IInvocationOperation ( System.Int32 C.F2()) (OperationKind.Invocation, Type: System.Int32) (Syntax: 'F2()')
        Instance Receiver: 
          IInstanceReferenceOperation (OperationKind.InstanceReference, Type: C, IsImplicit) (Syntax: 'F2')
        Arguments(0)
";
            var expectedDiagnostics = DiagnosticDescription.None;

            VerifyOperationTreeAndDiagnosticsForTest<ElementAccessExpressionSyntax>(source, expectedOperationTree, expectedDiagnostics);
        }

        [CompilerTrait(CompilerFeature.IOperation)]
        [Fact, WorkItem(22006, "https://github.com/dotnet/roslyn/issues/22006")]
        public void ArrayElementReference_JaggedArray_ConstantIndices()
        {
            string source = @"
class C
{
    public void F(string[][] args)
    {
        var a = /*<bind>*/args[0][0]/*</bind>*/;
    }
}
";
            string expectedOperationTree = @"
IArrayElementReferenceOperation (OperationKind.ArrayElementReference, Type: System.String) (Syntax: 'args[0][0]')
  Array reference: 
    IArrayElementReferenceOperation (OperationKind.ArrayElementReference, Type: System.String[]) (Syntax: 'args[0]')
      Array reference: 
        IParameterReferenceOperation: args (OperationKind.ParameterReference, Type: System.String[][]) (Syntax: 'args')
      Indices(1):
          ILiteralOperation (OperationKind.Literal, Type: System.Int32, Constant: 0) (Syntax: '0')
  Indices(1):
      ILiteralOperation (OperationKind.Literal, Type: System.Int32, Constant: 0) (Syntax: '0')
";
            var expectedDiagnostics = DiagnosticDescription.None;

            VerifyOperationTreeAndDiagnosticsForTest<ElementAccessExpressionSyntax>(source, expectedOperationTree, expectedDiagnostics);
        }

        [CompilerTrait(CompilerFeature.IOperation)]
        [Fact, WorkItem(22006, "https://github.com/dotnet/roslyn/issues/22006")]
        public void ArrayElementReference_JaggedArray_NonConstantIndices()
        {
            string source = @"
class C
{
    public void F(string[][] args)
    {
        int x = 0;
        var a = /*<bind>*/args[F2()][x]/*</bind>*/;
    }

    public int F2() => 0;
}
";
            string expectedOperationTree = @"
IArrayElementReferenceOperation (OperationKind.ArrayElementReference, Type: System.String) (Syntax: 'args[F2()][x]')
  Array reference: 
    IArrayElementReferenceOperation (OperationKind.ArrayElementReference, Type: System.String[]) (Syntax: 'args[F2()]')
      Array reference: 
        IParameterReferenceOperation: args (OperationKind.ParameterReference, Type: System.String[][]) (Syntax: 'args')
      Indices(1):
          IInvocationOperation ( System.Int32 C.F2()) (OperationKind.Invocation, Type: System.Int32) (Syntax: 'F2()')
            Instance Receiver: 
              IInstanceReferenceOperation (OperationKind.InstanceReference, Type: C, IsImplicit) (Syntax: 'F2')
            Arguments(0)
  Indices(1):
      ILocalReferenceOperation: x (OperationKind.LocalReference, Type: System.Int32) (Syntax: 'x')
";
            var expectedDiagnostics = DiagnosticDescription.None;

            VerifyOperationTreeAndDiagnosticsForTest<ElementAccessExpressionSyntax>(source, expectedOperationTree, expectedDiagnostics);
        }

        [CompilerTrait(CompilerFeature.IOperation)]
        [Fact, WorkItem(22006, "https://github.com/dotnet/roslyn/issues/22006")]
        public void ArrayElementReference_JaggedArrayOfMultidimensionalArrays()
        {
            string source = @"
class C
{
    public void F(string[][,] args)
    {
        int x = 0;
        var a = /*<bind>*/args[x][0, F2()]/*</bind>*/;
    }

    public int F2() => 0;
}
";
            string expectedOperationTree = @"
IArrayElementReferenceOperation (OperationKind.ArrayElementReference, Type: System.String) (Syntax: 'args[x][0, F2()]')
  Array reference: 
    IArrayElementReferenceOperation (OperationKind.ArrayElementReference, Type: System.String[,]) (Syntax: 'args[x]')
      Array reference: 
        IParameterReferenceOperation: args (OperationKind.ParameterReference, Type: System.String[][,]) (Syntax: 'args')
      Indices(1):
          ILocalReferenceOperation: x (OperationKind.LocalReference, Type: System.Int32) (Syntax: 'x')
  Indices(2):
      ILiteralOperation (OperationKind.Literal, Type: System.Int32, Constant: 0) (Syntax: '0')
      IInvocationOperation ( System.Int32 C.F2()) (OperationKind.Invocation, Type: System.Int32) (Syntax: 'F2()')
        Instance Receiver: 
          IInstanceReferenceOperation (OperationKind.InstanceReference, Type: C, IsImplicit) (Syntax: 'F2')
        Arguments(0)
";
            var expectedDiagnostics = DiagnosticDescription.None;

            VerifyOperationTreeAndDiagnosticsForTest<ElementAccessExpressionSyntax>(source, expectedOperationTree, expectedDiagnostics);
        }

        [CompilerTrait(CompilerFeature.IOperation)]
        [Fact, WorkItem(22006, "https://github.com/dotnet/roslyn/issues/22006")]
        public void ArrayElementReference_ImplicitConversionInIndexExpression()
        {
            string source = @"
class C
{
    public void F(string[] args, byte b)
    {
        var a = /*<bind>*/args[b]/*</bind>*/;
    }
}
";
            string expectedOperationTree = @"
IArrayElementReferenceOperation (OperationKind.ArrayElementReference, Type: System.String) (Syntax: 'args[b]')
  Array reference: 
    IParameterReferenceOperation: args (OperationKind.ParameterReference, Type: System.String[]) (Syntax: 'args')
  Indices(1):
      IConversionOperation (TryCast: False, Unchecked) (OperationKind.Conversion, Type: System.Int32, IsImplicit) (Syntax: 'b')
        Conversion: CommonConversion (Exists: True, IsIdentity: False, IsNumeric: True, IsReference: False, IsUserDefined: False) (MethodSymbol: null)
        Operand: 
          IParameterReferenceOperation: b (OperationKind.ParameterReference, Type: System.Byte) (Syntax: 'b')
";
            var expectedDiagnostics = DiagnosticDescription.None;

            VerifyOperationTreeAndDiagnosticsForTest<ElementAccessExpressionSyntax>(source, expectedOperationTree, expectedDiagnostics);
        }

        [CompilerTrait(CompilerFeature.IOperation)]
        [Fact, WorkItem(22006, "https://github.com/dotnet/roslyn/issues/22006")]
        public void ArrayElementReference_ExplicitConversionInIndexExpression()
        {
            string source = @"
class C
{
    public void F(string[] args, double d)
    {
        var a = /*<bind>*/args[(int)d]/*</bind>*/;
    }
}
";
            string expectedOperationTree = @"
IArrayElementReferenceOperation (OperationKind.ArrayElementReference, Type: System.String) (Syntax: 'args[(int)d]')
  Array reference: 
    IParameterReferenceOperation: args (OperationKind.ParameterReference, Type: System.String[]) (Syntax: 'args')
  Indices(1):
      IConversionOperation (TryCast: False, Unchecked) (OperationKind.Conversion, Type: System.Int32) (Syntax: '(int)d')
        Conversion: CommonConversion (Exists: True, IsIdentity: False, IsNumeric: True, IsReference: False, IsUserDefined: False) (MethodSymbol: null)
        Operand: 
          IParameterReferenceOperation: d (OperationKind.ParameterReference, Type: System.Double) (Syntax: 'd')
";
            var expectedDiagnostics = DiagnosticDescription.None;

            VerifyOperationTreeAndDiagnosticsForTest<ElementAccessExpressionSyntax>(source, expectedOperationTree, expectedDiagnostics);
        }

        [CompilerTrait(CompilerFeature.IOperation)]
        [Fact, WorkItem(22006, "https://github.com/dotnet/roslyn/issues/22006")]
        public void ArrayElementReference_ImplicitUserDefinedConversionInIndexExpression()
        {
            string source = @"
class C
{
    public void F(string[] args, C c)
    {
        var a = /*<bind>*/args[c]/*</bind>*/;
    }

    public static implicit operator int(C c)
    {
        return 0;
    }
}
";
            string expectedOperationTree = @"
IArrayElementReferenceOperation (OperationKind.ArrayElementReference, Type: System.String) (Syntax: 'args[c]')
  Array reference: 
    IParameterReferenceOperation: args (OperationKind.ParameterReference, Type: System.String[]) (Syntax: 'args')
  Indices(1):
      IConversionOperation (TryCast: False, Unchecked) (OperatorMethod: System.Int32 C.op_Implicit(C c)) (OperationKind.Conversion, Type: System.Int32, IsImplicit) (Syntax: 'c')
        Conversion: CommonConversion (Exists: True, IsIdentity: False, IsNumeric: False, IsReference: False, IsUserDefined: True) (MethodSymbol: System.Int32 C.op_Implicit(C c))
        Operand: 
          IParameterReferenceOperation: c (OperationKind.ParameterReference, Type: C) (Syntax: 'c')
";
            var expectedDiagnostics = DiagnosticDescription.None;

            VerifyOperationTreeAndDiagnosticsForTest<ElementAccessExpressionSyntax>(source, expectedOperationTree, expectedDiagnostics);
        }

        [CompilerTrait(CompilerFeature.IOperation)]
        [Fact, WorkItem(22006, "https://github.com/dotnet/roslyn/issues/22006")]
        public void ArrayElementReference_ExplicitUserDefinedConversionInIndexExpression()
        {
            string source = @"
class C
{
    public void F(string[] args, C c)
    {
        var a = /*<bind>*/args[(int)c]/*</bind>*/;
    }

    public static explicit operator int(C c)
    {
        return 0;
    }
}
";
            string expectedOperationTree = @"
IArrayElementReferenceOperation (OperationKind.ArrayElementReference, Type: System.String) (Syntax: 'args[(int)c]')
  Array reference: 
    IParameterReferenceOperation: args (OperationKind.ParameterReference, Type: System.String[]) (Syntax: 'args')
  Indices(1):
      IConversionOperation (TryCast: False, Unchecked) (OperatorMethod: System.Int32 C.op_Explicit(C c)) (OperationKind.Conversion, Type: System.Int32) (Syntax: '(int)c')
        Conversion: CommonConversion (Exists: True, IsIdentity: False, IsNumeric: False, IsReference: False, IsUserDefined: True) (MethodSymbol: System.Int32 C.op_Explicit(C c))
        Operand: 
          IParameterReferenceOperation: c (OperationKind.ParameterReference, Type: C) (Syntax: 'c')
";
            var expectedDiagnostics = DiagnosticDescription.None;

            VerifyOperationTreeAndDiagnosticsForTest<ElementAccessExpressionSyntax>(source, expectedOperationTree, expectedDiagnostics);
        }

        [CompilerTrait(CompilerFeature.IOperation)]
        [Fact, WorkItem(22006, "https://github.com/dotnet/roslyn/issues/22006")]
        public void ArrayElementReference_ExplicitUserDefinedConversionInArrayReference()
        {
            string source = @"
class C
{
    public void F(C c, int x)
    {
        var a = /*<bind>*/((string[])c)[x]/*</bind>*/;
    }

    public static explicit operator string[](C c)
    {
        return null;
    }
}
";
            string expectedOperationTree = @"
IArrayElementReferenceOperation (OperationKind.ArrayElementReference, Type: System.String) (Syntax: '((string[])c)[x]')
  Array reference: 
<<<<<<< HEAD
    IParenthesizedExpression (OperationKind.ParenthesizedExpression, Type: System.String[]) (Syntax: '((string[])c)')
      Operand: 
        IConversionExpression (Explicit, TryCast: False, Unchecked) (OperatorMethod: System.String[] C.op_Explicit(C c)) (OperationKind.ConversionExpression, Type: System.String[]) (Syntax: '(string[])c')
          Conversion: CommonConversion (Exists: True, IsIdentity: False, IsNumeric: False, IsReference: False, IsUserDefined: True) (MethodSymbol: System.String[] C.op_Explicit(C c))
          Operand: 
            IParameterReferenceExpression: c (OperationKind.ParameterReferenceExpression, Type: C) (Syntax: 'c')
=======
    IConversionOperation (TryCast: False, Unchecked) (OperatorMethod: System.String[] C.op_Explicit(C c)) (OperationKind.Conversion, Type: System.String[]) (Syntax: '(string[])c')
      Conversion: CommonConversion (Exists: True, IsIdentity: False, IsNumeric: False, IsReference: False, IsUserDefined: True) (MethodSymbol: System.String[] C.op_Explicit(C c))
      Operand: 
        IParameterReferenceOperation: c (OperationKind.ParameterReference, Type: C) (Syntax: 'c')
>>>>>>> f09e33b7
  Indices(1):
      IParameterReferenceOperation: x (OperationKind.ParameterReference, Type: System.Int32) (Syntax: 'x')
";
            var expectedDiagnostics = DiagnosticDescription.None;

            VerifyOperationTreeAndDiagnosticsForTest<ElementAccessExpressionSyntax>(source, expectedOperationTree, expectedDiagnostics);
        }

        [CompilerTrait(CompilerFeature.IOperation)]
        [Fact, WorkItem(22006, "https://github.com/dotnet/roslyn/issues/22006")]
        public void ArrayElementReferenceError_NoConversionInIndexExpression()
        {
            string source = @"
class C
{
    public void F(string[] args, C c)
    {
        var a = /*<bind>*/args[c]/*</bind>*/;
    }
}
";
            string expectedOperationTree = @"
IArrayElementReferenceOperation (OperationKind.ArrayElementReference, Type: System.String, IsInvalid) (Syntax: 'args[c]')
  Array reference: 
    IParameterReferenceOperation: args (OperationKind.ParameterReference, Type: System.String[], IsInvalid) (Syntax: 'args')
  Indices(1):
      IConversionOperation (TryCast: False, Unchecked) (OperationKind.Conversion, Type: System.Int32, IsInvalid, IsImplicit) (Syntax: 'c')
        Conversion: CommonConversion (Exists: False, IsIdentity: False, IsNumeric: False, IsReference: False, IsUserDefined: False) (MethodSymbol: null)
        Operand: 
          IParameterReferenceOperation: c (OperationKind.ParameterReference, Type: C, IsInvalid) (Syntax: 'c')
";
            var expectedDiagnostics = new DiagnosticDescription[] {
                // CS0029: Cannot implicitly convert type 'C' to 'int'
                //         var a = /*<bind>*/args[c]/*</bind>*/;
                Diagnostic(ErrorCode.ERR_NoImplicitConv, "args[c]").WithArguments("C", "int").WithLocation(6, 27)
            };

            VerifyOperationTreeAndDiagnosticsForTest<ElementAccessExpressionSyntax>(source, expectedOperationTree, expectedDiagnostics);
        }

        [CompilerTrait(CompilerFeature.IOperation)]
        [Fact, WorkItem(22006, "https://github.com/dotnet/roslyn/issues/22006")]
        public void ArrayElementReferenceError_MissingExplicitCastInIndexExpression()
        {
            string source = @"
class C
{
    public void F(string[] args, C c)
    {
        var a = /*<bind>*/args[c]/*</bind>*/;
    }

    public static explicit operator int(C c)
    {
        return 0;
    }
}
";
            string expectedOperationTree = @"
IArrayElementReferenceOperation (OperationKind.ArrayElementReference, Type: System.String, IsInvalid) (Syntax: 'args[c]')
  Array reference: 
    IParameterReferenceOperation: args (OperationKind.ParameterReference, Type: System.String[], IsInvalid) (Syntax: 'args')
  Indices(1):
      IConversionOperation (TryCast: False, Unchecked) (OperatorMethod: System.Int32 C.op_Explicit(C c)) (OperationKind.Conversion, Type: System.Int32, IsInvalid, IsImplicit) (Syntax: 'c')
        Conversion: CommonConversion (Exists: True, IsIdentity: False, IsNumeric: False, IsReference: False, IsUserDefined: True) (MethodSymbol: System.Int32 C.op_Explicit(C c))
        Operand: 
          IParameterReferenceOperation: c (OperationKind.ParameterReference, Type: C, IsInvalid) (Syntax: 'c')
";
            var expectedDiagnostics = new DiagnosticDescription[] {
                // CS0266: Cannot implicitly convert type 'C' to 'int'. An explicit conversion exists (are you missing a cast?)
                //         var a = /*<bind>*/args[c]/*</bind>*/;
                Diagnostic(ErrorCode.ERR_NoImplicitConvCast, "args[c]").WithArguments("C", "int").WithLocation(6, 27)
            };

            VerifyOperationTreeAndDiagnosticsForTest<ElementAccessExpressionSyntax>(source, expectedOperationTree, expectedDiagnostics);
        }

        [CompilerTrait(CompilerFeature.IOperation)]
        [Fact, WorkItem(22006, "https://github.com/dotnet/roslyn/issues/22006")]
        public void ArrayElementReferenceError_NoArrayReference()
        {
            string source = @"
class C
{
    public void F()
    {
        var a = /*<bind>*/[0]/*</bind>*/;
    }

    public string[] F2() => null;
}
";
            string expectedOperationTree = @"
IInvalidOperation (OperationKind.Invalid, Type: ?, IsInvalid) (Syntax: '[0]')
  Children(2):
      ILiteralOperation (OperationKind.Literal, Type: System.Int32, Constant: 0, IsInvalid) (Syntax: '0')
      IInvalidOperation (OperationKind.Invalid, Type: null, IsInvalid) (Syntax: '')
        Children(0)
";
            var expectedDiagnostics = new DiagnosticDescription[] {
                // CS1525: Invalid expression term '['
                //         var a = /*<bind>*/[0]/*</bind>*/;
                Diagnostic(ErrorCode.ERR_InvalidExprTerm, "[").WithArguments("[").WithLocation(6, 27)
            };

            VerifyOperationTreeAndDiagnosticsForTest<ElementAccessExpressionSyntax>(source, expectedOperationTree, expectedDiagnostics);
        }

        [CompilerTrait(CompilerFeature.IOperation)]
        [Fact, WorkItem(22006, "https://github.com/dotnet/roslyn/issues/22006")]
        public void ArrayElementReferenceError_NoIndices()
        {
            string source = @"
class C
{
    public void F(string[] args)
    {
        var a = /*<bind>*/args[]/*</bind>*/;
    }
}
";
            string expectedOperationTree = @"
IArrayElementReferenceOperation (OperationKind.ArrayElementReference, Type: System.String, IsInvalid) (Syntax: 'args[]')
  Array reference: 
    IParameterReferenceOperation: args (OperationKind.ParameterReference, Type: System.String[]) (Syntax: 'args')
  Indices(1):
      IInvalidOperation (OperationKind.Invalid, Type: null, IsInvalid) (Syntax: '')
        Children(0)
";
            var expectedDiagnostics = new DiagnosticDescription[] {
                // CS0443: Syntax error; value expected
                //         var a = /*<bind>*/args[]/*</bind>*/;
                Diagnostic(ErrorCode.ERR_ValueExpected, "]").WithLocation(6, 32)
            };

            VerifyOperationTreeAndDiagnosticsForTest<ElementAccessExpressionSyntax>(source, expectedOperationTree, expectedDiagnostics);
        }

        [CompilerTrait(CompilerFeature.IOperation)]
        [Fact, WorkItem(22006, "https://github.com/dotnet/roslyn/issues/22006")]
        public void ArrayElementReferenceError_BadIndexing()
        {
            string source = @"
class C
{
    public void F(C c)
    {
        var a = /*<bind>*/c[0]/*</bind>*/;
    }

    public string[] F2() => null;
}
";
            string expectedOperationTree = @"
IInvalidOperation (OperationKind.Invalid, Type: ?, IsInvalid) (Syntax: 'c[0]')
  Children(2):
      ILiteralOperation (OperationKind.Literal, Type: System.Int32, Constant: 0, IsInvalid) (Syntax: '0')
      IParameterReferenceOperation: c (OperationKind.ParameterReference, Type: C, IsInvalid) (Syntax: 'c')
";
            var expectedDiagnostics = new DiagnosticDescription[] {
                // CS0021: Cannot apply indexing with [] to an expression of type 'C'
                //         var a = /*<bind>*/c[0]/*</bind>*/;
                Diagnostic(ErrorCode.ERR_BadIndexLHS, "c[0]").WithArguments("C").WithLocation(6, 27)
            };

            VerifyOperationTreeAndDiagnosticsForTest<ElementAccessExpressionSyntax>(source, expectedOperationTree, expectedDiagnostics);
        }

        [CompilerTrait(CompilerFeature.IOperation)]
        [Fact, WorkItem(22006, "https://github.com/dotnet/roslyn/issues/22006")]
        public void ArrayElementReferenceError_BadIndexCount()
        {
            string source = @"
class C
{
    public void F(string[] args)
    {
        var a = /*<bind>*/args[0, 0]/*</bind>*/;
    }
}
";
            string expectedOperationTree = @"
IArrayElementReferenceOperation (OperationKind.ArrayElementReference, Type: System.String, IsInvalid) (Syntax: 'args[0, 0]')
  Array reference: 
    IParameterReferenceOperation: args (OperationKind.ParameterReference, Type: System.String[], IsInvalid) (Syntax: 'args')
  Indices(2):
      ILiteralOperation (OperationKind.Literal, Type: System.Int32, Constant: 0, IsInvalid) (Syntax: '0')
      ILiteralOperation (OperationKind.Literal, Type: System.Int32, Constant: 0, IsInvalid) (Syntax: '0')
";
            var expectedDiagnostics = new DiagnosticDescription[] {
                // CS0022: Wrong number of indices inside []; expected 1
                //         var a = /*<bind>*/args[0, 0]/*</bind>*/;
                Diagnostic(ErrorCode.ERR_BadIndexCount, "args[0, 0]").WithArguments("1").WithLocation(6, 27)
            };

            VerifyOperationTreeAndDiagnosticsForTest<ElementAccessExpressionSyntax>(source, expectedOperationTree, expectedDiagnostics);
        }

        [CompilerTrait(CompilerFeature.IOperation)]
        [Fact, WorkItem(22006, "https://github.com/dotnet/roslyn/issues/22006")]
        public void ArrayElementReferenceError_ExtraElementAccessOperator()
        {
            string source = @"
class C
{
    public void F(string[] args)
    {
        var a = /*<bind>*/args[0][]/*</bind>*/;
    }
}
";
            string expectedOperationTree = @"
IInvalidOperation (OperationKind.Invalid, Type: System.Char, IsInvalid) (Syntax: 'args[0][]')
  Children(2):
      IArrayElementReferenceOperation (OperationKind.ArrayElementReference, Type: System.String) (Syntax: 'args[0]')
        Array reference: 
          IParameterReferenceOperation: args (OperationKind.ParameterReference, Type: System.String[]) (Syntax: 'args')
        Indices(1):
            ILiteralOperation (OperationKind.Literal, Type: System.Int32, Constant: 0) (Syntax: '0')
      IInvalidOperation (OperationKind.Invalid, Type: null, IsInvalid) (Syntax: '')
        Children(0)
";
            var expectedDiagnostics = new DiagnosticDescription[] {
                // CS0443: Syntax error; value expected
                //         var a = /*<bind>*/args[0][]/*</bind>*/;
                Diagnostic(ErrorCode.ERR_ValueExpected, "]").WithLocation(6, 35)
            };

            VerifyOperationTreeAndDiagnosticsForTest<ElementAccessExpressionSyntax>(source, expectedOperationTree, expectedDiagnostics);
        }

        [CompilerTrait(CompilerFeature.IOperation)]
        [Fact, WorkItem(22006, "https://github.com/dotnet/roslyn/issues/22006")]
        public void ArrayElementReferenceError_IndexErrorExpression()
        {
            string source = @"
class C
{
    public void F()
    {
        var a = /*<bind>*/ErrorExpression[0]/*</bind>*/;
    }
}
";
            string expectedOperationTree = @"
IInvalidOperation (OperationKind.Invalid, Type: ?, IsInvalid) (Syntax: 'ErrorExpression[0]')
  Children(2):
      ILiteralOperation (OperationKind.Literal, Type: System.Int32, Constant: 0) (Syntax: '0')
      IInvalidOperation (OperationKind.Invalid, Type: ?, IsInvalid) (Syntax: 'ErrorExpression')
        Children(0)
";
            var expectedDiagnostics = new DiagnosticDescription[] {
                // CS0103: The name 'ErrorExpression' does not exist in the current context
                //         var a = /*<bind>*/ErrorExpression[0]/*</bind>*/;
                Diagnostic(ErrorCode.ERR_NameNotInContext, "ErrorExpression").WithArguments("ErrorExpression").WithLocation(6, 27)
            };

            VerifyOperationTreeAndDiagnosticsForTest<ElementAccessExpressionSyntax>(source, expectedOperationTree, expectedDiagnostics);
        }

        [CompilerTrait(CompilerFeature.IOperation)]
        [Fact, WorkItem(22006, "https://github.com/dotnet/roslyn/issues/22006")]
        public void ArrayElementReferenceError_InvalidIndexerExpression()
        {
            string source = @"
class C
{
    public void F(string[] args)
    {
        var a = /*<bind>*/args[ErrorExpression]/*</bind>*/;
    }
}
";
            string expectedOperationTree = @"
IArrayElementReferenceOperation (OperationKind.ArrayElementReference, Type: System.String, IsInvalid) (Syntax: 'args[ErrorExpression]')
  Array reference: 
    IParameterReferenceOperation: args (OperationKind.ParameterReference, Type: System.String[]) (Syntax: 'args')
  Indices(1):
      IConversionOperation (TryCast: False, Unchecked) (OperationKind.Conversion, Type: System.Int32, IsInvalid, IsImplicit) (Syntax: 'ErrorExpression')
        Conversion: CommonConversion (Exists: False, IsIdentity: False, IsNumeric: False, IsReference: False, IsUserDefined: False) (MethodSymbol: null)
        Operand: 
          IInvalidOperation (OperationKind.Invalid, Type: ?, IsInvalid) (Syntax: 'ErrorExpression')
            Children(0)
";
            var expectedDiagnostics = new DiagnosticDescription[] {
                // CS0103: The name 'ErrorExpression' does not exist in the current context
                //         var a = /*<bind>*/args[ErrorExpression]/*</bind>*/;
                Diagnostic(ErrorCode.ERR_NameNotInContext, "ErrorExpression").WithArguments("ErrorExpression").WithLocation(6, 32)
            };

            VerifyOperationTreeAndDiagnosticsForTest<ElementAccessExpressionSyntax>(source, expectedOperationTree, expectedDiagnostics);
        }

        [CompilerTrait(CompilerFeature.IOperation)]
        [Fact, WorkItem(22006, "https://github.com/dotnet/roslyn/issues/22006")]
        public void ArrayElementReferenceError_SyntaxErrorInIndexer_MissingValue()
        {
            string source = @"
class C
{
    public void F(string[] args)
    {
        var a = /*<bind>*/args[0,]/*</bind>*/;
    }
}
";
            string expectedOperationTree = @"
IArrayElementReferenceOperation (OperationKind.ArrayElementReference, Type: System.String, IsInvalid) (Syntax: 'args[0,]')
  Array reference: 
    IParameterReferenceOperation: args (OperationKind.ParameterReference, Type: System.String[]) (Syntax: 'args')
  Indices(2):
      ILiteralOperation (OperationKind.Literal, Type: System.Int32, Constant: 0) (Syntax: '0')
      IInvalidOperation (OperationKind.Invalid, Type: null, IsInvalid) (Syntax: '')
        Children(0)
";
            var expectedDiagnostics = new DiagnosticDescription[] {
                // CS0443: Syntax error; value expected
                //         var a = /*<bind>*/args[0,]/*</bind>*/;
                Diagnostic(ErrorCode.ERR_ValueExpected, "]").WithLocation(6, 34)
            };

            VerifyOperationTreeAndDiagnosticsForTest<ElementAccessExpressionSyntax>(source, expectedOperationTree, expectedDiagnostics);
        }

        [CompilerTrait(CompilerFeature.IOperation)]
        [Fact, WorkItem(22006, "https://github.com/dotnet/roslyn/issues/22006")]
        public void ArrayElementReferenceError_SyntaxErrorInIndexer_MissingBracket()
        {
            string source = @"
class C
{
    public void F(string[] args)
    {
        var a = /*<bind>*/args[/*</bind>*/;
    }
}
";
            string expectedOperationTree = @"
IArrayElementReferenceOperation (OperationKind.ArrayElementReference, Type: System.String, IsInvalid) (Syntax: 'args[/*</bind>*/')
  Array reference: 
    IParameterReferenceOperation: args (OperationKind.ParameterReference, Type: System.String[], IsInvalid) (Syntax: 'args')
  Indices(0)
";
            var expectedDiagnostics = new DiagnosticDescription[] {
                // CS1003: Syntax error, ']' expected
                //         var a = /*<bind>*/args[/*</bind>*/;
                Diagnostic(ErrorCode.ERR_SyntaxError, ";").WithArguments("]", ";").WithLocation(6, 43),
                // CS0022: Wrong number of indices inside []; expected 1
                //         var a = /*<bind>*/args[/*</bind>*/;
                Diagnostic(ErrorCode.ERR_BadIndexCount, "args[/*</bind>*/").WithArguments("1").WithLocation(6, 27)
            };

            VerifyOperationTreeAndDiagnosticsForTest<ElementAccessExpressionSyntax>(source, expectedOperationTree, expectedDiagnostics);
        }

        [CompilerTrait(CompilerFeature.IOperation)]
        [Fact, WorkItem(22006, "https://github.com/dotnet/roslyn/issues/22006")]
        public void ArrayElementReferenceError_SyntaxErrorInIndexer_MissingBracketAfterIndex()
        {
            string source = @"
class C
{
    public void F(string[] args)
    {
        var a = /*<bind>*/args[0/*</bind>*/;
    }
}
";
            string expectedOperationTree = @"
IArrayElementReferenceOperation (OperationKind.ArrayElementReference, Type: System.String, IsInvalid) (Syntax: 'args[0/*</bind>*/')
  Array reference: 
    IParameterReferenceOperation: args (OperationKind.ParameterReference, Type: System.String[]) (Syntax: 'args')
  Indices(1):
      ILiteralOperation (OperationKind.Literal, Type: System.Int32, Constant: 0) (Syntax: '0')
";
            var expectedDiagnostics = new DiagnosticDescription[] {
                // CS1003: Syntax error, ']' expected
                //         var a = /*<bind>*/args[0/*</bind>*/;
                Diagnostic(ErrorCode.ERR_SyntaxError, ";").WithArguments("]", ";").WithLocation(6, 44)
            };

            VerifyOperationTreeAndDiagnosticsForTest<ElementAccessExpressionSyntax>(source, expectedOperationTree, expectedDiagnostics);
        }

        [CompilerTrait(CompilerFeature.IOperation)]
        [Fact, WorkItem(22006, "https://github.com/dotnet/roslyn/issues/22006")]
        public void ArrayElementReferenceError_SyntaxErrorInIndexer_DeeplyNestedParameterReference()
        {
            string source = @"
class C
{
    public void F(string[] args, int x, int y)
    {
        var a = /*<bind>*/args[y][][][][x]/*</bind>*/;
    }
}
";
            string expectedOperationTree = @"
IInvalidOperation (OperationKind.Invalid, Type: ?, IsInvalid) (Syntax: 'args[y][][][][x]')
  Children(2):
      IParameterReferenceOperation: x (OperationKind.ParameterReference, Type: System.Int32) (Syntax: 'x')
      IInvalidOperation (OperationKind.Invalid, Type: ?, IsInvalid) (Syntax: 'args[y][][][]')
        Children(2):
            IInvalidOperation (OperationKind.Invalid, Type: null, IsInvalid) (Syntax: '')
              Children(0)
            IInvalidOperation (OperationKind.Invalid, Type: ?, IsInvalid) (Syntax: 'args[y][][]')
              Children(2):
                  IInvalidOperation (OperationKind.Invalid, Type: null, IsInvalid) (Syntax: '')
                    Children(0)
                  IInvalidOperation (OperationKind.Invalid, Type: System.Char, IsInvalid) (Syntax: 'args[y][]')
                    Children(2):
                        IArrayElementReferenceOperation (OperationKind.ArrayElementReference, Type: System.String) (Syntax: 'args[y]')
                          Array reference: 
                            IParameterReferenceOperation: args (OperationKind.ParameterReference, Type: System.String[]) (Syntax: 'args')
                          Indices(1):
                              IParameterReferenceOperation: y (OperationKind.ParameterReference, Type: System.Int32) (Syntax: 'y')
                        IInvalidOperation (OperationKind.Invalid, Type: null, IsInvalid) (Syntax: '')
                          Children(0)
";
            var expectedDiagnostics = new DiagnosticDescription[] {
                // CS0443: Syntax error; value expected
                //         var a = /*<bind>*/args[y][][][][x]/*</bind>*/;
                Diagnostic(ErrorCode.ERR_ValueExpected, "]").WithLocation(6, 35),
                // CS0443: Syntax error; value expected
                //         var a = /*<bind>*/args[y][][][][x]/*</bind>*/;
                Diagnostic(ErrorCode.ERR_ValueExpected, "]").WithLocation(6, 37),
                // CS0443: Syntax error; value expected
                //         var a = /*<bind>*/args[y][][][][x]/*</bind>*/;
                Diagnostic(ErrorCode.ERR_ValueExpected, "]").WithLocation(6, 39)
            };

            VerifyOperationTreeAndDiagnosticsForTest<ElementAccessExpressionSyntax>(source, expectedOperationTree, expectedDiagnostics);
        }

        [CompilerTrait(CompilerFeature.IOperation)]
        [Fact, WorkItem(22006, "https://github.com/dotnet/roslyn/issues/22006")]
        public void ArrayElementReferenceError_NamedArgumentForArray()
        {
            string source = @"
class C
{
    public void F(string[] args)
    {
        var a = /*<bind>*/args[name: 0]/*</bind>*/;
    }
}
";
            string expectedOperationTree = @"
IArrayElementReferenceOperation (OperationKind.ArrayElementReference, Type: System.String, IsInvalid) (Syntax: 'args[name: 0]')
  Array reference: 
    IParameterReferenceOperation: args (OperationKind.ParameterReference, Type: System.String[], IsInvalid) (Syntax: 'args')
  Indices(1):
      ILiteralOperation (OperationKind.Literal, Type: System.Int32, Constant: 0, IsInvalid) (Syntax: '0')
";
            var expectedDiagnostics = new DiagnosticDescription[] {
                // CS1742: An array access may not have a named argument specifier
                //         var a = /*<bind>*/args[name: 0]/*</bind>*/;
                Diagnostic(ErrorCode.ERR_NamedArgumentForArray, "args[name: 0]").WithLocation(6, 27)
            };

            VerifyOperationTreeAndDiagnosticsForTest<ElementAccessExpressionSyntax>(source, expectedOperationTree, expectedDiagnostics);
        }

        [CompilerTrait(CompilerFeature.IOperation)]
        [Fact, WorkItem(22006, "https://github.com/dotnet/roslyn/issues/22006")]
        public void ArrayElementReferenceError_RefAndOutArguments()
        {
            string source = @"
class C
{
    public void F(string[,] args, ref int x, out int y)
    {
        var a = /*<bind>*/args[ref x, out y]/*</bind>*/;
    }
}
";
            string expectedOperationTree = @"
IArrayElementReferenceOperation (OperationKind.ArrayElementReference, Type: System.String, IsInvalid) (Syntax: 'args[ref x, out y]')
  Array reference: 
    IParameterReferenceOperation: args (OperationKind.ParameterReference, Type: System.String[,]) (Syntax: 'args')
  Indices(2):
      IParameterReferenceOperation: x (OperationKind.ParameterReference, Type: System.Int32, IsInvalid) (Syntax: 'x')
      IParameterReferenceOperation: y (OperationKind.ParameterReference, Type: System.Int32, IsInvalid) (Syntax: 'y')
";
            var expectedDiagnostics = new DiagnosticDescription[] {
                // CS1615: Argument 1 may not be passed with the 'ref' keyword
                //         var a = /*<bind>*/args[ref x, out y]/*</bind>*/;
                Diagnostic(ErrorCode.ERR_BadArgExtraRef, "x").WithArguments("1", "ref").WithLocation(6, 36),
                // CS0269: Use of unassigned out parameter 'y'
                //         var a = /*<bind>*/args[ref x, out y]/*</bind>*/;
                Diagnostic(ErrorCode.ERR_UseDefViolationOut, "y").WithArguments("y").WithLocation(6, 43),
                // CS0177: The out parameter 'y' must be assigned to before control leaves the current method
                //     public void F(string[,] args, ref int x, out int y)
                Diagnostic(ErrorCode.ERR_ParamUnassigned, "F").WithArguments("y").WithLocation(4, 17)
            };

            VerifyOperationTreeAndDiagnosticsForTest<ElementAccessExpressionSyntax>(source, expectedOperationTree, expectedDiagnostics);
        }

        [CompilerTrait(CompilerFeature.IOperation)]
        [Fact, WorkItem(22006, "https://github.com/dotnet/roslyn/issues/22006")]
        public void ArrayElementReferenceWarning_NegativeIndexExpression()
        {
            string source = @"
class C
{
    public void F(string[] args)
    {
        var a = /*<bind>*/args[-1]/*</bind>*/;
    }
}
";
            string expectedOperationTree = @"
IArrayElementReferenceOperation (OperationKind.ArrayElementReference, Type: System.String) (Syntax: 'args[-1]')
  Array reference: 
    IParameterReferenceOperation: args (OperationKind.ParameterReference, Type: System.String[]) (Syntax: 'args')
  Indices(1):
      IUnaryOperation (UnaryOperatorKind.Minus) (OperationKind.UnaryOperator, Type: System.Int32, Constant: -1) (Syntax: '-1')
        Operand: 
          ILiteralOperation (OperationKind.Literal, Type: System.Int32, Constant: 1) (Syntax: '1')
";
            var expectedDiagnostics = new DiagnosticDescription[] {
                // CS0251: Indexing an array with a negative index (array indices always start at zero)
                //         var a = /*<bind>*/args[-1]/*</bind>*/;
                Diagnostic(ErrorCode.WRN_NegativeArrayIndex, "-1").WithLocation(6, 32)
            };

            VerifyOperationTreeAndDiagnosticsForTest<ElementAccessExpressionSyntax>(source, expectedOperationTree, expectedDiagnostics);
        }
    }
}<|MERGE_RESOLUTION|>--- conflicted
+++ resolved
@@ -416,19 +416,12 @@
             string expectedOperationTree = @"
 IArrayElementReferenceOperation (OperationKind.ArrayElementReference, Type: System.String) (Syntax: '((string[])c)[x]')
   Array reference: 
-<<<<<<< HEAD
-    IParenthesizedExpression (OperationKind.ParenthesizedExpression, Type: System.String[]) (Syntax: '((string[])c)')
+    IParenthesizedOperation (OperationKind.Parenthesized, Type: System.String[]) (Syntax: '((string[])c)')
       Operand: 
-        IConversionExpression (Explicit, TryCast: False, Unchecked) (OperatorMethod: System.String[] C.op_Explicit(C c)) (OperationKind.ConversionExpression, Type: System.String[]) (Syntax: '(string[])c')
+        IConversionOperation (TryCast: False, Unchecked) (OperatorMethod: System.String[] C.op_Explicit(C c)) (OperationKind.Conversion, Type: System.String[]) (Syntax: '(string[])c')
           Conversion: CommonConversion (Exists: True, IsIdentity: False, IsNumeric: False, IsReference: False, IsUserDefined: True) (MethodSymbol: System.String[] C.op_Explicit(C c))
           Operand: 
-            IParameterReferenceExpression: c (OperationKind.ParameterReferenceExpression, Type: C) (Syntax: 'c')
-=======
-    IConversionOperation (TryCast: False, Unchecked) (OperatorMethod: System.String[] C.op_Explicit(C c)) (OperationKind.Conversion, Type: System.String[]) (Syntax: '(string[])c')
-      Conversion: CommonConversion (Exists: True, IsIdentity: False, IsNumeric: False, IsReference: False, IsUserDefined: True) (MethodSymbol: System.String[] C.op_Explicit(C c))
-      Operand: 
-        IParameterReferenceOperation: c (OperationKind.ParameterReference, Type: C) (Syntax: 'c')
->>>>>>> f09e33b7
+            IParameterReferenceOperation: c (OperationKind.ParameterReference, Type: C) (Syntax: 'c')
   Indices(1):
       IParameterReferenceOperation: x (OperationKind.ParameterReference, Type: System.Int32) (Syntax: 'x')
 ";
