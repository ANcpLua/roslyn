﻿// Copyright (c) Microsoft.  All Rights Reserved.  Licensed under the Apache License, Version 2.0.  See License.txt in the project root for license information.
using System;
using System.Collections.Generic;
using System.Collections.Immutable;
using System.Diagnostics;
using System.IO;
using System.Linq;
using System.Reflection.Metadata;
using System.Reflection.Metadata.Ecma335;
using Microsoft.CodeAnalysis.CodeGen;
using Microsoft.CodeAnalysis.CSharp.Symbols;
using Microsoft.CodeAnalysis.CSharp.Test.Utilities;
using Microsoft.CodeAnalysis.CSharp.UnitTests;
using Microsoft.CodeAnalysis.Emit;
using Microsoft.CodeAnalysis.Test.Utilities;
using Roslyn.Test.Utilities;
using Xunit;

namespace Microsoft.CodeAnalysis.CSharp.EditAndContinue.UnitTests
{
    /// <summary>
    /// Tip: debug EncVariableSlotAllocator.TryGetPreviousClosure or other TryGet methods to figure out missing markers in your test.
    /// </summary>
    public class EditAndContinueTests : EditAndContinueTestBase
    {
        private static IEnumerable<string> DumpTypeRefs(MetadataReader[] readers)
        {
            var currentGenerationReader = readers.Last();
            foreach (var typeRefHandle in currentGenerationReader.TypeReferences)
            {
                var typeRef = currentGenerationReader.GetTypeReference(typeRefHandle);
                yield return $"[0x{MetadataTokens.GetToken(typeRef.ResolutionScope):x8}] {readers.GetString(typeRef.Namespace)}.{readers.GetString(typeRef.Name)}";
            }
        }

        [Fact]
        public void DeltaHeapsStartWithEmptyItem()
        {
            var source0 =
@"class C
{
    static string F() { return null; }
}";
            var source1 =
@"class C
{
    static string F() { return ""a""; }
}";
            var compilation0 = CreateCompilation(source0, options: TestOptions.DebugDll);
            var compilation1 = compilation0.WithSource(source1);

            var method0 = compilation0.GetMember<MethodSymbol>("C.F");
            var method1 = compilation1.GetMember<MethodSymbol>("C.F");

            var bytes0 = compilation0.EmitToArray();
            using var md0 = ModuleMetadata.CreateFromImage(bytes0);
            var reader0 = md0.MetadataReader;

            var diff1 = compilation1.EmitDifference(
                EmitBaseline.CreateInitialBaseline(md0, EmptyLocalsProvider),
                ImmutableArray.Create(new SemanticEdit(SemanticEditKind.Update, method0, method1)));

            using var md1 = diff1.GetMetadata();
            var reader1 = md1.Reader;

            var s = MetadataTokens.StringHandle(0);
            Assert.Equal(reader1.GetString(s), "");

            var b = MetadataTokens.BlobHandle(0);
            Assert.Equal(0, reader1.GetBlobBytes(b).Length);

            var us = MetadataTokens.UserStringHandle(0);
            Assert.Equal(reader1.GetUserString(us), "");
        }

        [Fact]
        public void Delta_AssemblyDefTable()
        {
            var source0 = @"public class C { public static void F() { System.Console.WriteLine(1); } }";
            var source1 = @"public class C { public static void F() { System.Console.WriteLine(2); } }";

            var compilation0 = CreateCompilationWithMscorlib45(source0, options: ComSafeDebugDll);
            var compilation1 = compilation0.WithSource(source1);

            var f0 = compilation0.GetMember<MethodSymbol>("C.F");
            var f1 = compilation1.GetMember<MethodSymbol>("C.F");

            var v0 = CompileAndVerify(compilation0);
            var md0 = ModuleMetadata.CreateFromImage(v0.EmittedAssemblyData);

            var generation0 = EmitBaseline.CreateInitialBaseline(md0, v0.CreateSymReader().GetEncMethodDebugInfo);
            var diff1 = compilation1.EmitDifference(
                generation0,
                ImmutableArray.Create(new SemanticEdit(SemanticEditKind.Update, f0, f1, preserveLocalVariables: true)));

            // AssemblyDef record is not emitted to delta since changes in assembly identity are not allowed:
            Assert.True(md0.MetadataReader.IsAssembly);
            Assert.False(diff1.GetMetadata().Reader.IsAssembly);
        }

        [Fact]
        public void SemanticErrors_MethodBody()
        {
            var source0 = MarkedSource(@"
class C
{
    static void E() 
    {
        int x = 1;
        System.Console.WriteLine(x);
    }

    static void G() 
    {
        System.Console.WriteLine(1);
    }
}");
            var source1 = MarkedSource(@"
class C
{
    static void E() 
    {
        int x = Unknown(2);
        System.Console.WriteLine(x);
    }

    static void G() 
    {
        System.Console.WriteLine(2);
    }
}");

            var compilation0 = CreateCompilation(source0.Tree, options: ComSafeDebugDll);
            var compilation1 = compilation0.WithSource(source1.Tree);

            var e0 = compilation0.GetMember<MethodSymbol>("C.E");
            var e1 = compilation1.GetMember<MethodSymbol>("C.E");
            var g0 = compilation0.GetMember<MethodSymbol>("C.G");
            var g1 = compilation1.GetMember<MethodSymbol>("C.G");

            var v0 = CompileAndVerify(compilation0);
            var md0 = ModuleMetadata.CreateFromImage(v0.EmittedAssemblyData);
            var generation0 = EmitBaseline.CreateInitialBaseline(md0, v0.CreateSymReader().GetEncMethodDebugInfo);

            // Semantic errors are reported only for the bodies of members being emitted.

            var diffError = compilation1.EmitDifference(
                generation0,
                ImmutableArray.Create(
                    new SemanticEdit(SemanticEditKind.Update, e0, e1, GetSyntaxMapFromMarkers(source0, source1), preserveLocalVariables: true)));

            diffError.EmitResult.Diagnostics.Verify(
                // (6,17): error CS0103: The name 'Unknown' does not exist in the current context
                //         int x = Unknown(2);
                Diagnostic(ErrorCode.ERR_NameNotInContext, "Unknown").WithArguments("Unknown").WithLocation(6, 17));

            var diffGood = compilation1.EmitDifference(
                generation0,
                ImmutableArray.Create(
                    new SemanticEdit(SemanticEditKind.Update, g0, g1, GetSyntaxMapFromMarkers(source0, source1), preserveLocalVariables: true)));

            diffGood.EmitResult.Diagnostics.Verify();

            diffGood.VerifyIL(@"C.G", @"
{
  // Code size        9 (0x9)
  .maxstack  1
  IL_0000:  nop
  IL_0001:  ldc.i4.2
  IL_0002:  call       ""void System.Console.WriteLine(int)""
  IL_0007:  nop
  IL_0008:  ret
}
");
        }

        [Fact]
        public void SemanticErrors_Declaration()
        {
            var source0 = MarkedSource(@"
class C
{
    static void G() 
    {
        System.Console.WriteLine(1);
    }
}
");
            var source1 = MarkedSource(@"
class C
{
    static void G() 
    {
        System.Console.WriteLine(2);
    }
}

class Bad : Bad
{
}
");

            var compilation0 = CreateCompilation(source0.Tree, options: ComSafeDebugDll);
            var compilation1 = compilation0.WithSource(source1.Tree);

            var g0 = compilation0.GetMember<MethodSymbol>("C.G");
            var g1 = compilation1.GetMember<MethodSymbol>("C.G");

            var v0 = CompileAndVerify(compilation0);
            var md0 = ModuleMetadata.CreateFromImage(v0.EmittedAssemblyData);
            var generation0 = EmitBaseline.CreateInitialBaseline(md0, v0.CreateSymReader().GetEncMethodDebugInfo);

            var diff = compilation1.EmitDifference(
                generation0,
                ImmutableArray.Create(
                    new SemanticEdit(SemanticEditKind.Update, g0, g1, GetSyntaxMapFromMarkers(source0, source1), preserveLocalVariables: true)));

            // All declaration errors are reported regardless of what member do we emit.

            diff.EmitResult.Diagnostics.Verify(
                // (10,7): error CS0146: Circular base class dependency involving 'Bad' and 'Bad'
                // class Bad : Bad
                Diagnostic(ErrorCode.ERR_CircularBase, "Bad").WithArguments("Bad", "Bad").WithLocation(10, 7));
        }

        [Fact]
        public void ModifyMethod()
        {
            var source0 =
@"class C
{
    static void Main() { }
    static string F() { return null; }
}";
            var source1 =
@"class C
{
    static void Main() { }
    static string F() { return string.Empty; }
}";
            var compilation0 = CreateCompilation(source0, options: TestOptions.DebugExe);
            var compilation1 = compilation0.WithSource(source1);

            var method0 = compilation0.GetMember<MethodSymbol>("C.F");

            // Verify full metadata contains expected rows.
            var bytes0 = compilation0.EmitToArray();
            using var md0 = ModuleMetadata.CreateFromImage(bytes0);
            var reader0 = md0.MetadataReader;

            CheckNames(reader0, reader0.GetTypeDefNames(), "<Module>", "C");
            CheckNames(reader0, reader0.GetMethodDefNames(), "Main", "F", ".ctor");
            CheckNames(reader0, reader0.GetMemberRefNames(), /*CompilationRelaxationsAttribute.*/".ctor", /*RuntimeCompatibilityAttribute.*/".ctor", /*Object.*/".ctor", /*DebuggableAttribute*/".ctor");

            var generation0 = EmitBaseline.CreateInitialBaseline(
                md0,
                EmptyLocalsProvider);
            var method1 = compilation1.GetMember<MethodSymbol>("C.F");

            var diff1 = compilation1.EmitDifference(
                generation0,
                ImmutableArray.Create(new SemanticEdit(SemanticEditKind.Update, method0, method1)));

            // Verify delta metadata contains expected rows.
            using var md1 = diff1.GetMetadata();
            var reader1 = md1.Reader;
            var readers = new[] { reader0, reader1 };

            EncValidation.VerifyModuleMvid(1, reader0, reader1);

            CheckNames(readers, reader1.GetTypeDefNames());
            CheckNames(readers, reader1.GetMethodDefNames(), "F");
            CheckNames(readers, reader1.GetMemberRefNames(), /*String.*/"Empty");

            CheckEncLog(reader1,
                Row(2, TableIndex.AssemblyRef, EditAndContinueOperation.Default),
                Row(5, TableIndex.MemberRef, EditAndContinueOperation.Default),
                Row(6, TableIndex.TypeRef, EditAndContinueOperation.Default),
                Row(7, TableIndex.TypeRef, EditAndContinueOperation.Default),
                Row(2, TableIndex.StandAloneSig, EditAndContinueOperation.Default),
                Row(2, TableIndex.MethodDef, EditAndContinueOperation.Default)); // C.F

            CheckEncMap(reader1,
                Handle(6, TableIndex.TypeRef),
                Handle(7, TableIndex.TypeRef),
                Handle(2, TableIndex.MethodDef),
                Handle(5, TableIndex.MemberRef),
                Handle(2, TableIndex.StandAloneSig),
                Handle(2, TableIndex.AssemblyRef));
        }

        [CompilerTrait(CompilerFeature.Tuples)]
        [Fact]
        public void ModifyMethod_WithTuples()
        {
            var source0 =
@"class C
{
    static void Main() { }
    static (int, int) F() { return (1, 2); }
}";
            var source1 =
@"class C
{
    static void Main() { }
    static (int, int) F() { return (2, 3); }
}";
            var compilation0 = CreateCompilation(source0, options: TestOptions.DebugExe, targetFramework: TargetFramework.NetStandard20);
            var compilation1 = compilation0.WithSource(source1);

            var bytes0 = compilation0.EmitToArray();
            using var md0 = ModuleMetadata.CreateFromImage(bytes0);
            var reader0 = md0.MetadataReader;

            var method0 = compilation0.GetMember<MethodSymbol>("C.F");
            var generation0 = EmitBaseline.CreateInitialBaseline(
                md0,
                EmptyLocalsProvider);

            var method1 = compilation1.GetMember<MethodSymbol>("C.F");


            var diff1 = compilation1.EmitDifference(
                generation0,
                ImmutableArray.Create(new SemanticEdit(SemanticEditKind.Update, method0, method1)));

            // Verify delta metadata contains expected rows.
            using var md1 = diff1.GetMetadata();

            var reader1 = md1.Reader;
            var readers = new[] { reader0, reader1 };

            EncValidation.VerifyModuleMvid(1, reader0, reader1);

            CheckNames(readers, reader1.GetTypeDefNames());
            CheckNames(readers, reader1.GetMethodDefNames(), "F");
            CheckNames(readers, reader1.GetMemberRefNames(), /*System.ValueTuple.*/".ctor");

            CheckEncLog(reader1,
                Row(2, TableIndex.AssemblyRef, EditAndContinueOperation.Default),
                Row(6, TableIndex.MemberRef, EditAndContinueOperation.Default),
                Row(7, TableIndex.TypeRef, EditAndContinueOperation.Default),
                Row(8, TableIndex.TypeRef, EditAndContinueOperation.Default),
                Row(2, TableIndex.TypeSpec, EditAndContinueOperation.Default),
                Row(2, TableIndex.StandAloneSig, EditAndContinueOperation.Default),
                Row(2, TableIndex.MethodDef, EditAndContinueOperation.Default)); // C.F

            CheckEncMap(reader1,
                Handle(7, TableIndex.TypeRef),
                Handle(8, TableIndex.TypeRef),
                Handle(2, TableIndex.MethodDef),
                Handle(6, TableIndex.MemberRef),
                Handle(2, TableIndex.StandAloneSig),
                Handle(2, TableIndex.TypeSpec),
                Handle(2, TableIndex.AssemblyRef));
        }

        [WorkItem(962219, "http://vstfdevdiv:8080/DevDiv2/DevDiv/_workitems/edit/962219")]
        [Fact]
        public void PartialMethod()
        {
            var source =
@"partial class C
{
    static partial void M1();
    static partial void M2();
    static partial void M3();
    static partial void M1() { }
    static partial void M2() { }
}";
            var compilation0 = CreateCompilation(source, options: TestOptions.DebugDll);
            var compilation1 = compilation0.WithSource(source);

            var bytes0 = compilation0.EmitToArray();
            using var md0 = ModuleMetadata.CreateFromImage(bytes0);
            var reader0 = md0.MetadataReader;

            CheckNames(reader0, reader0.GetMethodDefNames(), "M1", "M2", ".ctor");

            var method0 = compilation0.GetMember<MethodSymbol>("C.M2").PartialImplementationPart;
            var method1 = compilation1.GetMember<MethodSymbol>("C.M2").PartialImplementationPart;

            var generation0 = EmitBaseline.CreateInitialBaseline(
                md0,
                EmptyLocalsProvider);

            var diff1 = compilation1.EmitDifference(
                generation0,
                ImmutableArray.Create(new SemanticEdit(SemanticEditKind.Update, method0, method1)));

            var methods = diff1.TestData.GetMethodsByName();
            Assert.Equal(methods.Count, 1);
            Assert.True(methods.ContainsKey("C.M2()"));

            using var md1 = diff1.GetMetadata();
            var reader1 = md1.Reader;
            var readers = new[] { reader0, reader1 };

            EncValidation.VerifyModuleMvid(1, reader0, reader1);

            CheckNames(readers, reader1.GetMethodDefNames(), "M2");

            CheckEncLog(reader1,
                Row(2, TableIndex.AssemblyRef, EditAndContinueOperation.Default),
                Row(6, TableIndex.TypeRef, EditAndContinueOperation.Default),
                Row(2, TableIndex.MethodDef, EditAndContinueOperation.Default));

            CheckEncMap(reader1,
                Handle(6, TableIndex.TypeRef),
                Handle(2, TableIndex.MethodDef),
                Handle(2, TableIndex.AssemblyRef));
        }

        /// <summary>
        /// Add a method that requires entries in the ParameterDefs table.
        /// Specifically, normal parameters or return types with attributes.
        /// Add the method in the first edit, then modify the method in the second.
        /// </summary>
        [Fact]
        public void AddThenModifyMethod()
        {
            var source0 =
@"class A : System.Attribute { }
class C
{
    static void Main() { F1(null); }
    static object F1(string s1) { return s1; }
}";
            var source1 =
@"class A : System.Attribute { }
class C
{
    static void Main() { F2(); }
    [return:A]static object F2(string s2 = ""2"") { return s2; }
}";
            var source2 =
@"class A : System.Attribute { }
class C
{
    static void Main() { F2(); }
    [return:A]static object F2(string s2 = ""2"") { return null; }
}";
            var compilation0 = CreateCompilation(source0, options: TestOptions.DebugExe);
            var compilation1 = compilation0.WithSource(source1);
            var compilation2 = compilation0.WithSource(source2);

            // Verify full metadata contains expected rows.
            var bytes0 = compilation0.EmitToArray();
            using var md0 = ModuleMetadata.CreateFromImage(bytes0);
            var reader0 = md0.MetadataReader;

            CheckNames(reader0, reader0.GetTypeDefNames(), "<Module>", "A", "C");
            CheckNames(reader0, reader0.GetMethodDefNames(), ".ctor", "Main", "F1", ".ctor");
            CheckNames(reader0, reader0.GetParameterDefNames(), "s1");

            var generation0 = EmitBaseline.CreateInitialBaseline(md0, EmptyLocalsProvider);

            var method1 = compilation1.GetMember<MethodSymbol>("C.F2");
            var diff1 = compilation1.EmitDifference(
                generation0,
                ImmutableArray.Create(new SemanticEdit(SemanticEditKind.Insert, null, method1)));

            // Verify delta metadata contains expected rows.
            using var md1 = diff1.GetMetadata();
            var reader1 = md1.Reader;
            var readers = new List<MetadataReader> { reader0, reader1 };
            EncValidation.VerifyModuleMvid(1, reader0, reader1);

            CheckNames(readers, reader1.GetTypeDefNames());
            CheckNames(readers, reader1.GetMethodDefNames(), "F2");
            CheckNames(readers, reader1.GetParameterDefNames(), "", "s2");

            CheckEncLog(reader1,
                Row(2, TableIndex.AssemblyRef, EditAndContinueOperation.Default),
                Row(7, TableIndex.TypeRef, EditAndContinueOperation.Default),
                Row(2, TableIndex.StandAloneSig, EditAndContinueOperation.Default),
                Row(3, TableIndex.TypeDef, EditAndContinueOperation.AddMethod),
                Row(5, TableIndex.MethodDef, EditAndContinueOperation.Default),
                Row(5, TableIndex.MethodDef, EditAndContinueOperation.AddParameter),
                Row(2, TableIndex.Param, EditAndContinueOperation.Default),
                Row(5, TableIndex.MethodDef, EditAndContinueOperation.AddParameter),
                Row(3, TableIndex.Param, EditAndContinueOperation.Default),
                Row(1, TableIndex.Constant, EditAndContinueOperation.Default),
                Row(4, TableIndex.CustomAttribute, EditAndContinueOperation.Default));

            CheckEncMap(reader1,
                Handle(7, TableIndex.TypeRef),
                Handle(5, TableIndex.MethodDef),
                Handle(2, TableIndex.Param),
                Handle(3, TableIndex.Param),
                Handle(1, TableIndex.Constant),
                Handle(4, TableIndex.CustomAttribute),
                Handle(2, TableIndex.StandAloneSig),
                Handle(2, TableIndex.AssemblyRef));

            var method2 = compilation2.GetMember<MethodSymbol>("C.F2");
            var diff2 = compilation2.EmitDifference(
                diff1.NextGeneration,
                ImmutableArray.Create(new SemanticEdit(SemanticEditKind.Update, method1, method2)));

            // Verify delta metadata contains expected rows.
            using var md2 = diff2.GetMetadata();
            var reader2 = md2.Reader;
            readers.Add(reader2);

            EncValidation.VerifyModuleMvid(2, reader1, reader2);

            CheckNames(readers, reader2.GetTypeDefNames());
            CheckNames(readers, reader2.GetMethodDefNames(), "F2");
            CheckNames(readers, reader2.GetParameterDefNames());

            CheckEncLog(reader2,
                Row(3, TableIndex.AssemblyRef, EditAndContinueOperation.Default),
                Row(8, TableIndex.TypeRef, EditAndContinueOperation.Default),
                Row(3, TableIndex.StandAloneSig, EditAndContinueOperation.Default),
                Row(5, TableIndex.MethodDef, EditAndContinueOperation.Default)); // C.F2

            CheckEncMap(reader2,
                Handle(8, TableIndex.TypeRef),
                Handle(5, TableIndex.MethodDef),
                Handle(3, TableIndex.StandAloneSig),
                Handle(3, TableIndex.AssemblyRef));
        }

        [Fact]
        public void AddThenModifyMethod_EmbeddedAttributes()
        {
            var source0 =
@"
namespace System.Runtime.CompilerServices { class X { } }
namespace N
{
    class C
    {
        static void Main() { }
    }
}
";
            var source1 =
@"
namespace System.Runtime.CompilerServices { class X { } }
namespace N
{
    struct C
    {
        static void Main() 
        { 
            Id(in G());
        }

        static ref readonly int Id(in int x) => ref x;
        static ref readonly int G() => ref new int[1] { 1 }[0];
    }
}";
            var source2 =
@"
namespace System.Runtime.CompilerServices { class X { } }
namespace N
{
    struct C
    {
        static void Main() { Id(in G()); }

        static ref readonly int Id(in int x) => ref x;
        static ref readonly int G() => ref new int[1] { 2 }[0];
        static void H(string? s) {}
    }
}";
            var source3 =
@"
namespace System.Runtime.CompilerServices { class X { } }
namespace N
{
    struct C
    {
        static void Main() { Id(in G()); }

        static ref readonly int Id(in int x) => ref x;
        static ref readonly int G() => ref new int[1] { 2 }[0];
        static void H(string? s) {}
        readonly ref readonly string?[]? F() => throw null;
    }
}";

            var compilation0 = CreateCompilation(source0, options: ComSafeDebugDll);
            var compilation1 = compilation0.WithSource(source1);
            var compilation2 = compilation1.WithSource(source2);
            var compilation3 = compilation2.WithSource(source3);

            var main0 = compilation0.GetMember<MethodSymbol>("N.C.Main");
            var main1 = compilation1.GetMember<MethodSymbol>("N.C.Main");
            var id1 = compilation1.GetMember<MethodSymbol>("N.C.Id");
            var g1 = compilation1.GetMember<MethodSymbol>("N.C.G");
            var g2 = compilation2.GetMember<MethodSymbol>("N.C.G");
            var h2 = compilation2.GetMember<MethodSymbol>("N.C.H");
            var f3 = compilation3.GetMember<MethodSymbol>("N.C.F");

            // Verify full metadata contains expected rows.
            using var md0 = ModuleMetadata.CreateFromImage(compilation0.EmitToArray());

            var generation0 = EmitBaseline.CreateInitialBaseline(md0, EmptyLocalsProvider);

            var diff1 = compilation1.EmitDifference(
                generation0,
                ImmutableArray.Create(
                    new SemanticEdit(SemanticEditKind.Update, main0, main1),
                    new SemanticEdit(SemanticEditKind.Insert, null, id1),
                    new SemanticEdit(SemanticEditKind.Insert, null, g1)));

            diff1.VerifySynthesizedMembers(
                "<global namespace>: {Microsoft}",
                "Microsoft: {CodeAnalysis}",
                "Microsoft.CodeAnalysis: {EmbeddedAttribute}",
                "System.Runtime.CompilerServices: {IsReadOnlyAttribute}");

            diff1.VerifyIL("N.C.Main", @"
{
  // Code size       13 (0xd)
  .maxstack  1
  IL_0000:  nop
  IL_0001:  call       ""ref readonly int N.C.G()""
  IL_0006:  call       ""ref readonly int N.C.Id(in int)""
  IL_000b:  pop
  IL_000c:  ret
}
");
            diff1.VerifyIL("N.C.Id", @"
{
  // Code size        2 (0x2)
  .maxstack  1
  IL_0000:  ldarg.0
  IL_0001:  ret
}
");
            diff1.VerifyIL("N.C.G", @"
{
  // Code size       17 (0x11)
  .maxstack  4
  IL_0000:  ldc.i4.1
  IL_0001:  newarr     ""int""
  IL_0006:  dup
  IL_0007:  ldc.i4.0
  IL_0008:  ldc.i4.1
  IL_0009:  stelem.i4
  IL_000a:  ldc.i4.0
  IL_000b:  ldelema    ""int""
  IL_0010:  ret
}
");

            // Verify delta metadata contains expected rows.
            using var md1 = diff1.GetMetadata();

            var reader0 = md0.MetadataReader;
            var reader1 = md1.Reader;
            var readers = new List<MetadataReader>() { reader0, reader1 };

            CheckNames(readers, reader1.GetTypeDefFullNames(), "Microsoft.CodeAnalysis.EmbeddedAttribute", "System.Runtime.CompilerServices.IsReadOnlyAttribute");
            CheckNames(readers, reader1.GetMethodDefNames(), "Main", ".ctor", ".ctor", "Id", "G");

            CheckEncLog(reader1,
                Row(2, TableIndex.AssemblyRef, EditAndContinueOperation.Default),
                Row(5, TableIndex.MemberRef, EditAndContinueOperation.Default),
                Row(6, TableIndex.MemberRef, EditAndContinueOperation.Default),
                Row(6, TableIndex.TypeRef, EditAndContinueOperation.Default),
                Row(7, TableIndex.TypeRef, EditAndContinueOperation.Default),
                Row(8, TableIndex.TypeRef, EditAndContinueOperation.Default),
                Row(9, TableIndex.TypeRef, EditAndContinueOperation.Default),
                Row(10, TableIndex.TypeRef, EditAndContinueOperation.Default),
                Row(4, TableIndex.TypeDef, EditAndContinueOperation.Default),
                Row(5, TableIndex.TypeDef, EditAndContinueOperation.Default),
                Row(1, TableIndex.MethodDef, EditAndContinueOperation.Default),
                Row(4, TableIndex.TypeDef, EditAndContinueOperation.AddMethod),
                Row(4, TableIndex.MethodDef, EditAndContinueOperation.Default),
                Row(5, TableIndex.TypeDef, EditAndContinueOperation.AddMethod),
                Row(5, TableIndex.MethodDef, EditAndContinueOperation.Default),
                Row(2, TableIndex.TypeDef, EditAndContinueOperation.AddMethod),
                Row(6, TableIndex.MethodDef, EditAndContinueOperation.Default),
                Row(2, TableIndex.TypeDef, EditAndContinueOperation.AddMethod),
                Row(7, TableIndex.MethodDef, EditAndContinueOperation.Default),
                Row(6, TableIndex.MethodDef, EditAndContinueOperation.AddParameter),
                Row(1, TableIndex.Param, EditAndContinueOperation.Default),
                Row(6, TableIndex.MethodDef, EditAndContinueOperation.AddParameter),
                Row(2, TableIndex.Param, EditAndContinueOperation.Default),
                Row(7, TableIndex.MethodDef, EditAndContinueOperation.AddParameter),
                Row(3, TableIndex.Param, EditAndContinueOperation.Default),
                Row(4, TableIndex.CustomAttribute, EditAndContinueOperation.Default),
                Row(5, TableIndex.CustomAttribute, EditAndContinueOperation.Default),
                Row(6, TableIndex.CustomAttribute, EditAndContinueOperation.Default),
                Row(7, TableIndex.CustomAttribute, EditAndContinueOperation.Default),
                Row(8, TableIndex.CustomAttribute, EditAndContinueOperation.Default),
                Row(9, TableIndex.CustomAttribute, EditAndContinueOperation.Default),
                Row(10, TableIndex.CustomAttribute, EditAndContinueOperation.Default));

            var diff2 = compilation2.EmitDifference(
                diff1.NextGeneration,
                ImmutableArray.Create(
                    new SemanticEdit(SemanticEditKind.Update, g1, g2),
                    new SemanticEdit(SemanticEditKind.Insert, null, h2)));

            // synthesized member for nullable annotations added:
            diff2.VerifySynthesizedMembers(
                "<global namespace>: {Microsoft}",
                "Microsoft: {CodeAnalysis}",
                "Microsoft.CodeAnalysis: {EmbeddedAttribute}",
                "System.Runtime.CompilerServices: {IsReadOnlyAttribute, NullableAttribute, NullableContextAttribute}");

            // Verify delta metadata contains expected rows.
            using var md2 = diff2.GetMetadata();

            var reader2 = md2.Reader;
            readers.Add(reader2);

            // note: NullableAttribute has 2 ctors, NullableContextAttribute has one
            CheckNames(readers, reader2.GetTypeDefFullNames(), "System.Runtime.CompilerServices.NullableAttribute", "System.Runtime.CompilerServices.NullableContextAttribute");
            CheckNames(readers, reader2.GetMethodDefNames(), "G", ".ctor", ".ctor", ".ctor", "H");

            // two new TypeDefs emitted for the attributes:
            CheckEncLog(reader2,
                Row(3, TableIndex.AssemblyRef, EditAndContinueOperation.Default),
                Row(7, TableIndex.MemberRef, EditAndContinueOperation.Default),
                Row(8, TableIndex.MemberRef, EditAndContinueOperation.Default),
                Row(9, TableIndex.MemberRef, EditAndContinueOperation.Default),
                Row(11, TableIndex.TypeRef, EditAndContinueOperation.Default),
                Row(12, TableIndex.TypeRef, EditAndContinueOperation.Default),
                Row(13, TableIndex.TypeRef, EditAndContinueOperation.Default),
                Row(14, TableIndex.TypeRef, EditAndContinueOperation.Default),
                Row(15, TableIndex.TypeRef, EditAndContinueOperation.Default),
                Row(16, TableIndex.TypeRef, EditAndContinueOperation.Default),
                Row(17, TableIndex.TypeRef, EditAndContinueOperation.Default),
                Row(18, TableIndex.TypeRef, EditAndContinueOperation.Default),
                Row(6, TableIndex.TypeDef, EditAndContinueOperation.Default), // NullableAttribute
                Row(7, TableIndex.TypeDef, EditAndContinueOperation.Default), // NullableContextAttribute
                Row(6, TableIndex.TypeDef, EditAndContinueOperation.AddField),
                Row(1, TableIndex.Field, EditAndContinueOperation.Default),
                Row(7, TableIndex.TypeDef, EditAndContinueOperation.AddField),
                Row(2, TableIndex.Field, EditAndContinueOperation.Default),
                Row(7, TableIndex.MethodDef, EditAndContinueOperation.Default),
                Row(6, TableIndex.TypeDef, EditAndContinueOperation.AddMethod),
                Row(8, TableIndex.MethodDef, EditAndContinueOperation.Default),
                Row(6, TableIndex.TypeDef, EditAndContinueOperation.AddMethod),
                Row(9, TableIndex.MethodDef, EditAndContinueOperation.Default),
                Row(7, TableIndex.TypeDef, EditAndContinueOperation.AddMethod),
                Row(10, TableIndex.MethodDef, EditAndContinueOperation.Default),
                Row(2, TableIndex.TypeDef, EditAndContinueOperation.AddMethod),
                Row(11, TableIndex.MethodDef, EditAndContinueOperation.Default),
                Row(11, TableIndex.MethodDef, EditAndContinueOperation.AddParameter),
                Row(4, TableIndex.Param, EditAndContinueOperation.Default),
                Row(11, TableIndex.CustomAttribute, EditAndContinueOperation.Default),
                Row(12, TableIndex.CustomAttribute, EditAndContinueOperation.Default),
                Row(13, TableIndex.CustomAttribute, EditAndContinueOperation.Default),
                Row(14, TableIndex.CustomAttribute, EditAndContinueOperation.Default),
                Row(15, TableIndex.CustomAttribute, EditAndContinueOperation.Default),
                Row(16, TableIndex.CustomAttribute, EditAndContinueOperation.Default),
                Row(17, TableIndex.CustomAttribute, EditAndContinueOperation.Default));

            CheckEncMap(reader2,
                Handle(11, TableIndex.TypeRef),
                Handle(12, TableIndex.TypeRef),
                Handle(13, TableIndex.TypeRef),
                Handle(14, TableIndex.TypeRef),
                Handle(15, TableIndex.TypeRef),
                Handle(16, TableIndex.TypeRef),
                Handle(17, TableIndex.TypeRef),
                Handle(18, TableIndex.TypeRef),
                Handle(6, TableIndex.TypeDef),
                Handle(7, TableIndex.TypeDef),
                Handle(1, TableIndex.Field),
                Handle(2, TableIndex.Field),
                Handle(7, TableIndex.MethodDef),
                Handle(8, TableIndex.MethodDef),
                Handle(9, TableIndex.MethodDef),
                Handle(10, TableIndex.MethodDef),
                Handle(11, TableIndex.MethodDef),
                Handle(4, TableIndex.Param),
                Handle(7, TableIndex.MemberRef),
                Handle(8, TableIndex.MemberRef),
                Handle(9, TableIndex.MemberRef),
                Handle(11, TableIndex.CustomAttribute),
                Handle(12, TableIndex.CustomAttribute),
                Handle(13, TableIndex.CustomAttribute),
                Handle(14, TableIndex.CustomAttribute),
                Handle(15, TableIndex.CustomAttribute),
                Handle(16, TableIndex.CustomAttribute),
                Handle(17, TableIndex.CustomAttribute),
                Handle(3, TableIndex.AssemblyRef));

            var diff3 = compilation3.EmitDifference(
               diff2.NextGeneration,
               ImmutableArray.Create(new SemanticEdit(SemanticEditKind.Insert, null, f3)));

            // no change in synthesized members:
            diff3.VerifySynthesizedMembers(
                "<global namespace>: {Microsoft}",
                "Microsoft: {CodeAnalysis}",
                "Microsoft.CodeAnalysis: {EmbeddedAttribute}",
                "System.Runtime.CompilerServices: {IsReadOnlyAttribute, NullableAttribute, NullableContextAttribute}");

            // Verify delta metadata contains expected rows.
            using var md3 = diff3.GetMetadata();

            var reader3 = md3.Reader;
            readers.Add(reader3);

            // no new type defs:
            CheckNames(readers, reader3.GetTypeDefFullNames());
            CheckNames(readers, reader3.GetMethodDefNames(), "F");

            CheckEncLog(reader3,
                Row(4, TableIndex.AssemblyRef, EditAndContinueOperation.Default),
                Row(19, TableIndex.TypeRef, EditAndContinueOperation.Default),
                Row(20, TableIndex.TypeRef, EditAndContinueOperation.Default),
                Row(2, TableIndex.TypeDef, EditAndContinueOperation.AddMethod),
                Row(12, TableIndex.MethodDef, EditAndContinueOperation.Default),
                Row(12, TableIndex.MethodDef, EditAndContinueOperation.AddParameter),
                Row(5, TableIndex.Param, EditAndContinueOperation.Default),
                Row(18, TableIndex.CustomAttribute, EditAndContinueOperation.Default),
                Row(19, TableIndex.CustomAttribute, EditAndContinueOperation.Default));
        }

        [Fact]
        public void AddField()
        {
            var source0 =
@"class C
{
    string F = ""F"";
}";
            var source1 =
@"class C
{
    string F = ""F"";
    string G = ""G"";
}";
            var compilation0 = CreateCompilation(source0, options: TestOptions.DebugDll);
            var compilation1 = compilation0.WithSource(source1);

            // Verify full metadata contains expected rows.
            var bytes0 = compilation0.EmitToArray();
            using var md0 = ModuleMetadata.CreateFromImage(bytes0);
            var reader0 = md0.MetadataReader;

            CheckNames(reader0, reader0.GetTypeDefNames(), "<Module>", "C");
            CheckNames(reader0, reader0.GetFieldDefNames(), "F");
            CheckNames(reader0, reader0.GetMethodDefNames(), ".ctor");

            var generation0 = EmitBaseline.CreateInitialBaseline(md0, EmptyLocalsProvider);
            var method0 = compilation0.GetMember<MethodSymbol>("C..ctor");
            var method1 = compilation1.GetMember<MethodSymbol>("C..ctor");

            var diff1 = compilation1.EmitDifference(
                generation0,
                ImmutableArray.Create(
                    new SemanticEdit(SemanticEditKind.Insert, null, compilation1.GetMember<FieldSymbol>("C.G")),
                    new SemanticEdit(SemanticEditKind.Update, method0, method1)));

            // Verify delta metadata contains expected rows.
            using var md1 = diff1.GetMetadata();
            var reader1 = md1.Reader;
            var readers = new[] { reader0, reader1 };

            CheckNames(readers, reader1.GetTypeDefNames());
            CheckNames(readers, reader1.GetFieldDefNames(), "G");
            CheckNames(readers, reader1.GetMethodDefNames(), ".ctor");

            CheckEncLog(reader1,
                Row(2, TableIndex.AssemblyRef, EditAndContinueOperation.Default),
                Row(5, TableIndex.MemberRef, EditAndContinueOperation.Default),
                Row(6, TableIndex.TypeRef, EditAndContinueOperation.Default),
                Row(2, TableIndex.TypeDef, EditAndContinueOperation.AddField),
                Row(2, TableIndex.Field, EditAndContinueOperation.Default),
                Row(1, TableIndex.MethodDef, EditAndContinueOperation.Default));

            CheckEncMap(reader1,
                Handle(6, TableIndex.TypeRef),
                Handle(2, TableIndex.Field),
                Handle(1, TableIndex.MethodDef),
                Handle(5, TableIndex.MemberRef),
                Handle(2, TableIndex.AssemblyRef));
        }

        [Fact]
        public void ModifyProperty()
        {
            var source0 =
@"class C
{
    object P { get { return 1; } }
}";
            var source1 =
@"class C
{
    object P { get { return 2; } }
}";
            var compilation0 = CreateCompilation(source0, options: TestOptions.DebugDll);
            var compilation1 = compilation0.WithSource(source1);

            var getP0 = compilation0.GetMember<MethodSymbol>("C.get_P");
            var getP1 = compilation1.GetMember<MethodSymbol>("C.get_P");

            var bytes0 = compilation0.EmitToArray();
            using var md0 = ModuleMetadata.CreateFromImage(bytes0);
            var reader0 = md0.MetadataReader;

            CheckNames(reader0, reader0.GetPropertyDefNames(), "P");
            CheckNames(reader0, reader0.GetMethodDefNames(), "get_P", ".ctor");
            var generation0 = EmitBaseline.CreateInitialBaseline(md0, EmptyLocalsProvider);

            var diff1 = compilation1.EmitDifference(
                generation0,
                ImmutableArray.Create(new SemanticEdit(SemanticEditKind.Update, getP0, getP1)));

            using var md1 = diff1.GetMetadata();
            var reader1 = md1.Reader;
            var readers = new[] { reader0, reader1 };

            CheckNames(readers, reader1.GetPropertyDefNames(), "P");
            CheckNames(readers, reader1.GetMethodDefNames(), "get_P");

            CheckEncLog(reader1,
                Row(2, TableIndex.AssemblyRef, EditAndContinueOperation.Default),
                Row(7, TableIndex.TypeRef, EditAndContinueOperation.Default),
                Row(8, TableIndex.TypeRef, EditAndContinueOperation.Default),
                Row(2, TableIndex.StandAloneSig, EditAndContinueOperation.Default),
                Row(1, TableIndex.MethodDef, EditAndContinueOperation.Default),
                Row(1, TableIndex.Property, EditAndContinueOperation.Default),
                Row(2, TableIndex.MethodSemantics, EditAndContinueOperation.Default));

            CheckEncMap(reader1,
                Handle(7, TableIndex.TypeRef),
                Handle(8, TableIndex.TypeRef),
                Handle(1, TableIndex.MethodDef),
                Handle(2, TableIndex.StandAloneSig),
                Handle(1, TableIndex.Property),
                Handle(2, TableIndex.MethodSemantics),
                Handle(2, TableIndex.AssemblyRef));
        }

        [Fact]
        public void AddProperty()
        {
            var source0 =
@"class A
{
    object P { get; set; }
}
class B
{
}";
            var source1 =
@"class A
{
    object P { get; set; }
}
class B
{
    object R { get { return null; } }
}";
            var source2 =
@"class A
{
    object P { get; set; }
    object Q { get; set; }
}
class B
{
    object R { get { return null; } }
    object S { set { } }
}";
            var compilation0 = CreateCompilation(source0, options: TestOptions.DebugDll);
            var compilation1 = compilation0.WithSource(source1);
            var compilation2 = compilation0.WithSource(source2);

            // Verify full metadata contains expected rows.
            var bytes0 = compilation0.EmitToArray();
            using var md0 = ModuleMetadata.CreateFromImage(bytes0);
            var reader0 = md0.MetadataReader;

            CheckNames(reader0, reader0.GetTypeDefNames(), "<Module>", "A", "B");
            CheckNames(reader0, reader0.GetFieldDefNames(), "<P>k__BackingField");
            CheckNames(reader0, reader0.GetPropertyDefNames(), "P");
            CheckNames(reader0, reader0.GetMethodDefNames(), "get_P", "set_P", ".ctor", ".ctor");

            var generation0 = EmitBaseline.CreateInitialBaseline(md0, EmptyLocalsProvider);

            var diff1 = compilation1.EmitDifference(
                generation0,
                ImmutableArray.Create(new SemanticEdit(SemanticEditKind.Insert, null, compilation1.GetMember<PropertySymbol>("B.R"))));

            // Verify delta metadata contains expected rows.
            using var md1 = diff1.GetMetadata();
            var reader1 = md1.Reader;
            var readers = new List<MetadataReader> { reader0, reader1 };

            CheckNames(readers, reader1.GetTypeDefNames());
            CheckNames(readers, reader1.GetFieldDefNames());
            CheckNames(readers, reader1.GetPropertyDefNames(), "R");
            CheckNames(readers, reader1.GetMethodDefNames(), "get_R");

            CheckEncLog(reader1,
                Row(2, TableIndex.AssemblyRef, EditAndContinueOperation.Default),
                Row(9, TableIndex.TypeRef, EditAndContinueOperation.Default),
                Row(1, TableIndex.StandAloneSig, EditAndContinueOperation.Default),
                Row(2, TableIndex.PropertyMap, EditAndContinueOperation.Default),
                Row(3, TableIndex.TypeDef, EditAndContinueOperation.AddMethod),
                Row(5, TableIndex.MethodDef, EditAndContinueOperation.Default),
                Row(2, TableIndex.PropertyMap, EditAndContinueOperation.AddProperty),
                Row(2, TableIndex.Property, EditAndContinueOperation.Default),
                Row(3, TableIndex.MethodSemantics, EditAndContinueOperation.Default));

            CheckEncMap(reader1,
                Handle(9, TableIndex.TypeRef),
                Handle(5, TableIndex.MethodDef),
                Handle(1, TableIndex.StandAloneSig),
                Handle(2, TableIndex.PropertyMap),
                Handle(2, TableIndex.Property),
                Handle(3, TableIndex.MethodSemantics),
                Handle(2, TableIndex.AssemblyRef));

            var diff2 = compilation2.EmitDifference(
                diff1.NextGeneration,
                ImmutableArray.Create(
                    new SemanticEdit(SemanticEditKind.Insert, null, compilation2.GetMember<PropertySymbol>("A.Q")),
                    new SemanticEdit(SemanticEditKind.Insert, null, compilation2.GetMember<PropertySymbol>("B.S"))));

            // Verify delta metadata contains expected rows.
            using var md2 = diff2.GetMetadata();
            var reader2 = md2.Reader;
            readers.Add(reader2);

            CheckNames(readers, reader2.GetTypeDefNames());
            CheckNames(readers, reader2.GetFieldDefNames(), "<Q>k__BackingField");
            CheckNames(readers, reader2.GetPropertyDefNames(), "Q", "S");
            CheckNames(readers, reader2.GetMethodDefNames(), "get_Q", "set_Q", "set_S");

            CheckEncLog(reader2,
                Row(3, TableIndex.AssemblyRef, EditAndContinueOperation.Default),
                Row(7, TableIndex.MemberRef, EditAndContinueOperation.Default),
                Row(8, TableIndex.MemberRef, EditAndContinueOperation.Default),
                Row(10, TableIndex.TypeRef, EditAndContinueOperation.Default),
                Row(11, TableIndex.TypeRef, EditAndContinueOperation.Default),
                Row(12, TableIndex.TypeRef, EditAndContinueOperation.Default),
                Row(13, TableIndex.TypeRef, EditAndContinueOperation.Default),
                Row(2, TableIndex.TypeDef, EditAndContinueOperation.AddField),
                Row(2, TableIndex.Field, EditAndContinueOperation.Default),
                Row(2, TableIndex.TypeDef, EditAndContinueOperation.AddMethod),
                Row(6, TableIndex.MethodDef, EditAndContinueOperation.Default),
                Row(2, TableIndex.TypeDef, EditAndContinueOperation.AddMethod),
                Row(7, TableIndex.MethodDef, EditAndContinueOperation.Default),
                Row(3, TableIndex.TypeDef, EditAndContinueOperation.AddMethod),
                Row(8, TableIndex.MethodDef, EditAndContinueOperation.Default),
                Row(1, TableIndex.PropertyMap, EditAndContinueOperation.AddProperty),
                Row(3, TableIndex.Property, EditAndContinueOperation.Default),
                Row(2, TableIndex.PropertyMap, EditAndContinueOperation.AddProperty),
                Row(4, TableIndex.Property, EditAndContinueOperation.Default),
                Row(7, TableIndex.MethodDef, EditAndContinueOperation.AddParameter),
                Row(2, TableIndex.Param, EditAndContinueOperation.Default),
                Row(8, TableIndex.MethodDef, EditAndContinueOperation.AddParameter),
                Row(3, TableIndex.Param, EditAndContinueOperation.Default),
                Row(8, TableIndex.CustomAttribute, EditAndContinueOperation.Default),
                Row(9, TableIndex.CustomAttribute, EditAndContinueOperation.Default),
                Row(10, TableIndex.CustomAttribute, EditAndContinueOperation.Default),
                Row(11, TableIndex.CustomAttribute, EditAndContinueOperation.Default),
                Row(4, TableIndex.MethodSemantics, EditAndContinueOperation.Default),
                Row(5, TableIndex.MethodSemantics, EditAndContinueOperation.Default),
                Row(6, TableIndex.MethodSemantics, EditAndContinueOperation.Default));

            CheckEncMap(reader2,
                Handle(10, TableIndex.TypeRef),
                Handle(11, TableIndex.TypeRef),
                Handle(12, TableIndex.TypeRef),
                Handle(13, TableIndex.TypeRef),
                Handle(2, TableIndex.Field),
                Handle(6, TableIndex.MethodDef),
                Handle(7, TableIndex.MethodDef),
                Handle(8, TableIndex.MethodDef),
                Handle(2, TableIndex.Param),
                Handle(3, TableIndex.Param),
                Handle(7, TableIndex.MemberRef),
                Handle(8, TableIndex.MemberRef),
                Handle(8, TableIndex.CustomAttribute),
                Handle(9, TableIndex.CustomAttribute),
                Handle(10, TableIndex.CustomAttribute),
                Handle(11, TableIndex.CustomAttribute),
                Handle(3, TableIndex.Property),
                Handle(4, TableIndex.Property),
                Handle(4, TableIndex.MethodSemantics),
                Handle(5, TableIndex.MethodSemantics),
                Handle(6, TableIndex.MethodSemantics),
                Handle(3, TableIndex.AssemblyRef));
        }

        [Fact]
        public void AddEvent()
        {
            var source0 =
@"delegate void D();
class A
{
    event D E;
}
class B
{
}";
            var source1 =
@"delegate void D();
class A
{
    event D E;
}
class B
{
    event D F;
}";
            var source2 =
@"delegate void D();
class A
{
    event D E;
    event D G;
}
class B
{
    event D F;
    event D H;
}";
            var compilation0 = CreateCompilation(source0, options: TestOptions.DebugDll);
            var compilation1 = compilation0.WithSource(source1);
            var compilation2 = compilation0.WithSource(source2);

            // Verify full metadata contains expected rows.
            var bytes0 = compilation0.EmitToArray();
            using var md0 = ModuleMetadata.CreateFromImage(bytes0);
            var reader0 = md0.MetadataReader;

            CheckNames(reader0, reader0.GetTypeDefNames(), "<Module>", "D", "A", "B");
            CheckNames(reader0, reader0.GetFieldDefNames(), "E");
            CheckNames(reader0, reader0.GetEventDefNames(), "E");
            CheckNames(reader0, reader0.GetMethodDefNames(), ".ctor", "Invoke", "BeginInvoke", "EndInvoke", "add_E", "remove_E", ".ctor", ".ctor");

            var generation0 = EmitBaseline.CreateInitialBaseline(md0, EmptyLocalsProvider);

            var diff1 = compilation1.EmitDifference(
                generation0,
                ImmutableArray.Create(new SemanticEdit(SemanticEditKind.Insert, null, compilation1.GetMember<EventSymbol>("B.F"))));

            // Verify delta metadata contains expected rows.
            using var md1 = diff1.GetMetadata();
            var reader1 = md1.Reader;
            var readers = new List<MetadataReader> { reader0, reader1 };

            CheckNames(readers, reader1.GetTypeDefNames());
            CheckNames(readers, reader1.GetFieldDefNames(), "F");
            CheckNames(readers, reader1.GetMethodDefNames(), "add_F", "remove_F");

            CheckEncLog(reader1,
                Row(2, TableIndex.AssemblyRef, EditAndContinueOperation.Default),
                Row(10, TableIndex.MemberRef, EditAndContinueOperation.Default),
                Row(11, TableIndex.MemberRef, EditAndContinueOperation.Default),
                Row(12, TableIndex.MemberRef, EditAndContinueOperation.Default),
                Row(13, TableIndex.MemberRef, EditAndContinueOperation.Default),
                Row(14, TableIndex.MemberRef, EditAndContinueOperation.Default),
                Row(2, TableIndex.MethodSpec, EditAndContinueOperation.Default),
                Row(14, TableIndex.TypeRef, EditAndContinueOperation.Default),
                Row(15, TableIndex.TypeRef, EditAndContinueOperation.Default),
                Row(16, TableIndex.TypeRef, EditAndContinueOperation.Default),
                Row(17, TableIndex.TypeRef, EditAndContinueOperation.Default),
                Row(18, TableIndex.TypeRef, EditAndContinueOperation.Default),
                Row(19, TableIndex.TypeRef, EditAndContinueOperation.Default),
                Row(2, TableIndex.StandAloneSig, EditAndContinueOperation.Default),
                Row(2, TableIndex.EventMap, EditAndContinueOperation.Default),
                Row(2, TableIndex.EventMap, EditAndContinueOperation.AddEvent),
                Row(2, TableIndex.Event, EditAndContinueOperation.Default),
                Row(4, TableIndex.TypeDef, EditAndContinueOperation.AddField),
                Row(2, TableIndex.Field, EditAndContinueOperation.Default),
                Row(4, TableIndex.TypeDef, EditAndContinueOperation.AddMethod),
                Row(9, TableIndex.MethodDef, EditAndContinueOperation.Default),
                Row(4, TableIndex.TypeDef, EditAndContinueOperation.AddMethod),
                Row(10, TableIndex.MethodDef, EditAndContinueOperation.Default),
                Row(9, TableIndex.MethodDef, EditAndContinueOperation.AddParameter),
                Row(8, TableIndex.Param, EditAndContinueOperation.Default),
                Row(10, TableIndex.MethodDef, EditAndContinueOperation.AddParameter),
                Row(9, TableIndex.Param, EditAndContinueOperation.Default),
                Row(8, TableIndex.CustomAttribute, EditAndContinueOperation.Default),
                Row(9, TableIndex.CustomAttribute, EditAndContinueOperation.Default),
                Row(10, TableIndex.CustomAttribute, EditAndContinueOperation.Default),
                Row(11, TableIndex.CustomAttribute, EditAndContinueOperation.Default),
                Row(3, TableIndex.MethodSemantics, EditAndContinueOperation.Default),
                Row(4, TableIndex.MethodSemantics, EditAndContinueOperation.Default));

            CheckEncMap(reader1,
                Handle(14, TableIndex.TypeRef),
                Handle(15, TableIndex.TypeRef),
                Handle(16, TableIndex.TypeRef),
                Handle(17, TableIndex.TypeRef),
                Handle(18, TableIndex.TypeRef),
                Handle(19, TableIndex.TypeRef),
                Handle(2, TableIndex.Field),
                Handle(9, TableIndex.MethodDef),
                Handle(10, TableIndex.MethodDef),
                Handle(8, TableIndex.Param),
                Handle(9, TableIndex.Param),
                Handle(10, TableIndex.MemberRef),
                Handle(11, TableIndex.MemberRef),
                Handle(12, TableIndex.MemberRef),
                Handle(13, TableIndex.MemberRef),
                Handle(14, TableIndex.MemberRef),
                Handle(8, TableIndex.CustomAttribute),
                Handle(9, TableIndex.CustomAttribute),
                Handle(10, TableIndex.CustomAttribute),
                Handle(11, TableIndex.CustomAttribute),
                Handle(2, TableIndex.StandAloneSig),
                Handle(2, TableIndex.EventMap),
                Handle(2, TableIndex.Event),
                Handle(3, TableIndex.MethodSemantics),
                Handle(4, TableIndex.MethodSemantics),
                Handle(2, TableIndex.AssemblyRef),
                Handle(2, TableIndex.MethodSpec));

            var diff2 = compilation2.EmitDifference(
                diff1.NextGeneration,
                ImmutableArray.Create(
                    new SemanticEdit(SemanticEditKind.Insert, null, compilation2.GetMember<EventSymbol>("A.G")),
                    new SemanticEdit(SemanticEditKind.Insert, null, compilation2.GetMember<EventSymbol>("B.H"))));

            // Verify delta metadata contains expected rows.
            using var md2 = diff2.GetMetadata();
            var reader2 = md2.Reader;

            readers.Add(reader2);
            CheckNames(readers, reader2.GetTypeDefNames());
            CheckNames(readers, reader2.GetFieldDefNames(), "G", "H");
            CheckNames(readers, reader2.GetMethodDefNames(), "add_G", "remove_G", "add_H", "remove_H");

            CheckEncLog(reader2,
                Row(3, TableIndex.AssemblyRef, EditAndContinueOperation.Default),
                Row(15, TableIndex.MemberRef, EditAndContinueOperation.Default),
                Row(16, TableIndex.MemberRef, EditAndContinueOperation.Default),
                Row(17, TableIndex.MemberRef, EditAndContinueOperation.Default),
                Row(18, TableIndex.MemberRef, EditAndContinueOperation.Default),
                Row(19, TableIndex.MemberRef, EditAndContinueOperation.Default),
                Row(3, TableIndex.MethodSpec, EditAndContinueOperation.Default),
                Row(20, TableIndex.TypeRef, EditAndContinueOperation.Default),
                Row(21, TableIndex.TypeRef, EditAndContinueOperation.Default),
                Row(22, TableIndex.TypeRef, EditAndContinueOperation.Default),
                Row(23, TableIndex.TypeRef, EditAndContinueOperation.Default),
                Row(24, TableIndex.TypeRef, EditAndContinueOperation.Default),
                Row(25, TableIndex.TypeRef, EditAndContinueOperation.Default),
                Row(3, TableIndex.StandAloneSig, EditAndContinueOperation.Default),
                Row(1, TableIndex.EventMap, EditAndContinueOperation.AddEvent),
                Row(3, TableIndex.Event, EditAndContinueOperation.Default),
                Row(2, TableIndex.EventMap, EditAndContinueOperation.AddEvent),
                Row(4, TableIndex.Event, EditAndContinueOperation.Default),
                Row(3, TableIndex.TypeDef, EditAndContinueOperation.AddField),
                Row(3, TableIndex.Field, EditAndContinueOperation.Default),
                Row(4, TableIndex.TypeDef, EditAndContinueOperation.AddField),
                Row(4, TableIndex.Field, EditAndContinueOperation.Default),
                Row(3, TableIndex.TypeDef, EditAndContinueOperation.AddMethod),
                Row(11, TableIndex.MethodDef, EditAndContinueOperation.Default),
                Row(3, TableIndex.TypeDef, EditAndContinueOperation.AddMethod),
                Row(12, TableIndex.MethodDef, EditAndContinueOperation.Default),
                Row(4, TableIndex.TypeDef, EditAndContinueOperation.AddMethod),
                Row(13, TableIndex.MethodDef, EditAndContinueOperation.Default),
                Row(4, TableIndex.TypeDef, EditAndContinueOperation.AddMethod),
                Row(14, TableIndex.MethodDef, EditAndContinueOperation.Default),
                Row(11, TableIndex.MethodDef, EditAndContinueOperation.AddParameter),
                Row(10, TableIndex.Param, EditAndContinueOperation.Default),
                Row(12, TableIndex.MethodDef, EditAndContinueOperation.AddParameter),
                Row(11, TableIndex.Param, EditAndContinueOperation.Default),
                Row(13, TableIndex.MethodDef, EditAndContinueOperation.AddParameter),
                Row(12, TableIndex.Param, EditAndContinueOperation.Default),
                Row(14, TableIndex.MethodDef, EditAndContinueOperation.AddParameter),
                Row(13, TableIndex.Param, EditAndContinueOperation.Default),
                Row(12, TableIndex.CustomAttribute, EditAndContinueOperation.Default),
                Row(13, TableIndex.CustomAttribute, EditAndContinueOperation.Default),
                Row(14, TableIndex.CustomAttribute, EditAndContinueOperation.Default),
                Row(15, TableIndex.CustomAttribute, EditAndContinueOperation.Default),
                Row(16, TableIndex.CustomAttribute, EditAndContinueOperation.Default),
                Row(17, TableIndex.CustomAttribute, EditAndContinueOperation.Default),
                Row(18, TableIndex.CustomAttribute, EditAndContinueOperation.Default),
                Row(19, TableIndex.CustomAttribute, EditAndContinueOperation.Default),
                Row(5, TableIndex.MethodSemantics, EditAndContinueOperation.Default),
                Row(6, TableIndex.MethodSemantics, EditAndContinueOperation.Default),
                Row(7, TableIndex.MethodSemantics, EditAndContinueOperation.Default),
                Row(8, TableIndex.MethodSemantics, EditAndContinueOperation.Default));

            CheckEncMap(reader2,
                Handle(20, TableIndex.TypeRef),
                Handle(21, TableIndex.TypeRef),
                Handle(22, TableIndex.TypeRef),
                Handle(23, TableIndex.TypeRef),
                Handle(24, TableIndex.TypeRef),
                Handle(25, TableIndex.TypeRef),
                Handle(3, TableIndex.Field),
                Handle(4, TableIndex.Field),
                Handle(11, TableIndex.MethodDef),
                Handle(12, TableIndex.MethodDef),
                Handle(13, TableIndex.MethodDef),
                Handle(14, TableIndex.MethodDef),
                Handle(10, TableIndex.Param),
                Handle(11, TableIndex.Param),
                Handle(12, TableIndex.Param),
                Handle(13, TableIndex.Param),
                Handle(15, TableIndex.MemberRef),
                Handle(16, TableIndex.MemberRef),
                Handle(17, TableIndex.MemberRef),
                Handle(18, TableIndex.MemberRef),
                Handle(19, TableIndex.MemberRef),
                Handle(12, TableIndex.CustomAttribute),
                Handle(13, TableIndex.CustomAttribute),
                Handle(14, TableIndex.CustomAttribute),
                Handle(15, TableIndex.CustomAttribute),
                Handle(16, TableIndex.CustomAttribute),
                Handle(17, TableIndex.CustomAttribute),
                Handle(18, TableIndex.CustomAttribute),
                Handle(19, TableIndex.CustomAttribute),
                Handle(3, TableIndex.StandAloneSig),
                Handle(3, TableIndex.Event),
                Handle(4, TableIndex.Event),
                Handle(5, TableIndex.MethodSemantics),
                Handle(6, TableIndex.MethodSemantics),
                Handle(7, TableIndex.MethodSemantics),
                Handle(8, TableIndex.MethodSemantics),
                Handle(3, TableIndex.AssemblyRef),
                Handle(3, TableIndex.MethodSpec));
        }

        [WorkItem(1175704, "http://vstfdevdiv:8080/DevDiv2/DevDiv/_workitems/edit/1175704")]
        [Fact]
        public void EventFields()
        {
            var source0 = MarkedSource(@"
using System;

class C
{
    static event EventHandler handler;

    static int F()
    {
        handler(null, null);
        return 1;
    }
}
");
            var source1 = MarkedSource(@"
using System;

class C
{
    static event EventHandler handler;

    static int F()
    {
        handler(null, null);
        return 10;
    }
}
");
            var compilation0 = CreateCompilation(source0.Tree, options: ComSafeDebugDll);
            var compilation1 = compilation0.WithSource(source1.Tree);

            var f0 = compilation0.GetMember<MethodSymbol>("C.F");
            var f1 = compilation1.GetMember<MethodSymbol>("C.F");

            var v0 = CompileAndVerify(compilation0);
            var md0 = ModuleMetadata.CreateFromImage(v0.EmittedAssemblyData);

            var generation0 = EmitBaseline.CreateInitialBaseline(md0, v0.CreateSymReader().GetEncMethodDebugInfo);
            var diff1 = compilation1.EmitDifference(
                generation0,
                ImmutableArray.Create(
                    new SemanticEdit(SemanticEditKind.Update, f0, f1, preserveLocalVariables: true)));

            diff1.VerifyIL("C.F", @"
{
  // Code size       21 (0x15)
  .maxstack  3
  .locals init (int V_0)
  IL_0000:  nop
  IL_0001:  ldsfld     ""System.EventHandler C.handler""
  IL_0006:  ldnull
  IL_0007:  ldnull
  IL_0008:  callvirt   ""void System.EventHandler.Invoke(object, System.EventArgs)""
  IL_000d:  nop
  IL_000e:  ldc.i4.s   10
  IL_0010:  stloc.0
  IL_0011:  br.s       IL_0013
  IL_0013:  ldloc.0
  IL_0014:  ret
}
");
        }

        [Fact]
        public void AddNestedTypeAndMembers()
        {
            var source0 =
@"class A
{
    class B { }
    static object F()
    {
        return new B();
    }
}";
            var source1 =
@"class A
{
    class B { }
    class C
    {
        class D { }
        static object F;
        internal static object G()
        {
            return F;
        }
    }
    static object F()
    {
        return C.G();
    }
}";
            var compilation0 = CreateCompilation(source0, options: TestOptions.DebugDll);
            var compilation1 = compilation0.WithSource(source1);

            var c1 = compilation1.GetMember<NamedTypeSymbol>("A.C");
            var f0 = compilation0.GetMember<MethodSymbol>("A.F");
            var f1 = compilation1.GetMember<MethodSymbol>("A.F");

            // Verify full metadata contains expected rows.
            var bytes0 = compilation0.EmitToArray();
            using var md0 = ModuleMetadata.CreateFromImage(bytes0);
            var reader0 = md0.MetadataReader;

            CheckNames(reader0, reader0.GetTypeDefNames(), "<Module>", "A", "B");
            CheckNames(reader0, reader0.GetMethodDefNames(), "F", ".ctor", ".ctor");
            Assert.Equal(1, reader0.GetTableRowCount(TableIndex.NestedClass));

            var generation0 = EmitBaseline.CreateInitialBaseline(md0, EmptyLocalsProvider);

            var diff1 = compilation1.EmitDifference(
                generation0,
                ImmutableArray.Create(
                    new SemanticEdit(SemanticEditKind.Insert, null, c1),
                    new SemanticEdit(SemanticEditKind.Update, f0, f1)));

            // Verify delta metadata contains expected rows.
            using var md1 = diff1.GetMetadata();
            var reader1 = md1.Reader;
            var readers = new[] { reader0, reader1 };

            CheckNames(readers, reader1.GetTypeDefNames(), "C", "D");
            CheckNames(readers, reader1.GetMethodDefNames(), "F", "G", ".ctor", ".ctor");
            Assert.Equal(2, reader1.GetTableRowCount(TableIndex.NestedClass));

            CheckEncLog(reader1,
                Row(2, TableIndex.AssemblyRef, EditAndContinueOperation.Default),
                Row(5, TableIndex.MemberRef, EditAndContinueOperation.Default),
                Row(6, TableIndex.TypeRef, EditAndContinueOperation.Default),
                Row(2, TableIndex.StandAloneSig, EditAndContinueOperation.Default),
                Row(4, TableIndex.TypeDef, EditAndContinueOperation.Default),
                Row(5, TableIndex.TypeDef, EditAndContinueOperation.Default),
                Row(4, TableIndex.TypeDef, EditAndContinueOperation.AddField),
                Row(1, TableIndex.Field, EditAndContinueOperation.Default),
                Row(1, TableIndex.MethodDef, EditAndContinueOperation.Default),
                Row(4, TableIndex.TypeDef, EditAndContinueOperation.AddMethod),
                Row(4, TableIndex.MethodDef, EditAndContinueOperation.Default),
                Row(4, TableIndex.TypeDef, EditAndContinueOperation.AddMethod),
                Row(5, TableIndex.MethodDef, EditAndContinueOperation.Default),
                Row(5, TableIndex.TypeDef, EditAndContinueOperation.AddMethod),
                Row(6, TableIndex.MethodDef, EditAndContinueOperation.Default),
                Row(2, TableIndex.NestedClass, EditAndContinueOperation.Default),
                Row(3, TableIndex.NestedClass, EditAndContinueOperation.Default));

            CheckEncMap(reader1,
                Handle(6, TableIndex.TypeRef),
                Handle(4, TableIndex.TypeDef),
                Handle(5, TableIndex.TypeDef),
                Handle(1, TableIndex.Field),
                Handle(1, TableIndex.MethodDef),
                Handle(4, TableIndex.MethodDef),
                Handle(5, TableIndex.MethodDef),
                Handle(6, TableIndex.MethodDef),
                Handle(5, TableIndex.MemberRef),
                Handle(2, TableIndex.StandAloneSig),
                Handle(2, TableIndex.AssemblyRef),
                Handle(2, TableIndex.NestedClass),
                Handle(3, TableIndex.NestedClass));
        }

        /// <summary>
        /// Nested types should be emitted in the
        /// same order as full emit.
        /// </summary>
        [Fact]
        public void AddNestedTypesOrder()
        {
            var source0 =
@"class A
{
    class B1
    {
        class C1 { }
    }
    class B2
    {
        class C2 { }
    }
}";
            var source1 =
@"class A
{
    class B1
    {
        class C1 { }
    }
    class B2
    {
        class C2 { }
    }
    class B3
    {
        class C3 { }
    }
    class B4
    {
        class C4 { }
    }
}";
            var compilation0 = CreateCompilation(source0, options: TestOptions.DebugDll);
            var compilation1 = compilation0.WithSource(source1);

            var bytes0 = compilation0.EmitToArray();
            using var md0 = ModuleMetadata.CreateFromImage(bytes0);
            var reader0 = md0.MetadataReader;
            CheckNames(reader0, reader0.GetTypeDefNames(), "<Module>", "A", "B1", "B2", "C1", "C2");
            Assert.Equal(4, reader0.GetTableRowCount(TableIndex.NestedClass));

            var generation0 = EmitBaseline.CreateInitialBaseline(md0, EmptyLocalsProvider);
            var diff1 = compilation1.EmitDifference(
                generation0,
                ImmutableArray.Create(
                    new SemanticEdit(SemanticEditKind.Insert, null, compilation1.GetMember<NamedTypeSymbol>("A.B3")),
                    new SemanticEdit(SemanticEditKind.Insert, null, compilation1.GetMember<NamedTypeSymbol>("A.B4"))));

            using var md1 = diff1.GetMetadata();
            var reader1 = md1.Reader;
            var readers = new[] { reader0, reader1 };
            CheckNames(readers, reader1.GetTypeDefNames(), "B3", "B4", "C3", "C4");
            Assert.Equal(4, reader1.GetTableRowCount(TableIndex.NestedClass));
        }

        [Fact]
        public void AddNestedGenericType()
        {
            var source0 =
@"class A
{
    class B<T>
    {
    }
    static object F()
    {
        return null;
    }
}";
            var source1 =
@"class A
{
    class B<T>
    {
        internal class C<U>
        {
            internal object F<V>() where V : T, new()
            {
                return new C<V>();
            }
        }
    }
    static object F()
    {
        return new B<A>.C<B<object>>().F<A>();
    }
}";
            var compilation0 = CreateCompilation(source0, options: TestOptions.DebugDll);
            var compilation1 = compilation0.WithSource(source1);

            var f0 = compilation0.GetMember<MethodSymbol>("A.F");
            var f1 = compilation1.GetMember<MethodSymbol>("A.F");
            var c1 = compilation1.GetMember<NamedTypeSymbol>("A.B.C");

            // Verify full metadata contains expected rows.
            var bytes0 = compilation0.EmitToArray();
            using var md0 = ModuleMetadata.CreateFromImage(bytes0);
            var reader0 = md0.MetadataReader;
            CheckNames(reader0, reader0.GetTypeDefNames(), "<Module>", "A", "B`1");
            Assert.Equal(1, reader0.GetTableRowCount(TableIndex.NestedClass));

            var generation0 = EmitBaseline.CreateInitialBaseline(md0, EmptyLocalsProvider);

            var diff1 = compilation1.EmitDifference(
                generation0,
                ImmutableArray.Create(
                    new SemanticEdit(SemanticEditKind.Insert, null, c1),
                    new SemanticEdit(SemanticEditKind.Update, f0, f1)));

            // Verify delta metadata contains expected rows.
            using var md1 = diff1.GetMetadata();
            var reader1 = md1.Reader;
            var readers = new[] { reader0, reader1 };

            CheckNames(readers, reader1.GetTypeDefNames(), "C`1");
            Assert.Equal(1, reader1.GetTableRowCount(TableIndex.NestedClass));

            CheckEncLog(reader1,
                Row(2, TableIndex.AssemblyRef, EditAndContinueOperation.Default),
                Row(5, TableIndex.MemberRef, EditAndContinueOperation.Default),
                Row(6, TableIndex.MemberRef, EditAndContinueOperation.Default),
                Row(7, TableIndex.MemberRef, EditAndContinueOperation.Default),
                Row(8, TableIndex.MemberRef, EditAndContinueOperation.Default),
                Row(1, TableIndex.MethodSpec, EditAndContinueOperation.Default),
                Row(6, TableIndex.TypeRef, EditAndContinueOperation.Default),
                Row(1, TableIndex.TypeSpec, EditAndContinueOperation.Default),
                Row(2, TableIndex.TypeSpec, EditAndContinueOperation.Default),
                Row(3, TableIndex.TypeSpec, EditAndContinueOperation.Default),
                Row(2, TableIndex.StandAloneSig, EditAndContinueOperation.Default),
                Row(4, TableIndex.TypeDef, EditAndContinueOperation.Default),
                Row(1, TableIndex.MethodDef, EditAndContinueOperation.Default),
                Row(4, TableIndex.TypeDef, EditAndContinueOperation.AddMethod),
                Row(4, TableIndex.MethodDef, EditAndContinueOperation.Default),
                Row(4, TableIndex.TypeDef, EditAndContinueOperation.AddMethod),
                Row(5, TableIndex.MethodDef, EditAndContinueOperation.Default),
                Row(2, TableIndex.NestedClass, EditAndContinueOperation.Default),
                Row(2, TableIndex.GenericParam, EditAndContinueOperation.Default),
                Row(3, TableIndex.GenericParam, EditAndContinueOperation.Default),
                Row(4, TableIndex.GenericParam, EditAndContinueOperation.Default),
                Row(1, TableIndex.GenericParamConstraint, EditAndContinueOperation.Default));

            CheckEncMap(reader1,
                Handle(6, TableIndex.TypeRef),
                Handle(4, TableIndex.TypeDef),
                Handle(1, TableIndex.MethodDef),
                Handle(4, TableIndex.MethodDef),
                Handle(5, TableIndex.MethodDef),
                Handle(5, TableIndex.MemberRef),
                Handle(6, TableIndex.MemberRef),
                Handle(7, TableIndex.MemberRef),
                Handle(8, TableIndex.MemberRef),
                Handle(2, TableIndex.StandAloneSig),
                Handle(1, TableIndex.TypeSpec),
                Handle(2, TableIndex.TypeSpec),
                Handle(3, TableIndex.TypeSpec),
                Handle(2, TableIndex.AssemblyRef),
                Handle(2, TableIndex.NestedClass),
                Handle(2, TableIndex.GenericParam),
                Handle(3, TableIndex.GenericParam),
                Handle(4, TableIndex.GenericParam),
                Handle(1, TableIndex.MethodSpec),
                Handle(1, TableIndex.GenericParamConstraint));
        }

        [Fact]
        public void AddNamespace()
        {
            var source0 =
@"
class C
{
    static void Main() { }
}";
            var source1 =
@"
namespace N
{
    class D { public static void F() { } } 
}

class C
{
    static void Main() => N.D.F();
}";
            var source2 =
@"
namespace N
{
    class D { public static void F() { } } 

    namespace M
    {
        class E { public static void G() { } } 
    }
}

class C
{
    static void Main() => N.M.E.G();
}";
            var compilation0 = CreateCompilation(source0, options: ComSafeDebugDll);
            var compilation1 = compilation0.WithSource(source1);
            var compilation2 = compilation1.WithSource(source2);

            var main0 = compilation0.GetMember<MethodSymbol>("C.Main");
            var main1 = compilation1.GetMember<MethodSymbol>("C.Main");
            var main2 = compilation2.GetMember<MethodSymbol>("C.Main");
            var d1 = compilation1.GetMember<NamedTypeSymbol>("N.D");
            var e2 = compilation2.GetMember<NamedTypeSymbol>("N.M.E");

            using var md0 = ModuleMetadata.CreateFromImage(compilation0.EmitToArray());

            var generation0 = EmitBaseline.CreateInitialBaseline(md0, EmptyLocalsProvider);

            var diff1 = compilation1.EmitDifference(
                generation0,
                ImmutableArray.Create(
                    new SemanticEdit(SemanticEditKind.Update, main0, main1),
                    new SemanticEdit(SemanticEditKind.Insert, null, d1)));

            diff1.VerifyIL("C.Main", @"
{
  // Code size        7 (0x7)
  .maxstack  0
  IL_0000:  call       ""void N.D.F()""
  IL_0005:  nop
  IL_0006:  ret
}");
            var diff2 = compilation2.EmitDifference(
                diff1.NextGeneration,
                ImmutableArray.Create(
                    new SemanticEdit(SemanticEditKind.Update, main1, main2),
                    new SemanticEdit(SemanticEditKind.Insert, null, e2)));

            diff2.VerifyIL("C.Main", @"
{
  // Code size        7 (0x7)
  .maxstack  0
  IL_0000:  call       ""void N.M.E.G()""
  IL_0005:  nop
  IL_0006:  ret
}");
        }

        [Fact]
        public void ModifyExplicitImplementation()
        {
            var source =
@"interface I
{
    void M();
}
class C : I
{
    void I.M() { }
}";
            var compilation0 = CreateCompilation(source, options: TestOptions.DebugDll);
            var compilation1 = compilation0.WithSource(source);

            var method0 = compilation0.GetMember<NamedTypeSymbol>("C").GetMethod("I.M");
            var method1 = compilation1.GetMember<NamedTypeSymbol>("C").GetMethod("I.M");

            // Verify full metadata contains expected rows.
            var bytes0 = compilation0.EmitToArray();
            using var md0 = ModuleMetadata.CreateFromImage(bytes0);
            var reader0 = md0.MetadataReader;

            CheckNames(reader0, reader0.GetTypeDefNames(), "<Module>", "I", "C");
            CheckNames(reader0, reader0.GetMethodDefNames(), "M", "I.M", ".ctor");

            var generation0 = EmitBaseline.CreateInitialBaseline(md0, EmptyLocalsProvider);
            var diff1 = compilation1.EmitDifference(
                generation0,
                ImmutableArray.Create(new SemanticEdit(SemanticEditKind.Update, method0, method1)));

            // Verify delta metadata contains expected rows.
            using var block1 = diff1.GetMetadata();
            var reader1 = block1.Reader;
            var readers = new[] { reader0, reader1 };
            EncValidation.VerifyModuleMvid(1, reader0, reader1);

            CheckNames(readers, reader1.GetTypeDefNames());
            CheckNames(readers, reader1.GetMethodDefNames(), "I.M");

            CheckEncLog(reader1,
                Row(2, TableIndex.AssemblyRef, EditAndContinueOperation.Default),
                Row(6, TableIndex.TypeRef, EditAndContinueOperation.Default),
                Row(2, TableIndex.MethodDef, EditAndContinueOperation.Default));

            CheckEncMap(reader1,
                Handle(6, TableIndex.TypeRef),
                Handle(2, TableIndex.MethodDef),
                Handle(2, TableIndex.AssemblyRef));
        }

        [Fact]
        public void AddThenModifyExplicitImplementation()
        {
            var source0 =
@"interface I
{
    void M();
}
class A : I
{
    void I.M() { }
}
class B : I
{
    public void M() { }
}";
            var source1 =
@"interface I
{
    void M();
}
class A : I
{
    void I.M() { }
}
class B : I
{
    public void M() { }
    void I.M() { }
}";
            var source2 = source1;
            var compilation0 = CreateCompilation(source0, options: TestOptions.DebugDll);
            var compilation1 = compilation0.WithSource(source1);
            var compilation2 = compilation0.WithSource(source2);

            var method1 = compilation1.GetMember<NamedTypeSymbol>("B").GetMethod("I.M");
            var method2 = compilation2.GetMember<NamedTypeSymbol>("B").GetMethod("I.M");

            var bytes0 = compilation0.EmitToArray();
            using var md0 = ModuleMetadata.CreateFromImage(bytes0);
            var reader0 = md0.MetadataReader;
            var generation0 = EmitBaseline.CreateInitialBaseline(md0, EmptyLocalsProvider);

            var diff1 = compilation1.EmitDifference(
                generation0,
                ImmutableArray.Create(new SemanticEdit(SemanticEditKind.Insert, null, method1)));

            using var block1 = diff1.GetMetadata();
            var reader1 = block1.Reader;
            var readers = new List<MetadataReader> { reader0, reader1 };

            EncValidation.VerifyModuleMvid(1, reader0, reader1);

            CheckNames(readers, reader1.GetMethodDefNames(), "I.M");

            CheckEncLog(reader1,
                Row(2, TableIndex.AssemblyRef, EditAndContinueOperation.Default),
                Row(6, TableIndex.TypeRef, EditAndContinueOperation.Default),
                Row(4, TableIndex.TypeDef, EditAndContinueOperation.AddMethod),
                Row(6, TableIndex.MethodDef, EditAndContinueOperation.Default),
                Row(2, TableIndex.MethodImpl, EditAndContinueOperation.Default));

            CheckEncMap(reader1,
                Handle(6, TableIndex.TypeRef),
                Handle(6, TableIndex.MethodDef),
                Handle(2, TableIndex.MethodImpl),
                Handle(2, TableIndex.AssemblyRef));

            var generation1 = diff1.NextGeneration;
            var diff2 = compilation2.EmitDifference(
                generation1,
                ImmutableArray.Create(new SemanticEdit(SemanticEditKind.Update, method1, method2)));

            using var md2 = diff2.GetMetadata();
            var reader2 = md2.Reader;
            readers.Add(reader2);
            EncValidation.VerifyModuleMvid(2, reader1, reader2);

            CheckNames(readers, reader2.GetMethodDefNames(), "I.M");

            CheckEncLog(reader2,
                Row(3, TableIndex.AssemblyRef, EditAndContinueOperation.Default),
                Row(7, TableIndex.TypeRef, EditAndContinueOperation.Default),
                Row(6, TableIndex.MethodDef, EditAndContinueOperation.Default));

            CheckEncMap(reader2,
                Handle(7, TableIndex.TypeRef),
                Handle(6, TableIndex.MethodDef),
                Handle(3, TableIndex.AssemblyRef));
        }

        [WorkItem(930065, "http://vstfdevdiv:8080/DevDiv2/DevDiv/_workitems/edit/930065")]
        [Fact]
        public void ModifyConstructorBodyInPresenceOfExplicitInterfaceImplementation()
        {
            var source = @"
interface I
{
    void M();
}
class C : I
{
    public C()
    {
    }
    void I.M() { }
}
";
            var compilation0 = CreateCompilation(source, options: TestOptions.DebugDll);
            var compilation1 = compilation0.WithSource(source);

            var method0 = compilation0.GetMember<NamedTypeSymbol>("C").InstanceConstructors.Single();
            var method1 = compilation1.GetMember<NamedTypeSymbol>("C").InstanceConstructors.Single();

            var bytes0 = compilation0.EmitToArray();
            using var md0 = ModuleMetadata.CreateFromImage(bytes0);
            var reader0 = md0.MetadataReader;

            var generation0 = EmitBaseline.CreateInitialBaseline(md0, EmptyLocalsProvider);
            var diff1 = compilation1.EmitDifference(
                generation0,
                ImmutableArray.Create(new SemanticEdit(SemanticEditKind.Update, method0, method1)));

            using var block1 = diff1.GetMetadata();
            var reader1 = block1.Reader;
            var readers = new[] { reader0, reader1 };
            EncValidation.VerifyModuleMvid(1, reader0, reader1);

            CheckNames(readers, reader1.GetTypeDefNames());
            CheckNames(readers, reader1.GetMethodDefNames(), ".ctor");

            CheckEncLog(reader1,
                Row(2, TableIndex.AssemblyRef, EditAndContinueOperation.Default),
                Row(5, TableIndex.MemberRef, EditAndContinueOperation.Default),
                Row(6, TableIndex.TypeRef, EditAndContinueOperation.Default),
                Row(2, TableIndex.MethodDef, EditAndContinueOperation.Default));

            CheckEncMap(reader1,
                Handle(6, TableIndex.TypeRef),
                Handle(2, TableIndex.MethodDef),
                Handle(5, TableIndex.MemberRef),
                Handle(2, TableIndex.AssemblyRef));
        }

        [Fact]
        public void AddAndModifyInterfaceMembers()
        {
            var source0 = @"
using System;
interface I
{
}";
            var source1 = @"
using System;
interface I
{
    static int X = 10;
    static event Action Y;

    static void M() { }
    void N() { }

    static int P { get => 1; set { } }
    int Q { get => 1; set { } }

    static event Action E { add { } remove { } }
    event Action F { add { } remove { } }

    interface J { }
}";
            var source2 = @"
using System;
interface I
{
    static int X = 2;
    static event Action Y;

    static I() { X--; }

    static void M() { X++; }
    void N() { X++; }

    static int P { get => 3; set { X++; } }
    int Q { get => 3; set { X++; } }

    static event Action E { add { X++; } remove { X++; } }
    event Action F { add { X++; } remove { X++; } }

    interface J { }
}";
            var compilation0 = CreateCompilation(source0, options: TestOptions.DebugDll, targetFramework: TargetFramework.NetCoreApp30);
            var compilation1 = compilation0.WithSource(source1);
            var compilation2 = compilation1.WithSource(source2);

            var x1 = compilation1.GetMember<FieldSymbol>("I.X");
            var y1 = compilation1.GetMember<EventSymbol>("I.Y");
            var m1 = compilation1.GetMember<MethodSymbol>("I.M");
            var n1 = compilation1.GetMember<MethodSymbol>("I.N");
            var p1 = compilation1.GetMember<PropertySymbol>("I.P");
            var q1 = compilation1.GetMember<PropertySymbol>("I.Q");
            var e1 = compilation1.GetMember<EventSymbol>("I.E");
            var f1 = compilation1.GetMember<EventSymbol>("I.F");
            var j1 = compilation1.GetMember<NamedTypeSymbol>("I.J");
            var getP1 = compilation1.GetMember<MethodSymbol>("I.get_P");
            var setP1 = compilation1.GetMember<MethodSymbol>("I.set_P");
            var getQ1 = compilation1.GetMember<MethodSymbol>("I.get_Q");
            var setQ1 = compilation1.GetMember<MethodSymbol>("I.set_Q");
            var addE1 = compilation1.GetMember<MethodSymbol>("I.add_E");
            var removeE1 = compilation1.GetMember<MethodSymbol>("I.remove_E");
            var addF1 = compilation1.GetMember<MethodSymbol>("I.add_F");
            var removeF1 = compilation1.GetMember<MethodSymbol>("I.remove_F");
            var cctor1 = compilation1.GetMember<NamedTypeSymbol>("I").StaticConstructors.Single();

            var x2 = compilation2.GetMember<FieldSymbol>("I.X");
            var m2 = compilation2.GetMember<MethodSymbol>("I.M");
            var n2 = compilation2.GetMember<MethodSymbol>("I.N");
            var getP2 = compilation2.GetMember<MethodSymbol>("I.get_P");
            var setP2 = compilation2.GetMember<MethodSymbol>("I.set_P");
            var getQ2 = compilation2.GetMember<MethodSymbol>("I.get_Q");
            var setQ2 = compilation2.GetMember<MethodSymbol>("I.set_Q");
            var addE2 = compilation2.GetMember<MethodSymbol>("I.add_E");
            var removeE2 = compilation2.GetMember<MethodSymbol>("I.remove_E");
            var addF2 = compilation2.GetMember<MethodSymbol>("I.add_F");
            var removeF2 = compilation2.GetMember<MethodSymbol>("I.remove_F");
            var cctor2 = compilation2.GetMember<NamedTypeSymbol>("I").StaticConstructors.Single();

            var bytes0 = compilation0.EmitToArray();
            using var md0 = ModuleMetadata.CreateFromImage(bytes0);
            var reader0 = md0.MetadataReader;

            var generation0 = EmitBaseline.CreateInitialBaseline(md0, EmptyLocalsProvider);

            var diff1 = compilation1.EmitDifference(
                generation0,
                ImmutableArray.Create(
                    new SemanticEdit(SemanticEditKind.Insert, null, x1),
                    new SemanticEdit(SemanticEditKind.Insert, null, y1),
                    new SemanticEdit(SemanticEditKind.Insert, null, m1),
                    new SemanticEdit(SemanticEditKind.Insert, null, n1),
                    new SemanticEdit(SemanticEditKind.Insert, null, p1),
                    new SemanticEdit(SemanticEditKind.Insert, null, q1),
                    new SemanticEdit(SemanticEditKind.Insert, null, e1),
                    new SemanticEdit(SemanticEditKind.Insert, null, f1),
                    new SemanticEdit(SemanticEditKind.Insert, null, j1),
                    new SemanticEdit(SemanticEditKind.Insert, null, cctor1)));

            using var md1 = diff1.GetMetadata();
            var reader1 = md1.Reader;
            var readers = new[] { reader0, reader1 };

            CheckNames(readers, reader1.GetTypeDefNames(), "J");
            CheckNames(readers, reader1.GetFieldDefNames(), "X", "Y");
            CheckNames(readers, reader1.GetMethodDefNames(), "add_Y", "remove_Y", "M", "N", "get_P", "set_P", "get_Q", "set_Q", "add_E", "remove_E", "add_F", "remove_F", ".cctor");
            Assert.Equal(1, reader1.GetTableRowCount(TableIndex.NestedClass));

            var diff2 = compilation2.EmitDifference(
                diff1.NextGeneration,
                ImmutableArray.Create(
                    new SemanticEdit(SemanticEditKind.Update, x1, x2),
                    new SemanticEdit(SemanticEditKind.Update, m1, m2),
                    new SemanticEdit(SemanticEditKind.Update, n1, n2),
                    new SemanticEdit(SemanticEditKind.Update, getP1, getP2),
                    new SemanticEdit(SemanticEditKind.Update, setP1, setP2),
                    new SemanticEdit(SemanticEditKind.Update, getQ1, getQ2),
                    new SemanticEdit(SemanticEditKind.Update, setQ1, setQ2),
                    new SemanticEdit(SemanticEditKind.Update, addE1, addE2),
                    new SemanticEdit(SemanticEditKind.Update, removeE1, removeE2),
                    new SemanticEdit(SemanticEditKind.Update, addF1, addF2),
                    new SemanticEdit(SemanticEditKind.Update, removeF1, removeF2),
                    new SemanticEdit(SemanticEditKind.Update, cctor1, cctor2)));

            using var md2 = diff2.GetMetadata();
            var reader2 = md2.Reader;
            readers = new[] { reader0, reader1, reader2 };

            CheckNames(readers, reader2.GetTypeDefNames());
            CheckNames(readers, reader2.GetFieldDefNames(), "X");
            CheckNames(readers, reader2.GetMethodDefNames(), "M", "N", "get_P", "set_P", "get_Q", "set_Q", "add_E", "remove_E", "add_F", "remove_F", ".cctor");
            Assert.Equal(0, reader2.GetTableRowCount(TableIndex.NestedClass));

            CheckEncLog(reader2,
                Row(3, TableIndex.AssemblyRef, EditAndContinueOperation.Default),
                Row(8, TableIndex.TypeRef, EditAndContinueOperation.Default),
                Row(2, TableIndex.Event, EditAndContinueOperation.Default),
                Row(3, TableIndex.Event, EditAndContinueOperation.Default),
                Row(1, TableIndex.Field, EditAndContinueOperation.Default),
                Row(3, TableIndex.MethodDef, EditAndContinueOperation.Default),
                Row(4, TableIndex.MethodDef, EditAndContinueOperation.Default),
                Row(5, TableIndex.MethodDef, EditAndContinueOperation.Default),
                Row(6, TableIndex.MethodDef, EditAndContinueOperation.Default),
                Row(7, TableIndex.MethodDef, EditAndContinueOperation.Default),
                Row(8, TableIndex.MethodDef, EditAndContinueOperation.Default),
                Row(9, TableIndex.MethodDef, EditAndContinueOperation.Default),
                Row(10, TableIndex.MethodDef, EditAndContinueOperation.Default),
                Row(11, TableIndex.MethodDef, EditAndContinueOperation.Default),
                Row(12, TableIndex.MethodDef, EditAndContinueOperation.Default),
                Row(13, TableIndex.MethodDef, EditAndContinueOperation.Default),
                Row(1, TableIndex.Property, EditAndContinueOperation.Default),
                Row(2, TableIndex.Property, EditAndContinueOperation.Default),
                Row(11, TableIndex.MethodSemantics, EditAndContinueOperation.Default),
                Row(12, TableIndex.MethodSemantics, EditAndContinueOperation.Default),
                Row(13, TableIndex.MethodSemantics, EditAndContinueOperation.Default),
                Row(14, TableIndex.MethodSemantics, EditAndContinueOperation.Default),
                Row(15, TableIndex.MethodSemantics, EditAndContinueOperation.Default),
                Row(16, TableIndex.MethodSemantics, EditAndContinueOperation.Default),
                Row(17, TableIndex.MethodSemantics, EditAndContinueOperation.Default),
                Row(18, TableIndex.MethodSemantics, EditAndContinueOperation.Default));

            diff2.VerifyIL(@"
{
  // Code size       14 (0xe)
  .maxstack  8
  IL_0000:  nop
  IL_0001:  ldsfld     0x04000001
  IL_0006:  ldc.i4.1
  IL_0007:  add
  IL_0008:  stsfld     0x04000001
  IL_000d:  ret
}
{
  // Code size        2 (0x2)
  .maxstack  8
  IL_0000:  ldc.i4.3
  IL_0001:  ret
}
{
  // Code size       20 (0x14)
  .maxstack  8
  IL_0000:  ldc.i4.2
  IL_0001:  stsfld     0x04000001
  IL_0006:  nop
  IL_0007:  ldsfld     0x04000001
  IL_000c:  ldc.i4.1
  IL_000d:  sub
  IL_000e:  stsfld     0x04000001
  IL_0013:  ret
}
");
        }

        [Fact]
        public void AddAttributeReferences()
        {
            var source0 =
@"class A : System.Attribute { }
class B : System.Attribute { }
class C
{
    [A] static void M1<[B]T>() { }
    [B] static object F1;
    [A] static object P1 { get { return null; } }
    [B] static event D E1;
}
delegate void D();
";
            var source1 =
@"class A : System.Attribute { }
class B : System.Attribute { }
class C
{
    [A] static void M1<[B]T>() { }
    [B] static void M2<[A]T>() { }
    [B] static object F1;
    [A] static object F2;
    [A] static object P1 { get { return null; } }
    [B] static object P2 { get { return null; } }
    [B] static event D E1;
    [A] static event D E2;
}
delegate void D();
";
            var compilation0 = CreateCompilation(source0, options: TestOptions.DebugDll);
            var compilation1 = compilation0.WithSource(source1);

            // Verify full metadata contains expected rows.
            var bytes0 = compilation0.EmitToArray();
            using var md0 = ModuleMetadata.CreateFromImage(bytes0);
            var reader0 = md0.MetadataReader;

            CheckNames(reader0, reader0.GetTypeDefNames(), "<Module>", "A", "B", "C", "D");
            CheckNames(reader0, reader0.GetMethodDefNames(), ".ctor", ".ctor", "M1", "get_P1", "add_E1", "remove_E1", ".ctor", ".ctor", "Invoke", "BeginInvoke", "EndInvoke");

            CheckAttributes(reader0,
                new CustomAttributeRow(Handle(1, TableIndex.Field), Handle(2, TableIndex.MethodDef)),
                new CustomAttributeRow(Handle(1, TableIndex.Property), Handle(1, TableIndex.MethodDef)),
                new CustomAttributeRow(Handle(1, TableIndex.Event), Handle(2, TableIndex.MethodDef)),
                new CustomAttributeRow(Handle(1, TableIndex.Assembly), Handle(1, TableIndex.MemberRef)),
                new CustomAttributeRow(Handle(1, TableIndex.Assembly), Handle(2, TableIndex.MemberRef)),
                new CustomAttributeRow(Handle(1, TableIndex.Assembly), Handle(3, TableIndex.MemberRef)),
                new CustomAttributeRow(Handle(1, TableIndex.GenericParam), Handle(2, TableIndex.MethodDef)),
                new CustomAttributeRow(Handle(2, TableIndex.Field), Handle(4, TableIndex.MemberRef)),
                new CustomAttributeRow(Handle(2, TableIndex.Field), Handle(5, TableIndex.MemberRef)),
                new CustomAttributeRow(Handle(3, TableIndex.MethodDef), Handle(1, TableIndex.MethodDef)),
                new CustomAttributeRow(Handle(5, TableIndex.MethodDef), Handle(4, TableIndex.MemberRef)),
                new CustomAttributeRow(Handle(6, TableIndex.MethodDef), Handle(4, TableIndex.MemberRef)));

            var generation0 = EmitBaseline.CreateInitialBaseline(md0, EmptyLocalsProvider);

            var diff1 = compilation1.EmitDifference(
                generation0,
                ImmutableArray.Create(
                    new SemanticEdit(SemanticEditKind.Insert, null, compilation1.GetMember<MethodSymbol>("C.M2")),
                    new SemanticEdit(SemanticEditKind.Insert, null, compilation1.GetMember<FieldSymbol>("C.F2")),
                    new SemanticEdit(SemanticEditKind.Insert, null, compilation1.GetMember<PropertySymbol>("C.P2")),
                    new SemanticEdit(SemanticEditKind.Insert, null, compilation1.GetMember<EventSymbol>("C.E2"))));

            // Verify delta metadata contains expected rows.
            using var md1 = diff1.GetMetadata();
            var reader1 = md1.Reader;
            var readers = new[] { reader0, reader1 };

            CheckNames(readers, reader1.GetTypeDefNames());
            CheckNames(readers, reader1.GetMethodDefNames(), "M2", "get_P2", "add_E2", "remove_E2");

            CheckEncLog(reader1,
                Row(2, TableIndex.AssemblyRef, EditAndContinueOperation.Default),
                Row(11, TableIndex.MemberRef, EditAndContinueOperation.Default),
                Row(12, TableIndex.MemberRef, EditAndContinueOperation.Default),
                Row(13, TableIndex.MemberRef, EditAndContinueOperation.Default),
                Row(14, TableIndex.MemberRef, EditAndContinueOperation.Default),
                Row(15, TableIndex.MemberRef, EditAndContinueOperation.Default),
                Row(2, TableIndex.MethodSpec, EditAndContinueOperation.Default),
                Row(15, TableIndex.TypeRef, EditAndContinueOperation.Default),
                Row(16, TableIndex.TypeRef, EditAndContinueOperation.Default),
                Row(17, TableIndex.TypeRef, EditAndContinueOperation.Default),
                Row(18, TableIndex.TypeRef, EditAndContinueOperation.Default),
                Row(19, TableIndex.TypeRef, EditAndContinueOperation.Default),
                Row(20, TableIndex.TypeRef, EditAndContinueOperation.Default),
                Row(3, TableIndex.StandAloneSig, EditAndContinueOperation.Default),
                Row(4, TableIndex.StandAloneSig, EditAndContinueOperation.Default),
                Row(1, TableIndex.EventMap, EditAndContinueOperation.AddEvent),
                Row(2, TableIndex.Event, EditAndContinueOperation.Default),
                Row(4, TableIndex.TypeDef, EditAndContinueOperation.AddField),
                Row(3, TableIndex.Field, EditAndContinueOperation.Default),
                Row(4, TableIndex.TypeDef, EditAndContinueOperation.AddField),
                Row(4, TableIndex.Field, EditAndContinueOperation.Default),
                Row(4, TableIndex.TypeDef, EditAndContinueOperation.AddMethod),
                Row(12, TableIndex.MethodDef, EditAndContinueOperation.Default),
                Row(4, TableIndex.TypeDef, EditAndContinueOperation.AddMethod),
                Row(13, TableIndex.MethodDef, EditAndContinueOperation.Default),
                Row(4, TableIndex.TypeDef, EditAndContinueOperation.AddMethod),
                Row(14, TableIndex.MethodDef, EditAndContinueOperation.Default),
                Row(4, TableIndex.TypeDef, EditAndContinueOperation.AddMethod),
                Row(15, TableIndex.MethodDef, EditAndContinueOperation.Default),
                Row(1, TableIndex.PropertyMap, EditAndContinueOperation.AddProperty),
                Row(2, TableIndex.Property, EditAndContinueOperation.Default),
                Row(14, TableIndex.MethodDef, EditAndContinueOperation.AddParameter),
                Row(8, TableIndex.Param, EditAndContinueOperation.Default),
                Row(15, TableIndex.MethodDef, EditAndContinueOperation.AddParameter),
                Row(9, TableIndex.Param, EditAndContinueOperation.Default),
                Row(13, TableIndex.CustomAttribute, EditAndContinueOperation.Default),
                Row(14, TableIndex.CustomAttribute, EditAndContinueOperation.Default),
                Row(15, TableIndex.CustomAttribute, EditAndContinueOperation.Default),
                Row(16, TableIndex.CustomAttribute, EditAndContinueOperation.Default),
                Row(17, TableIndex.CustomAttribute, EditAndContinueOperation.Default),
                Row(18, TableIndex.CustomAttribute, EditAndContinueOperation.Default),
                Row(19, TableIndex.CustomAttribute, EditAndContinueOperation.Default),
                Row(20, TableIndex.CustomAttribute, EditAndContinueOperation.Default),
                Row(21, TableIndex.CustomAttribute, EditAndContinueOperation.Default),
                Row(4, TableIndex.MethodSemantics, EditAndContinueOperation.Default),
                Row(5, TableIndex.MethodSemantics, EditAndContinueOperation.Default),
                Row(6, TableIndex.MethodSemantics, EditAndContinueOperation.Default),
                Row(2, TableIndex.GenericParam, EditAndContinueOperation.Default));

            CheckEncMap(reader1,
                Handle(15, TableIndex.TypeRef),
                Handle(16, TableIndex.TypeRef),
                Handle(17, TableIndex.TypeRef),
                Handle(18, TableIndex.TypeRef),
                Handle(19, TableIndex.TypeRef),
                Handle(20, TableIndex.TypeRef),
                Handle(3, TableIndex.Field),
                Handle(4, TableIndex.Field),
                Handle(12, TableIndex.MethodDef),
                Handle(13, TableIndex.MethodDef),
                Handle(14, TableIndex.MethodDef),
                Handle(15, TableIndex.MethodDef),
                Handle(8, TableIndex.Param),
                Handle(9, TableIndex.Param),
                Handle(11, TableIndex.MemberRef),
                Handle(12, TableIndex.MemberRef),
                Handle(13, TableIndex.MemberRef),
                Handle(14, TableIndex.MemberRef),
                Handle(15, TableIndex.MemberRef),
                Handle(13, TableIndex.CustomAttribute),
                Handle(14, TableIndex.CustomAttribute),
                Handle(15, TableIndex.CustomAttribute),
                Handle(16, TableIndex.CustomAttribute),
                Handle(17, TableIndex.CustomAttribute),
                Handle(18, TableIndex.CustomAttribute),
                Handle(19, TableIndex.CustomAttribute),
                Handle(20, TableIndex.CustomAttribute),
                Handle(21, TableIndex.CustomAttribute),
                Handle(3, TableIndex.StandAloneSig),
                Handle(4, TableIndex.StandAloneSig),
                Handle(2, TableIndex.Event),
                Handle(2, TableIndex.Property),
                Handle(4, TableIndex.MethodSemantics),
                Handle(5, TableIndex.MethodSemantics),
                Handle(6, TableIndex.MethodSemantics),
                Handle(2, TableIndex.AssemblyRef),
                Handle(2, TableIndex.GenericParam),
                Handle(2, TableIndex.MethodSpec));

            CheckAttributes(reader1,
                new CustomAttributeRow(Handle(1, TableIndex.GenericParam), Handle(1, TableIndex.MethodDef)),
                new CustomAttributeRow(Handle(2, TableIndex.Property), Handle(2, TableIndex.MethodDef)),
                new CustomAttributeRow(Handle(2, TableIndex.Event), Handle(1, TableIndex.MethodDef)),
                new CustomAttributeRow(Handle(3, TableIndex.Field), Handle(1, TableIndex.MethodDef)),
                new CustomAttributeRow(Handle(4, TableIndex.Field), Handle(11, TableIndex.MemberRef)),
                new CustomAttributeRow(Handle(4, TableIndex.Field), Handle(12, TableIndex.MemberRef)),
                new CustomAttributeRow(Handle(12, TableIndex.MethodDef), Handle(2, TableIndex.MethodDef)),
                new CustomAttributeRow(Handle(14, TableIndex.MethodDef), Handle(11, TableIndex.MemberRef)),
                new CustomAttributeRow(Handle(15, TableIndex.MethodDef), Handle(11, TableIndex.MemberRef)));
        }

        /// <summary>
        /// [assembly: ...] and [module: ...] attributes should
        /// not be included in delta metadata.
        /// </summary>
        [Fact]
        public void AssemblyAndModuleAttributeReferences()
        {
            var source0 =
@"[assembly: System.CLSCompliantAttribute(true)]
[module: System.CLSCompliantAttribute(true)]
class C
{
}";
            var source1 =
@"[assembly: System.CLSCompliantAttribute(true)]
[module: System.CLSCompliantAttribute(true)]
class C
{
    static void M()
    {
    }
}";
            var compilation0 = CreateCompilation(source0, options: TestOptions.DebugDll);
            var compilation1 = compilation0.WithSource(source1);

            // Verify full metadata contains expected rows.
            var bytes0 = compilation0.EmitToArray();
            using var md0 = ModuleMetadata.CreateFromImage(bytes0);
            var reader0 = md0.MetadataReader;
            CheckNames(reader0, reader0.GetTypeDefNames(), "<Module>", "C");

            var generation0 = EmitBaseline.CreateInitialBaseline(md0, EmptyLocalsProvider);

            var diff1 = compilation1.EmitDifference(
                generation0,
                ImmutableArray.Create(new SemanticEdit(SemanticEditKind.Insert, null, compilation1.GetMember<MethodSymbol>("C.M"))));

            // Verify delta metadata contains expected rows.
            using var md1 = diff1.GetMetadata();
            var readers = new[] { reader0, md1.Reader };
            CheckNames(readers, md1.Reader.GetTypeDefNames());
            CheckNames(readers, md1.Reader.GetMethodDefNames(), "M");
            CheckEncLog(md1.Reader,
                Row(2, TableIndex.AssemblyRef, EditAndContinueOperation.Default),
                Row(7, TableIndex.TypeRef, EditAndContinueOperation.Default),
                Row(2, TableIndex.TypeDef, EditAndContinueOperation.AddMethod),
                Row(2, TableIndex.MethodDef, EditAndContinueOperation.Default)); // C.M
            CheckEncMap(md1.Reader,
                Handle(7, TableIndex.TypeRef),
                Handle(2, TableIndex.MethodDef),
                Handle(2, TableIndex.AssemblyRef));
        }

        [Fact]
        public void OtherReferences()
        {
            var source0 =
@"delegate void D();
class C
{
    object F;
    object P { get { return null; } }
    event D E;
    void M()
    {
    }
}";
            var source1 =
@"delegate void D();
class C
{
    object F;
    object P { get { return null; } }
    event D E;
    void M()
    {
        object o;
        o = typeof(D);
        o = F;
        o = P;
        E += null;
    }
}";
            var compilation0 = CreateCompilation(source0, options: TestOptions.DebugDll);
            var compilation1 = compilation0.WithSource(source1);

            // Verify full metadata contains expected rows.
            var bytes0 = compilation0.EmitToArray();
            using var md0 = ModuleMetadata.CreateFromImage(bytes0);
            var reader0 = md0.MetadataReader;
            CheckNames(reader0, reader0.GetTypeDefNames(), "<Module>", "D", "C");
            CheckNames(reader0, reader0.GetEventDefNames(), "E");
            CheckNames(reader0, reader0.GetFieldDefNames(), "F", "E");
            CheckNames(reader0, reader0.GetMethodDefNames(), ".ctor", "Invoke", "BeginInvoke", "EndInvoke", "get_P", "add_E", "remove_E", "M", ".ctor");
            CheckNames(reader0, reader0.GetPropertyDefNames(), "P");

            var method0 = compilation0.GetMember<MethodSymbol>("C.M");

            // Emit delta metadata.
            var generation0 = EmitBaseline.CreateInitialBaseline(md0, EmptyLocalsProvider);
            var method1 = compilation1.GetMember<MethodSymbol>("C.M");

            var diff1 = compilation1.EmitDifference(
                generation0,
                ImmutableArray.Create(new SemanticEdit(SemanticEditKind.Update, method0, method1, GetEquivalentNodesMap(method1, method0), preserveLocalVariables: true)));

            // Verify delta metadata contains expected rows.
            using var md1 = diff1.GetMetadata();
            var reader1 = md1.Reader;
            var readers = new[] { reader0, reader1 };
            CheckNames(readers, reader1.GetTypeDefNames());
            CheckNames(readers, reader1.GetEventDefNames());
            CheckNames(readers, reader1.GetFieldDefNames());
            CheckNames(readers, reader1.GetMethodDefNames(), "M");
            CheckNames(readers, reader1.GetPropertyDefNames());
        }

        [Fact]
        public void ArrayInitializer()
        {
            var source0 = WithWindowsLineBreaks(@"
class C
{
    static void M()
    {
        int[] a = new[] { 1, 2, 3 };
    }
}");
            var source1 = WithWindowsLineBreaks(@"
class C
{
    static void M()
    {
        int[] a = new[] { 1, 2, 3, 4 };
    }
}");
            var compilation0 = CreateCompilation(Parse(source0, "a.cs"), options: TestOptions.DebugDll);
            var compilation1 = compilation0.RemoveAllSyntaxTrees().AddSyntaxTrees(Parse(source1, "a.cs"));

            var testData0 = new CompilationTestData();
            var bytes0 = compilation0.EmitToArray(testData: testData0);

            var generation0 = EmitBaseline.CreateInitialBaseline(
                ModuleMetadata.CreateFromImage(bytes0),
                testData0.GetMethodData("C.M").EncDebugInfoProvider());

            var diff1 = compilation1.EmitDifference(
                generation0,
                ImmutableArray.Create(new SemanticEdit(SemanticEditKind.Update, compilation0.GetMember("C.M"), compilation1.GetMember("C.M"))));

            var md1 = diff1.GetMetadata();
            var reader1 = md1.Reader;

            CheckEncLog(reader1,
                Row(2, TableIndex.AssemblyRef, EditAndContinueOperation.Default),
                Row(12, TableIndex.TypeRef, EditAndContinueOperation.Default),
                Row(13, TableIndex.TypeRef, EditAndContinueOperation.Default),
                Row(2, TableIndex.StandAloneSig, EditAndContinueOperation.Default),
                Row(1, TableIndex.MethodDef, EditAndContinueOperation.Default));

            CheckEncMap(reader1,
                Handle(12, TableIndex.TypeRef),
                Handle(13, TableIndex.TypeRef),
                Handle(1, TableIndex.MethodDef),
                Handle(2, TableIndex.StandAloneSig),
                Handle(2, TableIndex.AssemblyRef));

            diff1.VerifyIL(
@"{
  // Code size       25 (0x19)
  .maxstack  4
  IL_0000:  nop
  IL_0001:  ldc.i4.4
  IL_0002:  newarr     0x0100000D
  IL_0007:  dup
  IL_0008:  ldc.i4.0
  IL_0009:  ldc.i4.1
  IL_000a:  stelem.i4
  IL_000b:  dup
  IL_000c:  ldc.i4.1
  IL_000d:  ldc.i4.2
  IL_000e:  stelem.i4
  IL_000f:  dup
  IL_0010:  ldc.i4.2
  IL_0011:  ldc.i4.3
  IL_0012:  stelem.i4
  IL_0013:  dup
  IL_0014:  ldc.i4.3
  IL_0015:  ldc.i4.4
  IL_0016:  stelem.i4
  IL_0017:  stloc.0
  IL_0018:  ret
}");

            diff1.VerifyPdb(new[] { 0x06000001 },
@"<symbols>
  <files>
    <file id=""1"" name=""a.cs"" language=""C#"" checksumAlgorithm=""SHA1"" checksum=""15-9B-5B-24-28-37-02-4F-D2-2E-40-DB-1A-89-9F-4D-54-D5-95-89"" />
  </files>
  <methods>
    <method token=""0x6000001"">
      <customDebugInfo>
        <using>
          <namespace usingCount=""0"" />
        </using>
      </customDebugInfo>
      <sequencePoints>
        <entry offset=""0x0"" startLine=""5"" startColumn=""5"" endLine=""5"" endColumn=""6"" document=""1"" />
        <entry offset=""0x1"" startLine=""6"" startColumn=""9"" endLine=""6"" endColumn=""40"" document=""1"" />
        <entry offset=""0x18"" startLine=""7"" startColumn=""5"" endLine=""7"" endColumn=""6"" document=""1"" />
      </sequencePoints>
      <scope startOffset=""0x0"" endOffset=""0x19"">
        <local name=""a"" il_index=""0"" il_start=""0x0"" il_end=""0x19"" attributes=""0"" />
      </scope>
    </method>
  </methods>
</symbols>");
        }

        [Fact]
        public void PInvokeModuleRefAndImplMap()
        {
            var source0 =
@"using System.Runtime.InteropServices;
class C
{
    [DllImport(""msvcrt.dll"")]
    public static extern int getchar();
}";
            var source1 =
@"using System.Runtime.InteropServices;
class C
{
    [DllImport(""msvcrt.dll"")]
    public static extern int getchar();
    [DllImport(""msvcrt.dll"")]
    public static extern int puts(string s);
}";
            var compilation0 = CreateCompilation(source0, options: TestOptions.DebugDll);
            var compilation1 = compilation0.WithSource(source1);
            var bytes0 = compilation0.EmitToArray();
            var generation0 = EmitBaseline.CreateInitialBaseline(ModuleMetadata.CreateFromImage(bytes0), EmptyLocalsProvider);

            var diff1 = compilation1.EmitDifference(
                generation0,
                ImmutableArray.Create(new SemanticEdit(SemanticEditKind.Insert, null, compilation1.GetMember<MethodSymbol>("C.puts"))));

            using var md1 = diff1.GetMetadata();
            var reader1 = md1.Reader;
            CheckEncLog(reader1,
                Row(2, TableIndex.AssemblyRef, EditAndContinueOperation.Default),
                Row(2, TableIndex.ModuleRef, EditAndContinueOperation.Default),
                Row(6, TableIndex.TypeRef, EditAndContinueOperation.Default),
                Row(2, TableIndex.TypeDef, EditAndContinueOperation.AddMethod),
                Row(3, TableIndex.MethodDef, EditAndContinueOperation.Default),
                Row(3, TableIndex.MethodDef, EditAndContinueOperation.AddParameter),
                Row(1, TableIndex.Param, EditAndContinueOperation.Default),
                Row(2, TableIndex.ImplMap, EditAndContinueOperation.Default));
            CheckEncMap(reader1,
                Handle(6, TableIndex.TypeRef),
                Handle(3, TableIndex.MethodDef),
                Handle(1, TableIndex.Param),
                Handle(2, TableIndex.ModuleRef),
                Handle(2, TableIndex.ImplMap),
                Handle(2, TableIndex.AssemblyRef));
        }

        /// <summary>
        /// ClassLayout and FieldLayout tables.
        /// </summary>
        [Fact]
        public void ClassAndFieldLayout()
        {
            var source0 =
@"using System.Runtime.InteropServices;
[StructLayout(LayoutKind.Explicit, Pack=2)]
class A
{
    [FieldOffset(0)]internal byte F;
    [FieldOffset(2)]internal byte G;
}";
            var source1 =
@"using System.Runtime.InteropServices;
[StructLayout(LayoutKind.Explicit, Pack=2)]
class A
{
    [FieldOffset(0)]internal byte F;
    [FieldOffset(2)]internal byte G;
}
[StructLayout(LayoutKind.Explicit, Pack=4)]
class B
{
    [FieldOffset(0)]internal short F;
    [FieldOffset(4)]internal short G;
}";
            var compilation0 = CreateCompilation(source0, options: TestOptions.DebugDll);
            var compilation1 = compilation0.WithSource(source1);
            var bytes0 = compilation0.EmitToArray();
            var generation0 = EmitBaseline.CreateInitialBaseline(ModuleMetadata.CreateFromImage(bytes0), EmptyLocalsProvider);

            var diff1 = compilation1.EmitDifference(
                generation0,
                ImmutableArray.Create(new SemanticEdit(SemanticEditKind.Insert, null, compilation1.GetMember<NamedTypeSymbol>("B"))));

            using var md1 = diff1.GetMetadata();
            var reader1 = md1.Reader;
            CheckEncLog(reader1,
                Row(2, TableIndex.AssemblyRef, EditAndContinueOperation.Default),
                Row(5, TableIndex.MemberRef, EditAndContinueOperation.Default),
                Row(6, TableIndex.TypeRef, EditAndContinueOperation.Default),
                Row(3, TableIndex.TypeDef, EditAndContinueOperation.Default),
                Row(3, TableIndex.TypeDef, EditAndContinueOperation.AddField),
                Row(3, TableIndex.Field, EditAndContinueOperation.Default),
                Row(3, TableIndex.TypeDef, EditAndContinueOperation.AddField),
                Row(4, TableIndex.Field, EditAndContinueOperation.Default),
                Row(3, TableIndex.TypeDef, EditAndContinueOperation.AddMethod),
                Row(2, TableIndex.MethodDef, EditAndContinueOperation.Default),
                Row(2, TableIndex.ClassLayout, EditAndContinueOperation.Default),
                Row(3, TableIndex.FieldLayout, EditAndContinueOperation.Default),
                Row(4, TableIndex.FieldLayout, EditAndContinueOperation.Default));
            CheckEncMap(reader1,
                Handle(6, TableIndex.TypeRef),
                Handle(3, TableIndex.TypeDef),
                Handle(3, TableIndex.Field),
                Handle(4, TableIndex.Field),
                Handle(2, TableIndex.MethodDef),
                Handle(5, TableIndex.MemberRef),
                Handle(2, TableIndex.ClassLayout),
                Handle(3, TableIndex.FieldLayout),
                Handle(4, TableIndex.FieldLayout),
                Handle(2, TableIndex.AssemblyRef));
        }

        [Fact]
        public void NamespacesAndOverloads()
        {
            var compilation0 = CreateCompilation(options: TestOptions.DebugDll, source:
@"class C { }
namespace N
{
    class C { }
}
namespace M
{
    class C
    {
        void M1(N.C o) { }
        void M1(M.C o) { }
        void M2(N.C a, M.C b, global::C c)
        {
            M1(a);
        }
    }
}");

            var method0 = compilation0.GetMember<MethodSymbol>("M.C.M2");

            var bytes0 = compilation0.EmitToArray();
            var generation0 = EmitBaseline.CreateInitialBaseline(ModuleMetadata.CreateFromImage(bytes0), EmptyLocalsProvider);

            var compilation1 = compilation0.WithSource(@"
class C { }
namespace N
{
    class C { }
}
namespace M
{
    class C
    {
        void M1(N.C o) { }
        void M1(M.C o) { }
        void M1(global::C o) { }
        void M2(N.C a, M.C b, global::C c)
        {
            M1(a);
            M1(b);
        }
    }
}");
            var diff1 = compilation1.EmitDifference(
                generation0,
                ImmutableArray.Create(new SemanticEdit(SemanticEditKind.Insert, null, compilation1.GetMembers("M.C.M1")[2])));

            diff1.VerifyIL(
@"{
  // Code size        2 (0x2)
  .maxstack  8
  IL_0000:  nop
  IL_0001:  ret
}");

            var compilation2 = compilation1.WithSource(@"
class C { }
namespace N
{
    class C { }
}
namespace M
{
    class C
    {
        void M1(N.C o) { }
        void M1(M.C o) { }
        void M1(global::C o) { }
        void M2(N.C a, M.C b, global::C c)
        {
            M1(a);
            M1(b);
            M1(c);
        }
    }
}");
            var diff2 = compilation2.EmitDifference(
                diff1.NextGeneration,
                ImmutableArray.Create(new SemanticEdit(SemanticEditKind.Update, compilation1.GetMember<MethodSymbol>("M.C.M2"),
                                                                        compilation2.GetMember<MethodSymbol>("M.C.M2"))));

            diff2.VerifyIL(
@"{
  // Code size       26 (0x1a)
  .maxstack  8
  IL_0000:  nop
  IL_0001:  ldarg.0
  IL_0002:  ldarg.1
  IL_0003:  call       0x06000002
  IL_0008:  nop
  IL_0009:  ldarg.0
  IL_000a:  ldarg.2
  IL_000b:  call       0x06000003
  IL_0010:  nop
  IL_0011:  ldarg.0
  IL_0012:  ldarg.3
  IL_0013:  call       0x06000007
  IL_0018:  nop
  IL_0019:  ret
}");
        }

        [Fact]
        public void TypesAndOverloads()
        {
            const string source =
@"using System;
struct A<T>
{
    internal class B<U> { }
}
class B { }
class C
{
    static void M(A<B>.B<object> a)
    {
        M(a);
        M((A<B>.B<B>)null);
    }
    static void M(A<B>.B<B> a)
    {
        M(a);
        M((A<B>.B<object>)null);
    }
    static void M(A<B> a)
    {
        M(a);
        M((A<B>?)a);
    }
    static void M(Nullable<A<B>> a)
    {
        M(a);
        M(a.Value);
    }
    unsafe static void M(int* p)
    {
        M(p);
        M((byte*)p);
    }
    unsafe static void M(byte* p)
    {
        M(p);
        M((int*)p);
    }
    static void M(B[][] b)
    {
        M(b);
        M((object[][])b);
    }
    static void M(object[][] b)
    {
        M(b);
        M((B[][])b);
    }
    static void M(A<B[]>.B<object> b)
    {
        M(b);
        M((A<B[, ,]>.B<object>)null);
    }
    static void M(A<B[, ,]>.B<object> b)
    {
        M(b);
        M((A<B[]>.B<object>)null);
    }
    static void M(dynamic d)
    {
        M(d);
        M((dynamic[])d);
    }
    static void M(dynamic[] d)
    {
        M(d);
        M((dynamic)d);
    }
    static void M<T>(A<int>.B<T> t) where T : B
    {
        M(t);
        M((A<double>.B<int>)null);
    }
    static void M<T>(A<double>.B<T> t) where T : struct
    {
        M(t);
        M((A<int>.B<B>)null);
    }
}";
            var options = TestOptions.UnsafeDebugDll;
            var compilation0 = CreateCompilation(source, options: options, references: new[] { CSharpRef });
            var bytes0 = compilation0.EmitToArray();
            var generation0 = EmitBaseline.CreateInitialBaseline(ModuleMetadata.CreateFromImage(bytes0), EmptyLocalsProvider);

            var n = compilation0.GetMembers("C.M").Length;
            Assert.Equal(n, 14);

            //static void M(A<B>.B<object> a)
            //{
            //    M(a);
            //    M((A<B>.B<B>)null);
            //}
            var compilation1 = compilation0.WithSource(source);
            var diff1 = compilation1.EmitDifference(
                generation0,
                ImmutableArray.Create(new SemanticEdit(SemanticEditKind.Update, compilation0.GetMembers("C.M")[0], compilation1.GetMembers("C.M")[0])));

            diff1.VerifyIL(
@"{
  // Code size       16 (0x10)
  .maxstack  8
  IL_0000:  nop
  IL_0001:  ldarg.0
  IL_0002:  call       0x06000002
  IL_0007:  nop
  IL_0008:  ldnull
  IL_0009:  call       0x06000003
  IL_000e:  nop
  IL_000f:  ret
}");

            //static void M(A<B>.B<B> a)
            //{
            //    M(a);
            //    M((A<B>.B<object>)null);
            //}
            var compilation2 = compilation1.WithSource(source);
            var diff2 = compilation2.EmitDifference(
                diff1.NextGeneration,
                ImmutableArray.Create(new SemanticEdit(SemanticEditKind.Update, compilation1.GetMembers("C.M")[1], compilation2.GetMembers("C.M")[1])));

            diff2.VerifyIL(
@"{
  // Code size       16 (0x10)
  .maxstack  8
  IL_0000:  nop
  IL_0001:  ldarg.0
  IL_0002:  call       0x06000003
  IL_0007:  nop
  IL_0008:  ldnull
  IL_0009:  call       0x06000002
  IL_000e:  nop
  IL_000f:  ret
}");

            //static void M(A<B> a)
            //{
            //    M(a);
            //    M((A<B>?)a);
            //}
            var compilation3 = compilation2.WithSource(source);
            var diff3 = compilation3.EmitDifference(
                diff2.NextGeneration,
                ImmutableArray.Create(new SemanticEdit(SemanticEditKind.Update, compilation2.GetMembers("C.M")[2], compilation3.GetMembers("C.M")[2])));

            diff3.VerifyIL(
@"{
  // Code size       21 (0x15)
  .maxstack  8
  IL_0000:  nop
  IL_0001:  ldarg.0
  IL_0002:  call       0x06000004
  IL_0007:  nop
  IL_0008:  ldarg.0
  IL_0009:  newobj     0x0A000016
  IL_000e:  call       0x06000005
  IL_0013:  nop
  IL_0014:  ret
}");

            //static void M(Nullable<A<B>> a)
            //{
            //    M(a);
            //    M(a.Value);
            //}
            var compilation4 = compilation3.WithSource(source);
            var diff4 = compilation4.EmitDifference(
                diff3.NextGeneration,
                ImmutableArray.Create(new SemanticEdit(SemanticEditKind.Update, compilation3.GetMembers("C.M")[3], compilation4.GetMembers("C.M")[3])));

            diff4.VerifyIL(
@"{
  // Code size       22 (0x16)
  .maxstack  8
  IL_0000:  nop
  IL_0001:  ldarg.0
  IL_0002:  call       0x06000005
  IL_0007:  nop
  IL_0008:  ldarga.s   V_0
  IL_000a:  call       0x0A000017
  IL_000f:  call       0x06000004
  IL_0014:  nop
  IL_0015:  ret
}");

            //unsafe static void M(int* p)
            //{
            //    M(p);
            //    M((byte*)p);
            //}
            var compilation5 = compilation4.WithSource(source);
            var diff5 = compilation5.EmitDifference(
                diff4.NextGeneration,
                ImmutableArray.Create(new SemanticEdit(SemanticEditKind.Update, compilation4.GetMembers("C.M")[4], compilation5.GetMembers("C.M")[4])));

            diff5.VerifyIL(
@"{
  // Code size       16 (0x10)
  .maxstack  8
  IL_0000:  nop
  IL_0001:  ldarg.0
  IL_0002:  call       0x06000006
  IL_0007:  nop
  IL_0008:  ldarg.0
  IL_0009:  call       0x06000007
  IL_000e:  nop
  IL_000f:  ret
}");

            //unsafe static void M(byte* p)
            //{
            //    M(p);
            //    M((int*)p);
            //}
            var compilation6 = compilation5.WithSource(source);
            var diff6 = compilation6.EmitDifference(
                diff5.NextGeneration,
                ImmutableArray.Create(new SemanticEdit(SemanticEditKind.Update, compilation5.GetMembers("C.M")[5], compilation6.GetMembers("C.M")[5])));

            diff6.VerifyIL(
@"{
  // Code size       16 (0x10)
  .maxstack  8
  IL_0000:  nop
  IL_0001:  ldarg.0
  IL_0002:  call       0x06000007
  IL_0007:  nop
  IL_0008:  ldarg.0
  IL_0009:  call       0x06000006
  IL_000e:  nop
  IL_000f:  ret
}");

            //static void M(B[][] b)
            //{
            //    M(b);
            //    M((object[][])b);
            //}
            var compilation7 = compilation6.WithSource(source);
            var diff7 = compilation7.EmitDifference(
                diff6.NextGeneration,
                ImmutableArray.Create(new SemanticEdit(SemanticEditKind.Update, compilation6.GetMembers("C.M")[6], compilation7.GetMembers("C.M")[6])));

            diff7.VerifyIL(
@"{
  // Code size       18 (0x12)
  .maxstack  1
  IL_0000:  nop
  IL_0001:  ldarg.0
  IL_0002:  call       0x06000008
  IL_0007:  nop
  IL_0008:  ldarg.0
  IL_0009:  stloc.0
  IL_000a:  ldloc.0
  IL_000b:  call       0x06000009
  IL_0010:  nop
  IL_0011:  ret
}");

            //static void M(object[][] b)
            //{
            //    M(b);
            //    M((B[][])b);
            //}
            var compilation8 = compilation7.WithSource(source);
            var diff8 = compilation8.EmitDifference(
                diff7.NextGeneration,
                ImmutableArray.Create(new SemanticEdit(SemanticEditKind.Update, compilation7.GetMembers("C.M")[7], compilation8.GetMembers("C.M")[7])));

            diff8.VerifyIL(
@"{
  // Code size       21 (0x15)
  .maxstack  8
  IL_0000:  nop
  IL_0001:  ldarg.0
  IL_0002:  call       0x06000009
  IL_0007:  nop
  IL_0008:  ldarg.0
  IL_0009:  castclass  0x1B00000A
  IL_000e:  call       0x06000008
  IL_0013:  nop
  IL_0014:  ret
}");

            //static void M(A<B[]>.B<object> b)
            //{
            //    M(b);
            //    M((A<B[,,]>.B<object>)null);
            //}
            var compilation9 = compilation8.WithSource(source);
            var diff9 = compilation9.EmitDifference(
                diff8.NextGeneration,
                ImmutableArray.Create(new SemanticEdit(SemanticEditKind.Update, compilation8.GetMembers("C.M")[8], compilation9.GetMembers("C.M")[8])));

            diff9.VerifyIL(
@"{
  // Code size       16 (0x10)
  .maxstack  8
  IL_0000:  nop
  IL_0001:  ldarg.0
  IL_0002:  call       0x0600000A
  IL_0007:  nop
  IL_0008:  ldnull
  IL_0009:  call       0x0600000B
  IL_000e:  nop
  IL_000f:  ret
}");

            //static void M(A<B[,,]>.B<object> b)
            //{
            //    M(b);
            //    M((A<B[]>.B<object>)null);
            //}
            var compilation10 = compilation9.WithSource(source);
            var diff10 = compilation10.EmitDifference(
                diff9.NextGeneration,
                ImmutableArray.Create(new SemanticEdit(SemanticEditKind.Update, compilation9.GetMembers("C.M")[9], compilation10.GetMembers("C.M")[9])));

            diff10.VerifyIL(
@"{
  // Code size       16 (0x10)
  .maxstack  8
  IL_0000:  nop
  IL_0001:  ldarg.0
  IL_0002:  call       0x0600000B
  IL_0007:  nop
  IL_0008:  ldnull
  IL_0009:  call       0x0600000A
  IL_000e:  nop
  IL_000f:  ret
}");

            // TODO: dynamic
#if false
            //static void M(dynamic d)
            //{
            //    M(d);
            //    M((dynamic[])d);
            //}
            previousMethod = compilation.GetMembers("C.M")[10];
            compilation = compilation0.WithSource(source);
            generation = compilation.EmitDifference(
                generation,
                ImmutableArray.Create(new SemanticEdit(SemanticEditKind.Update, previousMethod, compilation.GetMembers("C.M")[10])),
@"{
  // Code size       16 (0x10)
  .maxstack  8
  IL_0000:  nop
  IL_0001:  ldarg.0
  IL_0002:  call       0x06000002
  IL_0007:  nop
  IL_0008:  ldnull
  IL_0009:  call       0x06000003
  IL_000e:  nop
  IL_000f:  ret
}");

            //static void M(dynamic[] d)
            //{
            //    M(d);
            //    M((dynamic)d);
            //}
            previousMethod = compilation.GetMembers("C.M")[11];
            compilation = compilation0.WithSource(source);
            generation = compilation.EmitDifference(
                generation,
                ImmutableArray.Create(new SemanticEdit(SemanticEditKind.Update, previousMethod, compilation.GetMembers("C.M")[11])),
@"{
  // Code size       16 (0x10)
  .maxstack  8
  IL_0000:  nop
  IL_0001:  ldarg.0
  IL_0002:  call       0x06000002
  IL_0007:  nop
  IL_0008:  ldnull
  IL_0009:  call       0x06000003
  IL_000e:  nop
  IL_000f:  ret
}");
#endif

            //static void M<T>(A<int>.B<T> t) where T : B
            //{
            //    M(t);
            //    M((A<double>.B<int>)null);
            //}
            var compilation11 = compilation10.WithSource(source);
            var diff11 = compilation11.EmitDifference(
                diff10.NextGeneration,
                ImmutableArray.Create(new SemanticEdit(SemanticEditKind.Update, compilation10.GetMembers("C.M")[12], compilation11.GetMembers("C.M")[12])));

            diff11.VerifyIL(
@"{
  // Code size       16 (0x10)
  .maxstack  8
  IL_0000:  nop
  IL_0001:  ldarg.0
  IL_0002:  call       0x2B000005
  IL_0007:  nop
  IL_0008:  ldnull
  IL_0009:  call       0x2B000006
  IL_000e:  nop
  IL_000f:  ret
}");

            //static void M<T>(A<double>.B<T> t) where T : struct
            //{
            //    M(t);
            //    M((A<int>.B<B>)null);
            //}
            var compilation12 = compilation11.WithSource(source);
            var diff12 = compilation12.EmitDifference(
                diff11.NextGeneration,
                ImmutableArray.Create(new SemanticEdit(SemanticEditKind.Update, compilation11.GetMembers("C.M")[13], compilation12.GetMembers("C.M")[13])));

            diff12.VerifyIL(
@"{
  // Code size       16 (0x10)
  .maxstack  8
  IL_0000:  nop
  IL_0001:  ldarg.0
  IL_0002:  call       0x2B000007
  IL_0007:  nop
  IL_0008:  ldnull
  IL_0009:  call       0x2B000008
  IL_000e:  nop
  IL_000f:  ret
}");
        }

        /// <summary>
        /// Types should be retained in deleted locals
        /// for correct alignment of remaining locals.
        /// </summary>
        [Fact]
        public void DeletedValueTypeLocal()
        {
            var source0 =
@"struct S1
{
    internal S1(int a, int b) { A = a; B = b; }
    internal int A;
    internal int B;
}
struct S2
{
    internal S2(int c) { C = c; }
    internal int C;
}
class C
{
    static void Main()
    {
        var x = new S1(1, 2);
        var y = new S2(3);
        System.Console.WriteLine(y.C);
    }
}";
            var source1 =
@"struct S1
{
    internal S1(int a, int b) { A = a; B = b; }
    internal int A;
    internal int B;
}
struct S2
{
    internal S2(int c) { C = c; }
    internal int C;
}
class C
{
    static void Main()
    {
        var y = new S2(3);
        System.Console.WriteLine(y.C);
    }
}";
            var compilation0 = CreateCompilation(source0, options: TestOptions.DebugExe);
            var compilation1 = compilation0.WithSource(source1);

            var testData0 = new CompilationTestData();
            var bytes0 = compilation0.EmitToArray(testData: testData0);
            var methodData0 = testData0.GetMethodData("C.Main");
            var method0 = compilation0.GetMember<MethodSymbol>("C.Main");
            var generation0 = EmitBaseline.CreateInitialBaseline(ModuleMetadata.CreateFromImage(bytes0), methodData0.EncDebugInfoProvider());
            testData0.GetMethodData("C.Main").VerifyIL(
@"
{
  // Code size       31 (0x1f)
  .maxstack  3
  .locals init (S1 V_0, //x
  S2 V_1) //y
  IL_0000:  nop
  IL_0001:  ldloca.s   V_0
  IL_0003:  ldc.i4.1
  IL_0004:  ldc.i4.2
  IL_0005:  call       ""S1..ctor(int, int)""
  IL_000a:  ldloca.s   V_1
  IL_000c:  ldc.i4.3
  IL_000d:  call       ""S2..ctor(int)""
  IL_0012:  ldloc.1
  IL_0013:  ldfld      ""int S2.C""
  IL_0018:  call       ""void System.Console.WriteLine(int)""
  IL_001d:  nop
  IL_001e:  ret
}");

            var method1 = compilation1.GetMember<MethodSymbol>("C.Main");
            var diff1 = compilation1.EmitDifference(
                generation0,
                ImmutableArray.Create(new SemanticEdit(SemanticEditKind.Update, method0, method1, GetEquivalentNodesMap(method1, method0), preserveLocalVariables: true)));
            diff1.VerifyIL("C.Main",
 @"{
  // Code size       22 (0x16)
  .maxstack  2
  .locals init ([unchanged] V_0,
  S2 V_1) //y
  IL_0000:  nop
  IL_0001:  ldloca.s   V_1
  IL_0003:  ldc.i4.3
  IL_0004:  call       ""S2..ctor(int)""
  IL_0009:  ldloc.1
  IL_000a:  ldfld      ""int S2.C""
  IL_000f:  call       ""void System.Console.WriteLine(int)""
  IL_0014:  nop
  IL_0015:  ret
}");
        }

        /// <summary>
        /// Instance and static constructors synthesized for
        /// PrivateImplementationDetails should not be
        /// generated for delta.
        /// </summary>
        [Fact]
        public void PrivateImplementationDetails()
        {
            var source =
@"class C
{
    static int[] F = new int[] { 1, 2, 3 };
    int[] G = new int[] { 4, 5, 6 };
    int M(int index)
    {
        return F[index] + G[index];
    }
}";
            var compilation0 = CreateCompilation(source, options: TestOptions.DebugDll);
            var compilation1 = compilation0.WithSource(source);

            var testData0 = new CompilationTestData();
            var bytes0 = compilation0.EmitToArray(testData: testData0);
            using (var md0 = ModuleMetadata.CreateFromImage(bytes0))
            {
                var reader0 = md0.MetadataReader;
                var typeNames = new[] { reader0 }.GetStrings(reader0.GetTypeDefNames());
                Assert.NotNull(typeNames.FirstOrDefault(n => n.StartsWith("<PrivateImplementationDetails>", StringComparison.Ordinal)));
            }

            var methodData0 = testData0.GetMethodData("C.M");
            var method0 = compilation0.GetMember<MethodSymbol>("C.M");
            var generation0 = EmitBaseline.CreateInitialBaseline(ModuleMetadata.CreateFromImage(bytes0), methodData0.EncDebugInfoProvider());

            var method1 = compilation1.GetMember<MethodSymbol>("C.M");
            var diff1 = compilation1.EmitDifference(
                generation0,
                ImmutableArray.Create(new SemanticEdit(SemanticEditKind.Update, method0, method1, GetEquivalentNodesMap(method1, method0), preserveLocalVariables: true)));

            diff1.VerifyIL("C.M", @"
{
  // Code size       22 (0x16)
  .maxstack  3
  .locals init ([int] V_0,
                int V_1)
  IL_0000:  nop
  IL_0001:  ldsfld     ""int[] C.F""
  IL_0006:  ldarg.1
  IL_0007:  ldelem.i4
  IL_0008:  ldarg.0
  IL_0009:  ldfld      ""int[] C.G""
  IL_000e:  ldarg.1
  IL_000f:  ldelem.i4
  IL_0010:  add
  IL_0011:  stloc.1
  IL_0012:  br.s       IL_0014
  IL_0014:  ldloc.1
  IL_0015:  ret
}");
        }

        [WorkItem(780989, "http://vstfdevdiv:8080/DevDiv2/DevDiv/_workitems/edit/780989")]
        [WorkItem(829353, "http://vstfdevdiv:8080/DevDiv2/DevDiv/_workitems/edit/829353")]
        [Fact]
        public void PrivateImplementationDetails_ArrayInitializer_FromMetadata()
        {
            var source0 =
@"class C
{
    static void M()
    {
        int[] a = { 1, 2, 3 };
        System.Console.WriteLine(a[0]);
    }
}";
            var source1 =
@"class C
{
    static void M()
    {
        int[] a = { 1, 2, 3 };
        System.Console.WriteLine(a[1]);
    }
}";
            var source2 =
@"class C
{
    static void M()
    {
        int[] a = { 4, 5, 6, 7, 8, 9, 10 };
        System.Console.WriteLine(a[1]);
    }
}";
            var compilation0 = CreateCompilation(source0, options: TestOptions.DebugDll.WithModuleName("MODULE"));
            var compilation1 = compilation0.WithSource(source1);
            var compilation2 = compilation1.WithSource(source2);

            var testData0 = new CompilationTestData();
            var bytes0 = compilation0.EmitToArray(testData: testData0);
            var methodData0 = testData0.GetMethodData("C.M");

            methodData0.VerifyIL(
@"{
  // Code size       29 (0x1d)
  .maxstack  3
  .locals init (int[] V_0) //a
  IL_0000:  nop
  IL_0001:  ldc.i4.3
  IL_0002:  newarr     ""int""
  IL_0007:  dup
  IL_0008:  ldtoken    ""<PrivateImplementationDetails>.__StaticArrayInitTypeSize=12 <PrivateImplementationDetails>.E429CCA3F703A39CC5954A6572FEC9086135B34E""
  IL_000d:  call       ""void System.Runtime.CompilerServices.RuntimeHelpers.InitializeArray(System.Array, System.RuntimeFieldHandle)""
  IL_0012:  stloc.0
  IL_0013:  ldloc.0
  IL_0014:  ldc.i4.0
  IL_0015:  ldelem.i4
  IL_0016:  call       ""void System.Console.WriteLine(int)""
  IL_001b:  nop
  IL_001c:  ret
}");

            var method0 = compilation0.GetMember<MethodSymbol>("C.M");
            var generation0 = EmitBaseline.CreateInitialBaseline(ModuleMetadata.CreateFromImage(bytes0), methodData0.EncDebugInfoProvider());

            var method1 = compilation1.GetMember<MethodSymbol>("C.M");

            var diff1 = compilation1.EmitDifference(
                generation0,
                ImmutableArray.Create(new SemanticEdit(SemanticEditKind.Update, method0, method1, GetEquivalentNodesMap(method1, method0), preserveLocalVariables: true)));

            diff1.VerifyIL("C.M",
@"{
  // Code size       30 (0x1e)
  .maxstack  4
  .locals init (int[] V_0) //a
  IL_0000:  nop
  IL_0001:  ldc.i4.3
  IL_0002:  newarr     ""int""
  IL_0007:  dup
  IL_0008:  ldc.i4.0
  IL_0009:  ldc.i4.1
  IL_000a:  stelem.i4
  IL_000b:  dup
  IL_000c:  ldc.i4.1
  IL_000d:  ldc.i4.2
  IL_000e:  stelem.i4
  IL_000f:  dup
  IL_0010:  ldc.i4.2
  IL_0011:  ldc.i4.3
  IL_0012:  stelem.i4
  IL_0013:  stloc.0
  IL_0014:  ldloc.0
  IL_0015:  ldc.i4.1
  IL_0016:  ldelem.i4
  IL_0017:  call       ""void System.Console.WriteLine(int)""
  IL_001c:  nop
  IL_001d:  ret
}");

            var method2 = compilation2.GetMember<MethodSymbol>("C.M");

            var diff2 = compilation2.EmitDifference(
                diff1.NextGeneration,
                ImmutableArray.Create(new SemanticEdit(SemanticEditKind.Update, method1, method2, GetEquivalentNodesMap(method2, method1), preserveLocalVariables: true)));

            diff2.VerifyIL("C.M",
@"{
  // Code size       48 (0x30)
  .maxstack  4
  .locals init ([unchanged] V_0,
  int[] V_1) //a
  IL_0000:  nop
  IL_0001:  ldc.i4.7
  IL_0002:  newarr     ""int""
  IL_0007:  dup
  IL_0008:  ldc.i4.0
  IL_0009:  ldc.i4.4
  IL_000a:  stelem.i4
  IL_000b:  dup
  IL_000c:  ldc.i4.1
  IL_000d:  ldc.i4.5
  IL_000e:  stelem.i4
  IL_000f:  dup
  IL_0010:  ldc.i4.2
  IL_0011:  ldc.i4.6
  IL_0012:  stelem.i4
  IL_0013:  dup
  IL_0014:  ldc.i4.3
  IL_0015:  ldc.i4.7
  IL_0016:  stelem.i4
  IL_0017:  dup
  IL_0018:  ldc.i4.4
  IL_0019:  ldc.i4.8
  IL_001a:  stelem.i4
  IL_001b:  dup
  IL_001c:  ldc.i4.5
  IL_001d:  ldc.i4.s   9
  IL_001f:  stelem.i4
  IL_0020:  dup
  IL_0021:  ldc.i4.6
  IL_0022:  ldc.i4.s   10
  IL_0024:  stelem.i4
  IL_0025:  stloc.1
  IL_0026:  ldloc.1
  IL_0027:  ldc.i4.1
  IL_0028:  ldelem.i4
  IL_0029:  call       ""void System.Console.WriteLine(int)""
  IL_002e:  nop
  IL_002f:  ret
}");
        }

        [WorkItem(780989, "http://vstfdevdiv:8080/DevDiv2/DevDiv/_workitems/edit/780989")]
        [WorkItem(829353, "http://vstfdevdiv:8080/DevDiv2/DevDiv/_workitems/edit/829353")]
        [Fact]
        public void PrivateImplementationDetails_ArrayInitializer_FromSource()
        {
            // PrivateImplementationDetails not needed initially.
            var source0 =
@"class C
{
    static object F1() { return null; }
    static object F2() { return null; }
    static object F3() { return null; }
    static object F4() { return null; }
}";
            var source1 =
@"class C
{
    static object F1() { return new[] { 1, 2, 3 }; }
    static object F2() { return new[] { 4, 5, 6 }; }
    static object F3() { return null; }
    static object F4() { return new[] { 7, 8, 9 }; }
}";
            var source2 =
@"class C
{
    static object F1() { return new[] { 1, 2, 3 } ?? new[] { 10, 11, 12 }; }
    static object F2() { return new[] { 4, 5, 6 }; }
    static object F3() { return new[] { 13, 14, 15 }; }
    static object F4() { return new[] { 7, 8, 9 }; }
}";
            var compilation0 = CreateCompilation(source0, options: TestOptions.DebugDll);
            var compilation1 = compilation0.WithSource(source1);
            var compilation2 = compilation1.WithSource(source2);

            var testData0 = new CompilationTestData();
            var bytes0 = compilation0.EmitToArray(testData: testData0);
            var generation0 = EmitBaseline.CreateInitialBaseline(ModuleMetadata.CreateFromImage(bytes0), EmptyLocalsProvider);

            var diff1 = compilation1.EmitDifference(
                generation0,
                ImmutableArray.Create(
                    new SemanticEdit(SemanticEditKind.Update, compilation0.GetMember<MethodSymbol>("C.F1"), compilation1.GetMember<MethodSymbol>("C.F1")),
                    new SemanticEdit(SemanticEditKind.Update, compilation0.GetMember<MethodSymbol>("C.F2"), compilation1.GetMember<MethodSymbol>("C.F2")),
                    new SemanticEdit(SemanticEditKind.Update, compilation0.GetMember<MethodSymbol>("C.F4"), compilation1.GetMember<MethodSymbol>("C.F4"))));

            diff1.VerifyIL("C.F1",
@"{
  // Code size       24 (0x18)
  .maxstack  4
  .locals init (object V_0)
  IL_0000:  nop
  IL_0001:  ldc.i4.3
  IL_0002:  newarr     ""int""
  IL_0007:  dup
  IL_0008:  ldc.i4.0
  IL_0009:  ldc.i4.1
  IL_000a:  stelem.i4
  IL_000b:  dup
  IL_000c:  ldc.i4.1
  IL_000d:  ldc.i4.2
  IL_000e:  stelem.i4
  IL_000f:  dup
  IL_0010:  ldc.i4.2
  IL_0011:  ldc.i4.3
  IL_0012:  stelem.i4
  IL_0013:  stloc.0
  IL_0014:  br.s       IL_0016
  IL_0016:  ldloc.0
  IL_0017:  ret
}");
            diff1.VerifyIL("C.F4",
@"{
  // Code size       25 (0x19)
  .maxstack  4
  .locals init (object V_0)
  IL_0000:  nop
  IL_0001:  ldc.i4.3
  IL_0002:  newarr     ""int""
  IL_0007:  dup
  IL_0008:  ldc.i4.0
  IL_0009:  ldc.i4.7
  IL_000a:  stelem.i4
  IL_000b:  dup
  IL_000c:  ldc.i4.1
  IL_000d:  ldc.i4.8
  IL_000e:  stelem.i4
  IL_000f:  dup
  IL_0010:  ldc.i4.2
  IL_0011:  ldc.i4.s   9
  IL_0013:  stelem.i4
  IL_0014:  stloc.0
  IL_0015:  br.s       IL_0017
  IL_0017:  ldloc.0
  IL_0018:  ret
}");
            var diff2 = compilation2.EmitDifference(
                diff1.NextGeneration,
                ImmutableArray.Create(
                    new SemanticEdit(SemanticEditKind.Update, compilation1.GetMember<MethodSymbol>("C.F1"), compilation2.GetMember<MethodSymbol>("C.F1")),
                    new SemanticEdit(SemanticEditKind.Update, compilation1.GetMember<MethodSymbol>("C.F3"), compilation2.GetMember<MethodSymbol>("C.F3"))));

            diff2.VerifyIL("C.F1",
@"{
  // Code size       49 (0x31)
  .maxstack  4
  .locals init (object V_0)
  IL_0000:  nop
  IL_0001:  ldc.i4.3
  IL_0002:  newarr     ""int""
  IL_0007:  dup
  IL_0008:  ldc.i4.0
  IL_0009:  ldc.i4.1
  IL_000a:  stelem.i4
  IL_000b:  dup
  IL_000c:  ldc.i4.1
  IL_000d:  ldc.i4.2
  IL_000e:  stelem.i4
  IL_000f:  dup
  IL_0010:  ldc.i4.2
  IL_0011:  ldc.i4.3
  IL_0012:  stelem.i4
  IL_0013:  dup
  IL_0014:  brtrue.s   IL_002c
  IL_0016:  pop
  IL_0017:  ldc.i4.3
  IL_0018:  newarr     ""int""
  IL_001d:  dup
  IL_001e:  ldc.i4.0
  IL_001f:  ldc.i4.s   10
  IL_0021:  stelem.i4
  IL_0022:  dup
  IL_0023:  ldc.i4.1
  IL_0024:  ldc.i4.s   11
  IL_0026:  stelem.i4
  IL_0027:  dup
  IL_0028:  ldc.i4.2
  IL_0029:  ldc.i4.s   12
  IL_002b:  stelem.i4
  IL_002c:  stloc.0
  IL_002d:  br.s       IL_002f
  IL_002f:  ldloc.0
  IL_0030:  ret
}");
            diff2.VerifyIL("C.F3",
@"{
  // Code size       27 (0x1b)
  .maxstack  4
  .locals init (object V_0)
  IL_0000:  nop
  IL_0001:  ldc.i4.3
  IL_0002:  newarr     ""int""
  IL_0007:  dup
  IL_0008:  ldc.i4.0
  IL_0009:  ldc.i4.s   13
  IL_000b:  stelem.i4
  IL_000c:  dup
  IL_000d:  ldc.i4.1
  IL_000e:  ldc.i4.s   14
  IL_0010:  stelem.i4
  IL_0011:  dup
  IL_0012:  ldc.i4.2
  IL_0013:  ldc.i4.s   15
  IL_0015:  stelem.i4
  IL_0016:  stloc.0
  IL_0017:  br.s       IL_0019
  IL_0019:  ldloc.0
  IL_001a:  ret
}");
        }

        /// <summary>
        /// Should not generate method for string switch since
        /// the CLR only allows adding private members.
        /// </summary>
        [WorkItem(834086, "http://vstfdevdiv:8080/DevDiv2/DevDiv/_workitems/edit/834086")]
        [Fact]
        public void PrivateImplementationDetails_ComputeStringHash()
        {
            var source =
@"class C
{
    static int F(string s)
    {
        switch (s)
        {
            case ""1"": return 1;
            case ""2"": return 2;
            case ""3"": return 3;
            case ""4"": return 4;
            case ""5"": return 5;
            case ""6"": return 6;
            case ""7"": return 7;
            default: return 0;
        }
    }
}";
            const string ComputeStringHashName = "ComputeStringHash";
            var compilation0 = CreateCompilation(source, options: TestOptions.DebugDll);
            var compilation1 = compilation0.WithSource(source);

            var testData0 = new CompilationTestData();
            var bytes0 = compilation0.EmitToArray(testData: testData0);
            var methodData0 = testData0.GetMethodData("C.F");
            var method0 = compilation0.GetMember<MethodSymbol>("C.F");
            var generation0 = EmitBaseline.CreateInitialBaseline(ModuleMetadata.CreateFromImage(bytes0), methodData0.EncDebugInfoProvider());

            // Should have generated call to ComputeStringHash and
            // added the method to <PrivateImplementationDetails>.
            var actualIL0 = methodData0.GetMethodIL();
            Assert.True(actualIL0.Contains(ComputeStringHashName));

            using var md0 = ModuleMetadata.CreateFromImage(bytes0);
            var reader0 = md0.MetadataReader;
            CheckNames(reader0, reader0.GetMethodDefNames(), "F", ".ctor", ComputeStringHashName);

            var method1 = compilation1.GetMember<MethodSymbol>("C.F");
            var diff1 = compilation1.EmitDifference(
                generation0,
                ImmutableArray.Create(new SemanticEdit(SemanticEditKind.Update, method0, method1, GetEquivalentNodesMap(method1, method0), preserveLocalVariables: true)));

            // Should not have generated call to ComputeStringHash nor
            // added the method to <PrivateImplementationDetails>.
            var actualIL1 = diff1.GetMethodIL("C.F");
            Assert.False(actualIL1.Contains(ComputeStringHashName));

            using var md1 = diff1.GetMetadata();
            var reader1 = md1.Reader;
            var readers = new[] { reader0, reader1 };
            CheckNames(readers, reader1.GetMethodDefNames(), "F");
        }

        /// <summary>
        /// Unique ids should not conflict with ids
        /// from previous generation.
        /// </summary>
        [WorkItem(9847, "https://github.com/dotnet/roslyn/issues/9847")]
        [Fact(Skip = "https://github.com/dotnet/roslyn/issues/9847")]
        public void UniqueIds()
        {
            var source0 =
@"class C
{
    int F()
    {
        System.Func<int> f = () => 3;
        return f();
    }
    static int F(bool b)
    {
        System.Func<int> f = () => 1;
        System.Func<int> g = () => 2;
        return (b ? f : g)();
    }
}";
            var source1 =
@"class C
{
    int F()
    {
        System.Func<int> f = () => 3;
        return f();
    }
    static int F(bool b)
    {
        System.Func<int> f = () => 1;
        return f();
    }
}";
            var source2 =
@"class C
{
    int F()
    {
        System.Func<int> f = () => 3;
        return f();
    }
    static int F(bool b)
    {
        System.Func<int> g = () => 2;
        return g();
    }
}";
            var compilation0 = CreateCompilation(source0, options: TestOptions.DebugDll);
            var compilation1 = compilation0.WithSource(source1);
            var compilation2 = compilation1.WithSource(source2);

            var testData0 = new CompilationTestData();
            var bytes0 = compilation0.EmitToArray(testData: testData0);
            var generation0 = EmitBaseline.CreateInitialBaseline(ModuleMetadata.CreateFromImage(bytes0), EmptyLocalsProvider);

            var diff1 = compilation1.EmitDifference(
                generation0,
                ImmutableArray.Create(new SemanticEdit(SemanticEditKind.Update, compilation0.GetMembers("C.F")[1], compilation1.GetMembers("C.F")[1])));

            diff1.VerifyIL("C.F",
@"{
  // Code size       40 (0x28)
  .maxstack  2
  .locals init (System.Func<int> V_0, //f
  int V_1)
  IL_0000:  nop
  IL_0001:  ldsfld     ""System.Func<int> C.CS$<>9__CachedAnonymousMethodDelegate6""
  IL_0006:  dup
  IL_0007:  brtrue.s   IL_001c
  IL_0009:  pop
  IL_000a:  ldnull
  IL_000b:  ldftn      ""int C.<F>b__5()""
  IL_0011:  newobj     ""System.Func<int>..ctor(object, System.IntPtr)""
  IL_0016:  dup
  IL_0017:  stsfld     ""System.Func<int> C.CS$<>9__CachedAnonymousMethodDelegate6""
  IL_001c:  stloc.0
  IL_001d:  ldloc.0
  IL_001e:  callvirt   ""int System.Func<int>.Invoke()""
  IL_0023:  stloc.1
  IL_0024:  br.s       IL_0026
  IL_0026:  ldloc.1
  IL_0027:  ret
}");

            var diff2 = compilation2.EmitDifference(
                diff1.NextGeneration,
                ImmutableArray.Create(new SemanticEdit(SemanticEditKind.Update, compilation1.GetMembers("C.F")[1], compilation2.GetMembers("C.F")[1])));

            diff2.VerifyIL("C.F",
@"{
  // Code size       40 (0x28)
  .maxstack  2
  .locals init (System.Func<int> V_0, //g
  int V_1)
  IL_0000:  nop
  IL_0001:  ldsfld     ""System.Func<int> C.CS$<>9__CachedAnonymousMethodDelegate8""
  IL_0006:  dup
  IL_0007:  brtrue.s   IL_001c
  IL_0009:  pop
  IL_000a:  ldnull
  IL_000b:  ldftn      ""int C.<F>b__7()""
  IL_0011:  newobj     ""System.Func<int>..ctor(object, System.IntPtr)""
  IL_0016:  dup
  IL_0017:  stsfld     ""System.Func<int> C.CS$<>9__CachedAnonymousMethodDelegate8""
  IL_001c:  stloc.0
  IL_001d:  ldloc.0
  IL_001e:  callvirt   ""int System.Func<int>.Invoke()""
  IL_0023:  stloc.1
  IL_0024:  br.s       IL_0026
  IL_0026:  ldloc.1
  IL_0027:  ret
}");
        }

        /// <summary>
        /// Avoid adding references from method bodies
        /// other than the changed methods.
        /// </summary>
        [Fact]
        public void ReferencesInIL()
        {
            var source0 =
@"class C
{
    static void F() { System.Console.WriteLine(1); }
    static void G() { System.Console.WriteLine(2); }
}";
            var source1 =
@"class C
{
    static void F() { System.Console.WriteLine(1); }
    static void G() { System.Console.Write(2); }
}";
            var compilation0 = CreateCompilation(source0, options: TestOptions.DebugDll);
            var compilation1 = compilation0.WithSource(source1);

            // Verify full metadata contains expected rows.
            var bytes0 = compilation0.EmitToArray();
            using var md0 = ModuleMetadata.CreateFromImage(bytes0);
            var reader0 = md0.MetadataReader;
            CheckNames(reader0, reader0.GetTypeDefNames(), "<Module>", "C");
            CheckNames(reader0, reader0.GetMethodDefNames(), "F", "G", ".ctor");
            CheckNames(reader0, reader0.GetMemberRefNames(), ".ctor", ".ctor", ".ctor", "WriteLine", ".ctor");

            var generation0 = EmitBaseline.CreateInitialBaseline(md0, EmptyLocalsProvider);
            var method0 = compilation0.GetMember<MethodSymbol>("C.G");
            var method1 = compilation1.GetMember<MethodSymbol>("C.G");

            var diff1 = compilation1.EmitDifference(
                generation0,
                ImmutableArray.Create(new SemanticEdit(
                    SemanticEditKind.Update,
                    method0,
                    method1,
                    GetEquivalentNodesMap(method1, method0),
                    preserveLocalVariables: true)));

            // "Write" should be included in string table, but "WriteLine" should not.
            Assert.True(diff1.MetadataDelta.IsIncluded("Write"));
            Assert.False(diff1.MetadataDelta.IsIncluded("WriteLine"));
        }

        /// <summary>
        /// Local slots must be preserved based on signature.
        /// </summary>
        [Fact]
        public void PreserveLocalSlots()
        {
            var source0 =
@"class A<T> { }
class B : A<B>
{
    static B F()
    {
        return null;
    }
    static void M(object o)
    {
        object x = F();
        A<B> y = F();
        object z = F();
        M(x);
        M(y);
        M(z);
    }
    static void N()
    {
        object a = F();
        object b = F();
        M(a);
        M(b);
    }
}";
            var methodNames0 = new[] { "A<T>..ctor", "B.F", "B.M", "B.N" };

            var source1 =
@"class A<T> { }
class B : A<B>
{
    static B F()
    {
        return null;
    }
    static void M(object o)
    {
        B z = F();
        A<B> y = F();
        object w = F();
        M(w);
        M(y);
    }
    static void N()
    {
        object a = F();
        object b = F();
        M(a);
        M(b);
    }
}";
            var source2 =
@"class A<T> { }
class B : A<B>
{
    static B F()
    {
        return null;
    }
    static void M(object o)
    {
        object x = F();
        B z = F();
        M(x);
        M(z);
    }
    static void N()
    {
        object a = F();
        object b = F();
        M(a);
        M(b);
    }
}";
            var source3 =
@"class A<T> { }
class B : A<B>
{
    static B F()
    {
        return null;
    }
    static void M(object o)
    {
        object x = F();
        B z = F();
        M(x);
        M(z);
    }
    static void N()
    {
        object c = F();
        object b = F();
        M(c);
        M(b);
    }
}";
            var compilation0 = CreateCompilation(source0, options: TestOptions.DebugDll);
            var compilation1 = compilation0.WithSource(source1);
            var compilation2 = compilation1.WithSource(source2);
            var compilation3 = compilation2.WithSource(source3);

            var method0 = compilation0.GetMember<MethodSymbol>("B.M");
            var methodN = compilation0.GetMember<MethodSymbol>("B.N");

            var testData0 = new CompilationTestData();
            var bytes0 = compilation0.EmitToArray(testData: testData0);
            var generation0 = EmitBaseline.CreateInitialBaseline(
                ModuleMetadata.CreateFromImage(bytes0),
                m => testData0.GetMethodData(methodNames0[MetadataTokens.GetRowNumber(m) - 1]).GetEncDebugInfo());

            #region Gen1 

            var method1 = compilation1.GetMember<MethodSymbol>("B.M");
            var diff1 = compilation1.EmitDifference(
                generation0,
                ImmutableArray.Create(new SemanticEdit(SemanticEditKind.Update, method0, method1, GetEquivalentNodesMap(method1, method0), preserveLocalVariables: true)));

            diff1.VerifyIL(
@"{
  // Code size       36 (0x24)
  .maxstack  1
  IL_0000:  nop       
  IL_0001:  call       0x06000002
  IL_0006:  stloc.3   
  IL_0007:  call       0x06000002
  IL_000c:  stloc.1   
  IL_000d:  call       0x06000002
  IL_0012:  stloc.s    V_4
  IL_0014:  ldloc.s    V_4
  IL_0016:  call       0x06000003
  IL_001b:  nop       
  IL_001c:  ldloc.1   
  IL_001d:  call       0x06000003
  IL_0022:  nop       
  IL_0023:  ret       
}");
            diff1.VerifyPdb(new[] { 0x06000001, 0x06000002, 0x06000003, 0x06000004 }, @"
<symbols>
  <files>
    <file id=""1"" name="""" language=""C#"" />
  </files>
  <methods>
    <method token=""0x6000003"">
      <customDebugInfo>
        <using>
          <namespace usingCount=""0"" />
        </using>
      </customDebugInfo>
      <sequencePoints>
        <entry offset=""0x0"" startLine=""9"" startColumn=""5"" endLine=""9"" endColumn=""6"" document=""1"" />
        <entry offset=""0x1"" startLine=""10"" startColumn=""9"" endLine=""10"" endColumn=""19"" document=""1"" />
        <entry offset=""0x7"" startLine=""11"" startColumn=""9"" endLine=""11"" endColumn=""22"" document=""1"" />
        <entry offset=""0xd"" startLine=""12"" startColumn=""9"" endLine=""12"" endColumn=""24"" document=""1"" />
        <entry offset=""0x14"" startLine=""13"" startColumn=""9"" endLine=""13"" endColumn=""14"" document=""1"" />
        <entry offset=""0x1c"" startLine=""14"" startColumn=""9"" endLine=""14"" endColumn=""14"" document=""1"" />
        <entry offset=""0x23"" startLine=""15"" startColumn=""5"" endLine=""15"" endColumn=""6"" document=""1"" />
      </sequencePoints>
      <scope startOffset=""0x0"" endOffset=""0x24"">
        <local name=""z"" il_index=""3"" il_start=""0x0"" il_end=""0x24"" attributes=""0"" />
        <local name=""y"" il_index=""1"" il_start=""0x0"" il_end=""0x24"" attributes=""0"" />
        <local name=""w"" il_index=""4"" il_start=""0x0"" il_end=""0x24"" attributes=""0"" />
      </scope>
    </method>
  </methods>
</symbols>");

            #endregion

            #region Gen2 

            var method2 = compilation2.GetMember<MethodSymbol>("B.M");
            var diff2 = compilation2.EmitDifference(
                diff1.NextGeneration,
                ImmutableArray.Create(new SemanticEdit(SemanticEditKind.Update, method1, method2, GetEquivalentNodesMap(method2, method1), preserveLocalVariables: true)));

            diff2.VerifyIL(
@"{
  // Code size       30 (0x1e)
  .maxstack  1
  IL_0000:  nop
  IL_0001:  call       0x06000002
  IL_0006:  stloc.s    V_5
  IL_0008:  call       0x06000002
  IL_000d:  stloc.3
  IL_000e:  ldloc.s    V_5
  IL_0010:  call       0x06000003
  IL_0015:  nop
  IL_0016:  ldloc.3
  IL_0017:  call       0x06000003
  IL_001c:  nop
  IL_001d:  ret
}");

            diff2.VerifyPdb(new[] { 0x06000001, 0x06000002, 0x06000003, 0x06000004 }, @"
<symbols>
  <files>
    <file id=""1"" name="""" language=""C#"" />
  </files>
  <methods>
    <method token=""0x6000003"">
      <customDebugInfo>
        <using>
          <namespace usingCount=""0"" />
        </using>
      </customDebugInfo>
      <sequencePoints>
        <entry offset=""0x0"" startLine=""9"" startColumn=""5"" endLine=""9"" endColumn=""6"" document=""1"" />
        <entry offset=""0x1"" startLine=""10"" startColumn=""9"" endLine=""10"" endColumn=""24"" document=""1"" />
        <entry offset=""0x8"" startLine=""11"" startColumn=""9"" endLine=""11"" endColumn=""19"" document=""1"" />
        <entry offset=""0xe"" startLine=""12"" startColumn=""9"" endLine=""12"" endColumn=""14"" document=""1"" />
        <entry offset=""0x16"" startLine=""13"" startColumn=""9"" endLine=""13"" endColumn=""14"" document=""1"" />
        <entry offset=""0x1d"" startLine=""14"" startColumn=""5"" endLine=""14"" endColumn=""6"" document=""1"" />
      </sequencePoints>
      <scope startOffset=""0x0"" endOffset=""0x1e"">
        <local name=""x"" il_index=""5"" il_start=""0x0"" il_end=""0x1e"" attributes=""0"" />
        <local name=""z"" il_index=""3"" il_start=""0x0"" il_end=""0x1e"" attributes=""0"" />
      </scope>
    </method>
  </methods>
</symbols>");

            #endregion

            #region Gen3

            // Modify different method. (Previous generations
            // have not referenced method.)
            method2 = compilation2.GetMember<MethodSymbol>("B.N");
            var method3 = compilation3.GetMember<MethodSymbol>("B.N");
            var diff3 = compilation3.EmitDifference(
                diff2.NextGeneration,
                ImmutableArray.Create(new SemanticEdit(SemanticEditKind.Update, method2, method3, GetEquivalentNodesMap(method3, method2), preserveLocalVariables: true)));

            diff3.VerifyIL(
@"{
  // Code size       28 (0x1c)
  .maxstack  1
  IL_0000:  nop
  IL_0001:  call       0x06000002
  IL_0006:  stloc.2
  IL_0007:  call       0x06000002
  IL_000c:  stloc.1
  IL_000d:  ldloc.2
  IL_000e:  call       0x06000003
  IL_0013:  nop
  IL_0014:  ldloc.1
  IL_0015:  call       0x06000003
  IL_001a:  nop
  IL_001b:  ret
}");
            diff3.VerifyPdb(new[] { 0x06000001, 0x06000002, 0x06000003, 0x06000004 }, @"
<symbols>
  <files>
    <file id=""1"" name="""" language=""C#"" />
  </files>
  <methods>
    <method token=""0x6000004"">
      <customDebugInfo>
        <using>
          <namespace usingCount=""0"" />
        </using>
      </customDebugInfo>
      <sequencePoints>
        <entry offset=""0x0"" startLine=""16"" startColumn=""5"" endLine=""16"" endColumn=""6"" document=""1"" />
        <entry offset=""0x1"" startLine=""17"" startColumn=""9"" endLine=""17"" endColumn=""24"" document=""1"" />
        <entry offset=""0x7"" startLine=""18"" startColumn=""9"" endLine=""18"" endColumn=""24"" document=""1"" />
        <entry offset=""0xd"" startLine=""19"" startColumn=""9"" endLine=""19"" endColumn=""14"" document=""1"" />
        <entry offset=""0x14"" startLine=""20"" startColumn=""9"" endLine=""20"" endColumn=""14"" document=""1"" />
        <entry offset=""0x1b"" startLine=""21"" startColumn=""5"" endLine=""21"" endColumn=""6"" document=""1"" />
      </sequencePoints>
      <scope startOffset=""0x0"" endOffset=""0x1c"">
        <local name=""c"" il_index=""2"" il_start=""0x0"" il_end=""0x1c"" attributes=""0"" />
        <local name=""b"" il_index=""1"" il_start=""0x0"" il_end=""0x1c"" attributes=""0"" />
      </scope>
    </method>
  </methods>
</symbols>");

            #endregion
        }

        /// <summary>
        /// Preserve locals for method added after initial compilation.
        /// </summary>
        [Fact]
        public void PreserveLocalSlots_NewMethod()
        {
            var source0 =
@"class C
{
}";
            var source1 =
@"class C
{
    static void M()
    {
        var a = new object();
        var b = string.Empty;
    }
}";
            var source2 =
@"class C
{
    static void M()
    {
        var a = 1;
        var b = string.Empty;
    }
}";
            var compilation0 = CreateCompilation(source0, options: TestOptions.DebugDll);
            var compilation1 = compilation0.WithSource(source1);
            var compilation2 = compilation1.WithSource(source2);

            var bytes0 = compilation0.EmitToArray();
            var generation0 = EmitBaseline.CreateInitialBaseline(ModuleMetadata.CreateFromImage(bytes0), EmptyLocalsProvider);

            var m1 = compilation1.GetMember<MethodSymbol>("C.M");
            var m2 = compilation2.GetMember<MethodSymbol>("C.M");

            var diff1 = compilation1.EmitDifference(
                generation0,
                ImmutableArray.Create(new SemanticEdit(SemanticEditKind.Insert, null, m1, null, preserveLocalVariables: true)));

            var diff2 = compilation2.EmitDifference(
                diff1.NextGeneration,
                ImmutableArray.Create(new SemanticEdit(SemanticEditKind.Update, m1, m2, GetEquivalentNodesMap(m2, m1), preserveLocalVariables: true)));

            diff2.VerifyIL("C.M",
@"{
  // Code size       10 (0xa)
  .maxstack  1
  .locals init ([object] V_0,
                string V_1, //b
                int V_2) //a
  IL_0000:  nop
  IL_0001:  ldc.i4.1
  IL_0002:  stloc.2
  IL_0003:  ldsfld     ""string string.Empty""
  IL_0008:  stloc.1
  IL_0009:  ret
}");

            diff2.VerifyPdb(new[] { 0x06000002 }, @"
<symbols>
  <files>
    <file id=""1"" name="""" language=""C#"" />
  </files>
  <methods>
    <method token=""0x6000002"">
      <customDebugInfo>
        <using>
          <namespace usingCount=""0"" />
        </using>
      </customDebugInfo>
      <sequencePoints>
        <entry offset=""0x0"" startLine=""4"" startColumn=""5"" endLine=""4"" endColumn=""6"" document=""1"" />
        <entry offset=""0x1"" startLine=""5"" startColumn=""9"" endLine=""5"" endColumn=""19"" document=""1"" />
        <entry offset=""0x3"" startLine=""6"" startColumn=""9"" endLine=""6"" endColumn=""30"" document=""1"" />
        <entry offset=""0x9"" startLine=""7"" startColumn=""5"" endLine=""7"" endColumn=""6"" document=""1"" />
      </sequencePoints>
      <scope startOffset=""0x0"" endOffset=""0xa"">
        <local name=""a"" il_index=""2"" il_start=""0x0"" il_end=""0xa"" attributes=""0"" />
        <local name=""b"" il_index=""1"" il_start=""0x0"" il_end=""0xa"" attributes=""0"" />
      </scope>
    </method>
  </methods>
</symbols>");
        }

        /// <summary>
        /// Local types should be retained, even if the local is no longer
        /// used by the method body, since there may be existing
        /// references to that slot, in a Watch window for instance.
        /// </summary>
        [WorkItem(843320, "http://vstfdevdiv:8080/DevDiv2/DevDiv/_workitems/edit/843320")]
        [Fact]
        public void PreserveLocalTypes()
        {
            var source0 =
@"class C
{
    static void Main()
    {
        var x = true;
        var y = x;
        System.Console.WriteLine(y);
    }
}";
            var source1 =
@"class C
{
    static void Main()
    {
        var x = ""A"";
        var y = x;
        System.Console.WriteLine(y);
    }
}";
            var compilation0 = CreateCompilation(source0, options: TestOptions.DebugDll);
            var compilation1 = compilation0.WithSource(source1);
            var method0 = compilation0.GetMember<MethodSymbol>("C.Main");
            var method1 = compilation1.GetMember<MethodSymbol>("C.Main");
            var testData0 = new CompilationTestData();
            var bytes0 = compilation0.EmitToArray(testData: testData0);

            var generation0 = EmitBaseline.CreateInitialBaseline(ModuleMetadata.CreateFromImage(bytes0), testData0.GetMethodData("C.Main").EncDebugInfoProvider());

            var diff1 = compilation1.EmitDifference(
                generation0,
                ImmutableArray.Create(new SemanticEdit(SemanticEditKind.Update, method0, method1, GetEquivalentNodesMap(method1, method0), preserveLocalVariables: true)));
            diff1.VerifyIL("C.Main", @"
{
  // Code size       17 (0x11)
  .maxstack  1
  .locals init ([bool] V_0,
                [bool] V_1,
                string V_2, //x
                string V_3) //y
  IL_0000:  nop
  IL_0001:  ldstr      ""A""
  IL_0006:  stloc.2
  IL_0007:  ldloc.2
  IL_0008:  stloc.3
  IL_0009:  ldloc.3
  IL_000a:  call       ""void System.Console.WriteLine(string)""
  IL_000f:  nop
  IL_0010:  ret
}");
        }

        /// <summary>
        /// Preserve locals if SemanticEdit.PreserveLocalVariables is set.
        /// </summary>
        [Fact]
        public void PreserveLocalVariablesFlag()
        {
            var source =
@"class C
{
    static System.IDisposable F() { return null; }
    static void M()
    {
        using (F()) { }
        using (var x = F()) { }
    }
}";
            var compilation0 = CreateCompilation(source, options: TestOptions.DebugDll);
            var compilation1 = compilation0.WithSource(source);

            var testData0 = new CompilationTestData();
            var bytes0 = compilation0.EmitToArray(testData: testData0);
            var method0 = compilation0.GetMember<MethodSymbol>("C.M");
            var generation0 = EmitBaseline.CreateInitialBaseline(
                ModuleMetadata.CreateFromImage(bytes0),
                testData0.GetMethodData("C.M").EncDebugInfoProvider());

            var method1 = compilation1.GetMember<MethodSymbol>("C.M");
            var diff1a = compilation1.EmitDifference(
                generation0,
                ImmutableArray.Create(new SemanticEdit(SemanticEditKind.Update, method0, method1, preserveLocalVariables: false)));

            diff1a.VerifyIL("C.M", @"
{
  // Code size       44 (0x2c)
  .maxstack  1
  .locals init (System.IDisposable V_0,
                System.IDisposable V_1) //x
  IL_0000:  nop
  IL_0001:  call       ""System.IDisposable C.F()""
  IL_0006:  stloc.0
  .try
  {
    IL_0007:  nop
    IL_0008:  nop
    IL_0009:  leave.s    IL_0016
  }
  finally
  {
    IL_000b:  ldloc.0
    IL_000c:  brfalse.s  IL_0015
    IL_000e:  ldloc.0
    IL_000f:  callvirt   ""void System.IDisposable.Dispose()""
    IL_0014:  nop
    IL_0015:  endfinally
  }
  IL_0016:  call       ""System.IDisposable C.F()""
  IL_001b:  stloc.1
  .try
  {
    IL_001c:  nop
    IL_001d:  nop
    IL_001e:  leave.s    IL_002b
  }
  finally
  {
    IL_0020:  ldloc.1
    IL_0021:  brfalse.s  IL_002a
    IL_0023:  ldloc.1
    IL_0024:  callvirt   ""void System.IDisposable.Dispose()""
    IL_0029:  nop
    IL_002a:  endfinally
  }
  IL_002b:  ret
}
");

            var diff1b = compilation1.EmitDifference(
                generation0,
                ImmutableArray.Create(new SemanticEdit(SemanticEditKind.Update, method0, method1, preserveLocalVariables: true)));

            diff1b.VerifyIL("C.M",
@"{
  // Code size       44 (0x2c)
  .maxstack  1
  .locals init (System.IDisposable V_0,
                System.IDisposable V_1) //x
  IL_0000:  nop
  IL_0001:  call       ""System.IDisposable C.F()""
  IL_0006:  stloc.0
  .try
  {
    IL_0007:  nop
    IL_0008:  nop
    IL_0009:  leave.s    IL_0016
  }
  finally
  {
    IL_000b:  ldloc.0
    IL_000c:  brfalse.s  IL_0015
    IL_000e:  ldloc.0
    IL_000f:  callvirt   ""void System.IDisposable.Dispose()""
    IL_0014:  nop
    IL_0015:  endfinally
  }
  IL_0016:  call       ""System.IDisposable C.F()""
  IL_001b:  stloc.1
  .try
  {
    IL_001c:  nop
    IL_001d:  nop
    IL_001e:  leave.s    IL_002b
  }
  finally
  {
    IL_0020:  ldloc.1
    IL_0021:  brfalse.s  IL_002a
    IL_0023:  ldloc.1
    IL_0024:  callvirt   ""void System.IDisposable.Dispose()""
    IL_0029:  nop
    IL_002a:  endfinally
  }
  IL_002b:  ret
}");
        }

        [WorkItem(779531, "http://vstfdevdiv:8080/DevDiv2/DevDiv/_workitems/edit/779531")]
        [Fact]
        public void ChangeLocalType()
        {
            var source0 =
@"enum E { }
class C
{
    static void M1()
    {
        var x = default(E);
        var y = x;
        var z = default(E);
        System.Console.WriteLine(y);
    }
    static void M2()
    {
        var x = default(E);
        var y = x;
        var z = default(E);
        System.Console.WriteLine(y);
    }
}";
            // Change locals in one method to type added.
            var source1 =
@"enum E { }
class A { }
class C
{
    static void M1()
    {
        var x = default(A);
        var y = x;
        var z = default(E);
        System.Console.WriteLine(y);
    }
    static void M2()
    {
        var x = default(E);
        var y = x;
        var z = default(E);
        System.Console.WriteLine(y);
    }
}";
            // Change locals in another method.
            var source2 =
@"enum E { }
class A { }
class C
{
    static void M1()
    {
        var x = default(A);
        var y = x;
        var z = default(E);
        System.Console.WriteLine(y);
    }
    static void M2()
    {
        var x = default(A);
        var y = x;
        var z = default(E);
        System.Console.WriteLine(y);
    }
}";
            // Change locals in same method.
            var source3 =
@"enum E { }
class A { }
class C
{
    static void M1()
    {
        var x = default(A);
        var y = x;
        var z = default(E);
        System.Console.WriteLine(y);
    }
    static void M2()
    {
        var x = default(A);
        var y = x;
        var z = default(A);
        System.Console.WriteLine(y);
    }
}";
            var compilation0 = CreateCompilation(source0, options: TestOptions.DebugDll);
            var compilation1 = compilation0.WithSource(source1);
            var compilation2 = compilation1.WithSource(source2);
            var compilation3 = compilation2.WithSource(source3);

            var testData0 = new CompilationTestData();
            var bytes0 = compilation0.EmitToArray(testData: testData0);
            var methodData0 = testData0.GetMethodData("C.M1");
            var method0 = compilation0.GetMember<MethodSymbol>("C.M1");
            var generation0 = EmitBaseline.CreateInitialBaseline(ModuleMetadata.CreateFromImage(bytes0), methodData0.EncDebugInfoProvider());

            var method1 = compilation1.GetMember<MethodSymbol>("C.M1");
            var diff1 = compilation1.EmitDifference(
                generation0,
                ImmutableArray.Create(
                    new SemanticEdit(SemanticEditKind.Insert, null, compilation1.GetMember<NamedTypeSymbol>("A")),
                    new SemanticEdit(SemanticEditKind.Update, method0, method1, GetEquivalentNodesMap(method1, method0), preserveLocalVariables: true)));

            diff1.VerifyIL("C.M1",
@"{
  // Code size       17 (0x11)
  .maxstack  1
  .locals init ([unchanged] V_0,
                [unchanged] V_1,
                E V_2, //z
                A V_3, //x
                A V_4) //y
  IL_0000:  nop
  IL_0001:  ldnull
  IL_0002:  stloc.3
  IL_0003:  ldloc.3
  IL_0004:  stloc.s    V_4
  IL_0006:  ldc.i4.0
  IL_0007:  stloc.2
  IL_0008:  ldloc.s    V_4
  IL_000a:  call       ""void System.Console.WriteLine(object)""
  IL_000f:  nop
  IL_0010:  ret
}");

            var method2 = compilation2.GetMember<MethodSymbol>("C.M2");
            var diff2 = compilation2.EmitDifference(
                diff1.NextGeneration,
                ImmutableArray.Create(
                    new SemanticEdit(SemanticEditKind.Update, method1, method2, GetEquivalentNodesMap(method2, method1), preserveLocalVariables: true)));

            diff2.VerifyIL("C.M2",
@"{
  // Code size       17 (0x11)
  .maxstack  1
  .locals init ([unchanged] V_0,
                [unchanged] V_1,
                E V_2, //z
                A V_3, //x
                A V_4) //y
  IL_0000:  nop
  IL_0001:  ldnull
  IL_0002:  stloc.3
  IL_0003:  ldloc.3
  IL_0004:  stloc.s    V_4
  IL_0006:  ldc.i4.0
  IL_0007:  stloc.2
  IL_0008:  ldloc.s    V_4
  IL_000a:  call       ""void System.Console.WriteLine(object)""
  IL_000f:  nop
  IL_0010:  ret
}");

            var method3 = compilation3.GetMember<MethodSymbol>("C.M2");
            var diff3 = compilation3.EmitDifference(
                diff2.NextGeneration,
                ImmutableArray.Create(
                    new SemanticEdit(SemanticEditKind.Update, method2, method3, GetEquivalentNodesMap(method3, method2), preserveLocalVariables: true)));

            diff3.VerifyIL("C.M2",
@"{
  // Code size       18 (0x12)
  .maxstack  1
  .locals init ([unchanged] V_0,
                [unchanged] V_1,
                [unchanged] V_2,
                A V_3, //x
                A V_4, //y
                A V_5) //z
  IL_0000:  nop
  IL_0001:  ldnull
  IL_0002:  stloc.3
  IL_0003:  ldloc.3
  IL_0004:  stloc.s    V_4
  IL_0006:  ldnull
  IL_0007:  stloc.s    V_5
  IL_0009:  ldloc.s    V_4
  IL_000b:  call       ""void System.Console.WriteLine(object)""
  IL_0010:  nop
  IL_0011:  ret
}");
        }

        [Fact]
        public void AnonymousTypes_Update()
        {
            var source0 = MarkedSource(@"
class C
{
    static void F()
    {
        var <N:0>x = new { A = 1 }</N:0>;
    }
}
");
            var source1 = MarkedSource(@"
class C
{
    static void F()
    {
        var <N:0>x = new { A = 2 }</N:0>;
    }
}
");
            var source2 = MarkedSource(@"
class C
{
    static void F()
    {
        var <N:0>x = new { A = 3 }</N:0>;
    }
}
");
            var compilation0 = CreateCompilation(source0.Tree, options: ComSafeDebugDll.WithMetadataImportOptions(MetadataImportOptions.All));
            var compilation1 = compilation0.WithSource(source1.Tree);
            var compilation2 = compilation1.WithSource(source2.Tree);

            var v0 = CompileAndVerify(compilation0);
            var md0 = ModuleMetadata.CreateFromImage(v0.EmittedAssemblyData);

            var f0 = compilation0.GetMember<MethodSymbol>("C.F");
            var f1 = compilation1.GetMember<MethodSymbol>("C.F");
            var f2 = compilation2.GetMember<MethodSymbol>("C.F");

            var generation0 = EmitBaseline.CreateInitialBaseline(md0, v0.CreateSymReader().GetEncMethodDebugInfo);

            v0.VerifyIL("C.F", @"
{
  // Code size        9 (0x9)
  .maxstack  1
  .locals init (<>f__AnonymousType0<int> V_0) //x
  IL_0000:  nop
  IL_0001:  ldc.i4.1
  IL_0002:  newobj     ""<>f__AnonymousType0<int>..ctor(int)""
  IL_0007:  stloc.0
  IL_0008:  ret
}
");

            var diff1 = compilation1.EmitDifference(
                generation0,
                ImmutableArray.Create(new SemanticEdit(SemanticEditKind.Update, f0, f1, GetSyntaxMapFromMarkers(source0, source1), preserveLocalVariables: true)));

            diff1.VerifySynthesizedMembers(
                "<>f__AnonymousType0<<A>j__TPar>: {Equals, GetHashCode, ToString}");

            diff1.VerifyIL("C.F", @"
{
  // Code size        9 (0x9)
  .maxstack  1
  .locals init (<>f__AnonymousType0<int> V_0) //x
  IL_0000:  nop
  IL_0001:  ldc.i4.2
  IL_0002:  newobj     ""<>f__AnonymousType0<int>..ctor(int)""
  IL_0007:  stloc.0
  IL_0008:  ret
}
");
            // expect a single TypeRef for System.Object
            var md1 = diff1.GetMetadata();
            AssertEx.Equal(new[] { "[0x23000002] System.Object" }, DumpTypeRefs(new[] { md0.MetadataReader, md1.Reader }));

            var diff2 = compilation2.EmitDifference(
                diff1.NextGeneration,
                ImmutableArray.Create(new SemanticEdit(SemanticEditKind.Update, f1, f2, GetSyntaxMapFromMarkers(source1, source2), preserveLocalVariables: true)));

            diff2.VerifySynthesizedMembers(
                "<>f__AnonymousType0<<A>j__TPar>: {Equals, GetHashCode, ToString}");

            diff2.VerifyIL("C.F", @"
{
  // Code size        9 (0x9)
  .maxstack  1
  .locals init (<>f__AnonymousType0<int> V_0) //x
  IL_0000:  nop
  IL_0001:  ldc.i4.3
  IL_0002:  newobj     ""<>f__AnonymousType0<int>..ctor(int)""
  IL_0007:  stloc.0
  IL_0008:  ret
}
");
            // expect a single TypeRef for System.Object
            var md2 = diff2.GetMetadata();
            AssertEx.Equal(new[] { "[0x23000003] System.Object" }, DumpTypeRefs(new[] { md0.MetadataReader, md1.Reader, md2.Reader }));
        }

        [Fact]
        public void AnonymousTypes_UpdateAfterAdd()
        {
            var source0 = MarkedSource(@"
class C
{
    static void F()
    {
    }
}
");
            var source1 = MarkedSource(@"
class C
{
    static void F()
    {
        var <N:0>x = new { A = 2 }</N:0>;
    }
}
");
            var source2 = MarkedSource(@"
class C
{
    static void F()
    {
        var <N:0>x = new { A = 3 }</N:0>;
    }
}
");
            var compilation0 = CreateCompilation(source0.Tree, options: ComSafeDebugDll.WithMetadataImportOptions(MetadataImportOptions.All), targetFramework: TargetFramework.NetStandard20);
            var compilation1 = compilation0.WithSource(source1.Tree);
            var compilation2 = compilation1.WithSource(source2.Tree);

            var v0 = CompileAndVerify(compilation0);
            var md0 = ModuleMetadata.CreateFromImage(v0.EmittedAssemblyData);

            var f0 = compilation0.GetMember<MethodSymbol>("C.F");
            var f1 = compilation1.GetMember<MethodSymbol>("C.F");
            var f2 = compilation2.GetMember<MethodSymbol>("C.F");

            var generation0 = EmitBaseline.CreateInitialBaseline(md0, v0.CreateSymReader().GetEncMethodDebugInfo);

            var diff1 = compilation1.EmitDifference(
                generation0,
                ImmutableArray.Create(new SemanticEdit(SemanticEditKind.Update, f0, f1, GetSyntaxMapFromMarkers(source0, source1), preserveLocalVariables: true)));

            var md1 = diff1.GetMetadata();

            diff1.VerifySynthesizedMembers(
                "<>f__AnonymousType0<<A>j__TPar>: {Equals, GetHashCode, ToString}");

            diff1.VerifyIL("C.F", @"
{
  // Code size        9 (0x9)
  .maxstack  1
  .locals init (<>f__AnonymousType0<int> V_0) //x
  IL_0000:  nop
  IL_0001:  ldc.i4.2
  IL_0002:  newobj     ""<>f__AnonymousType0<int>..ctor(int)""
  IL_0007:  stloc.0
  IL_0008:  ret
}
");
            var diff2 = compilation2.EmitDifference(
                diff1.NextGeneration,
                ImmutableArray.Create(new SemanticEdit(SemanticEditKind.Update, f1, f2, GetSyntaxMapFromMarkers(source1, source2), preserveLocalVariables: true)));

            diff2.VerifySynthesizedMembers(
                "<>f__AnonymousType0<<A>j__TPar>: {Equals, GetHashCode, ToString}");

            diff2.VerifyIL("C.F", @"
{
  // Code size        9 (0x9)
  .maxstack  1
  .locals init (<>f__AnonymousType0<int> V_0) //x
  IL_0000:  nop
  IL_0001:  ldc.i4.3
  IL_0002:  newobj     ""<>f__AnonymousType0<int>..ctor(int)""
  IL_0007:  stloc.0
  IL_0008:  ret
}
");
            // expect a single TypeRef for System.Object
            var md2 = diff2.GetMetadata();
            AssertEx.Equal(new[] { "[0x23000003] System.Object" }, DumpTypeRefs(new[] { md0.MetadataReader, md1.Reader, md2.Reader }));
        }

        /// <summary>
        /// Reuse existing anonymous types.
        /// </summary>
        [WorkItem(825903, "http://vstfdevdiv:8080/DevDiv2/DevDiv/_workitems/edit/825903")]
        [Fact]
        public void AnonymousTypes()
        {
            var source0 =
@"namespace N
{
    class A
    {
        static object F = new { A = 1, B = 2 };
    }
}
namespace M
{
    class B
    {
        static void M()
        {
            var x = new { B = 3, A = 4 };
            var y = x.A;
            var z = new { };
        }
    }
}";
            var source1 =
@"namespace N
{
    class A
    {
        static object F = new { A = 1, B = 2 };
    }
}
namespace M
{
    class B
    {
        static void M()
        {
            var x = new { B = 3, A = 4 };
            var y = new { A = x.A };
            var z = new { };
        }
    }
}";
            var compilation0 = CreateCompilation(source0, options: TestOptions.DebugDll);
            var compilation1 = compilation0.WithSource(source1);

            var m0 = compilation0.GetMember<MethodSymbol>("M.B.M");
            var m1 = compilation1.GetMember<MethodSymbol>("M.B.M");

            var testData0 = new CompilationTestData();
            var bytes0 = compilation0.EmitToArray(testData: testData0);

            using var md0 = ModuleMetadata.CreateFromImage(bytes0);
            var generation0 = EmitBaseline.CreateInitialBaseline(md0, testData0.GetMethodData("M.B.M").EncDebugInfoProvider());

            var reader0 = md0.MetadataReader;
            CheckNames(reader0, reader0.GetTypeDefNames(), "<Module>", "<>f__AnonymousType0`2", "<>f__AnonymousType1`2", "<>f__AnonymousType2", "B", "A");

            var diff1 = compilation1.EmitDifference(
                generation0,
                ImmutableArray.Create(new SemanticEdit(SemanticEditKind.Update, m0, m1, GetEquivalentNodesMap(m1, m0), preserveLocalVariables: true)));

            using var md1 = diff1.GetMetadata();
            var reader1 = md1.Reader;
            CheckNames(new[] { reader0, reader1 }, reader1.GetTypeDefNames(), "<>f__AnonymousType3`1"); // one additional type

            diff1.VerifyIL("M.B.M", @"
{
  // Code size       28 (0x1c)
  .maxstack  2
  .locals init (<>f__AnonymousType1<int, int> V_0, //x
                [int] V_1,
                <>f__AnonymousType2 V_2, //z
                <>f__AnonymousType3<int> V_3) //y
  IL_0000:  nop
  IL_0001:  ldc.i4.3
  IL_0002:  ldc.i4.4
  IL_0003:  newobj     ""<>f__AnonymousType1<int, int>..ctor(int, int)""
  IL_0008:  stloc.0
  IL_0009:  ldloc.0
  IL_000a:  callvirt   ""int <>f__AnonymousType1<int, int>.A.get""
  IL_000f:  newobj     ""<>f__AnonymousType3<int>..ctor(int)""
  IL_0014:  stloc.3
  IL_0015:  newobj     ""<>f__AnonymousType2..ctor()""
  IL_001a:  stloc.2
  IL_001b:  ret
}");
        }

        /// <summary>
        /// Anonymous type names with module ids
        /// and gaps in indices.
        /// </summary>
        [ConditionalFact(typeof(WindowsOnly), Reason = "ILASM doesn't support Portable PDBs")]
        [WorkItem(2982, "https://github.com/dotnet/coreclr/issues/2982")]
        public void AnonymousTypes_OtherTypeNames()
        {
            var ilSource =
@".assembly extern netstandard { .ver 2:0:0:0 .publickeytoken = (cc 7b 13 ff cd 2d dd 51) }
// Valid signature, although not sequential index
.class '<>f__AnonymousType2'<'<A>j__TPar', '<B>j__TPar'> extends object
{
  .field public !'<A>j__TPar' A
  .field public !'<B>j__TPar' B
}
// Invalid signature, unexpected type parameter names
.class '<>f__AnonymousType1'<A, B> extends object
{
  .field public !A A
  .field public !B B
}
// Module id, duplicate index
.class '<m>f__AnonymousType2`1'<'<A>j__TPar'> extends object
{
  .field public !'<A>j__TPar' A
}
// Module id
.class '<m>f__AnonymousType3`1'<'<B>j__TPar'> extends object
{
  .field public !'<B>j__TPar' B
}
.class public C extends object
{
  .method public specialname rtspecialname instance void .ctor()
  {
    ret
  }
  .method public static object F()
  {
    ldnull
    ret
  }
}";
            var source0 =
@"class C
{
    static object F()
    {
        return 0;
    }
}";
            var source1 =
@"class C
{
    static object F()
    {
        var x = new { A = new object(), B = 1 };
        var y = new { A = x.A };
        return y;
    }
}";
            var metadata0 = (MetadataImageReference)CompileIL(ilSource, prependDefaultHeader: false);

            var compilation0 = CreateCompilation(source0, options: TestOptions.DebugDll, targetFramework: TargetFramework.NetStandard20);
            var compilation1 = compilation0.WithSource(source1);

            var f0 = compilation0.GetMember<MethodSymbol>("C.F");
            var f1 = compilation1.GetMember<MethodSymbol>("C.F");

            var moduleMetadata0 = ((AssemblyMetadata)metadata0.GetMetadataNoCopy()).GetModules()[0];
            var generation0 = EmitBaseline.CreateInitialBaseline(moduleMetadata0, m => default);

            var diff1 = compilation1.EmitDifference(
                generation0,
                ImmutableArray.Create(new SemanticEdit(SemanticEditKind.Update, f0, f1, GetEquivalentNodesMap(f1, f0), preserveLocalVariables: true)));

            using var md1 = diff1.GetMetadata();
            diff1.VerifyIL("C.F",
@"{
  // Code size       31 (0x1f)
  .maxstack  2
  .locals init (<>f__AnonymousType2<object, int> V_0, //x
                <>f__AnonymousType3<object> V_1, //y
                object V_2)
  IL_0000:  nop
  IL_0001:  newobj     ""object..ctor()""
  IL_0006:  ldc.i4.1
  IL_0007:  newobj     ""<>f__AnonymousType2<object, int>..ctor(object, int)""
  IL_000c:  stloc.0
  IL_000d:  ldloc.0
  IL_000e:  callvirt   ""object <>f__AnonymousType2<object, int>.A.get""
  IL_0013:  newobj     ""<>f__AnonymousType3<object>..ctor(object)""
  IL_0018:  stloc.1
  IL_0019:  ldloc.1
  IL_001a:  stloc.2
  IL_001b:  br.s       IL_001d
  IL_001d:  ldloc.2
  IL_001e:  ret
}");
        }

        /// <summary>
        /// Update method with anonymous type that was
        /// not directly referenced in previous generation.
        /// </summary>
        [Fact]
        public void AnonymousTypes_SkipGeneration()
        {
            var source0 = MarkedSource(
@"class A { }
class B
{
    static object F()
    {
        var <N:0>x = new { A = 1 }</N:0>;
        return x.A;
    }
    static object G()
    {
        var <N:1>x = 1</N:1>;
        return x;
    }
}");
            var source1 = MarkedSource(
@"class A { }
class B
{
    static object F()
    {
        var <N:0>x = new { A = 1 }</N:0>;
        return x.A;
    }
    static object G()
    {
        var <N:1>x = 1</N:1>;
        return x + 1;
    }
}");
            var source2 = MarkedSource(
@"class A { }
class B
{
    static object F()
    {
        var <N:0>x = new { A = 1 }</N:0>;
        return x.A;
    }
    static object G()
    {
        var <N:1>x = new { A = new A() }</N:1>;
        var <N:2>y = new { B = 2 }</N:2>;
        return x.A;
    }
}");
            var source3 = MarkedSource(
@"class A { }
class B
{
    static object F()
    {
        var <N:0>x = new { A = 1 }</N:0>;
        return x.A;
    }
    static object G()
    {
        var <N:1>x = new { A = new A() }</N:1>;
        var <N:2>y = new { B = 3 }</N:2>;
        return y.B;
    }
}");
            var compilation0 = CreateCompilation(source0.Tree, options: ComSafeDebugDll);
            var compilation1 = compilation0.WithSource(source1.Tree);
            var compilation2 = compilation1.WithSource(source2.Tree);
            var compilation3 = compilation2.WithSource(source3.Tree);

            var v0 = CompileAndVerify(compilation0);
            var md0 = ModuleMetadata.CreateFromImage(v0.EmittedAssemblyData);

            var generation0 = EmitBaseline.CreateInitialBaseline(md0, v0.CreateSymReader().GetEncMethodDebugInfo);

            var method0 = compilation0.GetMember<MethodSymbol>("B.G");
            var method1 = compilation1.GetMember<MethodSymbol>("B.G");
            var method2 = compilation2.GetMember<MethodSymbol>("B.G");
            var method3 = compilation3.GetMember<MethodSymbol>("B.G");

            var reader0 = md0.MetadataReader;
            CheckNames(reader0, reader0.GetTypeDefNames(), "<Module>", "<>f__AnonymousType0`1", "A", "B");

            var diff1 = compilation1.EmitDifference(
                generation0,
                ImmutableArray.Create(new SemanticEdit(SemanticEditKind.Update, method0, method1, GetSyntaxMapFromMarkers(source0, source1), preserveLocalVariables: true)));

            var md1 = diff1.GetMetadata();
            var reader1 = md1.Reader;
            CheckNames(new[] { reader0, reader1 }, reader1.GetTypeDefNames()); // no additional types

            diff1.VerifyIL("B.G", @"
{
  // Code size       16 (0x10)
  .maxstack  2
  .locals init (int V_0, //x
                [object] V_1,
                object V_2)
  IL_0000:  nop       
  IL_0001:  ldc.i4.1  
  IL_0002:  stloc.0   
  IL_0003:  ldloc.0   
  IL_0004:  ldc.i4.1  
  IL_0005:  add       
  IL_0006:  box        ""int""
  IL_000b:  stloc.2   
  IL_000c:  br.s       IL_000e
  IL_000e:  ldloc.2   
  IL_000f:  ret       
}");

            var diff2 = compilation2.EmitDifference(
                diff1.NextGeneration,
                ImmutableArray.Create(new SemanticEdit(SemanticEditKind.Update, method1, method2, GetSyntaxMapFromMarkers(source1, source2), preserveLocalVariables: true)));

            var md2 = diff2.GetMetadata();
            var reader2 = md2.Reader;
            CheckNames(new[] { reader0, reader1, reader2 }, reader2.GetTypeDefNames(), "<>f__AnonymousType1`1"); // one additional type
            diff2.VerifyIL("B.G", @"
{
  // Code size       33 (0x21)
  .maxstack  1
  .locals init ([int] V_0,
                [object] V_1,
                [object] V_2,
                <>f__AnonymousType0<A> V_3, //x
                <>f__AnonymousType1<int> V_4, //y
                object V_5)
  IL_0000:  nop       
  IL_0001:  newobj     ""A..ctor()""
  IL_0006:  newobj     ""<>f__AnonymousType0<A>..ctor(A)""
  IL_000b:  stloc.3   
  IL_000c:  ldc.i4.2  
  IL_000d:  newobj     ""<>f__AnonymousType1<int>..ctor(int)""
  IL_0012:  stloc.s    V_4
  IL_0014:  ldloc.3   
  IL_0015:  callvirt   ""A <>f__AnonymousType0<A>.A.get""
  IL_001a:  stloc.s    V_5
  IL_001c:  br.s       IL_001e
  IL_001e:  ldloc.s    V_5
  IL_0020:  ret       
}");

            var diff3 = compilation3.EmitDifference(
                diff2.NextGeneration,
                ImmutableArray.Create(new SemanticEdit(SemanticEditKind.Update, method2, method3, GetSyntaxMapFromMarkers(source2, source3), preserveLocalVariables: true)));

            var md3 = diff3.GetMetadata();

            var reader3 = md3.Reader;
            CheckNames(new[] { reader0, reader1, reader2, reader3 }, reader3.GetTypeDefNames()); // no additional types
            diff3.VerifyIL("B.G", @"
{
  // Code size       39 (0x27)
  .maxstack  1
  .locals init ([int] V_0,
                [object] V_1,
                [object] V_2,
                <>f__AnonymousType0<A> V_3, //x
                <>f__AnonymousType1<int> V_4, //y
                [object] V_5,
                object V_6)
  IL_0000:  nop
  IL_0001:  newobj     ""A..ctor()""
  IL_0006:  newobj     ""<>f__AnonymousType0<A>..ctor(A)""
  IL_000b:  stloc.3
  IL_000c:  ldc.i4.3
  IL_000d:  newobj     ""<>f__AnonymousType1<int>..ctor(int)""
  IL_0012:  stloc.s    V_4
  IL_0014:  ldloc.s    V_4
  IL_0016:  callvirt   ""int <>f__AnonymousType1<int>.B.get""
  IL_001b:  box        ""int""
  IL_0020:  stloc.s    V_6
  IL_0022:  br.s       IL_0024
  IL_0024:  ldloc.s    V_6
  IL_0026:  ret
}");
        }

        /// <summary>
        /// Update another method (without directly referencing
        /// anonymous type) after updating method with anonymous type.
        /// </summary>
        [Fact]
        public void AnonymousTypes_SkipGeneration_2()
        {
            var source0 =
@"class C
{
    static object F()
    {
        var x = new { A = 1 };
        return x.A;
    }
    static object G()
    {
        var x = 1;
        return x;
    }
}";
            var source1 =
@"class C
{
    static object F()
    {
        var x = new { A = 2, B = 3 };
        return x.A;
    }
    static object G()
    {
        var x = 1;
        return x;
    }
}";
            var source2 =
@"class C
{
    static object F()
    {
        var x = new { A = 2, B = 3 };
        return x.A;
    }
    static object G()
    {
        var x = 1;
        return x + 1;
    }
}";
            var source3 =
@"class C
{
    static object F()
    {
        var x = new { A = 2, B = 3 };
        return x.A;
    }
    static object G()
    {
        var x = new { A = (object)null };
        var y = new { A = 'a', B = 'b' };
        return x;
    }
}";
            var compilation0 = CreateCompilation(source0, options: TestOptions.DebugDll);
            var compilation1 = compilation0.WithSource(source1);
            var compilation2 = compilation1.WithSource(source2);
            var compilation3 = compilation2.WithSource(source3);

            var f0 = compilation0.GetMember<MethodSymbol>("C.F");
            var f1 = compilation1.GetMember<MethodSymbol>("C.F");
            var g1 = compilation1.GetMember<MethodSymbol>("C.G");
            var g2 = compilation2.GetMember<MethodSymbol>("C.G");
            var g3 = compilation3.GetMember<MethodSymbol>("C.G");

            var testData0 = new CompilationTestData();
            var bytes0 = compilation0.EmitToArray(testData: testData0);
            using var md0 = ModuleMetadata.CreateFromImage(bytes0);

            var generation0 = EmitBaseline.CreateInitialBaseline(
                md0,
                m => md0.MetadataReader.GetString(md0.MetadataReader.GetMethodDefinition(m).Name) switch
                {
                    "F" => testData0.GetMethodData("C.F").GetEncDebugInfo(),
                    "G" => testData0.GetMethodData("C.G").GetEncDebugInfo(),
                    _ => default,
                });

            var reader0 = md0.MetadataReader;
            CheckNames(reader0, reader0.GetTypeDefNames(), "<Module>", "<>f__AnonymousType0`1", "C");

            var diff1 = compilation1.EmitDifference(
                generation0,
                ImmutableArray.Create(new SemanticEdit(SemanticEditKind.Update, f0, f1, GetEquivalentNodesMap(f1, f0), preserveLocalVariables: true)));

            using var md1 = diff1.GetMetadata();
            var reader1 = md1.Reader;
            var readers = new List<MetadataReader> { reader0, reader1 };

            CheckNames(readers, reader1.GetTypeDefNames(), "<>f__AnonymousType1`2"); // one additional type

            var diff2 = compilation2.EmitDifference(
                diff1.NextGeneration,
                ImmutableArray.Create(new SemanticEdit(SemanticEditKind.Update, g1, g2, GetEquivalentNodesMap(g2, g1), preserveLocalVariables: true)));

            using var md2 = diff2.GetMetadata();
            var reader2 = md2.Reader;
            readers.Add(reader2);

            CheckNames(readers, reader2.GetTypeDefNames()); // no additional types

            var diff3 = compilation3.EmitDifference(
                diff2.NextGeneration,
                ImmutableArray.Create(new SemanticEdit(SemanticEditKind.Update, g2, g3, GetEquivalentNodesMap(g3, g2), preserveLocalVariables: true)));

            using var md3 = diff3.GetMetadata();
            var reader3 = md3.Reader;
            readers.Add(reader3);

            CheckNames(readers, reader3.GetTypeDefNames()); // no additional types
        }

        /// <summary>
        /// Local from previous generation is of an anonymous
        /// type not available in next generation.
        /// </summary>
        [Fact]
        public void AnonymousTypes_AddThenDelete()
        {
            var source0 =
@"class C
{
    object A;
    static object F()
    {
        var x = new C();
        var y = x.A;
        return y;
    }
}";
            var source1 =
@"class C
{
    static object F()
    {
        var x = new { A = new object() };
        var y = x.A;
        return y;
    }
}";
            var source2 =
@"class C
{
    static object F()
    {
        var x = new { A = new object(), B = 2 };
        var y = x.A;
        y = new { B = new object() }.B;
        return y;
    }
}";
            var source3 =
@"class C
{
    static object F()
    {
        var x = new { A = new object(), B = 3 };
        var y = x.A;
        return y;
    }
}";
            var source4 =
@"class C
{
    static object F()
    {
        var x = new { B = 4, A = new object() };
        var y = x.A;
        return y;
    }
}";
            var compilation0 = CreateCompilation(source0, options: TestOptions.DebugDll);
            var compilation1 = compilation0.WithSource(source1);
            var compilation2 = compilation1.WithSource(source2);
            var compilation3 = compilation2.WithSource(source3);
            var compilation4 = compilation3.WithSource(source4);

            var testData0 = new CompilationTestData();
            var bytes0 = compilation0.EmitToArray(testData: testData0);
            using var md0 = ModuleMetadata.CreateFromImage(bytes0);
            var generation0 = EmitBaseline.CreateInitialBaseline(md0, testData0.GetMethodData("C.F").EncDebugInfoProvider());

            var method0 = compilation0.GetMember<MethodSymbol>("C.F");
            var reader0 = md0.MetadataReader;
            CheckNames(reader0, reader0.GetTypeDefNames(), "<Module>", "C");

            var method1 = compilation1.GetMember<MethodSymbol>("C.F");
            var diff1 = compilation1.EmitDifference(
                generation0,
                ImmutableArray.Create(new SemanticEdit(SemanticEditKind.Update, method0, method1, GetEquivalentNodesMap(method1, method0), preserveLocalVariables: true)));
            using var md1 = diff1.GetMetadata();
            var reader1 = md1.Reader;
            CheckNames(new[] { reader0, reader1 }, reader1.GetTypeDefNames(), "<>f__AnonymousType0`1"); // one additional type

            diff1.VerifyIL("C.F", @"
{
  // Code size       27 (0x1b)
  .maxstack  1
  .locals init ([unchanged] V_0,
                object V_1, //y
                [object] V_2,
                <>f__AnonymousType0<object> V_3, //x
                object V_4)
  IL_0000:  nop
  IL_0001:  newobj     ""object..ctor()""
  IL_0006:  newobj     ""<>f__AnonymousType0<object>..ctor(object)""
  IL_000b:  stloc.3
  IL_000c:  ldloc.3
  IL_000d:  callvirt   ""object <>f__AnonymousType0<object>.A.get""
  IL_0012:  stloc.1
  IL_0013:  ldloc.1
  IL_0014:  stloc.s    V_4
  IL_0016:  br.s       IL_0018
  IL_0018:  ldloc.s    V_4
  IL_001a:  ret
}");

            var method2 = compilation2.GetMember<MethodSymbol>("C.F");
        }

        [Fact]
        public void AnonymousTypes_DifferentCase()
        {
            var source0 = MarkedSource(@"
class C
{
    static void M()
    {
        var <N:0>x = new { A = 1, B = 2 }</N:0>;
        var <N:1>y = new { a = 3, b = 4 }</N:1>;
    }
}");
            var source1 = MarkedSource(@"
class C
{
    static void M()
    {
        var <N:0>x = new { a = 1, B = 2 }</N:0>;
        var <N:1>y = new { AB = 3 }</N:1>;
    }
}");
            var source2 = MarkedSource(@"
class C
{
    static void M()
    {
        var <N:0>x = new { a = 1, B = 2 }</N:0>;
        var <N:1>y = new { Ab = 5 }</N:1>;
    }
}");
            var compilation0 = CreateCompilation(source0.Tree, options: ComSafeDebugDll);
            var compilation1 = compilation0.WithSource(source1.Tree);
            var compilation2 = compilation1.WithSource(source2.Tree);

            var v0 = CompileAndVerify(compilation0);
            var md0 = ModuleMetadata.CreateFromImage(v0.EmittedAssemblyData);
            var reader0 = md0.MetadataReader;

            var m0 = compilation0.GetMember<MethodSymbol>("C.M");
            var m1 = compilation1.GetMember<MethodSymbol>("C.M");
            var m2 = compilation2.GetMember<MethodSymbol>("C.M");

            var generation0 = EmitBaseline.CreateInitialBaseline(md0, v0.CreateSymReader().GetEncMethodDebugInfo);

            CheckNames(reader0, reader0.GetTypeDefNames(), "<Module>", "<>f__AnonymousType0`2", "<>f__AnonymousType1`2", "C");

            var diff1 = compilation1.EmitDifference(
                generation0,
                ImmutableArray.Create(new SemanticEdit(SemanticEditKind.Update, m0, m1, GetSyntaxMapFromMarkers(source0, source1), preserveLocalVariables: true)));

            var reader1 = diff1.GetMetadata().Reader;
            CheckNames(new[] { reader0, reader1 }, reader1.GetTypeDefNames(), "<>f__AnonymousType2`2", "<>f__AnonymousType3`1");

            // the first two slots can't be reused since the type changed
            diff1.VerifyIL("C.M",
@"{
  // Code size       17 (0x11)
  .maxstack  2
  .locals init ([unchanged] V_0,
                [unchanged] V_1,
                <>f__AnonymousType2<int, int> V_2, //x
                <>f__AnonymousType3<int> V_3) //y
  IL_0000:  nop
  IL_0001:  ldc.i4.1
  IL_0002:  ldc.i4.2
  IL_0003:  newobj     ""<>f__AnonymousType2<int, int>..ctor(int, int)""
  IL_0008:  stloc.2
  IL_0009:  ldc.i4.3
  IL_000a:  newobj     ""<>f__AnonymousType3<int>..ctor(int)""
  IL_000f:  stloc.3
  IL_0010:  ret
}");

            var diff2 = compilation2.EmitDifference(
                diff1.NextGeneration,
                ImmutableArray.Create(new SemanticEdit(SemanticEditKind.Update, m1, m2, GetSyntaxMapFromMarkers(source1, source2), preserveLocalVariables: true)));

            var reader2 = diff2.GetMetadata().Reader;
            CheckNames(new[] { reader0, reader1, reader2 }, reader2.GetTypeDefNames(), "<>f__AnonymousType4`1");

            // we can reuse slot for "x", it's type haven't changed
            diff2.VerifyIL("C.M",
@"{
  // Code size       18 (0x12)
  .maxstack  2
  .locals init ([unchanged] V_0,
                [unchanged] V_1,
                <>f__AnonymousType2<int, int> V_2, //x
                [unchanged] V_3,
                <>f__AnonymousType4<int> V_4) //y
  IL_0000:  nop
  IL_0001:  ldc.i4.1
  IL_0002:  ldc.i4.2
  IL_0003:  newobj     ""<>f__AnonymousType2<int, int>..ctor(int, int)""
  IL_0008:  stloc.2
  IL_0009:  ldc.i4.5
  IL_000a:  newobj     ""<>f__AnonymousType4<int>..ctor(int)""
  IL_000f:  stloc.s    V_4
  IL_0011:  ret
}");
        }

        [Fact]
        public void AnonymousTypes_Nested1()
        {
            var template = @"
using System;
using System.Linq;

class C
{
    static void F(string[] args)
    {
        var <N:0>result =
            from a in args
            <N:1>let x = a.Reverse()</N:1>
            <N:2>let y = x.Reverse()</N:2>
            <N:3>where x.SequenceEqual(y)</N:3>
            <N:4>select new { Value = a, Length = a.Length }</N:4></N:0>;

        Console.WriteLine(<<VALUE>>);
    }
}";
            var source0 = MarkedSource(template.Replace("<<VALUE>>", "0"));
            var source1 = MarkedSource(template.Replace("<<VALUE>>", "1"));
            var source2 = MarkedSource(template.Replace("<<VALUE>>", "2"));

            var compilation0 = CreateCompilationWithMscorlib45(new[] { source0.Tree }, new[] { SystemCoreRef }, options: ComSafeDebugDll);
            var compilation1 = compilation0.WithSource(source1.Tree);
            var compilation2 = compilation0.WithSource(source2.Tree);

            var v0 = CompileAndVerify(compilation0);
            var md0 = ModuleMetadata.CreateFromImage(v0.EmittedAssemblyData);

            var f0 = compilation0.GetMember<MethodSymbol>("C.F");
            var f1 = compilation1.GetMember<MethodSymbol>("C.F");
            var f2 = compilation2.GetMember<MethodSymbol>("C.F");

            var generation0 = EmitBaseline.CreateInitialBaseline(md0, v0.CreateSymReader().GetEncMethodDebugInfo);

            var expectedIL = @"
{
  // Code size      155 (0x9b)
  .maxstack  3
  .locals init (System.Collections.Generic.IEnumerable<<anonymous type: string Value, int Length>> V_0) //result
  IL_0000:  nop
  IL_0001:  ldarg.0
  IL_0002:  ldsfld     ""System.Func<string, <anonymous type: string a, System.Collections.Generic.IEnumerable<char> x>> C.<>c.<>9__0_0""
  IL_0007:  dup
  IL_0008:  brtrue.s   IL_0021
  IL_000a:  pop
  IL_000b:  ldsfld     ""C.<>c C.<>c.<>9""
  IL_0010:  ldftn      ""<anonymous type: string a, System.Collections.Generic.IEnumerable<char> x> C.<>c.<F>b__0_0(string)""
  IL_0016:  newobj     ""System.Func<string, <anonymous type: string a, System.Collections.Generic.IEnumerable<char> x>>..ctor(object, System.IntPtr)""
  IL_001b:  dup
  IL_001c:  stsfld     ""System.Func<string, <anonymous type: string a, System.Collections.Generic.IEnumerable<char> x>> C.<>c.<>9__0_0""
  IL_0021:  call       ""System.Collections.Generic.IEnumerable<<anonymous type: string a, System.Collections.Generic.IEnumerable<char> x>> System.Linq.Enumerable.Select<string, <anonymous type: string a, System.Collections.Generic.IEnumerable<char> x>>(System.Collections.Generic.IEnumerable<string>, System.Func<string, <anonymous type: string a, System.Collections.Generic.IEnumerable<char> x>>)""
  IL_0026:  ldsfld     ""System.Func<<anonymous type: string a, System.Collections.Generic.IEnumerable<char> x>, <anonymous type: <anonymous type: string a, System.Collections.Generic.IEnumerable<char> x> <>h__TransparentIdentifier0, System.Collections.Generic.IEnumerable<char> y>> C.<>c.<>9__0_1""
  IL_002b:  dup
  IL_002c:  brtrue.s   IL_0045
  IL_002e:  pop
  IL_002f:  ldsfld     ""C.<>c C.<>c.<>9""
  IL_0034:  ldftn      ""<anonymous type: <anonymous type: string a, System.Collections.Generic.IEnumerable<char> x> <>h__TransparentIdentifier0, System.Collections.Generic.IEnumerable<char> y> C.<>c.<F>b__0_1(<anonymous type: string a, System.Collections.Generic.IEnumerable<char> x>)""
  IL_003a:  newobj     ""System.Func<<anonymous type: string a, System.Collections.Generic.IEnumerable<char> x>, <anonymous type: <anonymous type: string a, System.Collections.Generic.IEnumerable<char> x> <>h__TransparentIdentifier0, System.Collections.Generic.IEnumerable<char> y>>..ctor(object, System.IntPtr)""
  IL_003f:  dup
  IL_0040:  stsfld     ""System.Func<<anonymous type: string a, System.Collections.Generic.IEnumerable<char> x>, <anonymous type: <anonymous type: string a, System.Collections.Generic.IEnumerable<char> x> <>h__TransparentIdentifier0, System.Collections.Generic.IEnumerable<char> y>> C.<>c.<>9__0_1""
  IL_0045:  call       ""System.Collections.Generic.IEnumerable<<anonymous type: <anonymous type: string a, System.Collections.Generic.IEnumerable<char> x> <>h__TransparentIdentifier0, System.Collections.Generic.IEnumerable<char> y>> System.Linq.Enumerable.Select<<anonymous type: string a, System.Collections.Generic.IEnumerable<char> x>, <anonymous type: <anonymous type: string a, System.Collections.Generic.IEnumerable<char> x> <>h__TransparentIdentifier0, System.Collections.Generic.IEnumerable<char> y>>(System.Collections.Generic.IEnumerable<<anonymous type: string a, System.Collections.Generic.IEnumerable<char> x>>, System.Func<<anonymous type: string a, System.Collections.Generic.IEnumerable<char> x>, <anonymous type: <anonymous type: string a, System.Collections.Generic.IEnumerable<char> x> <>h__TransparentIdentifier0, System.Collections.Generic.IEnumerable<char> y>>)""
  IL_004a:  ldsfld     ""System.Func<<anonymous type: <anonymous type: string a, System.Collections.Generic.IEnumerable<char> x> <>h__TransparentIdentifier0, System.Collections.Generic.IEnumerable<char> y>, bool> C.<>c.<>9__0_2""
  IL_004f:  dup
  IL_0050:  brtrue.s   IL_0069
  IL_0052:  pop
  IL_0053:  ldsfld     ""C.<>c C.<>c.<>9""
  IL_0058:  ldftn      ""bool C.<>c.<F>b__0_2(<anonymous type: <anonymous type: string a, System.Collections.Generic.IEnumerable<char> x> <>h__TransparentIdentifier0, System.Collections.Generic.IEnumerable<char> y>)""
  IL_005e:  newobj     ""System.Func<<anonymous type: <anonymous type: string a, System.Collections.Generic.IEnumerable<char> x> <>h__TransparentIdentifier0, System.Collections.Generic.IEnumerable<char> y>, bool>..ctor(object, System.IntPtr)""
  IL_0063:  dup
  IL_0064:  stsfld     ""System.Func<<anonymous type: <anonymous type: string a, System.Collections.Generic.IEnumerable<char> x> <>h__TransparentIdentifier0, System.Collections.Generic.IEnumerable<char> y>, bool> C.<>c.<>9__0_2""
  IL_0069:  call       ""System.Collections.Generic.IEnumerable<<anonymous type: <anonymous type: string a, System.Collections.Generic.IEnumerable<char> x> <>h__TransparentIdentifier0, System.Collections.Generic.IEnumerable<char> y>> System.Linq.Enumerable.Where<<anonymous type: <anonymous type: string a, System.Collections.Generic.IEnumerable<char> x> <>h__TransparentIdentifier0, System.Collections.Generic.IEnumerable<char> y>>(System.Collections.Generic.IEnumerable<<anonymous type: <anonymous type: string a, System.Collections.Generic.IEnumerable<char> x> <>h__TransparentIdentifier0, System.Collections.Generic.IEnumerable<char> y>>, System.Func<<anonymous type: <anonymous type: string a, System.Collections.Generic.IEnumerable<char> x> <>h__TransparentIdentifier0, System.Collections.Generic.IEnumerable<char> y>, bool>)""
  IL_006e:  ldsfld     ""System.Func<<anonymous type: <anonymous type: string a, System.Collections.Generic.IEnumerable<char> x> <>h__TransparentIdentifier0, System.Collections.Generic.IEnumerable<char> y>, <anonymous type: string Value, int Length>> C.<>c.<>9__0_3""
  IL_0073:  dup
  IL_0074:  brtrue.s   IL_008d
  IL_0076:  pop
  IL_0077:  ldsfld     ""C.<>c C.<>c.<>9""
  IL_007c:  ldftn      ""<anonymous type: string Value, int Length> C.<>c.<F>b__0_3(<anonymous type: <anonymous type: string a, System.Collections.Generic.IEnumerable<char> x> <>h__TransparentIdentifier0, System.Collections.Generic.IEnumerable<char> y>)""
  IL_0082:  newobj     ""System.Func<<anonymous type: <anonymous type: string a, System.Collections.Generic.IEnumerable<char> x> <>h__TransparentIdentifier0, System.Collections.Generic.IEnumerable<char> y>, <anonymous type: string Value, int Length>>..ctor(object, System.IntPtr)""
  IL_0087:  dup
  IL_0088:  stsfld     ""System.Func<<anonymous type: <anonymous type: string a, System.Collections.Generic.IEnumerable<char> x> <>h__TransparentIdentifier0, System.Collections.Generic.IEnumerable<char> y>, <anonymous type: string Value, int Length>> C.<>c.<>9__0_3""
  IL_008d:  call       ""System.Collections.Generic.IEnumerable<<anonymous type: string Value, int Length>> System.Linq.Enumerable.Select<<anonymous type: <anonymous type: string a, System.Collections.Generic.IEnumerable<char> x> <>h__TransparentIdentifier0, System.Collections.Generic.IEnumerable<char> y>, <anonymous type: string Value, int Length>>(System.Collections.Generic.IEnumerable<<anonymous type: <anonymous type: string a, System.Collections.Generic.IEnumerable<char> x> <>h__TransparentIdentifier0, System.Collections.Generic.IEnumerable<char> y>>, System.Func<<anonymous type: <anonymous type: string a, System.Collections.Generic.IEnumerable<char> x> <>h__TransparentIdentifier0, System.Collections.Generic.IEnumerable<char> y>, <anonymous type: string Value, int Length>>)""
  IL_0092:  stloc.0
  IL_0093:  ldc.i4.<<VALUE>>
  IL_0094:  call       ""void System.Console.WriteLine(int)""
  IL_0099:  nop
  IL_009a:  ret
}
";
            v0.VerifyIL("C.F", expectedIL.Replace("<<VALUE>>", "0"));

            var diff1 = compilation1.EmitDifference(
                generation0,
                ImmutableArray.Create(
                    new SemanticEdit(SemanticEditKind.Update, f0, f1, GetSyntaxMapFromMarkers(source0, source1), preserveLocalVariables: true)));

            diff1.VerifySynthesizedMembers(
                "C: {<>c}",
                "C.<>c: {<>9__0_0, <>9__0_1, <>9__0_2, <>9__0_3, <F>b__0_0, <F>b__0_1, <F>b__0_2, <F>b__0_3}",
                "<>f__AnonymousType2<<Value>j__TPar, <Length>j__TPar>: {Equals, GetHashCode, ToString}",
                "<>f__AnonymousType1<<<>h__TransparentIdentifier0>j__TPar, <y>j__TPar>: {Equals, GetHashCode, ToString}",
                "<>f__AnonymousType0<<a>j__TPar, <x>j__TPar>: {Equals, GetHashCode, ToString}");

            diff1.VerifyIL("C.F", expectedIL.Replace("<<VALUE>>", "1"));

            var diff2 = compilation2.EmitDifference(
                diff1.NextGeneration,
                ImmutableArray.Create(
                    new SemanticEdit(SemanticEditKind.Update, f1, f2, GetSyntaxMapFromMarkers(source1, source2), preserveLocalVariables: true)));

            diff2.VerifySynthesizedMembers(
                "C: {<>c}",
                "C.<>c: {<>9__0_0, <>9__0_1, <>9__0_2, <>9__0_3, <F>b__0_0, <F>b__0_1, <F>b__0_2, <F>b__0_3}",
                "<>f__AnonymousType2<<Value>j__TPar, <Length>j__TPar>: {Equals, GetHashCode, ToString}",
                "<>f__AnonymousType1<<<>h__TransparentIdentifier0>j__TPar, <y>j__TPar>: {Equals, GetHashCode, ToString}",
                "<>f__AnonymousType0<<a>j__TPar, <x>j__TPar>: {Equals, GetHashCode, ToString}");

            diff2.VerifyIL("C.F", expectedIL.Replace("<<VALUE>>", "2"));
        }

        [Fact]
        public void AnonymousTypes_Nested2()
        {
            var template = @"
using System;
using System.Linq;

class C
{
    static void F(string[] args)
    {
        var <N:0>result =
            from a in args
            <N:1>let x = a.Reverse()</N:1>
            <N:2>let y = x.Reverse()</N:2>
            <N:3>where x.SequenceEqual(y)</N:3>
            <N:4>select new { Value = a, Length = a.Length }</N:4></N:0>;

        Console.WriteLine(<<VALUE>>);
    }
}";
            var source0 = MarkedSource(template.Replace("<<VALUE>>", "0"));
            var source1 = MarkedSource(template.Replace("<<VALUE>>", "1"));
            var source2 = MarkedSource(template.Replace("<<VALUE>>", "2"));

            var compilation0 = CreateCompilationWithMscorlib45(new[] { source0.Tree }, new[] { SystemCoreRef }, options: ComSafeDebugDll);
            var compilation1 = compilation0.WithSource(source1.Tree);
            var compilation2 = compilation0.WithSource(source2.Tree);

            var v0 = CompileAndVerify(compilation0);
            var md0 = ModuleMetadata.CreateFromImage(v0.EmittedAssemblyData);

            var f0 = compilation0.GetMember<MethodSymbol>("C.F");
            var f1 = compilation1.GetMember<MethodSymbol>("C.F");
            var f2 = compilation2.GetMember<MethodSymbol>("C.F");

            var generation0 = EmitBaseline.CreateInitialBaseline(md0, v0.CreateSymReader().GetEncMethodDebugInfo);

            var expectedIL = @"
{
  // Code size      155 (0x9b)
  .maxstack  3
  .locals init (System.Collections.Generic.IEnumerable<<anonymous type: string Value, int Length>> V_0) //result
  IL_0000:  nop
  IL_0001:  ldarg.0
  IL_0002:  ldsfld     ""System.Func<string, <anonymous type: string a, System.Collections.Generic.IEnumerable<char> x>> C.<>c.<>9__0_0""
  IL_0007:  dup
  IL_0008:  brtrue.s   IL_0021
  IL_000a:  pop
  IL_000b:  ldsfld     ""C.<>c C.<>c.<>9""
  IL_0010:  ldftn      ""<anonymous type: string a, System.Collections.Generic.IEnumerable<char> x> C.<>c.<F>b__0_0(string)""
  IL_0016:  newobj     ""System.Func<string, <anonymous type: string a, System.Collections.Generic.IEnumerable<char> x>>..ctor(object, System.IntPtr)""
  IL_001b:  dup
  IL_001c:  stsfld     ""System.Func<string, <anonymous type: string a, System.Collections.Generic.IEnumerable<char> x>> C.<>c.<>9__0_0""
  IL_0021:  call       ""System.Collections.Generic.IEnumerable<<anonymous type: string a, System.Collections.Generic.IEnumerable<char> x>> System.Linq.Enumerable.Select<string, <anonymous type: string a, System.Collections.Generic.IEnumerable<char> x>>(System.Collections.Generic.IEnumerable<string>, System.Func<string, <anonymous type: string a, System.Collections.Generic.IEnumerable<char> x>>)""
  IL_0026:  ldsfld     ""System.Func<<anonymous type: string a, System.Collections.Generic.IEnumerable<char> x>, <anonymous type: <anonymous type: string a, System.Collections.Generic.IEnumerable<char> x> <>h__TransparentIdentifier0, System.Collections.Generic.IEnumerable<char> y>> C.<>c.<>9__0_1""
  IL_002b:  dup
  IL_002c:  brtrue.s   IL_0045
  IL_002e:  pop
  IL_002f:  ldsfld     ""C.<>c C.<>c.<>9""
  IL_0034:  ldftn      ""<anonymous type: <anonymous type: string a, System.Collections.Generic.IEnumerable<char> x> <>h__TransparentIdentifier0, System.Collections.Generic.IEnumerable<char> y> C.<>c.<F>b__0_1(<anonymous type: string a, System.Collections.Generic.IEnumerable<char> x>)""
  IL_003a:  newobj     ""System.Func<<anonymous type: string a, System.Collections.Generic.IEnumerable<char> x>, <anonymous type: <anonymous type: string a, System.Collections.Generic.IEnumerable<char> x> <>h__TransparentIdentifier0, System.Collections.Generic.IEnumerable<char> y>>..ctor(object, System.IntPtr)""
  IL_003f:  dup
  IL_0040:  stsfld     ""System.Func<<anonymous type: string a, System.Collections.Generic.IEnumerable<char> x>, <anonymous type: <anonymous type: string a, System.Collections.Generic.IEnumerable<char> x> <>h__TransparentIdentifier0, System.Collections.Generic.IEnumerable<char> y>> C.<>c.<>9__0_1""
  IL_0045:  call       ""System.Collections.Generic.IEnumerable<<anonymous type: <anonymous type: string a, System.Collections.Generic.IEnumerable<char> x> <>h__TransparentIdentifier0, System.Collections.Generic.IEnumerable<char> y>> System.Linq.Enumerable.Select<<anonymous type: string a, System.Collections.Generic.IEnumerable<char> x>, <anonymous type: <anonymous type: string a, System.Collections.Generic.IEnumerable<char> x> <>h__TransparentIdentifier0, System.Collections.Generic.IEnumerable<char> y>>(System.Collections.Generic.IEnumerable<<anonymous type: string a, System.Collections.Generic.IEnumerable<char> x>>, System.Func<<anonymous type: string a, System.Collections.Generic.IEnumerable<char> x>, <anonymous type: <anonymous type: string a, System.Collections.Generic.IEnumerable<char> x> <>h__TransparentIdentifier0, System.Collections.Generic.IEnumerable<char> y>>)""
  IL_004a:  ldsfld     ""System.Func<<anonymous type: <anonymous type: string a, System.Collections.Generic.IEnumerable<char> x> <>h__TransparentIdentifier0, System.Collections.Generic.IEnumerable<char> y>, bool> C.<>c.<>9__0_2""
  IL_004f:  dup
  IL_0050:  brtrue.s   IL_0069
  IL_0052:  pop
  IL_0053:  ldsfld     ""C.<>c C.<>c.<>9""
  IL_0058:  ldftn      ""bool C.<>c.<F>b__0_2(<anonymous type: <anonymous type: string a, System.Collections.Generic.IEnumerable<char> x> <>h__TransparentIdentifier0, System.Collections.Generic.IEnumerable<char> y>)""
  IL_005e:  newobj     ""System.Func<<anonymous type: <anonymous type: string a, System.Collections.Generic.IEnumerable<char> x> <>h__TransparentIdentifier0, System.Collections.Generic.IEnumerable<char> y>, bool>..ctor(object, System.IntPtr)""
  IL_0063:  dup
  IL_0064:  stsfld     ""System.Func<<anonymous type: <anonymous type: string a, System.Collections.Generic.IEnumerable<char> x> <>h__TransparentIdentifier0, System.Collections.Generic.IEnumerable<char> y>, bool> C.<>c.<>9__0_2""
  IL_0069:  call       ""System.Collections.Generic.IEnumerable<<anonymous type: <anonymous type: string a, System.Collections.Generic.IEnumerable<char> x> <>h__TransparentIdentifier0, System.Collections.Generic.IEnumerable<char> y>> System.Linq.Enumerable.Where<<anonymous type: <anonymous type: string a, System.Collections.Generic.IEnumerable<char> x> <>h__TransparentIdentifier0, System.Collections.Generic.IEnumerable<char> y>>(System.Collections.Generic.IEnumerable<<anonymous type: <anonymous type: string a, System.Collections.Generic.IEnumerable<char> x> <>h__TransparentIdentifier0, System.Collections.Generic.IEnumerable<char> y>>, System.Func<<anonymous type: <anonymous type: string a, System.Collections.Generic.IEnumerable<char> x> <>h__TransparentIdentifier0, System.Collections.Generic.IEnumerable<char> y>, bool>)""
  IL_006e:  ldsfld     ""System.Func<<anonymous type: <anonymous type: string a, System.Collections.Generic.IEnumerable<char> x> <>h__TransparentIdentifier0, System.Collections.Generic.IEnumerable<char> y>, <anonymous type: string Value, int Length>> C.<>c.<>9__0_3""
  IL_0073:  dup
  IL_0074:  brtrue.s   IL_008d
  IL_0076:  pop
  IL_0077:  ldsfld     ""C.<>c C.<>c.<>9""
  IL_007c:  ldftn      ""<anonymous type: string Value, int Length> C.<>c.<F>b__0_3(<anonymous type: <anonymous type: string a, System.Collections.Generic.IEnumerable<char> x> <>h__TransparentIdentifier0, System.Collections.Generic.IEnumerable<char> y>)""
  IL_0082:  newobj     ""System.Func<<anonymous type: <anonymous type: string a, System.Collections.Generic.IEnumerable<char> x> <>h__TransparentIdentifier0, System.Collections.Generic.IEnumerable<char> y>, <anonymous type: string Value, int Length>>..ctor(object, System.IntPtr)""
  IL_0087:  dup
  IL_0088:  stsfld     ""System.Func<<anonymous type: <anonymous type: string a, System.Collections.Generic.IEnumerable<char> x> <>h__TransparentIdentifier0, System.Collections.Generic.IEnumerable<char> y>, <anonymous type: string Value, int Length>> C.<>c.<>9__0_3""
  IL_008d:  call       ""System.Collections.Generic.IEnumerable<<anonymous type: string Value, int Length>> System.Linq.Enumerable.Select<<anonymous type: <anonymous type: string a, System.Collections.Generic.IEnumerable<char> x> <>h__TransparentIdentifier0, System.Collections.Generic.IEnumerable<char> y>, <anonymous type: string Value, int Length>>(System.Collections.Generic.IEnumerable<<anonymous type: <anonymous type: string a, System.Collections.Generic.IEnumerable<char> x> <>h__TransparentIdentifier0, System.Collections.Generic.IEnumerable<char> y>>, System.Func<<anonymous type: <anonymous type: string a, System.Collections.Generic.IEnumerable<char> x> <>h__TransparentIdentifier0, System.Collections.Generic.IEnumerable<char> y>, <anonymous type: string Value, int Length>>)""
  IL_0092:  stloc.0
  IL_0093:  ldc.i4.<<VALUE>>
  IL_0094:  call       ""void System.Console.WriteLine(int)""
  IL_0099:  nop
  IL_009a:  ret
}
";
            v0.VerifyIL("C.F", expectedIL.Replace("<<VALUE>>", "0"));

            var diff1 = compilation1.EmitDifference(
                generation0,
                ImmutableArray.Create(
                    new SemanticEdit(SemanticEditKind.Update, f0, f1, GetSyntaxMapFromMarkers(source0, source1), preserveLocalVariables: true)));

            diff1.VerifySynthesizedMembers(
                "C: {<>c}",
                "C.<>c: {<>9__0_0, <>9__0_1, <>9__0_2, <>9__0_3, <F>b__0_0, <F>b__0_1, <F>b__0_2, <F>b__0_3}",
                "<>f__AnonymousType2<<Value>j__TPar, <Length>j__TPar>: {Equals, GetHashCode, ToString}",
                "<>f__AnonymousType1<<<>h__TransparentIdentifier0>j__TPar, <y>j__TPar>: {Equals, GetHashCode, ToString}",
                "<>f__AnonymousType0<<a>j__TPar, <x>j__TPar>: {Equals, GetHashCode, ToString}");

            diff1.VerifyIL("C.F", expectedIL.Replace("<<VALUE>>", "1"));

            var diff2 = compilation2.EmitDifference(
                diff1.NextGeneration,
                ImmutableArray.Create(
                    new SemanticEdit(SemanticEditKind.Update, f1, f2, GetSyntaxMapFromMarkers(source1, source2), preserveLocalVariables: true)));

            diff2.VerifySynthesizedMembers(
                "C: {<>c}",
                "C.<>c: {<>9__0_0, <>9__0_1, <>9__0_2, <>9__0_3, <F>b__0_0, <F>b__0_1, <F>b__0_2, <F>b__0_3}",
                "<>f__AnonymousType2<<Value>j__TPar, <Length>j__TPar>: {Equals, GetHashCode, ToString}",
                "<>f__AnonymousType1<<<>h__TransparentIdentifier0>j__TPar, <y>j__TPar>: {Equals, GetHashCode, ToString}",
                "<>f__AnonymousType0<<a>j__TPar, <x>j__TPar>: {Equals, GetHashCode, ToString}");

            diff2.VerifyIL("C.F", expectedIL.Replace("<<VALUE>>", "2"));
        }

        [Fact]
        public void AnonymousTypes_Query1()
        {
            var source0 = MarkedSource(@"
using System.Linq;

class C
{
    static void F(string[] args)
    {
        args = new[] { ""a"", ""bB"", ""Cc"", ""DD"" };
        var <N:4>result =
            from a in args
            <N:0>let x = a.Reverse()</N:0>
            <N:1>let y = x.Reverse()</N:1>
            <N:2>where x.SequenceEqual(y)</N:2>
            <N:3>select new { Value = a, Length = a.Length }</N:3></N:4>;

        var <N:8>newArgs =
            from a in result
            <N:5>let value = a.Value</N:5>
            <N:6>let length = a.Length</N:6>
            <N:7>where value.Length == length</N:7>
            select value</N:8>;

        args = args.Concat(newArgs).ToArray();
        System.Diagnostics.Debugger.Break();
        result.ToString();
    }
}
");
            var source1 = MarkedSource(@"
using System.Linq;

class C
{
    static void F(string[] args)
    {
        args = new[] { ""a"", ""bB"", ""Cc"", ""DD"" };
        var list = false ? null : new { Head = (dynamic)null, Tail = (dynamic)null };
        for (int i = 0; i < 10; i++)
        {
            var <N:4>result =
                from a in args
                <N:0>let x = a.Reverse()</N:0>
                <N:1>let y = x.Reverse()</N:1>
                <N:2>where x.SequenceEqual(y)</N:2>
                orderby a.Length ascending, a descending
                <N:3>select new { Value = a, Length = x.Count() }</N:3></N:4>;

            var linked = result.Aggregate(
                false ? new { Head = (string)null, Tail = (dynamic)null } : null,
                (total, curr) => new { Head = curr.Value, Tail = (dynamic)total });

            var str = linked?.Tail?.Head;

            var <N:8>newArgs =
                from a in result
                <N:5>let value = a.Value</N:5>
                <N:6>let length = a.Length</N:6>
                <N:7>where value.Length == length</N:7>
                select value + value</N:8>;

            args = args.Concat(newArgs).ToArray();
            list = new { Head = (dynamic)i, Tail = (dynamic)list };
            System.Diagnostics.Debugger.Break();
        }
        System.Diagnostics.Debugger.Break();
    }
}
");
            var compilation0 = CreateCompilationWithMscorlib45(new[] { source0.Tree }, new[] { SystemCoreRef, CSharpRef }, options: ComSafeDebugDll);
            var compilation1 = compilation0.WithSource(source1.Tree);

            var v0 = CompileAndVerify(compilation0);
            v0.VerifyDiagnostics();
            var md0 = ModuleMetadata.CreateFromImage(v0.EmittedAssemblyData);

            var f0 = compilation0.GetMember<MethodSymbol>("C.F");
            var f1 = compilation1.GetMember<MethodSymbol>("C.F");

            var generation0 = EmitBaseline.CreateInitialBaseline(md0, v0.CreateSymReader().GetEncMethodDebugInfo);

            v0.VerifyLocalSignature("C.F", @"
.locals init (System.Collections.Generic.IEnumerable<<anonymous type: string Value, int Length>> V_0, //result
              System.Collections.Generic.IEnumerable<string> V_1) //newArgs
");

            var diff1 = compilation1.EmitDifference(
                 generation0,
                 ImmutableArray.Create(
                     new SemanticEdit(SemanticEditKind.Update, f0, f1, GetSyntaxMapFromMarkers(source0, source1), preserveLocalVariables: true)));

            diff1.VerifySynthesizedMembers(
                "C.<>o__0#1: {<>p__0}",
                "C: {<>o__0#1, <>c}",
                "C.<>c: {<>9__0_0, <>9__0_1, <>9__0_2, <>9__0_3#1, <>9__0_4#1, <>9__0_3, <>9__0_6#1, <>9__0_4, <>9__0_5, <>9__0_6, <>9__0_10#1, <F>b__0_0, <F>b__0_1, <F>b__0_2, <F>b__0_3#1, <F>b__0_4#1, <F>b__0_3, <F>b__0_6#1, <F>b__0_4, <F>b__0_5, <F>b__0_6, <F>b__0_10#1}",
                "<>f__AnonymousType4<<<>h__TransparentIdentifier0>j__TPar, <length>j__TPar>: {Equals, GetHashCode, ToString}",
                "<>f__AnonymousType2<<Value>j__TPar, <Length>j__TPar>: {Equals, GetHashCode, ToString}",
                "<>f__AnonymousType5<<Head>j__TPar, <Tail>j__TPar>: {Equals, GetHashCode, ToString}",
                "<>f__AnonymousType3<<a>j__TPar, <value>j__TPar>: {Equals, GetHashCode, ToString}",
                "<>f__AnonymousType0<<a>j__TPar, <x>j__TPar>: {Equals, GetHashCode, ToString}",
                "<>f__AnonymousType1<<<>h__TransparentIdentifier0>j__TPar, <y>j__TPar>: {Equals, GetHashCode, ToString}");

            diff1.VerifyLocalSignature("C.F", @"
  .locals init (System.Collections.Generic.IEnumerable<<anonymous type: string Value, int Length>> V_0, //result
                System.Collections.Generic.IEnumerable<string> V_1, //newArgs
                <>f__AnonymousType5<dynamic, dynamic> V_2, //list
                int V_3, //i
                <>f__AnonymousType5<string, dynamic> V_4, //linked
                object V_5, //str
                <>f__AnonymousType5<string, dynamic> V_6,
                object V_7,
                bool V_8)
");
        }

        [Fact]
        public void AnonymousTypes_Dynamic1()
        {
            var template = @"
using System;

class C
{
    public void F()
    {
        var <N:0>x = new { A = (dynamic)null, B = 1 }</N:0>;
        Console.WriteLine(x.B + <<VALUE>>);
    }
}
";
            var source0 = MarkedSource(template.Replace("<<VALUE>>", "0"));
            var source1 = MarkedSource(template.Replace("<<VALUE>>", "1"));
            var source2 = MarkedSource(template.Replace("<<VALUE>>", "2"));

            var compilation0 = CreateCompilationWithMscorlib45(new[] { source0.Tree }, options: ComSafeDebugDll);
            var compilation1 = compilation0.WithSource(source1.Tree);
            var compilation2 = compilation1.WithSource(source2.Tree);

            var v0 = CompileAndVerify(compilation0);
            v0.VerifyDiagnostics();
            var md0 = ModuleMetadata.CreateFromImage(v0.EmittedAssemblyData);

            var f0 = compilation0.GetMember<MethodSymbol>("C.F");
            var f1 = compilation1.GetMember<MethodSymbol>("C.F");
            var f2 = compilation2.GetMember<MethodSymbol>("C.F");

            var generation0 = EmitBaseline.CreateInitialBaseline(md0, v0.CreateSymReader().GetEncMethodDebugInfo);

            var baselineIL0 = @"
{
  // Code size       22 (0x16)
  .maxstack  2
  .locals init (<>f__AnonymousType0<dynamic, int> V_0) //x
  IL_0000:  nop
  IL_0001:  ldnull
  IL_0002:  ldc.i4.1
  IL_0003:  newobj     ""<>f__AnonymousType0<dynamic, int>..ctor(dynamic, int)""
  IL_0008:  stloc.0
  IL_0009:  ldloc.0
  IL_000a:  callvirt   ""int <>f__AnonymousType0<dynamic, int>.B.get""
  IL_000f:  call       ""void System.Console.WriteLine(int)""
  IL_0014:  nop
  IL_0015:  ret
}
";
            v0.VerifyIL("C.F", baselineIL0);

            var diff1 = compilation1.EmitDifference(
                generation0,
                ImmutableArray.Create(
                    new SemanticEdit(SemanticEditKind.Update, f0, f1, GetSyntaxMapFromMarkers(source0, source1), preserveLocalVariables: true)));

            diff1.VerifySynthesizedMembers(
                "<>f__AnonymousType0<<A>j__TPar, <B>j__TPar>: {Equals, GetHashCode, ToString}");


            var baselineIL = @"
{
  // Code size       24 (0x18)
  .maxstack  2
  .locals init (<>f__AnonymousType0<dynamic, int> V_0) //x
  IL_0000:  nop
  IL_0001:  ldnull
  IL_0002:  ldc.i4.1
  IL_0003:  newobj     ""<>f__AnonymousType0<dynamic, int>..ctor(dynamic, int)""
  IL_0008:  stloc.0
  IL_0009:  ldloc.0
  IL_000a:  callvirt   ""int <>f__AnonymousType0<dynamic, int>.B.get""
  IL_000f:  ldc.i4.<<VALUE>>
  IL_0010:  add
  IL_0011:  call       ""void System.Console.WriteLine(int)""
  IL_0016:  nop
  IL_0017:  ret
}
";

            diff1.VerifyIL("C.F", baselineIL.Replace("<<VALUE>>", "1"));

            var diff2 = compilation2.EmitDifference(
                diff1.NextGeneration,
                ImmutableArray.Create(
                    new SemanticEdit(SemanticEditKind.Update, f1, f2, GetSyntaxMapFromMarkers(source1, source2), preserveLocalVariables: true)));

            diff2.VerifySynthesizedMembers(
                "<>f__AnonymousType0<<A>j__TPar, <B>j__TPar>: {Equals, GetHashCode, ToString}");

            diff2.VerifyIL("C.F", baselineIL.Replace("<<VALUE>>", "2"));
        }

        /// <summary>
        /// Should not re-use locals if the method metadata
        /// signature is unsupported.
        /// </summary>
        [WorkItem(9849, "https://github.com/dotnet/roslyn/issues/9849")]
        [Fact(Skip = "https://github.com/dotnet/roslyn/issues/9849")]
        public void LocalType_UnsupportedSignatureContent()
        {
            // Equivalent to C#, but with extra local and required modifier on
            // expected local. Used to generate initial (unsupported) metadata.
            var ilSource =
@".assembly extern mscorlib { .ver 4:0:0:0 .publickeytoken = (B7 7A 5C 56 19 34 E0 89) }
.assembly '<<GeneratedFileName>>' { }
.class C
{
  .method public specialname rtspecialname instance void .ctor()
  {
    ret
  }
  .method private static object F()
  {
    ldnull
    ret
  }
  .method private static void M1()
  {
    .locals init ([0] object other, [1] object modreq(int32) o)
    call object C::F()
    stloc.1
    ldloc.1
    call void C::M2(object)
    ret
  }
  .method private static void M2(object o)
  {
    ret
  }
}";
            var source =
@"class C
{
    static object F()
    {
        return null;
    }
    static void M1()
    {
        object o = F();
        M2(o);
    }
    static void M2(object o)
    {
    }
}";
            ImmutableArray<byte> assemblyBytes;
            ImmutableArray<byte> pdbBytes;
            EmitILToArray(ilSource, appendDefaultHeader: false, includePdb: false, assemblyBytes: out assemblyBytes, pdbBytes: out pdbBytes);
            var md0 = ModuleMetadata.CreateFromImage(assemblyBytes);
            // Still need a compilation with source for the initial
            // generation - to get a MethodSymbol and syntax map.
            var compilation0 = CreateCompilation(source, options: TestOptions.DebugDll);
            var compilation1 = compilation0.WithSource(source);

            var method0 = compilation0.GetMember<MethodSymbol>("C.M1");
            var generation0 = EmitBaseline.CreateInitialBaseline(md0, m => default);

            var method1 = compilation1.GetMember<MethodSymbol>("C.M1");
            var diff1 = compilation1.EmitDifference(
                generation0,
                ImmutableArray.Create(new SemanticEdit(SemanticEditKind.Update, method0, method1, GetEquivalentNodesMap(method1, method0), preserveLocalVariables: true)));

            diff1.VerifyIL("C.M1",
@"{
  // Code size       15 (0xf)
  .maxstack  1
  .locals init (object V_0) //o
  IL_0000:  nop
  IL_0001:  call       ""object C.F()""
  IL_0006:  stloc.0
  IL_0007:  ldloc.0
  IL_0008:  call       ""void C.M2(object)""
  IL_000d:  nop
  IL_000e:  ret
}");
        }

        /// <summary>
        /// Should not re-use locals with custom modifiers.
        /// </summary>
        [WorkItem(9848, "https://github.com/dotnet/roslyn/issues/9848")]
        [Fact(Skip = "https://github.com/dotnet/roslyn/issues/9848")]
        public void LocalType_CustomModifiers()
        {
            // Equivalent method signature to C#, but
            // with optional modifier on locals.
            var ilSource =
@".assembly extern mscorlib { .ver 4:0:0:0 .publickeytoken = (B7 7A 5C 56 19 34 E0 89) }
.assembly '<<GeneratedFileName>>' { }
.class public C
{
  .method public specialname rtspecialname instance void .ctor()
  {
    ret
  }
  .method public static object F(class [mscorlib]System.IDisposable d)
  {
    .locals init ([0] class C modopt(int32) c,
                  [1] class [mscorlib]System.IDisposable modopt(object),
                  [2] bool V_2,
                  [3] object V_3)
    ldnull
    ret
  }
}";
            var source =
@"class C
{
    static object F(System.IDisposable d)
    {
        C c;
        using (d)
        {
            c = (C)d;
        }
        return c;
    }
}";
            var metadata0 = (MetadataImageReference)CompileIL(ilSource, prependDefaultHeader: false);
            // Still need a compilation with source for the initial
            // generation - to get a MethodSymbol and syntax map.
            var compilation0 = CreateCompilation(source, options: TestOptions.DebugDll);
            var compilation1 = compilation0.WithSource(source);

            var moduleMetadata0 = ((AssemblyMetadata)metadata0.GetMetadataNoCopy()).GetModules()[0];
            var method0 = compilation0.GetMember<MethodSymbol>("C.F");
            var generation0 = EmitBaseline.CreateInitialBaseline(
                moduleMetadata0,
                m => default);

            var method1 = compilation1.GetMember<MethodSymbol>("C.F");
            var diff1 = compilation1.EmitDifference(
                generation0,
                ImmutableArray.Create(new SemanticEdit(SemanticEditKind.Update, method0, method1, GetEquivalentNodesMap(method1, method0), preserveLocalVariables: true)));

            diff1.VerifyIL("C.F", @"
{
  // Code size       38 (0x26)
  .maxstack  1
  .locals init ([unchanged] V_0,
                [unchanged] V_1,
                [bool] V_2,
                [object] V_3,
                C V_4, //c
                System.IDisposable V_5,
                object V_6)
 -IL_0000:  nop
 -IL_0001:  ldarg.0
  IL_0002:  stloc.s    V_5
  .try
  {
   -IL_0004:  nop
   -IL_0005:  ldarg.0
    IL_0006:  castclass  ""C""
    IL_000b:  stloc.s    V_4
   -IL_000d:  nop
    IL_000e:  leave.s    IL_001d
  }
  finally
  {
   ~IL_0010:  ldloc.s    V_5
    IL_0012:  brfalse.s  IL_001c
    IL_0014:  ldloc.s    V_5
    IL_0016:  callvirt   ""void System.IDisposable.Dispose()""
    IL_001b:  nop
    IL_001c:  endfinally
  }
 -IL_001d:  ldloc.s    V_4
  IL_001f:  stloc.s    V_6
  IL_0021:  br.s       IL_0023
 -IL_0023:  ldloc.s    V_6
  IL_0025:  ret
}", methodToken: diff1.UpdatedMethods.Single());
        }

        /// <summary>
        /// Temporaries for locals used within a single
        /// statement should not be preserved.
        /// </summary>
        [Fact]
        public void TemporaryLocals_Other()
        {
            // Use increment as an example of a compiler generated
            // temporary that does not span multiple statements.
            var source =
@"class C
{
    int P { get; set; }
    static int M()
    {
        var c = new C();
        return c.P++;
    }
}";
            var compilation0 = CreateCompilation(source, options: TestOptions.DebugDll);
            var compilation1 = compilation0.WithSource(source);

            var testData0 = new CompilationTestData();
            var bytes0 = compilation0.EmitToArray(testData: testData0);
            var methodData0 = testData0.GetMethodData("C.M");
            var method0 = compilation0.GetMember<MethodSymbol>("C.M");
            var generation0 = EmitBaseline.CreateInitialBaseline(
                ModuleMetadata.CreateFromImage(bytes0),
                methodData0.EncDebugInfoProvider());

            var method1 = compilation1.GetMember<MethodSymbol>("C.M");
            var diff1 = compilation1.EmitDifference(
                generation0,
                ImmutableArray.Create(new SemanticEdit(SemanticEditKind.Update, method0, method1, GetEquivalentNodesMap(method1, method0), preserveLocalVariables: true)));

            diff1.VerifyIL("C.M", @"
{
  // Code size       32 (0x20)
  .maxstack  3
  .locals init (C V_0, //c
                [int] V_1,
                [int] V_2,
                int V_3,
                int V_4)
  IL_0000:  nop
  IL_0001:  newobj     ""C..ctor()""
  IL_0006:  stloc.0
  IL_0007:  ldloc.0
  IL_0008:  dup
  IL_0009:  callvirt   ""int C.P.get""
  IL_000e:  stloc.3
  IL_000f:  ldloc.3
  IL_0010:  ldc.i4.1
  IL_0011:  add
  IL_0012:  callvirt   ""void C.P.set""
  IL_0017:  nop
  IL_0018:  ldloc.3
  IL_0019:  stloc.s    V_4
  IL_001b:  br.s       IL_001d
  IL_001d:  ldloc.s    V_4
  IL_001f:  ret
}");
        }

        /// <summary>
        /// Local names array (from PDB) may have fewer slots than method
        /// signature (from metadata) when the trailing slots are unnamed.
        /// </summary>
        [WorkItem(782270, "http://vstfdevdiv:8080/DevDiv2/DevDiv/_workitems/edit/782270")]
        [Fact]
        public void Bug782270()
        {
            var source =
@"class C
{
    static System.IDisposable F()
    {
        return null;
    }
    static void M()
    {
        using (var o = F())
        {
        }
    }
}";
            var compilation0 = CreateCompilation(source, options: TestOptions.DebugDll);
            var compilation1 = compilation0.WithSource(source);

            var testData0 = new CompilationTestData();
            var bytes0 = compilation0.EmitToArray(testData: testData0);
            var methodData0 = testData0.GetMethodData("C.M");
            var method0 = compilation0.GetMember<MethodSymbol>("C.M");
            var generation0 = EmitBaseline.CreateInitialBaseline(
                ModuleMetadata.CreateFromImage(bytes0),
                testData0.GetMethodData("C.M").EncDebugInfoProvider());

            testData0.GetMethodData("C.M").VerifyIL(@"
{
  // Code size       23 (0x17)
  .maxstack  1
  .locals init (System.IDisposable V_0) //o
  IL_0000:  nop       
  IL_0001:  call       ""System.IDisposable C.F()""
  IL_0006:  stloc.0   
  .try
  {
    IL_0007:  nop       
    IL_0008:  nop       
    IL_0009:  leave.s    IL_0016
  }
  finally
  {
    IL_000b:  ldloc.0   
    IL_000c:  brfalse.s  IL_0015
    IL_000e:  ldloc.0   
    IL_000f:  callvirt   ""void System.IDisposable.Dispose()""
    IL_0014:  nop       
    IL_0015:  endfinally
  }
  IL_0016:  ret       
}");

            var method1 = compilation1.GetMember<MethodSymbol>("C.M");
            var diff1 = compilation1.EmitDifference(
                generation0,
                ImmutableArray.Create(new SemanticEdit(SemanticEditKind.Update, method0, method1, GetEquivalentNodesMap(method1, method0), preserveLocalVariables: true)));

            diff1.VerifyIL("C.M", @"
{
  // Code size       23 (0x17)
  .maxstack  1
  .locals init (System.IDisposable V_0) //o
  IL_0000:  nop       
  IL_0001:  call       ""System.IDisposable C.F()""
  IL_0006:  stloc.0   
  .try
  {
    IL_0007:  nop       
    IL_0008:  nop       
    IL_0009:  leave.s    IL_0016
  }
  finally
  {
    IL_000b:  ldloc.0   
    IL_000c:  brfalse.s  IL_0015
    IL_000e:  ldloc.0   
    IL_000f:  callvirt   ""void System.IDisposable.Dispose()""
    IL_0014:  nop       
    IL_0015:  endfinally
  }
  IL_0016:  ret       
}");
        }

        /// <summary>
        /// Similar to above test but with no named locals in original.
        /// </summary>
        [WorkItem(782270, "http://vstfdevdiv:8080/DevDiv2/DevDiv/_workitems/edit/782270")]
        [Fact]
        public void Bug782270_NoNamedLocals()
        {
            // Equivalent to C#, but with unnamed locals.
            // Used to generate initial metadata.
            var ilSource =
@".assembly extern netstandard { .ver 2:0:0:0 .publickeytoken = (cc 7b 13 ff cd 2d dd 51) }
.assembly '<<GeneratedFileName>>' { }
.class C extends object
{
  .method private static class [netstandard]System.IDisposable F()
  {
    ldnull
    ret
  }
  .method private static void M()
  {
    .locals init ([0] object, [1] object)
    ret
  }
}";
            var source0 =
@"class C
{
    static System.IDisposable F()
    {
        return null;
    }
    static void M()
    {
    }
}";
            var source1 =
@"class C
{
    static System.IDisposable F()
    {
        return null;
    }
    static void M()
    {
        using (var o = F())
        {
        }
    }
}";

            EmitILToArray(ilSource, appendDefaultHeader: false, includePdb: false, assemblyBytes: out var assemblyBytes, pdbBytes: out var pdbBytes);
            var md0 = ModuleMetadata.CreateFromImage(assemblyBytes);
            // Still need a compilation with source for the initial
            // generation - to get a MethodSymbol and syntax map.
            var compilation0 = CreateCompilation(source0, options: TestOptions.DebugDll, targetFramework: TargetFramework.NetStandard20);
            var compilation1 = compilation0.WithSource(source1);

            var method0 = compilation0.GetMember<MethodSymbol>("C.M");
            var generation0 = EmitBaseline.CreateInitialBaseline(md0, EmptyLocalsProvider);

            var method1 = compilation1.GetMember<MethodSymbol>("C.M");
            var diff1 = compilation1.EmitDifference(
                generation0,
                ImmutableArray.Create(new SemanticEdit(SemanticEditKind.Update, method0, method1, GetEquivalentNodesMap(method1, method0), preserveLocalVariables: true)));

            diff1.VerifyIL("C.M", @"
{
  // Code size       23 (0x17)
  .maxstack  1
  .locals init ([object] V_0,
                [object] V_1,
                System.IDisposable V_2) //o
  IL_0000:  nop
  IL_0001:  call       ""System.IDisposable C.F()""
  IL_0006:  stloc.2
  .try
  {
    IL_0007:  nop
    IL_0008:  nop
    IL_0009:  leave.s    IL_0016
  }
  finally
  {
    IL_000b:  ldloc.2
    IL_000c:  brfalse.s  IL_0015
    IL_000e:  ldloc.2
    IL_000f:  callvirt   ""void System.IDisposable.Dispose()""
    IL_0014:  nop
    IL_0015:  endfinally
  }
  IL_0016:  ret
}
");
        }

        [Fact]
        public void TemporaryLocals_ReferencedType()
        {
            var source =
@"class C
{
    static object F()
    {
        return null;
    }
    static void M()
    {
        var x = new System.Collections.Generic.HashSet<int>();
        x.Add(1);
    }
}";
            var compilation0 = CreateCompilation(source, new[] { CSharpRef }, options: TestOptions.DebugDll);
            var compilation1 = compilation0.WithSource(source);

            var testData0 = new CompilationTestData();
            var bytes0 = compilation0.EmitToArray(testData: testData0);
            var methodData0 = testData0.GetMethodData("C.M");
            var method0 = compilation0.GetMember<MethodSymbol>("C.M");

            var modMeta = ModuleMetadata.CreateFromImage(bytes0);
            var generation0 = EmitBaseline.CreateInitialBaseline(
                modMeta,
                methodData0.EncDebugInfoProvider());

            var method1 = compilation1.GetMember<MethodSymbol>("C.M");
            var diff1 = compilation1.EmitDifference(
                generation0,
                ImmutableArray.Create(new SemanticEdit(SemanticEditKind.Update, method0, method1, GetEquivalentNodesMap(method1, method0), preserveLocalVariables: true)));

            diff1.VerifyIL("C.M",
@"
{
  // Code size       16 (0x10)
  .maxstack  2
  .locals init (System.Collections.Generic.HashSet<int> V_0) //x
  IL_0000:  nop
  IL_0001:  newobj     ""System.Collections.Generic.HashSet<int>..ctor()""
  IL_0006:  stloc.0
  IL_0007:  ldloc.0
  IL_0008:  ldc.i4.1
  IL_0009:  callvirt   ""bool System.Collections.Generic.HashSet<int>.Add(int)""
  IL_000e:  pop
  IL_000f:  ret
}
");
        }

        [WorkItem(770502, "http://vstfdevdiv:8080/DevDiv2/DevDiv/_workitems/edit/770502")]
        [WorkItem(839565, "http://vstfdevdiv:8080/DevDiv2/DevDiv/_workitems/edit/839565")]
        [Fact]
        public void DynamicOperations()
        {
            var source =
@"class A
{
    static object F = null;
    object x = ((dynamic)F) + 1;
    static A()
    {
        ((dynamic)F).F();
    }
    A() { }
    static void M(object o)
    {
        ((dynamic)o).x = 1;
    }
    static void N(A o)
    {
        o.x = 1;
    }
}
class B
{
    static object F = null;
    static object G = ((dynamic)F).F();
    object x = ((dynamic)F) + 1;
}";
            var compilation0 = CreateCompilation(source, options: TestOptions.DebugDll, references: new[] { CSharpRef });
            var compilation1 = compilation0.WithSource(source);

            var testData0 = new CompilationTestData();
            var bytes0 = compilation0.EmitToArray(testData: testData0);
            using var md0 = ModuleMetadata.CreateFromImage(bytes0);
            // Source method with dynamic operations.
            var methodData0 = testData0.GetMethodData("A.M");
            var generation0 = EmitBaseline.CreateInitialBaseline(md0, methodData0.EncDebugInfoProvider());
            var method0 = compilation0.GetMember<MethodSymbol>("A.M");
            var method1 = compilation1.GetMember<MethodSymbol>("A.M");
            var diff1 = compilation1.EmitDifference(
                generation0,
                ImmutableArray.Create(new SemanticEdit(SemanticEditKind.Update, method0, method1, GetEquivalentNodesMap(method1, method0), preserveLocalVariables: true)));
            diff1.EmitResult.Diagnostics.Verify();

            // Source method with no dynamic operations.
            methodData0 = testData0.GetMethodData("A.N");
            generation0 = EmitBaseline.CreateInitialBaseline(md0, methodData0.EncDebugInfoProvider());
            method0 = compilation0.GetMember<MethodSymbol>("A.N");
            method1 = compilation1.GetMember<MethodSymbol>("A.N");
            diff1 = compilation1.EmitDifference(
                generation0,
                ImmutableArray.Create(new SemanticEdit(SemanticEditKind.Update, method0, method1, GetEquivalentNodesMap(method1, method0), preserveLocalVariables: true)));
            diff1.EmitResult.Diagnostics.Verify();

            // Explicit .ctor with dynamic operations.
            methodData0 = testData0.GetMethodData("A..ctor");
            generation0 = EmitBaseline.CreateInitialBaseline(md0, methodData0.EncDebugInfoProvider());
            method0 = compilation0.GetMember<MethodSymbol>("A..ctor");
            method1 = compilation1.GetMember<MethodSymbol>("A..ctor");
            diff1 = compilation1.EmitDifference(
                generation0,
                ImmutableArray.Create(new SemanticEdit(SemanticEditKind.Update, method0, method1, GetEquivalentNodesMap(method1, method0), preserveLocalVariables: true)));
            diff1.EmitResult.Diagnostics.Verify();

            // Explicit .cctor with dynamic operations.
            methodData0 = testData0.GetMethodData("A..cctor");
            generation0 = EmitBaseline.CreateInitialBaseline(md0, methodData0.EncDebugInfoProvider());
            method0 = compilation0.GetMember<MethodSymbol>("A..cctor");
            method1 = compilation1.GetMember<MethodSymbol>("A..cctor");
            diff1 = compilation1.EmitDifference(
                generation0,
                ImmutableArray.Create(new SemanticEdit(SemanticEditKind.Update, method0, method1, GetEquivalentNodesMap(method1, method0), preserveLocalVariables: true)));
            diff1.EmitResult.Diagnostics.Verify();

            // Implicit .ctor with dynamic operations.
            methodData0 = testData0.GetMethodData("B..ctor");
            generation0 = EmitBaseline.CreateInitialBaseline(md0, methodData0.EncDebugInfoProvider());
            method0 = compilation0.GetMember<MethodSymbol>("B..ctor");
            method1 = compilation1.GetMember<MethodSymbol>("B..ctor");
            diff1 = compilation1.EmitDifference(
                generation0,
                ImmutableArray.Create(new SemanticEdit(SemanticEditKind.Update, method0, method1, GetEquivalentNodesMap(method1, method0), preserveLocalVariables: true)));
            diff1.EmitResult.Diagnostics.Verify();

            // Implicit .cctor with dynamic operations.
            methodData0 = testData0.GetMethodData("B..cctor");
            generation0 = EmitBaseline.CreateInitialBaseline(md0, methodData0.EncDebugInfoProvider());
            method0 = compilation0.GetMember<MethodSymbol>("B..cctor");
            method1 = compilation1.GetMember<MethodSymbol>("B..cctor");
            diff1 = compilation1.EmitDifference(
                generation0,
                ImmutableArray.Create(new SemanticEdit(SemanticEditKind.Update, method0, method1, GetEquivalentNodesMap(method1, method0), preserveLocalVariables: true)));
            diff1.EmitResult.Diagnostics.Verify();
        }

        [Fact]
        public void DynamicLocals()
        {
            var template = @"
using System;

class C
{
    public void F()
    {
        dynamic <N:0>x = 1</N:0>;
        Console.WriteLine((int)x + <<VALUE>>);
    }
}
";
            var source0 = MarkedSource(template.Replace("<<VALUE>>", "0"));
            var source1 = MarkedSource(template.Replace("<<VALUE>>", "1"));
            var source2 = MarkedSource(template.Replace("<<VALUE>>", "2"));
            var compilation0 = CreateCompilationWithMscorlib45(new[] { source0.Tree }, new[] { SystemCoreRef, CSharpRef }, options: ComSafeDebugDll);

            var compilation1 = compilation0.WithSource(source1.Tree);
            var compilation2 = compilation1.WithSource(source2.Tree);

            var v0 = CompileAndVerify(compilation0);
            v0.VerifyDiagnostics();
            var md0 = ModuleMetadata.CreateFromImage(v0.EmittedAssemblyData);

            var f0 = compilation0.GetMember<MethodSymbol>("C.F");
            var f1 = compilation1.GetMember<MethodSymbol>("C.F");
            var f2 = compilation2.GetMember<MethodSymbol>("C.F");

            var generation0 = EmitBaseline.CreateInitialBaseline(md0, v0.CreateSymReader().GetEncMethodDebugInfo);

            v0.VerifyIL("C.F", @"
{
  // Code size       82 (0x52)
  .maxstack  3
  .locals init (object V_0) //x
  IL_0000:  nop
  IL_0001:  ldc.i4.1
  IL_0002:  box        ""int""
  IL_0007:  stloc.0
  IL_0008:  ldsfld     ""System.Runtime.CompilerServices.CallSite<System.Func<System.Runtime.CompilerServices.CallSite, dynamic, int>> C.<>o__0.<>p__0""
  IL_000d:  brfalse.s  IL_0011
  IL_000f:  br.s       IL_0036
  IL_0011:  ldc.i4.s   16
  IL_0013:  ldtoken    ""int""
  IL_0018:  call       ""System.Type System.Type.GetTypeFromHandle(System.RuntimeTypeHandle)""
  IL_001d:  ldtoken    ""C""
  IL_0022:  call       ""System.Type System.Type.GetTypeFromHandle(System.RuntimeTypeHandle)""
  IL_0027:  call       ""System.Runtime.CompilerServices.CallSiteBinder Microsoft.CSharp.RuntimeBinder.Binder.Convert(Microsoft.CSharp.RuntimeBinder.CSharpBinderFlags, System.Type, System.Type)""
  IL_002c:  call       ""System.Runtime.CompilerServices.CallSite<System.Func<System.Runtime.CompilerServices.CallSite, dynamic, int>> System.Runtime.CompilerServices.CallSite<System.Func<System.Runtime.CompilerServices.CallSite, dynamic, int>>.Create(System.Runtime.CompilerServices.CallSiteBinder)""
  IL_0031:  stsfld     ""System.Runtime.CompilerServices.CallSite<System.Func<System.Runtime.CompilerServices.CallSite, dynamic, int>> C.<>o__0.<>p__0""
  IL_0036:  ldsfld     ""System.Runtime.CompilerServices.CallSite<System.Func<System.Runtime.CompilerServices.CallSite, dynamic, int>> C.<>o__0.<>p__0""
  IL_003b:  ldfld      ""System.Func<System.Runtime.CompilerServices.CallSite, dynamic, int> System.Runtime.CompilerServices.CallSite<System.Func<System.Runtime.CompilerServices.CallSite, dynamic, int>>.Target""
  IL_0040:  ldsfld     ""System.Runtime.CompilerServices.CallSite<System.Func<System.Runtime.CompilerServices.CallSite, dynamic, int>> C.<>o__0.<>p__0""
  IL_0045:  ldloc.0
  IL_0046:  callvirt   ""int System.Func<System.Runtime.CompilerServices.CallSite, dynamic, int>.Invoke(System.Runtime.CompilerServices.CallSite, dynamic)""
  IL_004b:  call       ""void System.Console.WriteLine(int)""
  IL_0050:  nop
  IL_0051:  ret
}
");

            var diff1 = compilation1.EmitDifference(
                generation0,
                ImmutableArray.Create(
                    new SemanticEdit(SemanticEditKind.Update, f0, f1, GetSyntaxMapFromMarkers(source0, source1), preserveLocalVariables: true)));

            diff1.VerifySynthesizedMembers(
                "C: {<>o__0#1}",
                "C.<>o__0#1: {<>p__0}");

            diff1.VerifyIL("C.F", @"
{
  // Code size       84 (0x54)
  .maxstack  3
  .locals init (object V_0) //x
  IL_0000:  nop
  IL_0001:  ldc.i4.1
  IL_0002:  box        ""int""
  IL_0007:  stloc.0
  IL_0008:  ldsfld     ""System.Runtime.CompilerServices.CallSite<System.Func<System.Runtime.CompilerServices.CallSite, dynamic, int>> C.<>o__0#1.<>p__0""
  IL_000d:  brfalse.s  IL_0011
  IL_000f:  br.s       IL_0036
  IL_0011:  ldc.i4.s   16
  IL_0013:  ldtoken    ""int""
  IL_0018:  call       ""System.Type System.Type.GetTypeFromHandle(System.RuntimeTypeHandle)""
  IL_001d:  ldtoken    ""C""
  IL_0022:  call       ""System.Type System.Type.GetTypeFromHandle(System.RuntimeTypeHandle)""
  IL_0027:  call       ""System.Runtime.CompilerServices.CallSiteBinder Microsoft.CSharp.RuntimeBinder.Binder.Convert(Microsoft.CSharp.RuntimeBinder.CSharpBinderFlags, System.Type, System.Type)""
  IL_002c:  call       ""System.Runtime.CompilerServices.CallSite<System.Func<System.Runtime.CompilerServices.CallSite, dynamic, int>> System.Runtime.CompilerServices.CallSite<System.Func<System.Runtime.CompilerServices.CallSite, dynamic, int>>.Create(System.Runtime.CompilerServices.CallSiteBinder)""
  IL_0031:  stsfld     ""System.Runtime.CompilerServices.CallSite<System.Func<System.Runtime.CompilerServices.CallSite, dynamic, int>> C.<>o__0#1.<>p__0""
  IL_0036:  ldsfld     ""System.Runtime.CompilerServices.CallSite<System.Func<System.Runtime.CompilerServices.CallSite, dynamic, int>> C.<>o__0#1.<>p__0""
  IL_003b:  ldfld      ""System.Func<System.Runtime.CompilerServices.CallSite, dynamic, int> System.Runtime.CompilerServices.CallSite<System.Func<System.Runtime.CompilerServices.CallSite, dynamic, int>>.Target""
  IL_0040:  ldsfld     ""System.Runtime.CompilerServices.CallSite<System.Func<System.Runtime.CompilerServices.CallSite, dynamic, int>> C.<>o__0#1.<>p__0""
  IL_0045:  ldloc.0
  IL_0046:  callvirt   ""int System.Func<System.Runtime.CompilerServices.CallSite, dynamic, int>.Invoke(System.Runtime.CompilerServices.CallSite, dynamic)""
  IL_004b:  ldc.i4.1
  IL_004c:  add
  IL_004d:  call       ""void System.Console.WriteLine(int)""
  IL_0052:  nop
  IL_0053:  ret
}
");
            var diff2 = compilation2.EmitDifference(
                diff1.NextGeneration,
                ImmutableArray.Create(
                    new SemanticEdit(SemanticEditKind.Update, f1, f2, GetSyntaxMapFromMarkers(source1, source2), preserveLocalVariables: true)));

            diff2.VerifySynthesizedMembers(
                "C: {<>o__0#2, <>o__0#1}",
                "C.<>o__0#1: {<>p__0}",
                "C.<>o__0#2: {<>p__0}");

            diff2.VerifyIL("C.F", @"
{
  // Code size       84 (0x54)
  .maxstack  3
  .locals init (object V_0) //x
  IL_0000:  nop
  IL_0001:  ldc.i4.1
  IL_0002:  box        ""int""
  IL_0007:  stloc.0
  IL_0008:  ldsfld     ""System.Runtime.CompilerServices.CallSite<System.Func<System.Runtime.CompilerServices.CallSite, dynamic, int>> C.<>o__0#2.<>p__0""
  IL_000d:  brfalse.s  IL_0011
  IL_000f:  br.s       IL_0036
  IL_0011:  ldc.i4.s   16
  IL_0013:  ldtoken    ""int""
  IL_0018:  call       ""System.Type System.Type.GetTypeFromHandle(System.RuntimeTypeHandle)""
  IL_001d:  ldtoken    ""C""
  IL_0022:  call       ""System.Type System.Type.GetTypeFromHandle(System.RuntimeTypeHandle)""
  IL_0027:  call       ""System.Runtime.CompilerServices.CallSiteBinder Microsoft.CSharp.RuntimeBinder.Binder.Convert(Microsoft.CSharp.RuntimeBinder.CSharpBinderFlags, System.Type, System.Type)""
  IL_002c:  call       ""System.Runtime.CompilerServices.CallSite<System.Func<System.Runtime.CompilerServices.CallSite, dynamic, int>> System.Runtime.CompilerServices.CallSite<System.Func<System.Runtime.CompilerServices.CallSite, dynamic, int>>.Create(System.Runtime.CompilerServices.CallSiteBinder)""
  IL_0031:  stsfld     ""System.Runtime.CompilerServices.CallSite<System.Func<System.Runtime.CompilerServices.CallSite, dynamic, int>> C.<>o__0#2.<>p__0""
  IL_0036:  ldsfld     ""System.Runtime.CompilerServices.CallSite<System.Func<System.Runtime.CompilerServices.CallSite, dynamic, int>> C.<>o__0#2.<>p__0""
  IL_003b:  ldfld      ""System.Func<System.Runtime.CompilerServices.CallSite, dynamic, int> System.Runtime.CompilerServices.CallSite<System.Func<System.Runtime.CompilerServices.CallSite, dynamic, int>>.Target""
  IL_0040:  ldsfld     ""System.Runtime.CompilerServices.CallSite<System.Func<System.Runtime.CompilerServices.CallSite, dynamic, int>> C.<>o__0#2.<>p__0""
  IL_0045:  ldloc.0
  IL_0046:  callvirt   ""int System.Func<System.Runtime.CompilerServices.CallSite, dynamic, int>.Invoke(System.Runtime.CompilerServices.CallSite, dynamic)""
  IL_004b:  ldc.i4.2
  IL_004c:  add
  IL_004d:  call       ""void System.Console.WriteLine(int)""
  IL_0052:  nop
  IL_0053:  ret
}
");
        }

        [Fact]
        public void ExceptionFilters()
        {
            var source0 = MarkedSource(@"
using System;
using System.IO;

class C
{
    static bool G(Exception e) => true;

    static void F()
    {
        try
        {
            throw new InvalidOperationException();
        }
        catch <N:0>(IOException e)</N:0> <N:1>when (G(e))</N:1>
        {
            Console.WriteLine();
        }
        catch <N:2>(Exception e)</N:2> <N:3>when (G(e))</N:3>
        {
            Console.WriteLine();
        }
    }
}
");
            var source1 = MarkedSource(@"
using System;
using System.IO;

class C
{
    static bool G(Exception e) => true;

    static void F()
    {
        try
        {
            throw new InvalidOperationException();
        }
        catch <N:0>(IOException e)</N:0> <N:1>when (G(e))</N:1>
        {
            Console.WriteLine();
        }
        catch <N:2>(Exception e)</N:2> <N:3>when (G(e))</N:3>
        {
            Console.WriteLine();
        }

        Console.WriteLine(1);
    }
}");
            var compilation0 = CreateCompilation(source0.Tree, options: ComSafeDebugDll);
            var compilation1 = compilation0.WithSource(source1.Tree);
            var v0 = CompileAndVerify(compilation0);
            var md0 = ModuleMetadata.CreateFromImage(v0.EmittedAssemblyData);

            var f0 = compilation0.GetMember<MethodSymbol>("C.F");
            var f1 = compilation1.GetMember<MethodSymbol>("C.F");

            var generation0 = EmitBaseline.CreateInitialBaseline(md0, v0.CreateSymReader().GetEncMethodDebugInfo);

            var diff1 = compilation1.EmitDifference(
                generation0,
                ImmutableArray.Create(new SemanticEdit(SemanticEditKind.Update, f0, f1, GetSyntaxMapFromMarkers(source0, source1), preserveLocalVariables: true)));

            diff1.VerifyIL("C.F", @"
{
  // Code size       90 (0x5a)
  .maxstack  2
  .locals init (System.IO.IOException V_0, //e
                bool V_1,
                System.Exception V_2, //e
                bool V_3)
  IL_0000:  nop
  .try
  {
    IL_0001:  nop
    IL_0002:  newobj     ""System.InvalidOperationException..ctor()""
    IL_0007:  throw
  }
  filter
  {
    IL_0008:  isinst     ""System.IO.IOException""
    IL_000d:  dup
    IL_000e:  brtrue.s   IL_0014
    IL_0010:  pop
    IL_0011:  ldc.i4.0
    IL_0012:  br.s       IL_0020
    IL_0014:  stloc.0
    IL_0015:  ldloc.0
    IL_0016:  call       ""bool C.G(System.Exception)""
    IL_001b:  stloc.1
    IL_001c:  ldloc.1
    IL_001d:  ldc.i4.0
    IL_001e:  cgt.un
    IL_0020:  endfilter
  }  // end filter
  {  // handler
    IL_0022:  pop
    IL_0023:  nop
    IL_0024:  call       ""void System.Console.WriteLine()""
    IL_0029:  nop
    IL_002a:  nop
    IL_002b:  leave.s    IL_0052
  }
  filter
  {
    IL_002d:  isinst     ""System.Exception""
    IL_0032:  dup
    IL_0033:  brtrue.s   IL_0039
    IL_0035:  pop
    IL_0036:  ldc.i4.0
    IL_0037:  br.s       IL_0045
    IL_0039:  stloc.2
    IL_003a:  ldloc.2
    IL_003b:  call       ""bool C.G(System.Exception)""
    IL_0040:  stloc.3
    IL_0041:  ldloc.3
    IL_0042:  ldc.i4.0
    IL_0043:  cgt.un
    IL_0045:  endfilter
  }  // end filter
  {  // handler
    IL_0047:  pop
    IL_0048:  nop
    IL_0049:  call       ""void System.Console.WriteLine()""
    IL_004e:  nop
    IL_004f:  nop
    IL_0050:  leave.s    IL_0052
  }
  IL_0052:  ldc.i4.1
  IL_0053:  call       ""void System.Console.WriteLine(int)""
  IL_0058:  nop
  IL_0059:  ret
}
");
        }

        [ConditionalFact(typeof(WindowsDesktopOnly), Reason = ConditionalSkipReason.NoPiaNeedsDesktop)]
        public void MethodSignatureWithNoPIAType()
        {
            var sourcePIA = @"
using System;
using System.Runtime.InteropServices;
[assembly: ImportedFromTypeLib(""_.dll"")]
[assembly: Guid(""35DB1A6B-D635-4320-A062-28D42920E2A3"")]
[ComImport()]
[Guid(""35DB1A6B-D635-4320-A062-28D42920E2A4"")]
public interface I
{
}";
            var source0 = MarkedSource(@"
class C
{
    static void M(I x)
    {
        System.Console.WriteLine(1);
    }
}");
            var source1 = MarkedSource(@"
class C
{
    static void M(I x)
    {
        System.Console.WriteLine(2);
    }
}");
            var compilationPIA = CreateCompilation(sourcePIA, options: TestOptions.DebugDll);
            var referencePIA = compilationPIA.EmitToImageReference(embedInteropTypes: true);
            var compilation0 = CreateCompilation(source0.Tree, options: ComSafeDebugDll, references: new MetadataReference[] { referencePIA });
            var compilation1 = compilation0.WithSource(source1.Tree);

            var method0 = compilation0.GetMember<MethodSymbol>("C.M");
            var method1 = compilation1.GetMember<MethodSymbol>("C.M");

            var v0 = CompileAndVerify(compilation0);
            var md0 = ModuleMetadata.CreateFromImage(v0.EmittedAssemblyData);
            var generation0 = EmitBaseline.CreateInitialBaseline(md0, v0.CreateSymReader().GetEncMethodDebugInfo);

            var diff1 = compilation1.EmitDifference(
                generation0,
                ImmutableArray.Create(new SemanticEdit(SemanticEditKind.Update, method0, method1, GetSyntaxMapFromMarkers(source0, source1), preserveLocalVariables: true)));

            diff1.EmitResult.Diagnostics.Verify(
                // error CS7096: Cannot continue since the edit includes a reference to an embedded type: 'I'.
                Diagnostic(ErrorCode.ERR_EncNoPIAReference).WithArguments("I"));
        }

        [WorkItem(844472, "http://vstfdevdiv:8080/DevDiv2/DevDiv/_workitems/edit/844472")]
        [ConditionalFact(typeof(WindowsDesktopOnly), Reason = ConditionalSkipReason.NoPiaNeedsDesktop)]
        public void LocalSignatureWithNoPIAType()
        {
            var sourcePIA = @"
using System;
using System.Runtime.InteropServices;
[assembly: ImportedFromTypeLib(""_.dll"")]
[assembly: Guid(""35DB1A6B-D635-4320-A062-28D42920E2A3"")]
[ComImport()]
[Guid(""35DB1A6B-D635-4320-A062-28D42920E2A4"")]
public interface I
{
}";
            var source0 = MarkedSource(@"
class C
{
    static void M(I x)
    {
        I <N:0>y = null</N:0>;
        M(null);
    }
}");
            var source1 = MarkedSource(@"
class C
{
    static void M(I x)
    {
        I <N:0>y = null</N:0>;
        M(x);
    }
}");
            var compilationPIA = CreateCompilation(sourcePIA, options: TestOptions.DebugDll);
            var referencePIA = compilationPIA.EmitToImageReference(embedInteropTypes: true);
            var compilation0 = CreateCompilation(source0.Tree, options: ComSafeDebugDll, references: new MetadataReference[] { referencePIA });
            var compilation1 = compilation0.WithSource(source1.Tree);

            var method0 = compilation0.GetMember<MethodSymbol>("C.M");
            var method1 = compilation1.GetMember<MethodSymbol>("C.M");

            var v0 = CompileAndVerify(compilation0);
            var md0 = ModuleMetadata.CreateFromImage(v0.EmittedAssemblyData);
            var generation0 = EmitBaseline.CreateInitialBaseline(md0, v0.CreateSymReader().GetEncMethodDebugInfo);

            var diff1 = compilation1.EmitDifference(
                generation0,
                ImmutableArray.Create(new SemanticEdit(SemanticEditKind.Update, method0, method1, GetSyntaxMapFromMarkers(source0, source1), preserveLocalVariables: true)));

            diff1.EmitResult.Diagnostics.Verify(
                // (6,16): warning CS0219: The variable 'y' is assigned but its value is never used
                Diagnostic(ErrorCode.WRN_UnreferencedVarAssg, "y").WithArguments("y"),
                // error CS7096: Cannot continue since the edit includes a reference to an embedded type: 'I'.
                Diagnostic(ErrorCode.ERR_EncNoPIAReference).WithArguments("I"));
        }

        /// <summary>
        /// Disallow edits that require NoPIA references.
        /// </summary>
        [ConditionalFact(typeof(WindowsDesktopOnly), Reason = ConditionalSkipReason.NoPiaNeedsDesktop)]
        public void NoPIAReferences()
        {
            var sourcePIA =
@"using System;
using System.Runtime.InteropServices;
[assembly: ImportedFromTypeLib(""_.dll"")]
[assembly: Guid(""35DB1A6B-D635-4320-A062-28D42921E2B3"")]
[ComImport()]
[Guid(""35DB1A6B-D635-4320-A062-28D42921E2B4"")]
public interface IA
{
    void M();
    int P { get; }
    event Action E;
}
[ComImport()]
[Guid(""35DB1A6B-D635-4320-A062-28D42921E2B5"")]
public interface IB
{
}
[ComImport()]
[Guid(""35DB1A6B-D635-4320-A062-28D42921E2B6"")]
public interface IC
{
}
public struct S
{
    public object F;
}";
            var source0 =
@"class C<T>
{
    static object F = typeof(IC);
    static void M1()
    {
        var o = default(IA);
        o.M();
        M2(o.P);
        o.E += M1;
        M2(C<IA>.F);
        M2(new S());
    }
    static void M2(object o)
    {
    }
}";
            var source1A = source0;
            var source1B =
@"class C<T>
{
    static object F = typeof(IC);
    static void M1()
    {
        M2(null);
    }
    static void M2(object o)
    {
    }
}";
            var compilationPIA = CreateCompilation(sourcePIA, options: TestOptions.DebugDll);
            var referencePIA = compilationPIA.EmitToImageReference(embedInteropTypes: true);
            var compilation0 = CreateCompilation(source0, options: TestOptions.DebugDll, references: new MetadataReference[] { referencePIA, CSharpRef });
            var compilation1A = compilation0.WithSource(source1A);
            var compilation1B = compilation0.WithSource(source1B);

            var method0 = compilation0.GetMember<MethodSymbol>("C.M1");
            var method1B = compilation1B.GetMember<MethodSymbol>("C.M1");
            var method1A = compilation1A.GetMember<MethodSymbol>("C.M1");

            var testData0 = new CompilationTestData();
            var bytes0 = compilation0.EmitToArray(testData: testData0);
            var methodData0 = testData0.GetMethodData("C<T>.M1");
            using var md0 = ModuleMetadata.CreateFromImage(bytes0);
            var reader0 = md0.MetadataReader;

            CheckNames(reader0, reader0.GetTypeDefNames(), "<Module>", "C`1", "IA", "IC", "S");

            var generation0 = EmitBaseline.CreateInitialBaseline(md0, methodData0.EncDebugInfoProvider());

            // Disallow edits that require NoPIA references.
            var diff1A = compilation1A.EmitDifference(
                generation0,
                ImmutableArray.Create(new SemanticEdit(SemanticEditKind.Update, method0, method1A, GetEquivalentNodesMap(method1A, method0), preserveLocalVariables: true)));

            diff1A.EmitResult.Diagnostics.Verify(
                // error CS7094: Cannot continue since the edit includes a reference to an embedded type: 'S'.
                Diagnostic(ErrorCode.ERR_EncNoPIAReference).WithArguments("S"),
                // error CS7094: Cannot continue since the edit includes a reference to an embedded type: 'IA'.
                Diagnostic(ErrorCode.ERR_EncNoPIAReference).WithArguments("IA"));

            // Allow edits that do not require NoPIA references,
            // even if the previous code included references.
            var diff1B = compilation1B.EmitDifference(
                generation0,
                ImmutableArray.Create(new SemanticEdit(SemanticEditKind.Update, method0, method1B, GetEquivalentNodesMap(method1B, method0), preserveLocalVariables: true)));

            diff1B.VerifyIL("C<T>.M1",
@"{
  // Code size        9 (0x9)
  .maxstack  1
  .locals init ([unchanged] V_0,
  [unchanged] V_1)
  IL_0000:  nop
  IL_0001:  ldnull
  IL_0002:  call       ""void C<T>.M2(object)""
  IL_0007:  nop
  IL_0008:  ret
}");

            using var md1 = diff1B.GetMetadata();
            var reader1 = md1.Reader;
            var readers = new[] { reader0, reader1 };
            CheckNames(readers, reader1.GetTypeDefNames());
        }

        [WorkItem(844536, "http://vstfdevdiv:8080/DevDiv2/DevDiv/_workitems/edit/844536")]
        [ConditionalFact(typeof(WindowsDesktopOnly), Reason = ConditionalSkipReason.NoPiaNeedsDesktop)]
        public void NoPIATypeInNamespace()
        {
            var sourcePIA =
@"using System;
using System.Runtime.InteropServices;
[assembly: ImportedFromTypeLib(""_.dll"")]
[assembly: Guid(""35DB1A6B-D635-4320-A062-28D42920E2A5"")]
namespace N
{
    [ComImport()]
    [Guid(""35DB1A6B-D635-4320-A062-28D42920E2A6"")]
    public interface IA
    {
    }
}
[ComImport()]
[Guid(""35DB1A6B-D635-4320-A062-28D42920E2A7"")]
public interface IB
{
}";
            var source =
@"class C<T>
{
    static void M(object o)
    {
        M(C<N.IA>.E.X);
        M(C<IB>.E.X);
    }
    enum E { X }
}";
            var compilationPIA = CreateCompilation(sourcePIA, options: TestOptions.DebugDll);
            var referencePIA = compilationPIA.EmitToImageReference(embedInteropTypes: true);
            var compilation0 = CreateCompilation(source, options: TestOptions.DebugDll, references: new MetadataReference[] { referencePIA, CSharpRef });
            var compilation1 = compilation0.WithSource(source);

            var bytes0 = compilation0.EmitToArray();
            using var md0 = ModuleMetadata.CreateFromImage(bytes0);
            var generation0 = EmitBaseline.CreateInitialBaseline(md0, m => default);
            var method0 = compilation0.GetMember<MethodSymbol>("C.M");
            var method1 = compilation1.GetMember<MethodSymbol>("C.M");

            var diff1 = compilation1.EmitDifference(
                generation0,
                ImmutableArray.Create(new SemanticEdit(SemanticEditKind.Update, method0, method1)));

            diff1.EmitResult.Diagnostics.Verify(
                // error CS7094: Cannot continue since the edit includes a reference to an embedded type: 'N.IA'.
                Diagnostic(ErrorCode.ERR_EncNoPIAReference).WithArguments("N.IA"),
                // error CS7094: Cannot continue since the edit includes a reference to an embedded type: 'IB'.
                Diagnostic(ErrorCode.ERR_EncNoPIAReference).WithArguments("IB"));

            diff1.VerifyIL("C<T>.M",
@"{
  // Code size       26 (0x1a)
  .maxstack  1
  IL_0000:  nop
  IL_0001:  ldc.i4.0
  IL_0002:  box        ""C<N.IA>.E""
  IL_0007:  call       ""void C<T>.M(object)""
  IL_000c:  nop
  IL_000d:  ldc.i4.0
  IL_000e:  box        ""C<IB>.E""
  IL_0013:  call       ""void C<T>.M(object)""
  IL_0018:  nop
  IL_0019:  ret
}");
        }

        /// <summary>
        /// Should use TypeDef rather than TypeRef for unrecognized
        /// local of a type defined in the original assembly.
        /// </summary>
        [WorkItem(910777, "http://vstfdevdiv:8080/DevDiv2/DevDiv/_workitems/edit/910777")]
        [Fact]
        public void UnrecognizedLocalOfTypeFromAssembly()
        {
            var source =
@"class E : System.Exception
{
}
class C
{
    static void M()
    {
        try
        {
        }
        catch (E e)
        {
        }
    }
}";
            var compilation0 = CreateCompilation(source, options: TestOptions.DebugDll, targetFramework: TargetFramework.NetStandard20);
            var compilation1 = compilation0.WithSource(source);
            var testData0 = new CompilationTestData();
            var bytes0 = compilation0.EmitToArray(testData: testData0);
            var methodData0 = testData0.GetMethodData("C.M");

            using var md0 = ModuleMetadata.CreateFromImage(bytes0);
            var reader0 = md0.MetadataReader;
            CheckNames(reader0, reader0.GetAssemblyRefNames(), "netstandard");
            var method0 = compilation0.GetMember<MethodSymbol>("C.M");
            var method1 = compilation1.GetMember<MethodSymbol>("C.M");

            var generation0 = EmitBaseline.CreateInitialBaseline(md0, methodData0.EncDebugInfoProvider());

            var diff1 = compilation1.EmitDifference(
                generation0,
                ImmutableArray.Create(new SemanticEdit(SemanticEditKind.Update, method0, method1, GetEquivalentNodesMap(method1, method0), preserveLocalVariables: true)));

            using var md1 = diff1.GetMetadata();
            var reader1 = md1.Reader;
            var readers = new[] { reader0, reader1 };

            CheckNames(readers, reader1.GetAssemblyRefNames(), "netstandard");
            CheckNames(readers, reader1.GetTypeRefNames(), "Object");

            CheckEncLog(reader1,
                Row(2, TableIndex.AssemblyRef, EditAndContinueOperation.Default),
                Row(7, TableIndex.TypeRef, EditAndContinueOperation.Default),
                Row(2, TableIndex.StandAloneSig, EditAndContinueOperation.Default),
                Row(2, TableIndex.MethodDef, EditAndContinueOperation.Default));

            CheckEncMap(reader1,
                Handle(7, TableIndex.TypeRef),
                Handle(2, TableIndex.MethodDef),
                Handle(2, TableIndex.StandAloneSig),
                Handle(2, TableIndex.AssemblyRef));

            diff1.VerifyIL("C.M", @"
{
  // Code size       11 (0xb)
  .maxstack  1
  .locals init (E V_0) //e
  IL_0000:  nop
  .try
  {
    IL_0001:  nop
    IL_0002:  nop
    IL_0003:  leave.s    IL_000a
  }
  catch E
  {
    IL_0005:  stloc.0
    IL_0006:  nop
    IL_0007:  nop
    IL_0008:  leave.s    IL_000a
  }
  IL_000a:  ret
}");
        }

        /// <summary>
        /// Similar to above test but with anonymous type
        /// added in subsequent generation.
        /// </summary>
        [WorkItem(910777, "http://vstfdevdiv:8080/DevDiv2/DevDiv/_workitems/edit/910777")]
        [Fact]
        public void UnrecognizedLocalOfAnonymousTypeFromAssembly()
        {
            var source0 =
@"class C
{
    static string F()
    {
        return null;
    }
    static string G()
    {
        var o = new { Y = 1 };
        return o.ToString();
    }
}";
            var source1 =
@"class C
{
    static string F()
    {
        var o = new { X = 1 };
        return o.ToString();
    }
    static string G()
    {
        var o = new { Y = 1 };
        return o.ToString();
    }
}";
            var source2 =
@"class C
{
    static string F()
    {
        return null;
    }
    static string G()
    {
        return null;
    }
}";
            var compilation0 = CreateCompilation(source0, options: TestOptions.DebugDll, targetFramework: TargetFramework.NetStandard20);
            var compilation1 = compilation0.WithSource(source1);
            var compilation2 = compilation1.WithSource(source2);

            var method0F = compilation0.GetMember<MethodSymbol>("C.F");
            var method1F = compilation1.GetMember<MethodSymbol>("C.F");
            var method1G = compilation1.GetMember<MethodSymbol>("C.G");
            var method2F = compilation2.GetMember<MethodSymbol>("C.F");
            var method2G = compilation2.GetMember<MethodSymbol>("C.G");

            var bytes0 = compilation0.EmitToArray();
            using var md0 = ModuleMetadata.CreateFromImage(bytes0);
            var reader0 = md0.MetadataReader;
            CheckNames(reader0, reader0.GetAssemblyRefNames(), "netstandard");

            // Use empty LocalVariableNameProvider for original locals and
            // use preserveLocalVariables: true for the edit so that existing
            // locals are retained even though all are unrecognized.
            var generation0 = EmitBaseline.CreateInitialBaseline(
                md0,
                EmptyLocalsProvider);

            var diff1 = compilation1.EmitDifference(
                generation0,
                ImmutableArray.Create(new SemanticEdit(SemanticEditKind.Update, method0F, method1F, syntaxMap: s => null, preserveLocalVariables: true)));

            using var md1 = diff1.GetMetadata();
            var reader1 = md1.Reader;
            var readers = new List<MetadataReader> { reader0, reader1 };

            CheckNames(readers, reader1.GetAssemblyRefNames(), "netstandard");
            CheckNames(readers, reader1.GetTypeDefNames(), "<>f__AnonymousType1`1");
            CheckNames(readers, reader1.GetTypeRefNames(), "CompilerGeneratedAttribute", "DebuggerDisplayAttribute", "Object", "DebuggerBrowsableState", "DebuggerBrowsableAttribute", "DebuggerHiddenAttribute", "EqualityComparer`1", "String", "IFormatProvider");

            // Change method updated in generation 1.
            var diff2F = compilation2.EmitDifference(
                diff1.NextGeneration,
                ImmutableArray.Create(new SemanticEdit(SemanticEditKind.Update, method1F, method2F, syntaxMap: s => null, preserveLocalVariables: true)));

            using var md2 = diff2F.GetMetadata();
            var reader2 = md2.Reader;
            readers.Add(reader2);
            CheckNames(readers, reader2.GetAssemblyRefNames(), "netstandard");
            CheckNames(readers, reader2.GetTypeDefNames());
            CheckNames(readers, reader2.GetTypeRefNames(), "Object");

            // Change method unchanged since generation 0.
            var diff2G = compilation2.EmitDifference(
                diff1.NextGeneration,
                ImmutableArray.Create(new SemanticEdit(SemanticEditKind.Update, method1G, method2G, syntaxMap: s => null, preserveLocalVariables: true)));
        }

        [Fact]
        public void BrokenOutputStreams()
        {
            var source0 =
@"class C
{
    static string F()
    {
        return null;
    }
}";
            var source1 =
@"class C
{
    static string F()
    {
        var o = new { X = 1 };
        return o.ToString();
    }
}";
            var compilation0 = CreateCompilation(source0, options: TestOptions.DebugDll);
            var compilation1 = compilation0.WithSource(source1);
            var bytes0 = compilation0.EmitToArray();
            using (new EnsureEnglishUICulture())
            using (var md0 = ModuleMetadata.CreateFromImage(bytes0))
            {
                var method0F = compilation0.GetMember<MethodSymbol>("C.F");
                var generation0 = EmitBaseline.CreateInitialBaseline(
                    md0,
                    EmptyLocalsProvider);
                var method1F = compilation1.GetMember<MethodSymbol>("C.F");

                using MemoryStream mdStream = new MemoryStream(), ilStream = new MemoryStream(), pdbStream = new MemoryStream();
                var updatedMethods = new List<MethodDefinitionHandle>();
                var isAddedSymbol = new Func<ISymbol, bool>(s => false);

                var badStream = new BrokenStream();
                badStream.BreakHow = BrokenStream.BreakHowType.ThrowOnWrite;

                var result = compilation1.EmitDifference(
                    generation0,
                    ImmutableArray.Create(new SemanticEdit(SemanticEditKind.Update, method0F, method1F, syntaxMap: s => null, preserveLocalVariables: true)),
                    isAddedSymbol,
                    badStream,
                    ilStream,
                    pdbStream,
                    updatedMethods,
                    new CompilationTestData(),
                    default);
                Assert.False(result.Success);
                result.Diagnostics.Verify(
                    // error CS8104: An error occurred while writing the output file: System.IO.IOException: I/O error occurred.
                    Diagnostic(ErrorCode.ERR_PeWritingFailure).WithArguments(badStream.ThrownException.ToString()).WithLocation(1, 1)
                    );

                result = compilation1.EmitDifference(
                    generation0,
                    ImmutableArray.Create(new SemanticEdit(SemanticEditKind.Update, method0F, method1F, syntaxMap: s => null, preserveLocalVariables: true)),
                    isAddedSymbol,
                    mdStream,
                    badStream,
                    pdbStream,
                    updatedMethods,
                    new CompilationTestData(),
                    default);
                Assert.False(result.Success);
                result.Diagnostics.Verify(
                    // error CS8104: An error occurred while writing the output file: System.IO.IOException: I/O error occurred.
                    Diagnostic(ErrorCode.ERR_PeWritingFailure).WithArguments(badStream.ThrownException.ToString()).WithLocation(1, 1)
                    );

                result = compilation1.EmitDifference(
                    generation0,
                    ImmutableArray.Create(new SemanticEdit(SemanticEditKind.Update, method0F, method1F, syntaxMap: s => null, preserveLocalVariables: true)),
                    isAddedSymbol,
                    mdStream,
                    ilStream,
                    badStream,
                    updatedMethods,
                    new CompilationTestData(),
                    default);
                Assert.False(result.Success);
                result.Diagnostics.Verify(
                    // error CS0041: Unexpected error writing debug information -- 'I/O error occurred.'
                    Diagnostic(ErrorCode.FTL_DebugEmitFailure).WithArguments("I/O error occurred.").WithLocation(1, 1)
                    );
            }
        }

        [Fact]
        public void BrokenPortablePdbStream()
        {
            var source0 =
@"class C
{
    static string F()
    {
        return null;
    }
}";
            var source1 =
@"class C
{
    static string F()
    {
        var o = new { X = 1 };
        return o.ToString();
    }
}";
            var compilation0 = CreateCompilation(source0, options: TestOptions.DebugDll);
            var compilation1 = compilation0.WithSource(source1);
            var bytes0 = compilation0.EmitToArray(EmitOptions.Default.WithDebugInformationFormat(DebugInformationFormat.PortablePdb));
            using (new EnsureEnglishUICulture())
            using (var md0 = ModuleMetadata.CreateFromImage(bytes0))
            {
                var method0F = compilation0.GetMember<MethodSymbol>("C.F");
                var generation0 = EmitBaseline.CreateInitialBaseline(
                    md0,
                    EmptyLocalsProvider);
                var method1F = compilation1.GetMember<MethodSymbol>("C.F");

                using MemoryStream mdStream = new MemoryStream(), ilStream = new MemoryStream(), pdbStream = new MemoryStream();
                var updatedMethods = new List<MethodDefinitionHandle>();
                var isAddedSymbol = new Func<ISymbol, bool>(s => false);

                var badStream = new BrokenStream();
                badStream.BreakHow = BrokenStream.BreakHowType.ThrowOnWrite;

                var result = compilation1.EmitDifference(
                    generation0,
                    ImmutableArray.Create(new SemanticEdit(SemanticEditKind.Update, method0F, method1F, syntaxMap: s => null, preserveLocalVariables: true)),
                    isAddedSymbol,
                    mdStream,
                    ilStream,
                    badStream,
                    updatedMethods,
                    new CompilationTestData(),
                    default);
                Assert.False(result.Success);
                result.Diagnostics.Verify(
                    // error CS0041: Unexpected error writing debug information -- 'I/O error occurred.'
                    Diagnostic(ErrorCode.FTL_DebugEmitFailure).WithArguments("I/O error occurred.").WithLocation(1, 1)
                    );
            }
        }

        [WorkItem(923492, "http://vstfdevdiv:8080/DevDiv2/DevDiv/_workitems/edit/923492")]
        [ConditionalFact(typeof(WindowsDesktopOnly), Reason = ConditionalSkipReason.NativePdbRequiresDesktop)]
        public void SymWriterErrors()
        {
            var source0 =
@"class C
{
}";
            var source1 =
@"class C
{
    static void Main() { }
}";
            var compilation0 = CreateCompilation(source0, options: TestOptions.DebugDll);
            var compilation1 = compilation0.WithSource(source1);

            // Verify full metadata contains expected rows.
            var bytes0 = compilation0.EmitToArray();
            using var md0 = ModuleMetadata.CreateFromImage(bytes0);
            var diff1 = compilation1.EmitDifference(
EmitBaseline.CreateInitialBaseline(md0, EmptyLocalsProvider),
ImmutableArray.Create(new SemanticEdit(SemanticEditKind.Insert, null, compilation1.GetMember<MethodSymbol>("C.Main"))),
testData: new CompilationTestData { SymWriterFactory = _ => new MockSymUnmanagedWriter() });

            diff1.EmitResult.Diagnostics.Verify(
                // error CS0041: Unexpected error writing debug information -- 'MockSymUnmanagedWriter error message'
                Diagnostic(ErrorCode.FTL_DebugEmitFailure).WithArguments("MockSymUnmanagedWriter error message"));

            Assert.False(diff1.EmitResult.Success);
        }

        [WorkItem(1058058, "http://vstfdevdiv:8080/DevDiv2/DevDiv/_workitems/edit/1058058")]
        [Fact]
        public void BlobContainsInvalidValues()
        {
            var source0 =
@"class C
{
    static void F()
    {
        string goo = ""abc"";
    }
}";
            var source1 =
@"class C
{
    static void F()
    {
        float goo = 10;
    }
}";
            var source2 =
@"class C
{
    static void F()
    {
        bool goo = true;
    }
}";
            var compilation0 = CreateCompilation(source0, options: TestOptions.DebugDll, targetFramework: TargetFramework.NetStandard20);
            var compilation1 = compilation0.WithSource(source1);
            var compilation2 = compilation1.WithSource(source2);
            var bytes0 = compilation0.EmitToArray();

            using var md0 = ModuleMetadata.CreateFromImage(bytes0);
            var reader0 = md0.MetadataReader;
            CheckNames(reader0, reader0.GetAssemblyRefNames(), "netstandard");
            var method0F = compilation0.GetMember<MethodSymbol>("C.F");
            var generation0 = EmitBaseline.CreateInitialBaseline(md0, EmptyLocalsProvider);
            var method1F = compilation1.GetMember<MethodSymbol>("C.F");
            var diff1 = compilation1.EmitDifference(
                generation0,
                ImmutableArray.Create(new SemanticEdit(SemanticEditKind.Update, method0F, method1F, syntaxMap: s => null, preserveLocalVariables: true)));


            var handle = MetadataTokens.BlobHandle(1);
            byte[] value0 = reader0.GetBlobBytes(handle);
            Assert.Equal("20-01-01-08", BitConverter.ToString(value0));

            using var md1 = diff1.GetMetadata();
            var reader1 = md1.Reader;
            var method2F = compilation2.GetMember<MethodSymbol>("C.F");
            var diff2F = compilation2.EmitDifference(
                diff1.NextGeneration,
                ImmutableArray.Create(new SemanticEdit(SemanticEditKind.Update, method1F, method2F, syntaxMap: s => null, preserveLocalVariables: true)));

            byte[] value1 = reader1.GetBlobBytes(handle);
            Assert.Equal("07-02-0E-0C", BitConverter.ToString(value1));

            using var md2 = diff2F.GetMetadata();
            var reader2 = md2.Reader;
            byte[] value2 = reader2.GetBlobBytes(handle);
            Assert.Equal("07-03-0E-0C-02", BitConverter.ToString(value2));
        }

        [Fact]
        public void ReferenceToMemberAddedToAnotherAssembly1()
        {
            var sourceA0 = @"
public class A
{
}
";
            var sourceA1 = @"
public class A
{
    public void M() { System.Console.WriteLine(1);}
}

public class X {} 
";
            var sourceB0 = @"
public class B
{
    public static void F() { }
}";
            var sourceB1 = @"
public class B
{
    public static void F() { new A().M(); }
}

public class Y : X { }
";

            var compilationA0 = CreateCompilation(sourceA0, options: TestOptions.DebugDll, assemblyName: "LibA");
            var compilationA1 = compilationA0.WithSource(sourceA1);
            var compilationB0 = CreateCompilation(sourceB0, new[] { compilationA0.ToMetadataReference() }, options: TestOptions.DebugDll, assemblyName: "LibB");
            var compilationB1 = CreateCompilation(sourceB1, new[] { compilationA1.ToMetadataReference() }, options: TestOptions.DebugDll, assemblyName: "LibB");

            var bytesA0 = compilationA0.EmitToArray();
            var bytesB0 = compilationB0.EmitToArray();
            var mdA0 = ModuleMetadata.CreateFromImage(bytesA0);
            var mdB0 = ModuleMetadata.CreateFromImage(bytesB0);
            var generationA0 = EmitBaseline.CreateInitialBaseline(mdA0, EmptyLocalsProvider);
            var generationB0 = EmitBaseline.CreateInitialBaseline(mdB0, EmptyLocalsProvider);
            var mA1 = compilationA1.GetMember<MethodSymbol>("A.M");
            var mX1 = compilationA1.GetMember<TypeSymbol>("X");

            var allAddedSymbols = new ISymbol[] { mA1, mX1 };

            var diffA1 = compilationA1.EmitDifference(
                generationA0,
                ImmutableArray.Create(
                    new SemanticEdit(SemanticEditKind.Insert, null, mA1),
                    new SemanticEdit(SemanticEditKind.Insert, null, mX1)),
                allAddedSymbols);

            diffA1.EmitResult.Diagnostics.Verify();

            var diffB1 = compilationB1.EmitDifference(
                generationB0,
                ImmutableArray.Create(
                    new SemanticEdit(SemanticEditKind.Update, compilationB0.GetMember<MethodSymbol>("B.F"), compilationB1.GetMember<MethodSymbol>("B.F")),
                    new SemanticEdit(SemanticEditKind.Insert, null, compilationB1.GetMember<TypeSymbol>("Y"))),
                allAddedSymbols);

            diffB1.EmitResult.Diagnostics.Verify(
                // (7,14): error CS7101: Member 'X' added during the current debug session can only be accessed from within its declaring assembly 'LibA'.
                // public class X {} 
                Diagnostic(ErrorCode.ERR_EncReferenceToAddedMember, "X").WithArguments("X", "LibA").WithLocation(7, 14),
                // (4,17): error CS7101: Member 'M' added during the current debug session can only be accessed from within its declaring assembly 'LibA'.
                //     public void M() { System.Console.WriteLine(1);}
                Diagnostic(ErrorCode.ERR_EncReferenceToAddedMember, "M").WithArguments("M", "LibA").WithLocation(4, 17));
        }

        [Fact]
        public void ReferenceToMemberAddedToAnotherAssembly2()
        {
            var sourceA = @"
public class A
{
    public void M() { }
}";
            var sourceB0 = @"
public class B
{
    public static void F() { var a = new A(); }
}";
            var sourceB1 = @"
public class B
{
    public static void F() { var a = new A(); a.M(); }
}";
            var sourceB2 = @"
public class B
{
    public static void F() { var a = new A(); }
}";

            var compilationA = CreateCompilation(sourceA, options: TestOptions.DebugDll, assemblyName: "AssemblyA");
            var aRef = compilationA.ToMetadataReference();

            var compilationB0 = CreateCompilation(sourceB0, new[] { aRef }, options: TestOptions.DebugDll, assemblyName: "AssemblyB");
            var compilationB1 = compilationB0.WithSource(sourceB1);
            var compilationB2 = compilationB1.WithSource(sourceB2);

            var testDataB0 = new CompilationTestData();
            var bytesB0 = compilationB0.EmitToArray(testData: testDataB0);
            var mdB0 = ModuleMetadata.CreateFromImage(bytesB0);
            var generationB0 = EmitBaseline.CreateInitialBaseline(mdB0, testDataB0.GetMethodData("B.F").EncDebugInfoProvider());

            var f0 = compilationB0.GetMember<MethodSymbol>("B.F");
            var f1 = compilationB1.GetMember<MethodSymbol>("B.F");
            var f2 = compilationB2.GetMember<MethodSymbol>("B.F");

            var diffB1 = compilationB1.EmitDifference(
                generationB0,
                ImmutableArray.Create(new SemanticEdit(SemanticEditKind.Update, f0, f1, GetEquivalentNodesMap(f1, f0), preserveLocalVariables: true)));

            diffB1.VerifyIL("B.F", @"
{
  // Code size       15 (0xf)
  .maxstack  1
  .locals init (A V_0) //a
  IL_0000:  nop
  IL_0001:  newobj     ""A..ctor()""
  IL_0006:  stloc.0
  IL_0007:  ldloc.0
  IL_0008:  callvirt   ""void A.M()""
  IL_000d:  nop
  IL_000e:  ret
}
");

            var diffB2 = compilationB2.EmitDifference(
               diffB1.NextGeneration,
               ImmutableArray.Create(new SemanticEdit(SemanticEditKind.Update, f1, f2, GetEquivalentNodesMap(f2, f1), preserveLocalVariables: true)));

            diffB2.VerifyIL("B.F", @"
{
  // Code size        8 (0x8)
  .maxstack  1
  .locals init (A V_0) //a
  IL_0000:  nop
  IL_0001:  newobj     ""A..ctor()""
  IL_0006:  stloc.0
  IL_0007:  ret
}
");
        }

        [ConditionalFact(typeof(WindowsDesktopOnly), Reason = ConditionalSkipReason.TestExecutionNeedsDesktopTypes)]
        public void UniqueSynthesizedNames_DynamicSiteContainer()
        {
            var source0 = @"
public class C
{    
    public static void F(dynamic d) { d.Goo(); }
}";
            var source1 = @"
public class C
{
    public static void F(dynamic d) { d.Bar(); }
}";
            var source2 = @"
public class C
{
    public static void F(dynamic d, byte b) { d.Bar(); }
    public static void F(dynamic d) { d.Bar(); }
}";

            var compilation0 = CreateCompilation(source0, targetFramework: TargetFramework.StandardAndCSharp, 
                options: ComSafeDebugDll.WithMetadataImportOptions(MetadataImportOptions.All), assemblyName: "A");

            var compilation1 = compilation0.WithSource(source1);
            var compilation2 = compilation1.WithSource(source2);

            var f0 = compilation0.GetMember<MethodSymbol>("C.F");
            var f1 = compilation1.GetMember<MethodSymbol>("C.F");
            var f_byte2 = compilation2.GetMembers("C.F").Single(m => m.ToString() == "C.F(dynamic, byte)");

            var v0 = CompileAndVerify(compilation0);
            var md0 = ModuleMetadata.CreateFromImage(v0.EmittedAssemblyData);

            var generation0 = EmitBaseline.CreateInitialBaseline(md0, v0.CreateSymReader().GetEncMethodDebugInfo);
            var diff1 = compilation1.EmitDifference(
                generation0,
                ImmutableArray.Create(
                    new SemanticEdit(SemanticEditKind.Update, f0, f1, preserveLocalVariables: true)));

            diff1.EmitResult.Diagnostics.Verify();

            var diff2 = compilation2.EmitDifference(
                diff1.NextGeneration,
                ImmutableArray.Create(
                    new SemanticEdit(SemanticEditKind.Insert, null, f_byte2)));

            diff2.EmitResult.Diagnostics.Verify();

            var reader0 = md0.MetadataReader;
            var reader1 = diff1.GetMetadata().Reader;
            var reader2 = diff2.GetMetadata().Reader;

            CheckNames(reader0, reader0.GetTypeDefNames(), "<Module>", "C", "<>o__0");
            CheckNames(new[] { reader0, reader1 }, reader1.GetTypeDefNames(), "<>o__0#1");
            CheckNames(new[] { reader0, reader1, reader2 }, reader2.GetTypeDefNames(), "<>o__0#2");
        }

        [WorkItem(918650, "http://vstfdevdiv:8080/DevDiv2/DevDiv/_workitems/edit/918650")]
        [Fact]
        public void ManyGenerations()
        {
            var source =
@"class C
{{
    static int F() {{ return {0}; }}
}}";

            var compilation0 = CreateCompilation(String.Format(source, 1), options: TestOptions.DebugDll);

            var bytes0 = compilation0.EmitToArray();
            var md0 = ModuleMetadata.CreateFromImage(bytes0);
            var generation0 = EmitBaseline.CreateInitialBaseline(md0, EmptyLocalsProvider);
            var method0 = compilation0.GetMember<MethodSymbol>("C.F");

            for (int i = 2; i <= 50; i++)
            {
                var compilation1 = compilation0.WithSource(String.Format(source, i));
                var method1 = compilation1.GetMember<MethodSymbol>("C.F");
                var diff1 = compilation1.EmitDifference(
                    generation0,
                    ImmutableArray.Create(new SemanticEdit(SemanticEditKind.Update, method0, method1)));

                compilation0 = compilation1;
                method0 = method1;
                generation0 = diff1.NextGeneration;
            }
        }

        [WorkItem(187868, "http://vstfdevdiv:8080/DevDiv2/DevDiv/_workitems/edit/187868")]
        [Fact]
        public void PdbReadingErrors()
        {
            var source0 = MarkedSource(@"
using System;

class C
{
	static void F() 
    {
        <N:0>Console.WriteLine(1);</N:0>
    }
}");

            var source1 = MarkedSource(@"
using System;

class C
{
	static void F() 
    {
        <N:0>Console.WriteLine(2);</N:0>
    }
}");
            var compilation0 = CreateCompilation(source0.Tree, options: TestOptions.DebugDll, assemblyName: "PdbReadingErrorsAssembly");
            var compilation1 = compilation0.WithSource(source1.Tree);

            var v0 = CompileAndVerify(compilation0);
            var md0 = ModuleMetadata.CreateFromImage(v0.EmittedAssemblyData);

            var f0 = compilation0.GetMember<MethodSymbol>("C.F");
            var f1 = compilation1.GetMember<MethodSymbol>("C.F");

            var generation0 = EmitBaseline.CreateInitialBaseline(md0, methodHandle =>
            {
                throw new InvalidDataException("Bad PDB!");
            });

            var diff1 = compilation1.EmitDifference(
                generation0,
                ImmutableArray.Create(new SemanticEdit(SemanticEditKind.Update, f0, f1, GetSyntaxMapFromMarkers(source0, source1), preserveLocalVariables: true)));

            diff1.EmitResult.Diagnostics.Verify(
                // (6,14): error CS7038: Failed to emit module 'Unable to read debug information of method 'C.F()' (token 0x06000001) from assembly 'PdbReadingErrorsAssembly, Version=0.0.0.0, Culture=neutral, PublicKeyToken=null''.
                Diagnostic(ErrorCode.ERR_InvalidDebugInfo, "F").WithArguments("C.F()", "100663297", "PdbReadingErrorsAssembly, Version=0.0.0.0, Culture=neutral, PublicKeyToken=null").WithLocation(6, 14));
        }

        [Fact]
        public void PdbReadingErrors_PassThruExceptions()
        {
            var source0 = MarkedSource(@"
using System;

class C
{
	static void F() 
    {
        <N:0>Console.WriteLine(1);</N:0>
    }
}");

            var source1 = MarkedSource(@"
using System;

class C
{
	static void F() 
    {
        <N:0>Console.WriteLine(2);</N:0>
    }
}");
            var compilation0 = CreateCompilation(source0.Tree, options: TestOptions.DebugDll, assemblyName: "PdbReadingErrorsAssembly");
            var compilation1 = compilation0.WithSource(source1.Tree);

            var v0 = CompileAndVerify(compilation0);
            var md0 = ModuleMetadata.CreateFromImage(v0.EmittedAssemblyData);

            var f0 = compilation0.GetMember<MethodSymbol>("C.F");
            var f1 = compilation1.GetMember<MethodSymbol>("C.F");

            var generation0 = EmitBaseline.CreateInitialBaseline(md0, methodHandle =>
            {
                throw new ArgumentOutOfRangeException();
            });

            // the compiler should't swallow any exceptions but InvalidDataException
            Assert.Throws<ArgumentOutOfRangeException>(() =>
                compilation1.EmitDifference(
                    generation0,
                    ImmutableArray.Create(new SemanticEdit(SemanticEditKind.Update, f0, f1, GetSyntaxMapFromMarkers(source0, source1), preserveLocalVariables: true))));
        }

        [Fact]
        public void PatternVariable_TypeChange()
        {
            var source0 = MarkedSource(@"
class C
{
    static int F(object o) { if (o is int <N:0>i</N:0>) { return i; } return 0; }
}");
            var source1 = MarkedSource(@"
class C
{
    static int F(object o) { if (o is bool <N:0>i</N:0>) { return i ? 1 : 0; } return 0; }
}");

            var source2 = MarkedSource(@"
class C
{
    static int F(object o) { if (o is int <N:0>j</N:0>) { return j; } return 0; }
}");

            var compilation0 = CreateCompilation(source0.Tree, options: ComSafeDebugDll);
            var compilation1 = compilation0.WithSource(source1.Tree);
            var compilation2 = compilation1.WithSource(source2.Tree);

            var f0 = compilation0.GetMember<MethodSymbol>("C.F");
            var f1 = compilation1.GetMember<MethodSymbol>("C.F");
            var f2 = compilation2.GetMember<MethodSymbol>("C.F");

            var v0 = CompileAndVerify(compilation0);
            v0.VerifyIL("C.F", @"
{
  // Code size       35 (0x23)
  .maxstack  1
  .locals init (int V_0, //i
                bool V_1,
                int V_2)
  IL_0000:  nop
  IL_0001:  ldarg.0
  IL_0002:  isinst     ""int""
  IL_0007:  brfalse.s  IL_0013
  IL_0009:  ldarg.0
  IL_000a:  unbox.any  ""int""
  IL_000f:  stloc.0
  IL_0010:  ldc.i4.1
  IL_0011:  br.s       IL_0014
  IL_0013:  ldc.i4.0
  IL_0014:  stloc.1
  IL_0015:  ldloc.1
  IL_0016:  brfalse.s  IL_001d
  IL_0018:  nop
  IL_0019:  ldloc.0
  IL_001a:  stloc.2
  IL_001b:  br.s       IL_0021
  IL_001d:  ldc.i4.0
  IL_001e:  stloc.2
  IL_001f:  br.s       IL_0021
  IL_0021:  ldloc.2
  IL_0022:  ret
}");

            var md0 = ModuleMetadata.CreateFromImage(v0.EmittedAssemblyData);

            var generation0 = EmitBaseline.CreateInitialBaseline(md0, v0.CreateSymReader().GetEncMethodDebugInfo);
            var diff1 = compilation1.EmitDifference(
                generation0,
                ImmutableArray.Create(
                    new SemanticEdit(SemanticEditKind.Update, f0, f1, GetSyntaxMapFromMarkers(source0, source1), preserveLocalVariables: true)));

            diff1.VerifyIL("C.F", @"
{
  // Code size       46 (0x2e)
  .maxstack  1
  .locals init ([int] V_0,
                [bool] V_1,
                [int] V_2,
                bool V_3, //i
                bool V_4,
                int V_5)
  IL_0000:  nop
  IL_0001:  ldarg.0
  IL_0002:  isinst     ""bool""
  IL_0007:  brfalse.s  IL_0013
  IL_0009:  ldarg.0
  IL_000a:  unbox.any  ""bool""
  IL_000f:  stloc.3
  IL_0010:  ldc.i4.1
  IL_0011:  br.s       IL_0014
  IL_0013:  ldc.i4.0
  IL_0014:  stloc.s    V_4
  IL_0016:  ldloc.s    V_4
  IL_0018:  brfalse.s  IL_0026
  IL_001a:  nop
  IL_001b:  ldloc.3
  IL_001c:  brtrue.s   IL_0021
  IL_001e:  ldc.i4.0
  IL_001f:  br.s       IL_0022
  IL_0021:  ldc.i4.1
  IL_0022:  stloc.s    V_5
  IL_0024:  br.s       IL_002b
  IL_0026:  ldc.i4.0
  IL_0027:  stloc.s    V_5
  IL_0029:  br.s       IL_002b
  IL_002b:  ldloc.s    V_5
  IL_002d:  ret
}");

            var diff2 = compilation2.EmitDifference(
                diff1.NextGeneration,
                ImmutableArray.Create(
                    new SemanticEdit(SemanticEditKind.Update, f1, f2, GetSyntaxMapFromMarkers(source1, source2), preserveLocalVariables: true)));

            diff2.VerifyIL("C.F", @"
{
  // Code size       42 (0x2a)
  .maxstack  1
  .locals init ([int] V_0,
                [bool] V_1,
                [int] V_2,
                [bool] V_3,
                [bool] V_4,
                [int] V_5,
                int V_6, //j
                bool V_7,
                int V_8)
  IL_0000:  nop
  IL_0001:  ldarg.0
  IL_0002:  isinst     ""int""
  IL_0007:  brfalse.s  IL_0014
  IL_0009:  ldarg.0
  IL_000a:  unbox.any  ""int""
  IL_000f:  stloc.s    V_6
  IL_0011:  ldc.i4.1
  IL_0012:  br.s       IL_0015
  IL_0014:  ldc.i4.0
  IL_0015:  stloc.s    V_7
  IL_0017:  ldloc.s    V_7
  IL_0019:  brfalse.s  IL_0022
  IL_001b:  nop
  IL_001c:  ldloc.s    V_6
  IL_001e:  stloc.s    V_8
  IL_0020:  br.s       IL_0027
  IL_0022:  ldc.i4.0
  IL_0023:  stloc.s    V_8
  IL_0025:  br.s       IL_0027
  IL_0027:  ldloc.s    V_8
  IL_0029:  ret
}");
        }

        [Fact]
        public void PatternVariable_DeleteInsert()
        {
            var source0 = MarkedSource(@"
class C
{
    static int F(object o) { if (o is int <N:0>i</N:0>) { return i; } return 0; }
}");
            var source1 = MarkedSource(@"
class C
{
    static int F(object o) { if (o is int) { return 1; } return 0; }
}");

            var source2 = MarkedSource(@"
class C
{
    static int F(object o) { if (o is int <N:0>i</N:0>) { return i; } return 0; }
}");

            var compilation0 = CreateCompilation(source0.Tree, options: ComSafeDebugDll);
            var compilation1 = compilation0.WithSource(source1.Tree);
            var compilation2 = compilation1.WithSource(source2.Tree);

            var f0 = compilation0.GetMember<MethodSymbol>("C.F");
            var f1 = compilation1.GetMember<MethodSymbol>("C.F");
            var f2 = compilation2.GetMember<MethodSymbol>("C.F");

            var v0 = CompileAndVerify(compilation0);
            v0.VerifyIL("C.F", @"
{
  // Code size       35 (0x23)
  .maxstack  1
  .locals init (int V_0, //i
                bool V_1,
                int V_2)
  IL_0000:  nop
  IL_0001:  ldarg.0
  IL_0002:  isinst     ""int""
  IL_0007:  brfalse.s  IL_0013
  IL_0009:  ldarg.0
  IL_000a:  unbox.any  ""int""
  IL_000f:  stloc.0
  IL_0010:  ldc.i4.1
  IL_0011:  br.s       IL_0014
  IL_0013:  ldc.i4.0
  IL_0014:  stloc.1
  IL_0015:  ldloc.1
  IL_0016:  brfalse.s  IL_001d
  IL_0018:  nop
  IL_0019:  ldloc.0
  IL_001a:  stloc.2
  IL_001b:  br.s       IL_0021
  IL_001d:  ldc.i4.0
  IL_001e:  stloc.2
  IL_001f:  br.s       IL_0021
  IL_0021:  ldloc.2
  IL_0022:  ret
}");

            var md0 = ModuleMetadata.CreateFromImage(v0.EmittedAssemblyData);

            var generation0 = EmitBaseline.CreateInitialBaseline(md0, v0.CreateSymReader().GetEncMethodDebugInfo);
            var diff1 = compilation1.EmitDifference(
                generation0,
                ImmutableArray.Create(
                    new SemanticEdit(SemanticEditKind.Update, f0, f1, GetSyntaxMapFromMarkers(source0, source1), preserveLocalVariables: true)));

            diff1.VerifyIL("C.F", @"
{
  // Code size       28 (0x1c)
  .maxstack  2
  .locals init ([int] V_0,
                [bool] V_1,
                [int] V_2,
                bool V_3,
                int V_4)
  IL_0000:  nop
  IL_0001:  ldarg.0
  IL_0002:  isinst     ""int""
  IL_0007:  ldnull
  IL_0008:  cgt.un
  IL_000a:  stloc.3
  IL_000b:  ldloc.3
  IL_000c:  brfalse.s  IL_0014
  IL_000e:  nop
  IL_000f:  ldc.i4.1
  IL_0010:  stloc.s    V_4
  IL_0012:  br.s       IL_0019
  IL_0014:  ldc.i4.0
  IL_0015:  stloc.s    V_4
  IL_0017:  br.s       IL_0019
  IL_0019:  ldloc.s    V_4
  IL_001b:  ret
}");

            var diff2 = compilation2.EmitDifference(
                diff1.NextGeneration,
                ImmutableArray.Create(
                    new SemanticEdit(SemanticEditKind.Update, f1, f2, GetSyntaxMapFromMarkers(source1, source2), preserveLocalVariables: true)));

            diff2.VerifyIL("C.F", @"
{
  // Code size       42 (0x2a)
  .maxstack  1
  .locals init ([int] V_0,
                [bool] V_1,
                [int] V_2,
                [bool] V_3,
                [int] V_4,
                int V_5, //i
                bool V_6,
                int V_7)
  IL_0000:  nop
  IL_0001:  ldarg.0
  IL_0002:  isinst     ""int""
  IL_0007:  brfalse.s  IL_0014
  IL_0009:  ldarg.0
  IL_000a:  unbox.any  ""int""
  IL_000f:  stloc.s    V_5
  IL_0011:  ldc.i4.1
  IL_0012:  br.s       IL_0015
  IL_0014:  ldc.i4.0
  IL_0015:  stloc.s    V_6
  IL_0017:  ldloc.s    V_6
  IL_0019:  brfalse.s  IL_0022
  IL_001b:  nop
  IL_001c:  ldloc.s    V_5
  IL_001e:  stloc.s    V_7
  IL_0020:  br.s       IL_0027
  IL_0022:  ldc.i4.0
  IL_0023:  stloc.s    V_7
  IL_0025:  br.s       IL_0027
  IL_0027:  ldloc.s    V_7
  IL_0029:  ret
}");
        }

        [Fact]
        public void PatternVariable_InConstructorInitializer()
        {
            var baseClass = "public class Base { public Base(bool x) { } }";

            var source0 = MarkedSource(@"
public class C : Base
{
    public C(int a) : base(a is int <N:0>x</N:0> && x == 0 && a is int <N:1>y</N:1>) { y = 1; }
}" + baseClass);
            var source1 = MarkedSource(@"
public class C : Base
{
    public C(int a) : base(a is int <N:0>x</N:0> && x == 0) { }
}" + baseClass);

            var compilation0 = CreateCompilation(source0.Tree, options: ComSafeDebugDll);
            var compilation1 = compilation0.WithSource(source1.Tree);
            var compilation2 = compilation1.WithSource(source0.Tree);

            var ctor0 = compilation0.GetMember<MethodSymbol>("C..ctor");
            var ctor1 = compilation1.GetMember<MethodSymbol>("C..ctor");
            var ctor2 = compilation2.GetMember<MethodSymbol>("C..ctor");

            var v0 = CompileAndVerify(compilation0);
            v0.VerifyIL("C..ctor", @"
{
  // Code size       22 (0x16)
  .maxstack  2
  .locals init (int V_0, //x
                int V_1) //y
  IL_0000:  ldarg.0
  IL_0001:  ldarg.1
  IL_0002:  stloc.0
  IL_0003:  ldloc.0
  IL_0004:  brtrue.s   IL_000b
  IL_0006:  ldarg.1
  IL_0007:  stloc.1
  IL_0008:  ldc.i4.1
  IL_0009:  br.s       IL_000c
  IL_000b:  ldc.i4.0
  IL_000c:  call       ""Base..ctor(bool)""
  IL_0011:  nop
  IL_0012:  nop
  IL_0013:  ldc.i4.1
  IL_0014:  stloc.1
  IL_0015:  ret
}
");

            var md0 = ModuleMetadata.CreateFromImage(v0.EmittedAssemblyData);

            var generation0 = EmitBaseline.CreateInitialBaseline(md0, v0.CreateSymReader().GetEncMethodDebugInfo);
            var diff1 = compilation1.EmitDifference(
                generation0,
                ImmutableArray.Create(
                    new SemanticEdit(SemanticEditKind.Update, ctor0, ctor1, GetSyntaxMapFromMarkers(source0, source1), preserveLocalVariables: true)));

            diff1.VerifyIL("C..ctor", @"
{
  // Code size       15 (0xf)
  .maxstack  3
  .locals init (int V_0, //x
                [int] V_1)
  IL_0000:  ldarg.0
  IL_0001:  ldarg.1
  IL_0002:  stloc.0
  IL_0003:  ldloc.0
  IL_0004:  ldc.i4.0
  IL_0005:  ceq
  IL_0007:  call       ""Base..ctor(bool)""
  IL_000c:  nop
  IL_000d:  nop
  IL_000e:  ret
}
");

            var diff2 = compilation2.EmitDifference(
                diff1.NextGeneration,
                ImmutableArray.Create(
                    new SemanticEdit(SemanticEditKind.Update, ctor1, ctor2, GetSyntaxMapFromMarkers(source1, source0), preserveLocalVariables: true)));

            diff2.VerifyIL("C..ctor", @"
{
  // Code size       22 (0x16)
  .maxstack  2
  .locals init (int V_0, //x
                [int] V_1,
                int V_2) //y
  IL_0000:  ldarg.0
  IL_0001:  ldarg.1
  IL_0002:  stloc.0
  IL_0003:  ldloc.0
  IL_0004:  brtrue.s   IL_000b
  IL_0006:  ldarg.1
  IL_0007:  stloc.2
  IL_0008:  ldc.i4.1
  IL_0009:  br.s       IL_000c
  IL_000b:  ldc.i4.0
  IL_000c:  call       ""Base..ctor(bool)""
  IL_0011:  nop
  IL_0012:  nop
  IL_0013:  ldc.i4.1
  IL_0014:  stloc.2
  IL_0015:  ret
}
");
        }

        [Fact]
        public void PatternVariable_InFieldInitializer()
        {
            var source0 = MarkedSource(@"
public class C
{
    public static int a = 0;
    public bool field = a is int <N:0>x</N:0> && x == 0 && a is int <N:1>y</N:1>;
}");
            var source1 = MarkedSource(@"
public class C
{
    public static int a = 0;
    public bool field = a is int <N:0>x</N:0> && x == 0;
}");

            var compilation0 = CreateCompilation(source0.Tree, options: ComSafeDebugDll);
            var compilation1 = compilation0.WithSource(source1.Tree);
            var compilation2 = compilation1.WithSource(source0.Tree);

            var ctor0 = compilation0.GetMember<MethodSymbol>("C..ctor");
            var ctor1 = compilation1.GetMember<MethodSymbol>("C..ctor");
            var ctor2 = compilation2.GetMember<MethodSymbol>("C..ctor");

            var v0 = CompileAndVerify(compilation0);
            v0.VerifyIL("C..ctor", @"
{
  // Code size       33 (0x21)
  .maxstack  2
  .locals init (int V_0, //x
                int V_1) //y
  IL_0000:  ldarg.0
  IL_0001:  ldsfld     ""int C.a""
  IL_0006:  stloc.0
  IL_0007:  ldloc.0
  IL_0008:  brtrue.s   IL_0013
  IL_000a:  ldsfld     ""int C.a""
  IL_000f:  stloc.1
  IL_0010:  ldc.i4.1
  IL_0011:  br.s       IL_0014
  IL_0013:  ldc.i4.0
  IL_0014:  stfld      ""bool C.field""
  IL_0019:  ldarg.0
  IL_001a:  call       ""object..ctor()""
  IL_001f:  nop
  IL_0020:  ret
}
");

            var md0 = ModuleMetadata.CreateFromImage(v0.EmittedAssemblyData);

            var generation0 = EmitBaseline.CreateInitialBaseline(md0, v0.CreateSymReader().GetEncMethodDebugInfo);
            var diff1 = compilation1.EmitDifference(
                generation0,
                ImmutableArray.Create(
                    new SemanticEdit(SemanticEditKind.Update, ctor0, ctor1, GetSyntaxMapFromMarkers(source0, source1), preserveLocalVariables: true)));

            diff1.VerifyIL("C..ctor", @"
{
  // Code size       24 (0x18)
  .maxstack  3
  .locals init (int V_0, //x
                [int] V_1)
  IL_0000:  ldarg.0
  IL_0001:  ldsfld     ""int C.a""
  IL_0006:  stloc.0
  IL_0007:  ldloc.0
  IL_0008:  ldc.i4.0
  IL_0009:  ceq
  IL_000b:  stfld      ""bool C.field""
  IL_0010:  ldarg.0
  IL_0011:  call       ""object..ctor()""
  IL_0016:  nop
  IL_0017:  ret
}
");

            var diff2 = compilation2.EmitDifference(
                diff1.NextGeneration,
                ImmutableArray.Create(
                    new SemanticEdit(SemanticEditKind.Update, ctor1, ctor2, GetSyntaxMapFromMarkers(source1, source0), preserveLocalVariables: true)));

            diff2.VerifyIL("C..ctor", @"
{
  // Code size       33 (0x21)
  .maxstack  2
  .locals init (int V_0, //x
                [int] V_1,
                int V_2) //y
  IL_0000:  ldarg.0
  IL_0001:  ldsfld     ""int C.a""
  IL_0006:  stloc.0
  IL_0007:  ldloc.0
  IL_0008:  brtrue.s   IL_0013
  IL_000a:  ldsfld     ""int C.a""
  IL_000f:  stloc.2
  IL_0010:  ldc.i4.1
  IL_0011:  br.s       IL_0014
  IL_0013:  ldc.i4.0
  IL_0014:  stfld      ""bool C.field""
  IL_0019:  ldarg.0
  IL_001a:  call       ""object..ctor()""
  IL_001f:  nop
  IL_0020:  ret
}
");
        }

        [Fact]
        public void PatternVariable_InQuery()
        {
            var source0 = MarkedSource(@"
using System.Linq;
public class Program
{
    static void N()
    {
        var <N:0>query =
            from a in new int[] { 1, 2 }
            <N:1>select a is int <N:2>x</N:2> && x == 0 && a is int <N:3>y</N:3></N:1></N:0>;
    }
}");
            var source1 = MarkedSource(@"
using System.Linq;
public class Program
{
    static int M(int x, out int y) { y = 42; return 43; }
    static void N()
    {
        var <N:0>query =
            from a in new int[] { 1, 2 }
            <N:1>select a is int <N:2>x</N:2> && x == 0</N:1></N:0>;
    }
}");
            var compilation0 = CreateCompilation(source0.Tree, options: ComSafeDebugDll);
            var compilation1 = compilation0.WithSource(source1.Tree);
            var compilation2 = compilation1.WithSource(source0.Tree);

            var n0 = compilation0.GetMember<MethodSymbol>("Program.N");
            var n1 = compilation1.GetMember<MethodSymbol>("Program.N");
            var n2 = compilation2.GetMember<MethodSymbol>("Program.N");

            var v0 = CompileAndVerify(compilation0);
            v0.VerifyIL("Program.N()", @"
{
  // Code size       53 (0x35)
  .maxstack  4
  .locals init (System.Collections.Generic.IEnumerable<bool> V_0) //query
  IL_0000:  nop
  IL_0001:  ldc.i4.2
  IL_0002:  newarr     ""int""
  IL_0007:  dup
  IL_0008:  ldc.i4.0
  IL_0009:  ldc.i4.1
  IL_000a:  stelem.i4
  IL_000b:  dup
  IL_000c:  ldc.i4.1
  IL_000d:  ldc.i4.2
  IL_000e:  stelem.i4
  IL_000f:  ldsfld     ""System.Func<int, bool> Program.<>c.<>9__0_0""
  IL_0014:  dup
  IL_0015:  brtrue.s   IL_002e
  IL_0017:  pop
  IL_0018:  ldsfld     ""Program.<>c Program.<>c.<>9""
  IL_001d:  ldftn      ""bool Program.<>c.<N>b__0_0(int)""
  IL_0023:  newobj     ""System.Func<int, bool>..ctor(object, System.IntPtr)""
  IL_0028:  dup
  IL_0029:  stsfld     ""System.Func<int, bool> Program.<>c.<>9__0_0""
  IL_002e:  call       ""System.Collections.Generic.IEnumerable<bool> System.Linq.Enumerable.Select<int, bool>(System.Collections.Generic.IEnumerable<int>, System.Func<int, bool>)""
  IL_0033:  stloc.0
  IL_0034:  ret
}
");
            v0.VerifyIL("Program.<>c.<N>b__0_0(int)", @"
{
  // Code size       12 (0xc)
  .maxstack  1
  .locals init (int V_0, //x
                int V_1) //y
  IL_0000:  ldarg.1
  IL_0001:  stloc.0
  IL_0002:  ldloc.0
  IL_0003:  brtrue.s   IL_000a
  IL_0005:  ldarg.1
  IL_0006:  stloc.1
  IL_0007:  ldc.i4.1
  IL_0008:  br.s       IL_000b
  IL_000a:  ldc.i4.0
  IL_000b:  ret
}
");

            var md0 = ModuleMetadata.CreateFromImage(v0.EmittedAssemblyData);

            var generation0 = EmitBaseline.CreateInitialBaseline(md0, v0.CreateSymReader().GetEncMethodDebugInfo);
            var diff1 = compilation1.EmitDifference(
                generation0,
                ImmutableArray.Create(
                    new SemanticEdit(SemanticEditKind.Update, n0, n1, GetSyntaxMapFromMarkers(source0, source1), preserveLocalVariables: true)));

            diff1.VerifySynthesizedMembers("Program: {<>c}", "Program.<>c: {<>9__0_0, <N>b__0_0}");

            diff1.VerifyIL("Program.N()", @"
{
  // Code size       53 (0x35)
  .maxstack  4
  .locals init (System.Collections.Generic.IEnumerable<bool> V_0) //query
  IL_0000:  nop
  IL_0001:  ldc.i4.2
  IL_0002:  newarr     ""int""
  IL_0007:  dup
  IL_0008:  ldc.i4.0
  IL_0009:  ldc.i4.1
  IL_000a:  stelem.i4
  IL_000b:  dup
  IL_000c:  ldc.i4.1
  IL_000d:  ldc.i4.2
  IL_000e:  stelem.i4
  IL_000f:  ldsfld     ""System.Func<int, bool> Program.<>c.<>9__0_0""
  IL_0014:  dup
  IL_0015:  brtrue.s   IL_002e
  IL_0017:  pop
  IL_0018:  ldsfld     ""Program.<>c Program.<>c.<>9""
  IL_001d:  ldftn      ""bool Program.<>c.<N>b__0_0(int)""
  IL_0023:  newobj     ""System.Func<int, bool>..ctor(object, System.IntPtr)""
  IL_0028:  dup
  IL_0029:  stsfld     ""System.Func<int, bool> Program.<>c.<>9__0_0""
  IL_002e:  call       ""System.Collections.Generic.IEnumerable<bool> System.Linq.Enumerable.Select<int, bool>(System.Collections.Generic.IEnumerable<int>, System.Func<int, bool>)""
  IL_0033:  stloc.0
  IL_0034:  ret
}
");
            diff1.VerifyIL("Program.<>c.<N>b__0_0(int)", @"
{
  // Code size        7 (0x7)
  .maxstack  2
  .locals init (int V_0, //x
                [int] V_1)
  IL_0000:  ldarg.1
  IL_0001:  stloc.0
  IL_0002:  ldloc.0
  IL_0003:  ldc.i4.0
  IL_0004:  ceq
  IL_0006:  ret
}
");

            var diff2 = compilation2.EmitDifference(
                diff1.NextGeneration,
                ImmutableArray.Create(
                    new SemanticEdit(SemanticEditKind.Update, n1, n2, GetSyntaxMapFromMarkers(source1, source0), preserveLocalVariables: true)));

            diff2.VerifySynthesizedMembers("Program: {<>c}", "Program.<>c: {<>9__0_0, <N>b__0_0}");

            diff2.VerifyIL("Program.N()", @"
{
  // Code size       53 (0x35)
  .maxstack  4
  .locals init (System.Collections.Generic.IEnumerable<bool> V_0) //query
  IL_0000:  nop
  IL_0001:  ldc.i4.2
  IL_0002:  newarr     ""int""
  IL_0007:  dup
  IL_0008:  ldc.i4.0
  IL_0009:  ldc.i4.1
  IL_000a:  stelem.i4
  IL_000b:  dup
  IL_000c:  ldc.i4.1
  IL_000d:  ldc.i4.2
  IL_000e:  stelem.i4
  IL_000f:  ldsfld     ""System.Func<int, bool> Program.<>c.<>9__0_0""
  IL_0014:  dup
  IL_0015:  brtrue.s   IL_002e
  IL_0017:  pop
  IL_0018:  ldsfld     ""Program.<>c Program.<>c.<>9""
  IL_001d:  ldftn      ""bool Program.<>c.<N>b__0_0(int)""
  IL_0023:  newobj     ""System.Func<int, bool>..ctor(object, System.IntPtr)""
  IL_0028:  dup
  IL_0029:  stsfld     ""System.Func<int, bool> Program.<>c.<>9__0_0""
  IL_002e:  call       ""System.Collections.Generic.IEnumerable<bool> System.Linq.Enumerable.Select<int, bool>(System.Collections.Generic.IEnumerable<int>, System.Func<int, bool>)""
  IL_0033:  stloc.0
  IL_0034:  ret
}
");
            diff2.VerifyIL("Program.<>c.<N>b__0_0(int)", @"
{
  // Code size       12 (0xc)
  .maxstack  1
  .locals init (int V_0, //x
                [int] V_1,
                int V_2) //y
  IL_0000:  ldarg.1
  IL_0001:  stloc.0
  IL_0002:  ldloc.0
  IL_0003:  brtrue.s   IL_000a
  IL_0005:  ldarg.1
  IL_0006:  stloc.2
  IL_0007:  ldc.i4.1
  IL_0008:  br.s       IL_000b
  IL_000a:  ldc.i4.0
  IL_000b:  ret
}
");
        }

        [Fact]
        public void Tuple_Parenthesized()
        {
            var source0 = MarkedSource(@"
class C
{
    static int F() { (int, (int, int)) <N:0>x</N:0> = (1, (2, 3)); return x.Item1 + x.Item2.Item1 + x.Item2.Item2; }
}");
            var source1 = MarkedSource(@"
class C
{
    static int F() { (int, int, int) <N:0>x</N:0> = (1, 2, 3); return x.Item1 + x.Item2 + x.Item3; }
}");

            var source2 = MarkedSource(@"
class C
{
    static int F() { (int, int) <N:0>x</N:0> = (1, 3); return x.Item1 + x.Item2; }
}");

            var compilation0 = CreateCompilation(source0.Tree, options: ComSafeDebugDll);
            var compilation1 = compilation0.WithSource(source1.Tree);
            var compilation2 = compilation1.WithSource(source2.Tree);

            var f0 = compilation0.GetMember<MethodSymbol>("C.F");
            var f1 = compilation1.GetMember<MethodSymbol>("C.F");
            var f2 = compilation2.GetMember<MethodSymbol>("C.F");

            var v0 = CompileAndVerify(compilation0);
            v0.VerifyIL("C.F", @"
{
  // Code size       51 (0x33)
  .maxstack  4
  .locals init (System.ValueTuple<int, (int, int)> V_0, //x
                int V_1)
  IL_0000:  nop
  IL_0001:  ldloca.s   V_0
  IL_0003:  ldc.i4.1
  IL_0004:  ldc.i4.2
  IL_0005:  ldc.i4.3
  IL_0006:  newobj     ""System.ValueTuple<int, int>..ctor(int, int)""
  IL_000b:  call       ""System.ValueTuple<int, (int, int)>..ctor(int, (int, int))""
  IL_0010:  ldloc.0
  IL_0011:  ldfld      ""int System.ValueTuple<int, (int, int)>.Item1""
  IL_0016:  ldloc.0
  IL_0017:  ldfld      ""(int, int) System.ValueTuple<int, (int, int)>.Item2""
  IL_001c:  ldfld      ""int System.ValueTuple<int, int>.Item1""
  IL_0021:  add
  IL_0022:  ldloc.0
  IL_0023:  ldfld      ""(int, int) System.ValueTuple<int, (int, int)>.Item2""
  IL_0028:  ldfld      ""int System.ValueTuple<int, int>.Item2""
  IL_002d:  add
  IL_002e:  stloc.1
  IL_002f:  br.s       IL_0031
  IL_0031:  ldloc.1
  IL_0032:  ret
}
");

            var md0 = ModuleMetadata.CreateFromImage(v0.EmittedAssemblyData);

            var generation0 = EmitBaseline.CreateInitialBaseline(md0, v0.CreateSymReader().GetEncMethodDebugInfo);
            var diff1 = compilation1.EmitDifference(
                generation0,
                ImmutableArray.Create(
                    new SemanticEdit(SemanticEditKind.Update, f0, f1, GetSyntaxMapFromMarkers(source0, source1), preserveLocalVariables: true)));

            diff1.VerifyIL("C.F", @"
{
  // Code size       36 (0x24)
  .maxstack  4
  .locals init ([unchanged] V_0,
                [int] V_1,
                System.ValueTuple<int, int, int> V_2, //x
                int V_3)
  IL_0000:  nop
  IL_0001:  ldloca.s   V_2
  IL_0003:  ldc.i4.1
  IL_0004:  ldc.i4.2
  IL_0005:  ldc.i4.3
  IL_0006:  call       ""System.ValueTuple<int, int, int>..ctor(int, int, int)""
  IL_000b:  ldloc.2
  IL_000c:  ldfld      ""int System.ValueTuple<int, int, int>.Item1""
  IL_0011:  ldloc.2
  IL_0012:  ldfld      ""int System.ValueTuple<int, int, int>.Item2""
  IL_0017:  add
  IL_0018:  ldloc.2
  IL_0019:  ldfld      ""int System.ValueTuple<int, int, int>.Item3""
  IL_001e:  add
  IL_001f:  stloc.3
  IL_0020:  br.s       IL_0022
  IL_0022:  ldloc.3
  IL_0023:  ret
}
");

            var diff2 = compilation2.EmitDifference(
                diff1.NextGeneration,
                ImmutableArray.Create(
                    new SemanticEdit(SemanticEditKind.Update, f1, f2, GetSyntaxMapFromMarkers(source1, source2), preserveLocalVariables: true)));

            diff2.VerifyIL("C.F", @"
{
  // Code size       32 (0x20)
  .maxstack  3
  .locals init ([unchanged] V_0,
                [int] V_1,
                [unchanged] V_2,
                [int] V_3,
                System.ValueTuple<int, int> V_4, //x
                int V_5)
  IL_0000:  nop
  IL_0001:  ldloca.s   V_4
  IL_0003:  ldc.i4.1
  IL_0004:  ldc.i4.3
  IL_0005:  call       ""System.ValueTuple<int, int>..ctor(int, int)""
  IL_000a:  ldloc.s    V_4
  IL_000c:  ldfld      ""int System.ValueTuple<int, int>.Item1""
  IL_0011:  ldloc.s    V_4
  IL_0013:  ldfld      ""int System.ValueTuple<int, int>.Item2""
  IL_0018:  add
  IL_0019:  stloc.s    V_5
  IL_001b:  br.s       IL_001d
  IL_001d:  ldloc.s    V_5
  IL_001f:  ret
}
");
        }

        [Fact]
        public void Tuple_Decomposition()
        {
            var source0 = MarkedSource(@"
class C
{
    static int F() { (int <N:0>x</N:0>, int <N:1>y</N:1>, int <N:2>z</N:2>) = (1, 2, 3); return x + y + z; }
}");
            var source1 = MarkedSource(@"
class C
{
    static int F() { (int <N:0>x</N:0>, int <N:2>z</N:2>) = (1, 3); return x + z; }
}");

            var source2 = MarkedSource(@"
class C
{
    static int F() { (int <N:0>x</N:0>, int <N:1>y</N:1>, int <N:2>z</N:2>) = (1, 2, 3); return x + y + z; }
}");

            var compilation0 = CreateCompilation(source0.Tree, options: ComSafeDebugDll);
            var compilation1 = compilation0.WithSource(source1.Tree);
            var compilation2 = compilation1.WithSource(source2.Tree);

            var f0 = compilation0.GetMember<MethodSymbol>("C.F");
            var f1 = compilation1.GetMember<MethodSymbol>("C.F");
            var f2 = compilation2.GetMember<MethodSymbol>("C.F");

            var v0 = CompileAndVerify(compilation0);
            v0.VerifyIL("C.F", @"
{
  // Code size       17 (0x11)
  .maxstack  2
  .locals init (int V_0, //x
                int V_1, //y
                int V_2, //z
                int V_3)
  IL_0000:  nop
  IL_0001:  ldc.i4.1
  IL_0002:  stloc.0
  IL_0003:  ldc.i4.2
  IL_0004:  stloc.1
  IL_0005:  ldc.i4.3
  IL_0006:  stloc.2
  IL_0007:  ldloc.0
  IL_0008:  ldloc.1
  IL_0009:  add
  IL_000a:  ldloc.2
  IL_000b:  add
  IL_000c:  stloc.3
  IL_000d:  br.s       IL_000f
  IL_000f:  ldloc.3
  IL_0010:  ret
}
");

            var md0 = ModuleMetadata.CreateFromImage(v0.EmittedAssemblyData);

            var generation0 = EmitBaseline.CreateInitialBaseline(md0, v0.CreateSymReader().GetEncMethodDebugInfo);
            var diff1 = compilation1.EmitDifference(
                generation0,
                ImmutableArray.Create(
                    new SemanticEdit(SemanticEditKind.Update, f0, f1, GetSyntaxMapFromMarkers(source0, source1), preserveLocalVariables: true)));

            diff1.VerifyIL("C.F", @"
{
  // Code size       15 (0xf)
  .maxstack  2
  .locals init (int V_0, //x
                [int] V_1,
                int V_2, //z
                [int] V_3,
                int V_4)
  IL_0000:  nop
  IL_0001:  ldc.i4.1
  IL_0002:  stloc.0
  IL_0003:  ldc.i4.3
  IL_0004:  stloc.2
  IL_0005:  ldloc.0
  IL_0006:  ldloc.2
  IL_0007:  add
  IL_0008:  stloc.s    V_4
  IL_000a:  br.s       IL_000c
  IL_000c:  ldloc.s    V_4
  IL_000e:  ret
}
");

            var diff2 = compilation2.EmitDifference(
                diff1.NextGeneration,
                ImmutableArray.Create(
                    new SemanticEdit(SemanticEditKind.Update, f1, f2, GetSyntaxMapFromMarkers(source1, source2), preserveLocalVariables: true)));

            diff2.VerifyIL("C.F", @"
{
  // Code size       21 (0x15)
  .maxstack  2
  .locals init (int V_0, //x
                [int] V_1,
                int V_2, //z
                [int] V_3,
                [int] V_4,
                int V_5, //y
                int V_6)
  IL_0000:  nop
  IL_0001:  ldc.i4.1
  IL_0002:  stloc.0
  IL_0003:  ldc.i4.2
  IL_0004:  stloc.s    V_5
  IL_0006:  ldc.i4.3
  IL_0007:  stloc.2
  IL_0008:  ldloc.0
  IL_0009:  ldloc.s    V_5
  IL_000b:  add
  IL_000c:  ldloc.2
  IL_000d:  add
  IL_000e:  stloc.s    V_6
  IL_0010:  br.s       IL_0012
  IL_0012:  ldloc.s    V_6
  IL_0014:  ret
}
");
        }

        [Fact]
        public void ForeachStatement()
        {
            var source0 = MarkedSource(@"
class C
{
    public static (int, (bool, double))[] F() => new[] { (1, (true, 2.0)) };

    public static void G()
    {        
        foreach (var (<N:0>x</N:0>, (<N:1>y</N:1>, <N:2>z</N:2>)) in F())
        {
            System.Console.WriteLine(x);
        }
    }
}");
            var source1 = MarkedSource(@"
class C
{
    public static (int, (bool, double))[] F() => new[] { (1, (true, 2.0)) };

    public static void G()
    {        
        foreach (var (<N:0>x1</N:0>, (<N:1>y</N:1>, <N:2>z</N:2>)) in F())
        {
            System.Console.WriteLine(x1);
        }
    }
}");

            var source2 = MarkedSource(@"
class C
{
    public static (int, (bool, double))[] F() => new[] { (1, (true, 2.0)) };

    public static void G()
    {        
        foreach (var (<N:0>x1</N:0>, <N:1>yz</N:1>) in F())
        {
            System.Console.WriteLine(x1);
        }
    }
}");

            var compilation0 = CreateCompilation(source0.Tree, options: ComSafeDebugDll);
            var compilation1 = compilation0.WithSource(source1.Tree);
            var compilation2 = compilation1.WithSource(source2.Tree);

            var f0 = compilation0.GetMember<MethodSymbol>("C.G");
            var f1 = compilation1.GetMember<MethodSymbol>("C.G");
            var f2 = compilation2.GetMember<MethodSymbol>("C.G");

            var v0 = CompileAndVerify(compilation0);
            v0.VerifyIL("C.G", @"
{
  // Code size       70 (0x46)
  .maxstack  2
  .locals init ((int, (bool, double))[] V_0,
                int V_1,
                int V_2, //x
                bool V_3, //y
                double V_4, //z
                System.ValueTuple<bool, double> V_5)
  IL_0000:  nop
  IL_0001:  nop
  IL_0002:  call       ""(int, (bool, double))[] C.F()""
  IL_0007:  stloc.0
  IL_0008:  ldc.i4.0
  IL_0009:  stloc.1
  IL_000a:  br.s       IL_003f
  IL_000c:  ldloc.0
  IL_000d:  ldloc.1
  IL_000e:  ldelem     ""System.ValueTuple<int, (bool, double)>""
  IL_0013:  dup
  IL_0014:  ldfld      ""(bool, double) System.ValueTuple<int, (bool, double)>.Item2""
  IL_0019:  stloc.s    V_5
  IL_001b:  ldfld      ""int System.ValueTuple<int, (bool, double)>.Item1""
  IL_0020:  stloc.2
  IL_0021:  ldloc.s    V_5
  IL_0023:  ldfld      ""bool System.ValueTuple<bool, double>.Item1""
  IL_0028:  stloc.3
  IL_0029:  ldloc.s    V_5
  IL_002b:  ldfld      ""double System.ValueTuple<bool, double>.Item2""
  IL_0030:  stloc.s    V_4
  IL_0032:  nop
  IL_0033:  ldloc.2
  IL_0034:  call       ""void System.Console.WriteLine(int)""
  IL_0039:  nop
  IL_003a:  nop
  IL_003b:  ldloc.1
  IL_003c:  ldc.i4.1
  IL_003d:  add
  IL_003e:  stloc.1
  IL_003f:  ldloc.1
  IL_0040:  ldloc.0
  IL_0041:  ldlen
  IL_0042:  conv.i4
  IL_0043:  blt.s      IL_000c
  IL_0045:  ret
}
");

            var md0 = ModuleMetadata.CreateFromImage(v0.EmittedAssemblyData);

            var generation0 = EmitBaseline.CreateInitialBaseline(md0, v0.CreateSymReader().GetEncMethodDebugInfo);
            var diff1 = compilation1.EmitDifference(
                generation0,
                ImmutableArray.Create(
                    new SemanticEdit(SemanticEditKind.Update, f0, f1, GetSyntaxMapFromMarkers(source0, source1), preserveLocalVariables: true)));

            diff1.VerifyIL("C.G", @"
{
  // Code size       78 (0x4e)
  .maxstack  2
  .locals init ([unchanged] V_0,
                [int] V_1,
                int V_2, //x1
                bool V_3, //y
                double V_4, //z
                [unchanged] V_5,
                (int, (bool, double))[] V_6,
                int V_7,
                System.ValueTuple<bool, double> V_8)
  IL_0000:  nop
  IL_0001:  nop
  IL_0002:  call       ""(int, (bool, double))[] C.F()""
  IL_0007:  stloc.s    V_6
  IL_0009:  ldc.i4.0
  IL_000a:  stloc.s    V_7
  IL_000c:  br.s       IL_0045
  IL_000e:  ldloc.s    V_6
  IL_0010:  ldloc.s    V_7
  IL_0012:  ldelem     ""System.ValueTuple<int, (bool, double)>""
  IL_0017:  dup
  IL_0018:  ldfld      ""(bool, double) System.ValueTuple<int, (bool, double)>.Item2""
  IL_001d:  stloc.s    V_8
  IL_001f:  ldfld      ""int System.ValueTuple<int, (bool, double)>.Item1""
  IL_0024:  stloc.2
  IL_0025:  ldloc.s    V_8
  IL_0027:  ldfld      ""bool System.ValueTuple<bool, double>.Item1""
  IL_002c:  stloc.3
  IL_002d:  ldloc.s    V_8
  IL_002f:  ldfld      ""double System.ValueTuple<bool, double>.Item2""
  IL_0034:  stloc.s    V_4
  IL_0036:  nop
  IL_0037:  ldloc.2
  IL_0038:  call       ""void System.Console.WriteLine(int)""
  IL_003d:  nop
  IL_003e:  nop
  IL_003f:  ldloc.s    V_7
  IL_0041:  ldc.i4.1
  IL_0042:  add
  IL_0043:  stloc.s    V_7
  IL_0045:  ldloc.s    V_7
  IL_0047:  ldloc.s    V_6
  IL_0049:  ldlen
  IL_004a:  conv.i4
  IL_004b:  blt.s      IL_000e
  IL_004d:  ret
}
");

            var diff2 = compilation2.EmitDifference(
                diff1.NextGeneration,
                ImmutableArray.Create(
                    new SemanticEdit(SemanticEditKind.Update, f1, f2, GetSyntaxMapFromMarkers(source1, source2), preserveLocalVariables: true)));

            diff2.VerifyIL("C.G", @"
{
  // Code size       61 (0x3d)
  .maxstack  2
  .locals init ([unchanged] V_0,
                [int] V_1,
                int V_2, //x1
                [bool] V_3,
                [unchanged] V_4,
                [unchanged] V_5,
                [unchanged] V_6,
                [int] V_7,
                [unchanged] V_8,
                (int, (bool, double))[] V_9,
                int V_10,
                System.ValueTuple<bool, double> V_11) //yz
  IL_0000:  nop
  IL_0001:  nop
  IL_0002:  call       ""(int, (bool, double))[] C.F()""
  IL_0007:  stloc.s    V_9
  IL_0009:  ldc.i4.0
  IL_000a:  stloc.s    V_10
  IL_000c:  br.s       IL_0034
  IL_000e:  ldloc.s    V_9
  IL_0010:  ldloc.s    V_10
  IL_0012:  ldelem     ""System.ValueTuple<int, (bool, double)>""
  IL_0017:  dup
  IL_0018:  ldfld      ""int System.ValueTuple<int, (bool, double)>.Item1""
  IL_001d:  stloc.2
  IL_001e:  ldfld      ""(bool, double) System.ValueTuple<int, (bool, double)>.Item2""
  IL_0023:  stloc.s    V_11
  IL_0025:  nop
  IL_0026:  ldloc.2
  IL_0027:  call       ""void System.Console.WriteLine(int)""
  IL_002c:  nop
  IL_002d:  nop
  IL_002e:  ldloc.s    V_10
  IL_0030:  ldc.i4.1
  IL_0031:  add
  IL_0032:  stloc.s    V_10
  IL_0034:  ldloc.s    V_10
  IL_0036:  ldloc.s    V_9
  IL_0038:  ldlen
  IL_0039:  conv.i4
  IL_003a:  blt.s      IL_000e
  IL_003c:  ret
}
");
        }

        [Fact]
        public void OutVar()
        {
            var source0 = MarkedSource(@"
class C
{
    static void F(out int x, out int y) { x = 1; y = 2; }
    static int G() { F(out int <N:0>x</N:0>, out var <N:1>y</N:1>); return x + y; }
}");
            var source1 = MarkedSource(@"
class C
{
    static void F(out int x, out int y) { x = 1; y = 2; }
    static int G() { F(out int <N:0>x</N:0>, out var <N:1>z</N:1>); return x + z; }
}");

            var source2 = MarkedSource(@"
class C
{
    static void F(out int x, out int y) { x = 1; y = 2; }
    static int G() { F(out int <N:0>x</N:0>, out int <N:1>y</N:1>); return x + y; }
}");

            var compilation0 = CreateCompilation(source0.Tree, options: ComSafeDebugDll);
            var compilation1 = compilation0.WithSource(source1.Tree);
            var compilation2 = compilation1.WithSource(source2.Tree);

            var f0 = compilation0.GetMember<MethodSymbol>("C.G");
            var f1 = compilation1.GetMember<MethodSymbol>("C.G");
            var f2 = compilation2.GetMember<MethodSymbol>("C.G");

            var v0 = CompileAndVerify(compilation0);
            v0.VerifyIL("C.G", @"
{
  // Code size       19 (0x13)
  .maxstack  2
  .locals init (int V_0, //x
                int V_1, //y
                int V_2)
  IL_0000:  nop
  IL_0001:  ldloca.s   V_0
  IL_0003:  ldloca.s   V_1
  IL_0005:  call       ""void C.F(out int, out int)""
  IL_000a:  nop
  IL_000b:  ldloc.0
  IL_000c:  ldloc.1
  IL_000d:  add
  IL_000e:  stloc.2
  IL_000f:  br.s       IL_0011
  IL_0011:  ldloc.2
  IL_0012:  ret
}
");

            var md0 = ModuleMetadata.CreateFromImage(v0.EmittedAssemblyData);
            var generation0 = EmitBaseline.CreateInitialBaseline(md0, v0.CreateSymReader().GetEncMethodDebugInfo);
            var diff1 = compilation1.EmitDifference(
                generation0,
                ImmutableArray.Create(
                    new SemanticEdit(SemanticEditKind.Update, f0, f1, GetSyntaxMapFromMarkers(source0, source1), preserveLocalVariables: true)));

            diff1.VerifyIL("C.G", @"
{
  // Code size       19 (0x13)
  .maxstack  2
  .locals init (int V_0, //x
                int V_1, //z
                [int] V_2,
                int V_3)
  IL_0000:  nop
  IL_0001:  ldloca.s   V_0
  IL_0003:  ldloca.s   V_1
  IL_0005:  call       ""void C.F(out int, out int)""
  IL_000a:  nop
  IL_000b:  ldloc.0
  IL_000c:  ldloc.1
  IL_000d:  add
  IL_000e:  stloc.3
  IL_000f:  br.s       IL_0011
  IL_0011:  ldloc.3
  IL_0012:  ret
}
");

            var diff2 = compilation2.EmitDifference(
                diff1.NextGeneration,
                ImmutableArray.Create(
                    new SemanticEdit(SemanticEditKind.Update, f1, f2, GetSyntaxMapFromMarkers(source1, source2), preserveLocalVariables: true)));

            diff2.VerifyIL("C.G", @"
{
  // Code size       21 (0x15)
  .maxstack  2
  .locals init (int V_0, //x
                int V_1, //y
                [int] V_2,
                [int] V_3,
                int V_4)
  IL_0000:  nop
  IL_0001:  ldloca.s   V_0
  IL_0003:  ldloca.s   V_1
  IL_0005:  call       ""void C.F(out int, out int)""
  IL_000a:  nop
  IL_000b:  ldloc.0
  IL_000c:  ldloc.1
  IL_000d:  add
  IL_000e:  stloc.s    V_4
  IL_0010:  br.s       IL_0012
  IL_0012:  ldloc.s    V_4
  IL_0014:  ret
}
");
        }

        [Fact]
        public void OutVar_InConstructorInitializer()
        {
            var baseClass = "public class Base { public Base(int x) { } }";

            var source0 = MarkedSource(@"
public class C : Base
{
    public C() : base(M(out int <N:0>x</N:0>) + x + M(out int <N:1>y</N:1>)) { System.Console.Write(y); }
    static int M(out int x) => throw null;
}" + baseClass);
            var source1 = MarkedSource(@"
public class C : Base
{
    public C() : base(M(out int <N:0>x</N:0>) + x) { }
    static int M(out int x) => throw null;
}" + baseClass);

            var compilation0 = CreateCompilation(source0.Tree, options: ComSafeDebugDll);
            var compilation1 = compilation0.WithSource(source1.Tree);
            var compilation2 = compilation1.WithSource(source0.Tree);

            var ctor0 = compilation0.GetMember<MethodSymbol>("C..ctor");
            var ctor1 = compilation1.GetMember<MethodSymbol>("C..ctor");
            var ctor2 = compilation2.GetMember<MethodSymbol>("C..ctor");

            var v0 = CompileAndVerify(compilation0);
            v0.VerifyIL("C..ctor", @"
{
  // Code size       33 (0x21)
  .maxstack  3
  .locals init (int V_0, //x
                int V_1) //y
  IL_0000:  ldarg.0
  IL_0001:  ldloca.s   V_0
  IL_0003:  call       ""int C.M(out int)""
  IL_0008:  ldloc.0
  IL_0009:  add
  IL_000a:  ldloca.s   V_1
  IL_000c:  call       ""int C.M(out int)""
  IL_0011:  add
  IL_0012:  call       ""Base..ctor(int)""
  IL_0017:  nop
  IL_0018:  nop
  IL_0019:  ldloc.1
  IL_001a:  call       ""void System.Console.Write(int)""
  IL_001f:  nop
  IL_0020:  ret
}
");

            var md0 = ModuleMetadata.CreateFromImage(v0.EmittedAssemblyData);

            var generation0 = EmitBaseline.CreateInitialBaseline(md0, v0.CreateSymReader().GetEncMethodDebugInfo);
            var diff1 = compilation1.EmitDifference(
                generation0,
                ImmutableArray.Create(
                    new SemanticEdit(SemanticEditKind.Update, ctor0, ctor1, GetSyntaxMapFromMarkers(source0, source1), preserveLocalVariables: true)));

            diff1.VerifyIL("C..ctor", @"
{
  // Code size       18 (0x12)
  .maxstack  3
  .locals init (int V_0, //x
                [int] V_1)
  IL_0000:  ldarg.0
  IL_0001:  ldloca.s   V_0
  IL_0003:  call       ""int C.M(out int)""
  IL_0008:  ldloc.0
  IL_0009:  add
  IL_000a:  call       ""Base..ctor(int)""
  IL_000f:  nop
  IL_0010:  nop
  IL_0011:  ret
}
");

            var diff2 = compilation2.EmitDifference(
                diff1.NextGeneration,
                ImmutableArray.Create(
                    new SemanticEdit(SemanticEditKind.Update, ctor1, ctor2, GetSyntaxMapFromMarkers(source1, source0), preserveLocalVariables: true)));

            diff2.VerifyIL("C..ctor", @"
{
  // Code size       33 (0x21)
  .maxstack  3
  .locals init (int V_0, //x
                [int] V_1,
                int V_2) //y
  IL_0000:  ldarg.0
  IL_0001:  ldloca.s   V_0
  IL_0003:  call       ""int C.M(out int)""
  IL_0008:  ldloc.0
  IL_0009:  add
  IL_000a:  ldloca.s   V_2
  IL_000c:  call       ""int C.M(out int)""
  IL_0011:  add
  IL_0012:  call       ""Base..ctor(int)""
  IL_0017:  nop
  IL_0018:  nop
  IL_0019:  ldloc.2
  IL_001a:  call       ""void System.Console.Write(int)""
  IL_001f:  nop
  IL_0020:  ret
}
");
        }

        [Fact]
        public void OutVar_InConstructorInitializer_WithLambda()
        {
            var baseClass = "public class Base { public Base(int x) { } }";

            var source0 = MarkedSource(@"
public class C : Base
{
    <N:0>public C() : base(M(out int <N:1>x</N:1>) + M2(<N:2>() => x + 1</N:2>)) { }</N:0>
    static int M(out int x) => throw null;
    static int M2(System.Func<int> x) => throw null;
}" + baseClass);
            var source1 = MarkedSource(@"
public class C : Base
{
    <N:0>public C() : base(M(out int <N:1>x</N:1>) + M2(<N:2>() => x - 1</N:2>)) { }</N:0>
    static int M(out int x) => throw null;
    static int M2(System.Func<int> x) => throw null;
}" + baseClass);

            var compilation0 = CreateCompilation(source0.Tree, options: ComSafeDebugDll);
            var compilation1 = compilation0.WithSource(source1.Tree);
            var compilation2 = compilation1.WithSource(source0.Tree);

            var ctor0 = compilation0.GetMember<MethodSymbol>("C..ctor");
            var ctor1 = compilation1.GetMember<MethodSymbol>("C..ctor");
            var ctor2 = compilation2.GetMember<MethodSymbol>("C..ctor");

            var v0 = CompileAndVerify(compilation0);
            v0.VerifyIL("C..ctor", @"
{
  // Code size       44 (0x2c)
  .maxstack  4
  .locals init (C.<>c__DisplayClass0_0 V_0) //CS$<>8__locals0
  IL_0000:  newobj     ""C.<>c__DisplayClass0_0..ctor()""
  IL_0005:  stloc.0
  IL_0006:  ldarg.0
  IL_0007:  ldloc.0
  IL_0008:  ldflda     ""int C.<>c__DisplayClass0_0.x""
  IL_000d:  call       ""int C.M(out int)""
  IL_0012:  ldloc.0
  IL_0013:  ldftn      ""int C.<>c__DisplayClass0_0.<.ctor>b__0()""
  IL_0019:  newobj     ""System.Func<int>..ctor(object, System.IntPtr)""
  IL_001e:  call       ""int C.M2(System.Func<int>)""
  IL_0023:  add
  IL_0024:  call       ""Base..ctor(int)""
  IL_0029:  nop
  IL_002a:  nop
  IL_002b:  ret
}
");
            v0.VerifyIL("C.<>c__DisplayClass0_0.<.ctor>b__0()", @"
{
  // Code size        9 (0x9)
  .maxstack  2
  IL_0000:  ldarg.0
  IL_0001:  ldfld      ""int C.<>c__DisplayClass0_0.x""
  IL_0006:  ldc.i4.1
  IL_0007:  add
  IL_0008:  ret
}
");

            var md0 = ModuleMetadata.CreateFromImage(v0.EmittedAssemblyData);

            var generation0 = EmitBaseline.CreateInitialBaseline(md0, v0.CreateSymReader().GetEncMethodDebugInfo);
            var diff1 = compilation1.EmitDifference(
                generation0,
                ImmutableArray.Create(
                    new SemanticEdit(SemanticEditKind.Update, ctor0, ctor1, GetSyntaxMapFromMarkers(source0, source1), preserveLocalVariables: true)));

            diff1.VerifySynthesizedMembers(
                "C: {<>c__DisplayClass0_0}",
                "C.<>c__DisplayClass0_0: {x, <.ctor>b__0}");

            diff1.VerifyIL("C..ctor", @"
{
  // Code size       44 (0x2c)
  .maxstack  4
  .locals init (C.<>c__DisplayClass0_0 V_0) //CS$<>8__locals0
  IL_0000:  newobj     ""C.<>c__DisplayClass0_0..ctor()""
  IL_0005:  stloc.0
  IL_0006:  ldarg.0
  IL_0007:  ldloc.0
  IL_0008:  ldflda     ""int C.<>c__DisplayClass0_0.x""
  IL_000d:  call       ""int C.M(out int)""
  IL_0012:  ldloc.0
  IL_0013:  ldftn      ""int C.<>c__DisplayClass0_0.<.ctor>b__0()""
  IL_0019:  newobj     ""System.Func<int>..ctor(object, System.IntPtr)""
  IL_001e:  call       ""int C.M2(System.Func<int>)""
  IL_0023:  add
  IL_0024:  call       ""Base..ctor(int)""
  IL_0029:  nop
  IL_002a:  nop
  IL_002b:  ret
}
");
            diff1.VerifyIL("C.<>c__DisplayClass0_0.<.ctor>b__0()", @"
{
  // Code size        9 (0x9)
  .maxstack  2
  IL_0000:  ldarg.0
  IL_0001:  ldfld      ""int C.<>c__DisplayClass0_0.x""
  IL_0006:  ldc.i4.1
  IL_0007:  sub
  IL_0008:  ret
}
");

            var diff2 = compilation2.EmitDifference(
                diff1.NextGeneration,
                ImmutableArray.Create(
                    new SemanticEdit(SemanticEditKind.Update, ctor1, ctor2, GetSyntaxMapFromMarkers(source1, source0), preserveLocalVariables: true)));

            diff2.VerifySynthesizedMembers(
                "C: {<>c__DisplayClass0_0}",
                "C.<>c__DisplayClass0_0: {x, <.ctor>b__0}");

            diff2.VerifyIL("C..ctor", @"
{
  // Code size       44 (0x2c)
  .maxstack  4
  .locals init (C.<>c__DisplayClass0_0 V_0) //CS$<>8__locals0
  IL_0000:  newobj     ""C.<>c__DisplayClass0_0..ctor()""
  IL_0005:  stloc.0
  IL_0006:  ldarg.0
  IL_0007:  ldloc.0
  IL_0008:  ldflda     ""int C.<>c__DisplayClass0_0.x""
  IL_000d:  call       ""int C.M(out int)""
  IL_0012:  ldloc.0
  IL_0013:  ldftn      ""int C.<>c__DisplayClass0_0.<.ctor>b__0()""
  IL_0019:  newobj     ""System.Func<int>..ctor(object, System.IntPtr)""
  IL_001e:  call       ""int C.M2(System.Func<int>)""
  IL_0023:  add
  IL_0024:  call       ""Base..ctor(int)""
  IL_0029:  nop
  IL_002a:  nop
  IL_002b:  ret
}
");
            diff2.VerifyIL("C.<>c__DisplayClass0_0.<.ctor>b__0()", @"
{
  // Code size        9 (0x9)
  .maxstack  2
  IL_0000:  ldarg.0
  IL_0001:  ldfld      ""int C.<>c__DisplayClass0_0.x""
  IL_0006:  ldc.i4.1
  IL_0007:  add
  IL_0008:  ret
}
");
        }

        [Fact]
        public void OutVar_InMethodBody_WithLambda()
        {
            var source0 = MarkedSource(@"
public class C
{
    public void Method() <N:0>{ int _ = M(out int <N:1>x</N:1>) + M2(<N:2>() => x + 1</N:2>); }</N:0>
    static int M(out int x) => throw null;
    static int M2(System.Func<int> x) => throw null;
}");
            var source1 = MarkedSource(@"
public class C
{
    public void Method() <N:0>{ int _ = M(out int <N:1>x</N:1>) + M2(<N:2>() => x - 1</N:2>); }</N:0>
    static int M(out int x) => throw null;
    static int M2(System.Func<int> x) => throw null;
}");

            var compilation0 = CreateCompilation(source0.Tree, options: ComSafeDebugDll);
            var compilation1 = compilation0.WithSource(source1.Tree);
            var compilation2 = compilation1.WithSource(source0.Tree);

            var ctor0 = compilation0.GetMember<MethodSymbol>("C.Method");
            var ctor1 = compilation1.GetMember<MethodSymbol>("C.Method");
            var ctor2 = compilation2.GetMember<MethodSymbol>("C.Method");

            var v0 = CompileAndVerify(compilation0);
            v0.VerifyIL("C.Method", @"
{
  // Code size       38 (0x26)
  .maxstack  3
  .locals init (C.<>c__DisplayClass0_0 V_0, //CS$<>8__locals0
                int V_1) //_
  IL_0000:  newobj     ""C.<>c__DisplayClass0_0..ctor()""
  IL_0005:  stloc.0
  IL_0006:  nop
  IL_0007:  ldloc.0
  IL_0008:  ldflda     ""int C.<>c__DisplayClass0_0.x""
  IL_000d:  call       ""int C.M(out int)""
  IL_0012:  ldloc.0
  IL_0013:  ldftn      ""int C.<>c__DisplayClass0_0.<Method>b__0()""
  IL_0019:  newobj     ""System.Func<int>..ctor(object, System.IntPtr)""
  IL_001e:  call       ""int C.M2(System.Func<int>)""
  IL_0023:  add
  IL_0024:  stloc.1
  IL_0025:  ret
}
");
            v0.VerifyIL("C.<>c__DisplayClass0_0.<Method>b__0()", @"
{
  // Code size        9 (0x9)
  .maxstack  2
  IL_0000:  ldarg.0
  IL_0001:  ldfld      ""int C.<>c__DisplayClass0_0.x""
  IL_0006:  ldc.i4.1
  IL_0007:  add
  IL_0008:  ret
}
");

            var md0 = ModuleMetadata.CreateFromImage(v0.EmittedAssemblyData);

            var generation0 = EmitBaseline.CreateInitialBaseline(md0, v0.CreateSymReader().GetEncMethodDebugInfo);
            var diff1 = compilation1.EmitDifference(
                generation0,
                ImmutableArray.Create(
                    new SemanticEdit(SemanticEditKind.Update, ctor0, ctor1, GetSyntaxMapFromMarkers(source0, source1), preserveLocalVariables: true)));

            diff1.VerifySynthesizedMembers("C: {<>c__DisplayClass0_0}", "C.<>c__DisplayClass0_0: {x, <Method>b__0}");

            diff1.VerifyIL("C.Method", @"
{
  // Code size       38 (0x26)
  .maxstack  3
  .locals init (C.<>c__DisplayClass0_0 V_0, //CS$<>8__locals0
                [int] V_1,
                int V_2) //_
  IL_0000:  newobj     ""C.<>c__DisplayClass0_0..ctor()""
  IL_0005:  stloc.0
  IL_0006:  nop
  IL_0007:  ldloc.0
  IL_0008:  ldflda     ""int C.<>c__DisplayClass0_0.x""
  IL_000d:  call       ""int C.M(out int)""
  IL_0012:  ldloc.0
  IL_0013:  ldftn      ""int C.<>c__DisplayClass0_0.<Method>b__0()""
  IL_0019:  newobj     ""System.Func<int>..ctor(object, System.IntPtr)""
  IL_001e:  call       ""int C.M2(System.Func<int>)""
  IL_0023:  add
  IL_0024:  stloc.2
  IL_0025:  ret
}
");
            diff1.VerifyIL("C.<>c__DisplayClass0_0.<Method>b__0()", @"
{
  // Code size        9 (0x9)
  .maxstack  2
  IL_0000:  ldarg.0
  IL_0001:  ldfld      ""int C.<>c__DisplayClass0_0.x""
  IL_0006:  ldc.i4.1
  IL_0007:  sub
  IL_0008:  ret
}
");

            var diff2 = compilation2.EmitDifference(
                diff1.NextGeneration,
                ImmutableArray.Create(
                    new SemanticEdit(SemanticEditKind.Update, ctor1, ctor2, GetSyntaxMapFromMarkers(source1, source0), preserveLocalVariables: true)));

            diff2.VerifySynthesizedMembers("C: {<>c__DisplayClass0_0}", "C.<>c__DisplayClass0_0: {x, <Method>b__0}");

            diff2.VerifyIL("C.Method", @"
{
  // Code size       38 (0x26)
  .maxstack  3
  .locals init (C.<>c__DisplayClass0_0 V_0, //CS$<>8__locals0
                [int] V_1,
                [int] V_2,
                int V_3) //_
  IL_0000:  newobj     ""C.<>c__DisplayClass0_0..ctor()""
  IL_0005:  stloc.0
  IL_0006:  nop
  IL_0007:  ldloc.0
  IL_0008:  ldflda     ""int C.<>c__DisplayClass0_0.x""
  IL_000d:  call       ""int C.M(out int)""
  IL_0012:  ldloc.0
  IL_0013:  ldftn      ""int C.<>c__DisplayClass0_0.<Method>b__0()""
  IL_0019:  newobj     ""System.Func<int>..ctor(object, System.IntPtr)""
  IL_001e:  call       ""int C.M2(System.Func<int>)""
  IL_0023:  add
  IL_0024:  stloc.3
  IL_0025:  ret
}
");
            diff2.VerifyIL("C.<>c__DisplayClass0_0.<Method>b__0()", @"
{
  // Code size        9 (0x9)
  .maxstack  2
  IL_0000:  ldarg.0
  IL_0001:  ldfld      ""int C.<>c__DisplayClass0_0.x""
  IL_0006:  ldc.i4.1
  IL_0007:  add
  IL_0008:  ret
}
");
        }

        [Fact]
        public void OutVar_InFieldInitializer()
        {
            var source0 = MarkedSource(@"
public class C
{
    public int field = M(out int <N:0>x</N:0>) + x + M(out int <N:1>y</N:1>);
    static int M(out int x) => throw null;
}");
            var source1 = MarkedSource(@"
public class C
{
    public int field = M(out int <N:0>x</N:0>) + x;
    static int M(out int x) => throw null;
}");

            var compilation0 = CreateCompilation(source0.Tree, options: ComSafeDebugDll);
            var compilation1 = compilation0.WithSource(source1.Tree);
            var compilation2 = compilation1.WithSource(source0.Tree);

            var ctor0 = compilation0.GetMember<MethodSymbol>("C..ctor");
            var ctor1 = compilation1.GetMember<MethodSymbol>("C..ctor");
            var ctor2 = compilation2.GetMember<MethodSymbol>("C..ctor");

            var v0 = CompileAndVerify(compilation0);
            v0.VerifyIL("C..ctor", @"
{
  // Code size       31 (0x1f)
  .maxstack  3
  .locals init (int V_0, //x
                int V_1) //y
  IL_0000:  ldarg.0
  IL_0001:  ldloca.s   V_0
  IL_0003:  call       ""int C.M(out int)""
  IL_0008:  ldloc.0
  IL_0009:  add
  IL_000a:  ldloca.s   V_1
  IL_000c:  call       ""int C.M(out int)""
  IL_0011:  add
  IL_0012:  stfld      ""int C.field""
  IL_0017:  ldarg.0
  IL_0018:  call       ""object..ctor()""
  IL_001d:  nop
  IL_001e:  ret
}
");

            var md0 = ModuleMetadata.CreateFromImage(v0.EmittedAssemblyData);

            var generation0 = EmitBaseline.CreateInitialBaseline(md0, v0.CreateSymReader().GetEncMethodDebugInfo);
            var diff1 = compilation1.EmitDifference(
                generation0,
                ImmutableArray.Create(
                    new SemanticEdit(SemanticEditKind.Update, ctor0, ctor1, GetSyntaxMapFromMarkers(source0, source1), preserveLocalVariables: true)));

            diff1.VerifyIL("C..ctor", @"
{
  // Code size       23 (0x17)
  .maxstack  3
  .locals init (int V_0, //x
                [int] V_1)
  IL_0000:  ldarg.0
  IL_0001:  ldloca.s   V_0
  IL_0003:  call       ""int C.M(out int)""
  IL_0008:  ldloc.0
  IL_0009:  add
  IL_000a:  stfld      ""int C.field""
  IL_000f:  ldarg.0
  IL_0010:  call       ""object..ctor()""
  IL_0015:  nop
  IL_0016:  ret
}
");

            var diff2 = compilation2.EmitDifference(
                diff1.NextGeneration,
                ImmutableArray.Create(
                    new SemanticEdit(SemanticEditKind.Update, ctor1, ctor2, GetSyntaxMapFromMarkers(source1, source0), preserveLocalVariables: true)));

            diff2.VerifyIL("C..ctor", @"
{
  // Code size       31 (0x1f)
  .maxstack  3
  .locals init (int V_0, //x
                [int] V_1,
                int V_2) //y
  IL_0000:  ldarg.0
  IL_0001:  ldloca.s   V_0
  IL_0003:  call       ""int C.M(out int)""
  IL_0008:  ldloc.0
  IL_0009:  add
  IL_000a:  ldloca.s   V_2
  IL_000c:  call       ""int C.M(out int)""
  IL_0011:  add
  IL_0012:  stfld      ""int C.field""
  IL_0017:  ldarg.0
  IL_0018:  call       ""object..ctor()""
  IL_001d:  nop
  IL_001e:  ret
}
");
        }

        [Fact]
        public void OutVar_InFieldInitializer_WithLambda()
        {
            var source0 = MarkedSource(@"
public class C
{
    int field = <N:0>M(out int <N:1>x</N:1>) + M2(<N:2>() => x + 1</N:2>)</N:0>;
    static int M(out int x) => throw null;
    static int M2(System.Func<int> x) => throw null;
}");
            var source1 = MarkedSource(@"
public class C
{
    int field = <N:0>M(out int <N:1>x</N:1>) + M2(<N:2>() => x - 1</N:2>)</N:0>;
    static int M(out int x) => throw null;
    static int M2(System.Func<int> x) => throw null;
}");

            var compilation0 = CreateCompilation(source0.Tree, options: ComSafeDebugDll);
            var compilation1 = compilation0.WithSource(source1.Tree);
            var compilation2 = compilation1.WithSource(source0.Tree);

            var ctor0 = compilation0.GetMember<MethodSymbol>("C..ctor");
            var ctor1 = compilation1.GetMember<MethodSymbol>("C..ctor");
            var ctor2 = compilation2.GetMember<MethodSymbol>("C..ctor");

            var v0 = CompileAndVerify(compilation0);
            v0.VerifyIL("C..ctor", @"
{
  // Code size       49 (0x31)
  .maxstack  4
  .locals init (C.<>c__DisplayClass3_0 V_0) //CS$<>8__locals0
  IL_0000:  newobj     ""C.<>c__DisplayClass3_0..ctor()""
  IL_0005:  stloc.0
  IL_0006:  ldarg.0
  IL_0007:  ldloc.0
  IL_0008:  ldflda     ""int C.<>c__DisplayClass3_0.x""
  IL_000d:  call       ""int C.M(out int)""
  IL_0012:  ldloc.0
  IL_0013:  ldftn      ""int C.<>c__DisplayClass3_0.<.ctor>b__0()""
  IL_0019:  newobj     ""System.Func<int>..ctor(object, System.IntPtr)""
  IL_001e:  call       ""int C.M2(System.Func<int>)""
  IL_0023:  add
  IL_0024:  stfld      ""int C.field""
  IL_0029:  ldarg.0
  IL_002a:  call       ""object..ctor()""
  IL_002f:  nop
  IL_0030:  ret
}
");
            v0.VerifyIL("C.<>c__DisplayClass3_0.<.ctor>b__0()", @"
{
  // Code size        9 (0x9)
  .maxstack  2
  IL_0000:  ldarg.0
  IL_0001:  ldfld      ""int C.<>c__DisplayClass3_0.x""
  IL_0006:  ldc.i4.1
  IL_0007:  add
  IL_0008:  ret
}
");

            var md0 = ModuleMetadata.CreateFromImage(v0.EmittedAssemblyData);

            var generation0 = EmitBaseline.CreateInitialBaseline(md0, v0.CreateSymReader().GetEncMethodDebugInfo);
            var diff1 = compilation1.EmitDifference(
                generation0,
                ImmutableArray.Create(
                    new SemanticEdit(SemanticEditKind.Update, ctor0, ctor1, GetSyntaxMapFromMarkers(source0, source1), preserveLocalVariables: true)));

            diff1.VerifySynthesizedMembers(
                "C.<>c__DisplayClass3_0: {x, <.ctor>b__0}",
                "C: {<>c__DisplayClass3_0}");

            diff1.VerifyIL("C..ctor", @"
{
  // Code size       49 (0x31)
  .maxstack  4
  .locals init (C.<>c__DisplayClass3_0 V_0) //CS$<>8__locals0
  IL_0000:  newobj     ""C.<>c__DisplayClass3_0..ctor()""
  IL_0005:  stloc.0
  IL_0006:  ldarg.0
  IL_0007:  ldloc.0
  IL_0008:  ldflda     ""int C.<>c__DisplayClass3_0.x""
  IL_000d:  call       ""int C.M(out int)""
  IL_0012:  ldloc.0
  IL_0013:  ldftn      ""int C.<>c__DisplayClass3_0.<.ctor>b__0()""
  IL_0019:  newobj     ""System.Func<int>..ctor(object, System.IntPtr)""
  IL_001e:  call       ""int C.M2(System.Func<int>)""
  IL_0023:  add
  IL_0024:  stfld      ""int C.field""
  IL_0029:  ldarg.0
  IL_002a:  call       ""object..ctor()""
  IL_002f:  nop
  IL_0030:  ret
}
");
            diff1.VerifyIL("C.<>c__DisplayClass3_0.<.ctor>b__0()", @"
{
  // Code size        9 (0x9)
  .maxstack  2
  IL_0000:  ldarg.0
  IL_0001:  ldfld      ""int C.<>c__DisplayClass3_0.x""
  IL_0006:  ldc.i4.1
  IL_0007:  sub
  IL_0008:  ret
}
");

            var diff2 = compilation2.EmitDifference(
                diff1.NextGeneration,
                ImmutableArray.Create(
                    new SemanticEdit(SemanticEditKind.Update, ctor1, ctor2, GetSyntaxMapFromMarkers(source1, source0), preserveLocalVariables: true)));

            diff2.VerifySynthesizedMembers(
                "C.<>c__DisplayClass3_0: {x, <.ctor>b__0}",
                "C: {<>c__DisplayClass3_0}");

            diff2.VerifyIL("C..ctor", @"
{
  // Code size       49 (0x31)
  .maxstack  4
  .locals init (C.<>c__DisplayClass3_0 V_0) //CS$<>8__locals0
  IL_0000:  newobj     ""C.<>c__DisplayClass3_0..ctor()""
  IL_0005:  stloc.0
  IL_0006:  ldarg.0
  IL_0007:  ldloc.0
  IL_0008:  ldflda     ""int C.<>c__DisplayClass3_0.x""
  IL_000d:  call       ""int C.M(out int)""
  IL_0012:  ldloc.0
  IL_0013:  ldftn      ""int C.<>c__DisplayClass3_0.<.ctor>b__0()""
  IL_0019:  newobj     ""System.Func<int>..ctor(object, System.IntPtr)""
  IL_001e:  call       ""int C.M2(System.Func<int>)""
  IL_0023:  add
  IL_0024:  stfld      ""int C.field""
  IL_0029:  ldarg.0
  IL_002a:  call       ""object..ctor()""
  IL_002f:  nop
  IL_0030:  ret
}
");
            diff2.VerifyIL("C.<>c__DisplayClass3_0.<.ctor>b__0()", @"
{
  // Code size        9 (0x9)
  .maxstack  2
  IL_0000:  ldarg.0
  IL_0001:  ldfld      ""int C.<>c__DisplayClass3_0.x""
  IL_0006:  ldc.i4.1
  IL_0007:  add
  IL_0008:  ret
}
");
        }

        [Fact]
        public void OutVar_InQuery()
        {
            var source0 = MarkedSource(@"
using System.Linq;
public class Program
{
    static int M(int x, out int y) { y = 42; return 43; }
    static void N()
    {
        var <N:0>query =
            from a in new int[] { 1, 2 }
            <N:1>select M(a, out int <N:2>x</N:2>) + x + M(a, out int <N:3>y</N:3></N:1>)</N:0>;
    }
}");
            var source1 = MarkedSource(@"
using System.Linq;
public class Program
{
    static int M(int x, out int y) { y = 42; return 43; }
    static void N()
    {
        var <N:0>query =
            from a in new int[] { 1, 2 }
            <N:1>select M(a, out int <N:2>x</N:2>) + x</N:1></N:0>;
    }
}");
            var compilation0 = CreateCompilation(source0.Tree, options: ComSafeDebugDll);
            var compilation1 = compilation0.WithSource(source1.Tree);
            var compilation2 = compilation1.WithSource(source0.Tree);

            var n0 = compilation0.GetMember<MethodSymbol>("Program.N");
            var n1 = compilation1.GetMember<MethodSymbol>("Program.N");
            var n2 = compilation2.GetMember<MethodSymbol>("Program.N");

            var v0 = CompileAndVerify(compilation0);
            v0.VerifyIL("Program.N()", @"
{
  // Code size       53 (0x35)
  .maxstack  4
  .locals init (System.Collections.Generic.IEnumerable<int> V_0) //query
  IL_0000:  nop
  IL_0001:  ldc.i4.2
  IL_0002:  newarr     ""int""
  IL_0007:  dup
  IL_0008:  ldc.i4.0
  IL_0009:  ldc.i4.1
  IL_000a:  stelem.i4
  IL_000b:  dup
  IL_000c:  ldc.i4.1
  IL_000d:  ldc.i4.2
  IL_000e:  stelem.i4
  IL_000f:  ldsfld     ""System.Func<int, int> Program.<>c.<>9__1_0""
  IL_0014:  dup
  IL_0015:  brtrue.s   IL_002e
  IL_0017:  pop
  IL_0018:  ldsfld     ""Program.<>c Program.<>c.<>9""
  IL_001d:  ldftn      ""int Program.<>c.<N>b__1_0(int)""
  IL_0023:  newobj     ""System.Func<int, int>..ctor(object, System.IntPtr)""
  IL_0028:  dup
  IL_0029:  stsfld     ""System.Func<int, int> Program.<>c.<>9__1_0""
  IL_002e:  call       ""System.Collections.Generic.IEnumerable<int> System.Linq.Enumerable.Select<int, int>(System.Collections.Generic.IEnumerable<int>, System.Func<int, int>)""
  IL_0033:  stloc.0
  IL_0034:  ret
}
");
            v0.VerifyIL("Program.<>c.<N>b__1_0(int)", @"
{
  // Code size       20 (0x14)
  .maxstack  3
  .locals init (int V_0, //x
                int V_1) //y
  IL_0000:  ldarg.1
  IL_0001:  ldloca.s   V_0
  IL_0003:  call       ""int Program.M(int, out int)""
  IL_0008:  ldloc.0
  IL_0009:  add
  IL_000a:  ldarg.1
  IL_000b:  ldloca.s   V_1
  IL_000d:  call       ""int Program.M(int, out int)""
  IL_0012:  add
  IL_0013:  ret
}
");

            var md0 = ModuleMetadata.CreateFromImage(v0.EmittedAssemblyData);

            var generation0 = EmitBaseline.CreateInitialBaseline(md0, v0.CreateSymReader().GetEncMethodDebugInfo);
            var diff1 = compilation1.EmitDifference(
                generation0,
                ImmutableArray.Create(
                    new SemanticEdit(SemanticEditKind.Update, n0, n1, GetSyntaxMapFromMarkers(source0, source1), preserveLocalVariables: true)));

            diff1.VerifySynthesizedMembers(
                "Program: {<>c}",
                "Program.<>c: {<>9__1_0, <N>b__1_0}");

            diff1.VerifyIL("Program.N()", @"
{
  // Code size       53 (0x35)
  .maxstack  4
  .locals init (System.Collections.Generic.IEnumerable<int> V_0) //query
  IL_0000:  nop
  IL_0001:  ldc.i4.2
  IL_0002:  newarr     ""int""
  IL_0007:  dup
  IL_0008:  ldc.i4.0
  IL_0009:  ldc.i4.1
  IL_000a:  stelem.i4
  IL_000b:  dup
  IL_000c:  ldc.i4.1
  IL_000d:  ldc.i4.2
  IL_000e:  stelem.i4
  IL_000f:  ldsfld     ""System.Func<int, int> Program.<>c.<>9__1_0""
  IL_0014:  dup
  IL_0015:  brtrue.s   IL_002e
  IL_0017:  pop
  IL_0018:  ldsfld     ""Program.<>c Program.<>c.<>9""
  IL_001d:  ldftn      ""int Program.<>c.<N>b__1_0(int)""
  IL_0023:  newobj     ""System.Func<int, int>..ctor(object, System.IntPtr)""
  IL_0028:  dup
  IL_0029:  stsfld     ""System.Func<int, int> Program.<>c.<>9__1_0""
  IL_002e:  call       ""System.Collections.Generic.IEnumerable<int> System.Linq.Enumerable.Select<int, int>(System.Collections.Generic.IEnumerable<int>, System.Func<int, int>)""
  IL_0033:  stloc.0
  IL_0034:  ret
}
");
            diff1.VerifyIL("Program.<>c.<N>b__1_0(int)", @"
{
  // Code size       11 (0xb)
  .maxstack  2
  .locals init (int V_0, //x
                [int] V_1)
  IL_0000:  ldarg.1
  IL_0001:  ldloca.s   V_0
  IL_0003:  call       ""int Program.M(int, out int)""
  IL_0008:  ldloc.0
  IL_0009:  add
  IL_000a:  ret
}
");

            var diff2 = compilation2.EmitDifference(
                diff1.NextGeneration,
                ImmutableArray.Create(
                    new SemanticEdit(SemanticEditKind.Update, n1, n2, GetSyntaxMapFromMarkers(source1, source0), preserveLocalVariables: true)));

            diff2.VerifySynthesizedMembers(
                "Program: {<>c}",
                "Program.<>c: {<>9__1_0, <N>b__1_0}");

            diff2.VerifyIL("Program.N()", @"
{
  // Code size       53 (0x35)
  .maxstack  4
  .locals init (System.Collections.Generic.IEnumerable<int> V_0) //query
  IL_0000:  nop
  IL_0001:  ldc.i4.2
  IL_0002:  newarr     ""int""
  IL_0007:  dup
  IL_0008:  ldc.i4.0
  IL_0009:  ldc.i4.1
  IL_000a:  stelem.i4
  IL_000b:  dup
  IL_000c:  ldc.i4.1
  IL_000d:  ldc.i4.2
  IL_000e:  stelem.i4
  IL_000f:  ldsfld     ""System.Func<int, int> Program.<>c.<>9__1_0""
  IL_0014:  dup
  IL_0015:  brtrue.s   IL_002e
  IL_0017:  pop
  IL_0018:  ldsfld     ""Program.<>c Program.<>c.<>9""
  IL_001d:  ldftn      ""int Program.<>c.<N>b__1_0(int)""
  IL_0023:  newobj     ""System.Func<int, int>..ctor(object, System.IntPtr)""
  IL_0028:  dup
  IL_0029:  stsfld     ""System.Func<int, int> Program.<>c.<>9__1_0""
  IL_002e:  call       ""System.Collections.Generic.IEnumerable<int> System.Linq.Enumerable.Select<int, int>(System.Collections.Generic.IEnumerable<int>, System.Func<int, int>)""
  IL_0033:  stloc.0
  IL_0034:  ret
}
");
            diff2.VerifyIL("Program.<>c.<N>b__1_0(int)", @"
{
  // Code size       20 (0x14)
  .maxstack  3
  .locals init (int V_0, //x
                [int] V_1,
                int V_2) //y
  IL_0000:  ldarg.1
  IL_0001:  ldloca.s   V_0
  IL_0003:  call       ""int Program.M(int, out int)""
  IL_0008:  ldloc.0
  IL_0009:  add
  IL_000a:  ldarg.1
  IL_000b:  ldloca.s   V_2
  IL_000d:  call       ""int Program.M(int, out int)""
  IL_0012:  add
  IL_0013:  ret
}
");
        }

        [Fact]
        public void OutVar_InQuery_WithLambda()
        {
            var source0 = MarkedSource(@"
using System.Linq;
public class Program
{
    static int M(int x, out int y) { y = 42; return 43; }
    static int M2(System.Func<int> x) => throw null;
    static void N()
    {
        var <N:0>query =
            from a in new int[] { 1, 2 }
            <N:1>select <N:2>M(a, out int <N:3>x</N:3>) + M2(<N:4>() => x + 1</N:4>)</N:2></N:1></N:0>;
    }
}");
            var source1 = MarkedSource(@"
using System.Linq;
public class Program
{
    static int M(int x, out int y) { y = 42; return 43; }
    static int M2(System.Func<int> x) => throw null;
    static void N()
    {
        var <N:0>query =
            from a in new int[] { 1, 2 }
            <N:1>select <N:2>M(a, out int <N:3>x</N:3>) + M2(<N:4>() => x - 1</N:4>)</N:2></N:1></N:0>;
    }
}");
            var compilation0 = CreateCompilation(source0.Tree, options: ComSafeDebugDll);
            var compilation1 = compilation0.WithSource(source1.Tree);
            var compilation2 = compilation1.WithSource(source0.Tree);

            var n0 = compilation0.GetMember<MethodSymbol>("Program.N");
            var n1 = compilation1.GetMember<MethodSymbol>("Program.N");
            var n2 = compilation2.GetMember<MethodSymbol>("Program.N");

            var v0 = CompileAndVerify(compilation0);
            v0.VerifyIL("Program.N()", @"
{
  // Code size       53 (0x35)
  .maxstack  4
  .locals init (System.Collections.Generic.IEnumerable<int> V_0) //query
  IL_0000:  nop
  IL_0001:  ldc.i4.2
  IL_0002:  newarr     ""int""
  IL_0007:  dup
  IL_0008:  ldc.i4.0
  IL_0009:  ldc.i4.1
  IL_000a:  stelem.i4
  IL_000b:  dup
  IL_000c:  ldc.i4.1
  IL_000d:  ldc.i4.2
  IL_000e:  stelem.i4
  IL_000f:  ldsfld     ""System.Func<int, int> Program.<>c.<>9__2_0""
  IL_0014:  dup
  IL_0015:  brtrue.s   IL_002e
  IL_0017:  pop
  IL_0018:  ldsfld     ""Program.<>c Program.<>c.<>9""
  IL_001d:  ldftn      ""int Program.<>c.<N>b__2_0(int)""
  IL_0023:  newobj     ""System.Func<int, int>..ctor(object, System.IntPtr)""
  IL_0028:  dup
  IL_0029:  stsfld     ""System.Func<int, int> Program.<>c.<>9__2_0""
  IL_002e:  call       ""System.Collections.Generic.IEnumerable<int> System.Linq.Enumerable.Select<int, int>(System.Collections.Generic.IEnumerable<int>, System.Func<int, int>)""
  IL_0033:  stloc.0
  IL_0034:  ret
}
");
            v0.VerifyIL("Program.<>c.<N>b__2_0(int)", @"
{
  // Code size       37 (0x25)
  .maxstack  3
  .locals init (Program.<>c__DisplayClass2_0 V_0) //CS$<>8__locals0
  IL_0000:  newobj     ""Program.<>c__DisplayClass2_0..ctor()""
  IL_0005:  stloc.0
  IL_0006:  ldarg.1
  IL_0007:  ldloc.0
  IL_0008:  ldflda     ""int Program.<>c__DisplayClass2_0.x""
  IL_000d:  call       ""int Program.M(int, out int)""
  IL_0012:  ldloc.0
  IL_0013:  ldftn      ""int Program.<>c__DisplayClass2_0.<N>b__1()""
  IL_0019:  newobj     ""System.Func<int>..ctor(object, System.IntPtr)""
  IL_001e:  call       ""int Program.M2(System.Func<int>)""
  IL_0023:  add
  IL_0024:  ret
}
");
            v0.VerifyIL("Program.<>c__DisplayClass2_0.<N>b__1()", @"
{
  // Code size        9 (0x9)
  .maxstack  2
  IL_0000:  ldarg.0
  IL_0001:  ldfld      ""int Program.<>c__DisplayClass2_0.x""
  IL_0006:  ldc.i4.1
  IL_0007:  add
  IL_0008:  ret
}
");

            var md0 = ModuleMetadata.CreateFromImage(v0.EmittedAssemblyData);

            var generation0 = EmitBaseline.CreateInitialBaseline(md0, v0.CreateSymReader().GetEncMethodDebugInfo);
            var diff1 = compilation1.EmitDifference(
                generation0,
                ImmutableArray.Create(
                    new SemanticEdit(SemanticEditKind.Update, n0, n1, GetSyntaxMapFromMarkers(source0, source1), preserveLocalVariables: true)));

            diff1.VerifySynthesizedMembers(
                "Program: {<>c__DisplayClass2_0, <>c}",
                "Program.<>c__DisplayClass2_0: {x, <N>b__1}",
                "Program.<>c: {<>9__2_0, <N>b__2_0}");

            diff1.VerifyIL("Program.N()", @"
{
  // Code size       53 (0x35)
  .maxstack  4
  .locals init (System.Collections.Generic.IEnumerable<int> V_0) //query
  IL_0000:  nop
  IL_0001:  ldc.i4.2
  IL_0002:  newarr     ""int""
  IL_0007:  dup
  IL_0008:  ldc.i4.0
  IL_0009:  ldc.i4.1
  IL_000a:  stelem.i4
  IL_000b:  dup
  IL_000c:  ldc.i4.1
  IL_000d:  ldc.i4.2
  IL_000e:  stelem.i4
  IL_000f:  ldsfld     ""System.Func<int, int> Program.<>c.<>9__2_0""
  IL_0014:  dup
  IL_0015:  brtrue.s   IL_002e
  IL_0017:  pop
  IL_0018:  ldsfld     ""Program.<>c Program.<>c.<>9""
  IL_001d:  ldftn      ""int Program.<>c.<N>b__2_0(int)""
  IL_0023:  newobj     ""System.Func<int, int>..ctor(object, System.IntPtr)""
  IL_0028:  dup
  IL_0029:  stsfld     ""System.Func<int, int> Program.<>c.<>9__2_0""
  IL_002e:  call       ""System.Collections.Generic.IEnumerable<int> System.Linq.Enumerable.Select<int, int>(System.Collections.Generic.IEnumerable<int>, System.Func<int, int>)""
  IL_0033:  stloc.0
  IL_0034:  ret
}
");
            diff1.VerifyIL("Program.<>c.<N>b__2_0(int)", @"
{
  // Code size       37 (0x25)
  .maxstack  3
  .locals init (Program.<>c__DisplayClass2_0 V_0) //CS$<>8__locals0
  IL_0000:  newobj     ""Program.<>c__DisplayClass2_0..ctor()""
  IL_0005:  stloc.0
  IL_0006:  ldarg.1
  IL_0007:  ldloc.0
  IL_0008:  ldflda     ""int Program.<>c__DisplayClass2_0.x""
  IL_000d:  call       ""int Program.M(int, out int)""
  IL_0012:  ldloc.0
  IL_0013:  ldftn      ""int Program.<>c__DisplayClass2_0.<N>b__1()""
  IL_0019:  newobj     ""System.Func<int>..ctor(object, System.IntPtr)""
  IL_001e:  call       ""int Program.M2(System.Func<int>)""
  IL_0023:  add
  IL_0024:  ret
}
");
            diff1.VerifyIL("Program.<>c__DisplayClass2_0.<N>b__1()", @"
{
  // Code size        9 (0x9)
  .maxstack  2
  IL_0000:  ldarg.0
  IL_0001:  ldfld      ""int Program.<>c__DisplayClass2_0.x""
  IL_0006:  ldc.i4.1
  IL_0007:  sub
  IL_0008:  ret
}
");

            var diff2 = compilation2.EmitDifference(
                diff1.NextGeneration,
                ImmutableArray.Create(
                    new SemanticEdit(SemanticEditKind.Update, n1, n2, GetSyntaxMapFromMarkers(source1, source0), preserveLocalVariables: true)));

            diff2.VerifySynthesizedMembers(
                "Program.<>c__DisplayClass2_0: {x, <N>b__1}",
                "Program: {<>c__DisplayClass2_0, <>c}",
                "Program.<>c: {<>9__2_0, <N>b__2_0}");

            diff2.VerifyIL("Program.N()", @"
{
  // Code size       53 (0x35)
  .maxstack  4
  .locals init (System.Collections.Generic.IEnumerable<int> V_0) //query
  IL_0000:  nop
  IL_0001:  ldc.i4.2
  IL_0002:  newarr     ""int""
  IL_0007:  dup
  IL_0008:  ldc.i4.0
  IL_0009:  ldc.i4.1
  IL_000a:  stelem.i4
  IL_000b:  dup
  IL_000c:  ldc.i4.1
  IL_000d:  ldc.i4.2
  IL_000e:  stelem.i4
  IL_000f:  ldsfld     ""System.Func<int, int> Program.<>c.<>9__2_0""
  IL_0014:  dup
  IL_0015:  brtrue.s   IL_002e
  IL_0017:  pop
  IL_0018:  ldsfld     ""Program.<>c Program.<>c.<>9""
  IL_001d:  ldftn      ""int Program.<>c.<N>b__2_0(int)""
  IL_0023:  newobj     ""System.Func<int, int>..ctor(object, System.IntPtr)""
  IL_0028:  dup
  IL_0029:  stsfld     ""System.Func<int, int> Program.<>c.<>9__2_0""
  IL_002e:  call       ""System.Collections.Generic.IEnumerable<int> System.Linq.Enumerable.Select<int, int>(System.Collections.Generic.IEnumerable<int>, System.Func<int, int>)""
  IL_0033:  stloc.0
  IL_0034:  ret
}
");
            diff2.VerifyIL("Program.<>c.<N>b__2_0(int)", @"
{
  // Code size       37 (0x25)
  .maxstack  3
  .locals init (Program.<>c__DisplayClass2_0 V_0) //CS$<>8__locals0
  IL_0000:  newobj     ""Program.<>c__DisplayClass2_0..ctor()""
  IL_0005:  stloc.0
  IL_0006:  ldarg.1
  IL_0007:  ldloc.0
  IL_0008:  ldflda     ""int Program.<>c__DisplayClass2_0.x""
  IL_000d:  call       ""int Program.M(int, out int)""
  IL_0012:  ldloc.0
  IL_0013:  ldftn      ""int Program.<>c__DisplayClass2_0.<N>b__1()""
  IL_0019:  newobj     ""System.Func<int>..ctor(object, System.IntPtr)""
  IL_001e:  call       ""int Program.M2(System.Func<int>)""
  IL_0023:  add
  IL_0024:  ret
}
");
            diff2.VerifyIL("Program.<>c__DisplayClass2_0.<N>b__1()", @"
{
  // Code size        9 (0x9)
  .maxstack  2
  IL_0000:  ldarg.0
  IL_0001:  ldfld      ""int Program.<>c__DisplayClass2_0.x""
  IL_0006:  ldc.i4.1
  IL_0007:  add
  IL_0008:  ret
}
");
        }

<<<<<<< HEAD
        [Fact(Skip = "https://github.com/dotnet/roslyn/issues/37047")]
=======
        [Fact]
>>>>>>> fdac53af
        public void OutVar_InSwitchExpression()
        {
            var source0 = MarkedSource(@"
public class Program
{
    static object G(int i)
    {
        return i switch 
        {
            0 => 0,
            _ => 1
        };
    }

    static object N(out int x) { x = 1; return null; }
}");

            var source1 = MarkedSource(@"
public class Program
{
    static object G(int i)
    {
        return i + N(out var x) switch 
        {
            0 => 0,
            _ => 1
        };
    }

    static int N(out int x) { x = 1; return 0; }
}");
            var compilation0 = CreateCompilation(source0.Tree, options: ComSafeDebugDll);
            var compilation1 = compilation0.WithSource(source1.Tree);
            var compilation2 = compilation1.WithSource(source0.Tree);

            var n0 = compilation0.GetMember<MethodSymbol>("Program.G");
            var n1 = compilation1.GetMember<MethodSymbol>("Program.G");
            var n2 = compilation2.GetMember<MethodSymbol>("Program.G");

            var v0 = CompileAndVerify(compilation0);
            v0.VerifyIL("Program.G(int)", @"
{
  // Code size       25 (0x19)
  .maxstack  1
  .locals init (int V_0,
                object V_1)
  IL_0000:  nop
  IL_0001:  ldarg.0
  IL_0002:  brfalse.s  IL_0006
  IL_0004:  br.s       IL_000a
  IL_0006:  ldc.i4.0
  IL_0007:  stloc.0
  IL_0008:  br.s       IL_000e
  IL_000a:  ldc.i4.1
  IL_000b:  stloc.0
  IL_000c:  br.s       IL_000e
  IL_000e:  ldloc.0
  IL_000f:  box        ""int""
  IL_0014:  stloc.1
  IL_0015:  br.s       IL_0017
  IL_0017:  ldloc.1
  IL_0018:  ret
}");
            v0.VerifyIL("Program.N(out int)", @"
{
  // Code size       10 (0xa)
  .maxstack  2
  .locals init (object V_0)
  IL_0000:  nop
  IL_0001:  ldarg.0
  IL_0002:  ldc.i4.1
  IL_0003:  stind.i4
  IL_0004:  ldnull
  IL_0005:  stloc.0
  IL_0006:  br.s       IL_0008
  IL_0008:  ldloc.0
  IL_0009:  ret
}
");

            var md0 = ModuleMetadata.CreateFromImage(v0.EmittedAssemblyData);

            var generation0 = EmitBaseline.CreateInitialBaseline(md0, v0.CreateSymReader().GetEncMethodDebugInfo);
            var diff1 = compilation1.EmitDifference(
                generation0,
                ImmutableArray.Create(
                    new SemanticEdit(SemanticEditKind.Update, n0, n1, GetSyntaxMapFromMarkers(source0, source1), preserveLocalVariables: true)));

            diff1.VerifySynthesizedMembers();

            diff1.VerifyIL("Program.G(int)", @"
{
  // Code size       44 (0x2c)
  .maxstack  2
  .locals init ([int] V_0,
                [object] V_1,
                int V_2, //x
                int V_3,
                int V_4,
                int V_5,
                object V_6)
  IL_0000:  nop
  IL_0001:  ldarg.0
  IL_0002:  stloc.3
  IL_0003:  ldloca.s   V_2
  IL_0005:  call       ""int Program.N(out int)""
  IL_000a:  stloc.s    V_5
  IL_000c:  ldloc.s    V_5
  IL_000e:  brfalse.s  IL_0012
  IL_0010:  br.s       IL_0017
  IL_0012:  ldc.i4.0
  IL_0013:  stloc.s    V_4
  IL_0015:  br.s       IL_001c
  IL_0017:  ldc.i4.1
  IL_0018:  stloc.s    V_4
  IL_001a:  br.s       IL_001c
  IL_001c:  ldloc.3
  IL_001d:  ldloc.s    V_4
  IL_001f:  add
  IL_0020:  box        ""int""
  IL_0025:  stloc.s    V_6
  IL_0027:  br.s       IL_0029
  IL_0029:  ldloc.s    V_6
  IL_002b:  ret
}");

            var diff2 = compilation2.EmitDifference(
                diff1.NextGeneration,
                ImmutableArray.Create(
                    new SemanticEdit(SemanticEditKind.Update, n1, n2, GetSyntaxMapFromMarkers(source1, source0), preserveLocalVariables: true)));

            diff2.VerifySynthesizedMembers();

            diff2.VerifyIL("Program.G(int)", @"
{
  // Code size       30 (0x1e)
  .maxstack  1
  .locals init ([int] V_0,
                [object] V_1,
                [int] V_2,
                [int] V_3,
                [int] V_4,
                [int] V_5,
                [object] V_6,
                int V_7,
                object V_8)
  IL_0000:  nop
  IL_0001:  ldarg.0
  IL_0002:  brfalse.s  IL_0006
  IL_0004:  br.s       IL_000b
  IL_0006:  ldc.i4.0
  IL_0007:  stloc.s    V_7
  IL_0009:  br.s       IL_0010
  IL_000b:  ldc.i4.1
  IL_000c:  stloc.s    V_7
  IL_000e:  br.s       IL_0010
  IL_0010:  ldloc.s    V_7
  IL_0012:  box        ""int""
  IL_0017:  stloc.s    V_8
  IL_0019:  br.s       IL_001b
  IL_001b:  ldloc.s    V_8
  IL_001d:  ret
}");
        }
    }
}<|MERGE_RESOLUTION|>--- conflicted
+++ resolved
@@ -10310,11 +10310,7 @@
 ");
         }
 
-<<<<<<< HEAD
-        [Fact(Skip = "https://github.com/dotnet/roslyn/issues/37047")]
-=======
         [Fact]
->>>>>>> fdac53af
         public void OutVar_InSwitchExpression()
         {
             var source0 = MarkedSource(@"
