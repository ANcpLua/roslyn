--- conflicted
+++ resolved
@@ -2025,20 +2025,9 @@
 
             var derivedType = global.GetMember<SourceNamedTypeSymbol>("D");
 
-<<<<<<< HEAD
-            var byRefType = (ByRefReturnErrorTypeSymbol)interfaceMethod.ReturnType.TypeSymbol;
-
-            // General characteristics of type:
-            Assert.NotEqual(byRefType, byRefType.ReferencedType);
-            Assert.NotEqual(byRefType.GetHashCode(), byRefType.ReferencedType.GetHashCode());
-
-            // Interface implementation:
-            Assert.Equal(byRefType, interfaceMethod.ReturnType.TypeSymbol);
-=======
             // Interface implementation:
             Assert.Equal(RefKind.Ref, interfaceMethod.RefKind);
             Assert.Equal(RefKind.Ref, baseMethod.RefKind);
->>>>>>> c7afb2d2
             Assert.Equal(baseMethod, derivedType.FindImplementationForInterfaceMember(interfaceMethod));
 
             var synthesized = derivedType.GetSynthesizedExplicitImplementations(CancellationToken.None).Single();
