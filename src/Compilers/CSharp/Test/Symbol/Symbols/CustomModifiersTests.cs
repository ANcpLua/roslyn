﻿// Copyright (c) Microsoft.  All Rights Reserved.  Licensed under the Apache License, Version 2.0.  See License.txt in the project root for license information.

using System;
using System.Linq;
using System.Threading;
using Microsoft.CodeAnalysis.CSharp.Symbols;
using Microsoft.CodeAnalysis.CSharp.Syntax;
using Microsoft.CodeAnalysis.CSharp.Test.Utilities;
using Microsoft.CodeAnalysis.Test.Utilities;
using Roslyn.Test.Utilities;
using Xunit;

namespace Microsoft.CodeAnalysis.CSharp.UnitTests.Symbols
{
    public class CustomModifiersTests : CSharpTestBase
    {
        [Fact, WorkItem(4163, "https://github.com/dotnet/roslyn/issues/4163")]
        public void ModifiedTypeArgument_01()
        {
            var ilSource = @"
.class public auto ansi beforefieldinit Test1
       extends[mscorlib] System.Object
        {
  .method public hidebysig specialname rtspecialname
          instance void  .ctor() cil managed
        {
    // Code size       8 (0x8)
    .maxstack  8
    IL_0000:  ldarg.0
    IL_0001:  call instance void[mscorlib]
        System.Object::.ctor()
    IL_0006:  nop
    IL_0007:  ret
    } // end of method Test1::.ctor

  .method public hidebysig static void Test(valuetype[mscorlib] System.Nullable`1<int32 modopt([mscorlib]System.Runtime.CompilerServices.IsLong)> x) cil managed
    {
    // Code size       11 (0xb)
    .maxstack  1
    IL_0000:  ldstr      ""Test""
    IL_0005:  call       void [mscorlib]System.Console::WriteLine(string)
    IL_000a:  ret
    } // end of method Test1::Test

} // end of class Test1
";

            var source = @"
class Module1
{
     static void Main()
    {
        Test1.Test(null);
    }
}
";
            var compilation = CreateCompilationWithCustomILSource(source, ilSource, options: TestOptions.ReleaseExe);

            CompileAndVerify(compilation, expectedOutput: "Test");
        }

        [Fact, WorkItem(4163, "https://github.com/dotnet/roslyn/issues/4163")]
        public void ConcatModifiers_01()
        { 
            var ilSource = @"
.class public auto ansi beforefieldinit CL1`1<T1>
       extends[mscorlib] System.Object
{
    .method public hidebysig specialname rtspecialname
            instance void  .ctor() cil managed
    {
      // Code size       7 (0x7)
      .maxstack  1
      IL_0000:  ldarg.0
      IL_0001:  call instance void [mscorlib]System.Object::.ctor()
      IL_0006:  ret
    } // end of method CL1`1::.ctor

    .method public hidebysig instance void Test(!T1 modopt([mscorlib]System.Runtime.CompilerServices.IsConst) t1) cil managed
    {
      // Code size       11 (0xb)
      .maxstack  1
      IL_0000:  ldstr      ""Test""
      IL_0005:  call       void [mscorlib]System.Console::WriteLine(string)
      IL_000a:  ret
    } // end of method CL1`1::Test
} // end of class CL1`1

.class public auto ansi beforefieldinit CL2
       extends class CL1`1<int32 modopt([mscorlib]System.Runtime.CompilerServices.IsLong)>
{
    .method public hidebysig specialname rtspecialname
            instance void  .ctor() cil managed
{
      // Code size       7 (0x7)
      .maxstack  1
      IL_0000:  ldarg.0
      IL_0001:  call instance void class CL1`1<int32 modopt([mscorlib]System.Runtime.CompilerServices.IsLong)>::.ctor()
      IL_0006:  ret
    } // end of method CL2::.ctor
} // end of class CL2

";
            var source = @"
class Module1
{
    static void Main()
    {
        new CL2().Test(0);
    }
}
";
            var compilation = CreateCompilationWithCustomILSource(source, ilSource, options: TestOptions.ReleaseExe);

            CompileAndVerify(compilation, expectedOutput: "Test");
        }

        [Fact, WorkItem(4163, "https://github.com/dotnet/roslyn/issues/4163")]
        public void ConcatModifiers_02()
        { 
            var ilSource = @"
.class public auto ansi beforefieldinit CL1`1<T1>
       extends[mscorlib] System.Object
{
    .method public hidebysig specialname rtspecialname
            instance void  .ctor() cil managed
    {
      // Code size       7 (0x7)
      .maxstack  1
      IL_0000: ldarg.0
      IL_0001: call instance void[mscorlib] System.Object::.ctor()
      IL_0006:
        ret
    } // end of method CL1`1::.ctor

    .method public hidebysig newslot virtual
            instance void  Test(!T1 modopt([mscorlib]System.Runtime.CompilerServices.IsConst) t1) cil managed
    {
      // Code size       1 (0x1)
      .maxstack  0
      IL_0000:
        ret
    } // end of method CL1`1::Test
} // end of class CL1`1

.class public auto ansi beforefieldinit CL2
       extends class CL1`1<int32 modopt([mscorlib]System.Runtime.CompilerServices.IsLong)>
{
    .method public hidebysig specialname rtspecialname
            instance void  .ctor() cil managed
{
      // Code size       7 (0x7)
      .maxstack  1
      IL_0000:  ldarg.0
      IL_0001:  call instance void class CL1`1<int32 modopt([mscorlib]System.Runtime.CompilerServices.IsLong)>::.ctor()
      IL_0006:  ret
    } // end of method CL2::.ctor
} // end of class CL2

";
            var source = @"
class Module1
{
    static void Main()
    {
        CL2 x = new CL3();

        x.Test(0);
    }
}

class CL3
    : CL2
{
    public override void Test(int x)
    {
        System.Console.WriteLine(""Overridden"");
    }
}
";
            var compilation = CreateCompilationWithCustomILSource(source, ilSource, options: TestOptions.ReleaseExe);

            var cl3 = compilation.GetTypeByMetadataName("CL3");
            var test = cl3.GetMember<MethodSymbol>("Test");
            Assert.Equal("void CL3.Test(System.Int32 modopt(System.Runtime.CompilerServices.IsConst) modopt(System.Runtime.CompilerServices.IsLong) x)", test.ToTestDisplayString());

            var withModifiers = cl3.BaseType.BaseType;
            var withoutModifiers = withModifiers.OriginalDefinition.Construct(withModifiers.TypeArguments.SelectAsArray(TypeMap.AsTypeSymbol));
            Assert.True(HasTypeArgumentsCustomModifiers(withModifiers));
            Assert.False(HasTypeArgumentsCustomModifiers(withoutModifiers));
<<<<<<< HEAD
            Assert.True(withoutModifiers.Equals(withModifiers, TypeSymbolEqualityOptions.IgnoreCustomModifiersAndArraySizesAndLowerBounds));
=======
            Assert.True(withoutModifiers.Equals(withModifiers, ignoreCustomModifiersAndArraySizesAndLowerBounds: true));
>>>>>>> 70f24726
            Assert.NotEqual(withoutModifiers, withModifiers);

            CompileAndVerify(compilation, expectedOutput: "Overridden");
        }

        private bool HasTypeArgumentsCustomModifiers(NamedTypeSymbol type)
        {
            return type.TypeArgumentsNoUseSiteDiagnostics.Any(a => a.CustomModifiers.Any());
        }

        [Fact, WorkItem(4163, "https://github.com/dotnet/roslyn/issues/4163")]
        public void ConcatModifiersAndByRef_01()
        { 
            var ilSource = @"
.class public auto ansi beforefieldinit CL1`1<T1>
       extends[mscorlib] System.Object
{
    .method public hidebysig specialname rtspecialname
            instance void  .ctor() cil managed
    {
      // Code size       7 (0x7)
      .maxstack  1
      IL_0000: ldarg.0
      IL_0001: call instance void[mscorlib] System.Object::.ctor()
      IL_0006: ret
    } // end of method CL1`1::.ctor

    .method public hidebysig newslot virtual
            instance void  Test(!T1 modopt([mscorlib]System.Runtime.CompilerServices.IsConst)& t1) cil managed
    {
      // Code size       1 (0x1)
      .maxstack  0
      IL_0000:  ret
    } // end of method CL1`1::Test
} // end of class CL1`1

.class public auto ansi beforefieldinit CL2
       extends class CL1`1<int32 modopt([mscorlib]System.Runtime.CompilerServices.IsLong)>
{
    .method public hidebysig specialname rtspecialname
            instance void  .ctor() cil managed
{
      // Code size       7 (0x7)
      .maxstack  1
      IL_0000:  ldarg.0
      IL_0001:  call instance void class CL1`1<int32 modopt([mscorlib]System.Runtime.CompilerServices.IsLong)>::.ctor()
      IL_0006:  ret
    } // end of method CL2::.ctor
} // end of class CL2

";
            var source = @"
class Module1
{
    static void Main()
    {
        CL2 x = new CL3();

        int y = 0;
        x.Test(ref y);
    }
}

class CL3
    : CL2
{
    public override void Test(ref int x)
    {
        System.Console.WriteLine(""Overridden"");
    }
}
";
            var compilation = CreateCompilationWithCustomILSource(source, ilSource, options: TestOptions.ReleaseExe);

            var cl3 = compilation.GetTypeByMetadataName("CL3");
            var test = cl3.GetMember<MethodSymbol>("Test");
            Assert.Equal("void CL3.Test(ref System.Int32 modopt(System.Runtime.CompilerServices.IsConst) modopt(System.Runtime.CompilerServices.IsLong) x)", test.ToTestDisplayString());

            CompileAndVerify(compilation, expectedOutput: "Overridden");
        }

        [Fact, WorkItem(4163, "https://github.com/dotnet/roslyn/issues/4163")]
        public void ConcatModifiersAndByRef_02()
        { 
            var ilSource = @"
.class public auto ansi beforefieldinit CL1`1<T1>
       extends[mscorlib] System.Object
{
    .method public hidebysig specialname rtspecialname
            instance void  .ctor() cil managed
    {
      // Code size       7 (0x7)
      .maxstack  1
      IL_0000: ldarg.0
      IL_0001: call instance void[mscorlib] System.Object::.ctor()
      IL_0006: ret
    } // end of method CL1`1::.ctor

    .method public hidebysig newslot virtual
            instance void  Test(!T1& modopt([mscorlib]System.Runtime.CompilerServices.IsConst) t1) cil managed
    {
      // Code size       1 (0x1)
      .maxstack  0
      IL_0000: ret
    } // end of method CL1`1::Test
} // end of class CL1`1

.class public auto ansi beforefieldinit CL2
       extends class CL1`1<int32 modopt([mscorlib]System.Runtime.CompilerServices.IsLong)>
{
    .method public hidebysig specialname rtspecialname
            instance void  .ctor() cil managed
{
      // Code size       7 (0x7)
      .maxstack  1
      IL_0000:  ldarg.0
      IL_0001:  call instance void class CL1`1<int32 modopt([mscorlib]System.Runtime.CompilerServices.IsLong)>::.ctor()
      IL_0006:  ret
    } // end of method CL2::.ctor
} // end of class CL2

";
            var source = @"
class Module1
{
    static void Main()
    {
        CL2 x = new CL3();

        int y = 0;
        x.Test(ref y);
    }
}

class CL3
    : CL2
{
    public override void Test(ref int x)
    {
        System.Console.WriteLine(""Overridden"");
    }
}
";
            var compilation = CreateCompilationWithCustomILSource(source, ilSource, options: TestOptions.ReleaseExe);

            var cl3 = compilation.GetTypeByMetadataName("CL3");
            var test = cl3.GetMember<MethodSymbol>("Test");
            Assert.Equal("void CL3.Test(ref modopt(System.Runtime.CompilerServices.IsConst) System.Int32 modopt(System.Runtime.CompilerServices.IsLong) x)", test.ToTestDisplayString());

            CompileAndVerify(compilation, expectedOutput: "Overridden");
        }

        [Fact, WorkItem(4163, "https://github.com/dotnet/roslyn/issues/4163")]
        public void ConcatModifiersAndByRef_03()
        { 
            var ilSource = @"
.class public auto ansi beforefieldinit CL1`1<T1>
       extends[mscorlib] System.Object
{
    .method public hidebysig specialname rtspecialname
            instance void  .ctor() cil managed
    {
      // Code size       7 (0x7)
      .maxstack  1
      IL_0000: ldarg.0
      IL_0001: call instance void[mscorlib] System.Object::.ctor()
      IL_0006: ret
    } // end of method CL1`1::.ctor

    .method public hidebysig newslot virtual
            instance void  Test(!T1& t1) cil managed
    {
      // Code size       1 (0x1)
      .maxstack  0
      IL_0000: ret
    } // end of method CL1`1::Test
} // end of class CL1`1

.class public auto ansi beforefieldinit CL2
       extends class CL1`1<int32 modopt([mscorlib]System.Runtime.CompilerServices.IsLong)>
{
    .method public hidebysig specialname rtspecialname
            instance void  .ctor() cil managed
{
      // Code size       7 (0x7)
      .maxstack  1
      IL_0000:  ldarg.0
      IL_0001:  call instance void class CL1`1<int32 modopt([mscorlib]System.Runtime.CompilerServices.IsLong)>::.ctor()
      IL_0006:  ret
    } // end of method CL2::.ctor
} // end of class CL2

";
            var source = @"
class Module1
{
    static void Main()
    {
        CL2 x = new CL3();

        int y = 0;
        x.Test(ref y);
    }
}

class CL3
    : CL2
{
    public override void Test(ref int x)
    {
        System.Console.WriteLine(""Overridden"");
    }
}
";
            var compilation = CreateCompilationWithCustomILSource(source, ilSource, options: TestOptions.ReleaseExe);

            var cl3 = compilation.GetTypeByMetadataName("CL3");
            var test = cl3.GetMember<MethodSymbol>("Test");
            Assert.Equal("void CL3.Test(ref System.Int32 modopt(System.Runtime.CompilerServices.IsLong) x)", test.ToTestDisplayString());

            CompileAndVerify(compilation, expectedOutput: "Overridden");
        }

        [Fact, WorkItem(4163, "https://github.com/dotnet/roslyn/issues/4163")]
        public void ConcatModifiersAndByRef_04()
        { 
            var ilSource = @"
.class public auto ansi beforefieldinit CL1`1<T1>
       extends[mscorlib] System.Object
{
    .method public hidebysig specialname rtspecialname
            instance void  .ctor() cil managed
    {
      // Code size       7 (0x7)
      .maxstack  1
      IL_0000: ldarg.0
      IL_0001: call instance void[mscorlib] System.Object::.ctor()
      IL_0006: ret
    } // end of method CL1`1::.ctor

    .method public hidebysig newslot virtual
            instance void  Test(!T1 modopt([mscorlib]System.Runtime.CompilerServices.IsVolatile) & modopt([mscorlib]System.Runtime.CompilerServices.IsConst) t1) cil managed
    {
      // Code size       1 (0x1)
      .maxstack  0
      IL_0000:
        ret
    } // end of method CL1`1::Test
} // end of class CL1`1

.class public auto ansi beforefieldinit CL2
       extends class CL1`1<int32 modopt([mscorlib]System.Runtime.CompilerServices.IsLong)>
{
    .method public hidebysig specialname rtspecialname
            instance void  .ctor() cil managed
{
      // Code size       7 (0x7)
      .maxstack  1
      IL_0000:  ldarg.0
      IL_0001:  call instance void class CL1`1<int32 modopt([mscorlib]System.Runtime.CompilerServices.IsLong)>::.ctor()
      IL_0006:  ret
    } // end of method CL2::.ctor
} // end of class CL2

";
            var source = @"
class Module1
{
    static void Main()
    {
        CL2 x = new CL3();

        int y = 0;
        x.Test(ref y);
    }
}

class CL3
    : CL2
{
    public override void Test(ref int x)
    {
        System.Console.WriteLine(""Overridden"");
    }
}
";
            var compilation = CreateCompilationWithCustomILSource(source, ilSource, options: TestOptions.ReleaseExe);

            var cl3 = compilation.GetTypeByMetadataName("CL3");
            var test = cl3.GetMember<MethodSymbol>("Test");
            Assert.Equal("void CL3.Test(ref modopt(System.Runtime.CompilerServices.IsConst) System.Int32 modopt(System.Runtime.CompilerServices.IsVolatile) modopt(System.Runtime.CompilerServices.IsLong) x)", test.ToTestDisplayString());

            CompileAndVerify(compilation, expectedOutput: "Overridden");
        }

        [Fact, WorkItem(4163, "https://github.com/dotnet/roslyn/issues/4163")]
        public void ConcatModifiers_03()
        { 
            var ilSource = @"
.class public auto ansi beforefieldinit CL1`1<T1>
       extends[mscorlib] System.Object
{
    .method public hidebysig specialname rtspecialname
            instance void  .ctor() cil managed
    {
      // Code size       7 (0x7)
      .maxstack  1
      IL_0000: ldarg.0
      IL_0001: call instance void[mscorlib] System.Object::.ctor()
      IL_0006: ret
    } // end of method CL1`1::.ctor

    .property instance !T1 modopt([mscorlib]System.Runtime.CompilerServices.IsConst)
            Test()
    {
      .get instance !T1 modopt([mscorlib]System.Runtime.CompilerServices.IsConst) CL1`1::get_Test()
      .set instance void CL1`1::set_Test(!T1 modopt([mscorlib]System.Runtime.CompilerServices.IsConst))
    } // end of property CL1`1::Test

    .method public hidebysig newslot specialname virtual
            instance !T1 modopt([mscorlib]System.Runtime.CompilerServices.IsConst) 
            get_Test() cil managed
    {
      // Code size       2 (0x2)
      .maxstack  1
      IL_0000: ldarg.0
      IL_0001: throw
    } // end of method CL1`1::get_Test

    .method public hidebysig newslot specialname virtual
            instance void  set_Test(!T1 modopt([mscorlib]System.Runtime.CompilerServices.IsConst) x) cil managed
    {
      // Code size       3 (0x3)
      .maxstack  1
      IL_0000: ldarg.0
      IL_0001: throw
      IL_0002:  ret
    } // end of method CL1`1::set_Test
} // end of class CL1`1

.class public auto ansi beforefieldinit CL2
       extends class CL1`1<int32 modopt([mscorlib]System.Runtime.CompilerServices.IsLong)>
{
    .method public hidebysig specialname rtspecialname
            instance void  .ctor() cil managed
{
      // Code size       7 (0x7)
      .maxstack  1
      IL_0000:  ldarg.0
      IL_0001:  call instance void class CL1`1<int32 modopt([mscorlib]System.Runtime.CompilerServices.IsLong)>::.ctor()
      IL_0006:  ret
    } // end of method CL2::.ctor
} // end of class CL2

";
            var source = @"
class Module1
{
    static void Main()
    {
        CL2 x = new CL3();

        x.Test = 0;
        var y = x.Test;
    }
}

class CL3
    : CL2
{
    public override int Test
    {
        get
        {
            System.Console.WriteLine(""Get Overridden"");
            return 0;
        }
        set
        {
            System.Console.WriteLine(""Set Overridden"");
        }
    }
}
";
            var compilation = CreateCompilationWithCustomILSource(source, ilSource, options: TestOptions.ReleaseExe);

            var cl3 = compilation.GetTypeByMetadataName("CL3");
            var test = cl3.GetMember<PropertySymbol>("Test");
            Assert.Equal("System.Int32 modopt(System.Runtime.CompilerServices.IsConst) modopt(System.Runtime.CompilerServices.IsLong) CL3.Test { get; set; }", test.ToTestDisplayString());
            Assert.Equal("System.Int32 modopt(System.Runtime.CompilerServices.IsConst) modopt(System.Runtime.CompilerServices.IsLong) CL3.Test.get", test.GetMethod.ToTestDisplayString());
            Assert.True(test.GetMethod.ReturnType.CustomModifiers.SequenceEqual(test.SetMethod.Parameters.First().Type.CustomModifiers));

            CompileAndVerify(compilation, expectedOutput: @"Set Overridden
Get Overridden");
        }

        [Fact, WorkItem(4163, "https://github.com/dotnet/roslyn/issues/4163")]
        public void ConcatModifiers_04()
        { 
            var ilSource = @"
.class public auto ansi beforefieldinit CL1`1<T1>
       extends[mscorlib] System.Object
{
    .method public hidebysig specialname rtspecialname
            instance void  .ctor() cil managed
    {
      // Code size       7 (0x7)
      .maxstack  1
      IL_0000: ldarg.0
      IL_0001: call instance void[mscorlib] System.Object::.ctor()
      IL_0006: ret
    } // end of method CL1`1::.ctor

    .method public hidebysig newslot virtual
            instance void  Test(!T1 modopt([mscorlib]System.Runtime.CompilerServices.IsConst)[] t1) cil managed
    {
      // Code size       1 (0x1)
      .maxstack  0
      IL_0000: ret
    } // end of method CL1`1::Test
} // end of class CL1`1

.class public auto ansi beforefieldinit CL2
       extends class CL1`1<int32 modopt([mscorlib]System.Runtime.CompilerServices.IsLong)>
{
    .method public hidebysig specialname rtspecialname
            instance void  .ctor() cil managed
{
      // Code size       7 (0x7)
      .maxstack  1
      IL_0000:  ldarg.0
      IL_0001:  call instance void class CL1`1<int32 modopt([mscorlib]System.Runtime.CompilerServices.IsLong)>::.ctor()
      IL_0006:  ret
    } // end of method CL2::.ctor
} // end of class CL2

";
            var source = @"
class Module1
{
    static void Main()
    {
        CL2 x = new CL3();

        x.Test(null);
    }
}

class CL3
    : CL2
{
    public override void Test(int [] x)
    {
        System.Console.WriteLine(""Overridden"");
    }
}
";
            var compilation = CreateCompilationWithCustomILSource(source, ilSource, options: TestOptions.ReleaseExe);

            var cl3 = compilation.GetTypeByMetadataName("CL3");
            var test = cl3.GetMember<MethodSymbol>("Test");
            Assert.Equal("void CL3.Test(System.Int32 modopt(System.Runtime.CompilerServices.IsConst) modopt(System.Runtime.CompilerServices.IsLong) [] x)", test.ToTestDisplayString());

            CompileAndVerify(compilation, expectedOutput: "Overridden");
        }

        [Fact, WorkItem(4163, "https://github.com/dotnet/roslyn/issues/4163")]
        public void ConcatModifiers_05()
        { 
            var ilSource = @"
.class public auto ansi beforefieldinit CL1`1<T1>
       extends[mscorlib] System.Object
{
    .field public static !T1 modopt([mscorlib]System.Runtime.CompilerServices.IsConst) Test

    .method private hidebysig specialname rtspecialname static
            void  .cctor() cil managed
    {
      // Code size       18 (0x12)
      .maxstack  1
      IL_0000: ldc.i4.s   123
      IL_0002: box [mscorlib]System.Int32
      IL_0007:  unbox.any  !T1
      IL_000c: stsfld     !0 modopt([mscorlib]System.Runtime.CompilerServices.IsConst) class CL1`1<!T1>::Test
     IL_0011:  ret
    } // end of method CL1`1::.cctor

    .method public hidebysig specialname rtspecialname
            instance void  .ctor() cil managed
{
      // Code size       7 (0x7)
      .maxstack  1
      IL_0000:  ldarg.0
      IL_0001:  call instance void [mscorlib]System.Object::.ctor()
      IL_0006:  ret
} // end of method CL1`1::.ctor
} // end of class CL1`1

.class public auto ansi beforefieldinit CL2
       extends class CL1`1<int32 modopt([mscorlib]System.Runtime.CompilerServices.IsLong)>
{
    .method public hidebysig specialname rtspecialname
            instance void  .ctor() cil managed
{
      // Code size       7 (0x7)
      .maxstack  1
      IL_0000:  ldarg.0
      IL_0001:  call instance void class CL1`1<int32 modopt([mscorlib]System.Runtime.CompilerServices.IsLong)>::.ctor()
      IL_0006:  ret
    } // end of method CL2::.ctor
} // end of class CL2

";
            var source = @"
class Module1
{
    static void Main()
    {
        System.Console.WriteLine(CL2.Test);
    }
}
";
            var compilation = CreateCompilationWithCustomILSource(source, ilSource, options: TestOptions.ReleaseExe);

            var cl2 = compilation.GetTypeByMetadataName("CL2");
            Assert.Equal("System.Int32 modopt(System.Runtime.CompilerServices.IsConst) modopt(System.Runtime.CompilerServices.IsLong) CL1<System.Int32 modopt(System.Runtime.CompilerServices.IsLong)>.Test", cl2.BaseType.GetMember("Test").ToTestDisplayString());

            CompileAndVerify(compilation, expectedOutput: "123");
        }

        [ClrOnlyFact(ClrOnlyReason.Ilasm), WorkItem(4163, "https://github.com/dotnet/roslyn/issues/4163")]
        public void ConstructedTypesEquality_02()
        { 
            var ilSource = @"
.class public auto ansi beforefieldinit CL1`1<T1>
       extends[mscorlib] System.Object
{
    .method public hidebysig specialname rtspecialname
            instance void  .ctor() cil managed
    {
      // Code size       7 (0x7)
      .maxstack  1
      IL_0000: ldarg.0
      IL_0001: call instance void[mscorlib] System.Object::.ctor()
      IL_0006:
        ret
    } // end of method CL1`1::.ctor

    .method public hidebysig newslot virtual
            instance void  Test(!T1 modopt([mscorlib]System.Runtime.CompilerServices.IsConst) t1) cil managed
    {
      // Code size       1 (0x1)
      .maxstack  0
      IL_0000:
        ret
    } // end of method CL1`1::Test
} // end of class CL1`1

.class public auto ansi beforefieldinit CL2
       extends class CL1`1<int32 modopt([mscorlib]System.Runtime.CompilerServices.IsLong)>
{
    .method public hidebysig specialname rtspecialname
            instance void  .ctor() cil managed
{
      // Code size       7 (0x7)
      .maxstack  1
      IL_0000:  ldarg.0
      IL_0001:  call instance void class CL1`1<int32 modopt([mscorlib]System.Runtime.CompilerServices.IsLong)>::.ctor()
      IL_0006:  ret
    } // end of method CL2::.ctor
} // end of class CL2

.class public auto ansi beforefieldinit CL3
       extends class CL1`1<int32 modopt([mscorlib]System.Runtime.CompilerServices.IsConst)>
{
    .method public hidebysig specialname rtspecialname
            instance void  .ctor() cil managed
{
      // Code size       7 (0x7)
      .maxstack  1
      IL_0000:  ldarg.0
      IL_0001:  call instance void class CL1`1<int32 modopt([mscorlib]System.Runtime.CompilerServices.IsConst)>::.ctor()
      IL_0006:  ret
    } // end of method CL2::.ctor
} // end of class CL2

.class public auto ansi beforefieldinit CL4
       extends class CL1`1<int32 modopt([mscorlib]System.Runtime.CompilerServices.IsLong)>
{
    .method public hidebysig specialname rtspecialname
            instance void  .ctor() cil managed
{
      // Code size       7 (0x7)
      .maxstack  1
      IL_0000:  ldarg.0
      IL_0001:  call instance void class CL1`1<int32 modopt([mscorlib]System.Runtime.CompilerServices.IsLong)>::.ctor()
      IL_0006:  ret
    } // end of method CL2::.ctor
} // end of class CL2
";
            var source = @"
class Module1
{
    static void Main()
    {
    }
}
";
            var compilation = CreateCompilationWithCustomILSource(source, ilSource, options: TestOptions.ReleaseExe);

            var base1 = compilation.GetTypeByMetadataName("CL2").BaseType;
            var base2 = compilation.GetTypeByMetadataName("CL3").BaseType;
            var base3 = compilation.GetTypeByMetadataName("CL4").BaseType;

            Assert.True(HasTypeArgumentsCustomModifiers(base1));
            Assert.True(HasTypeArgumentsCustomModifiers(base2));
<<<<<<< HEAD
            Assert.True(base1.Equals(base2, TypeSymbolEqualityOptions.IgnoreCustomModifiersAndArraySizesAndLowerBounds));
=======
            Assert.True(base1.Equals(base2, ignoreCustomModifiersAndArraySizesAndLowerBounds: true));
>>>>>>> 70f24726
            Assert.NotEqual(base1, base2);

            Assert.True(HasTypeArgumentsCustomModifiers(base3));
            Assert.True(base1.Equals(base3, TypeSymbolEqualityOptions.IgnoreCustomModifiersAndArraySizesAndLowerBounds));
            Assert.Equal(base1, base3);
            Assert.NotSame(base1, base3);
        }

        [Fact, WorkItem(4163, "https://github.com/dotnet/roslyn/issues/4163")]
        public void RetargetingModifiedTypeArgument_01()
        { 
            var ilSource = @"
.class public auto ansi beforefieldinit Test1
       extends[mscorlib] System.Object
{
  .method public hidebysig specialname rtspecialname
          instance void  .ctor() cil managed
    {
    // Code size       8 (0x8)
    .maxstack  8
    IL_0000: ldarg.0
    IL_0001: call instance void[mscorlib] System.Object::.ctor()
    IL_0006:
        nop
IL_0007:  ret
  } // end of method Test1::.ctor

  .method public hidebysig newslot virtual
            instance void  Test(valuetype[mscorlib]System.Nullable`1<int32 modopt([mscorlib]System.Runtime.CompilerServices.IsLong)> x) cil managed
    {
    .maxstack  1
    IL_000a:
        ret
  } // end of method Test1::Test

} // end of class Test1
";
            var source = @"
class Module1
    : Test1
{
    public override void Test(System.Nullable<int> x)
    {
    }
}
";
            var compilation1 = CreateCompilationWithCustomILSource(source, ilSource, options: TestOptions.ReleaseDll);

            CompileAndVerify(compilation1);

            var test = compilation1.GetTypeByMetadataName("Module1").GetMember<MethodSymbol>("Test");

            Assert.Equal("void Module1.Test(System.Int32 modopt(System.Runtime.CompilerServices.IsLong)? x)", test.ToTestDisplayString());

            Assert.Same(compilation1.SourceModule.CorLibrary(), test.Parameters.First().Type.TypeSymbol.OriginalDefinition.ContainingAssembly);
            Assert.Same(compilation1.SourceModule.CorLibrary(), ((NamedTypeSymbol)test.Parameters.First().Type.TypeSymbol).TypeArgumentsNoUseSiteDiagnostics.First().CustomModifiers.First().Modifier.ContainingAssembly);

            var compilation2 = CreateCompilationWithMscorlib45(new SyntaxTree[] { }, references: new[] { new CSharpCompilationReference(compilation1) });

            test = compilation2.GetTypeByMetadataName("Module1").GetMember<MethodSymbol>("Test");
            Assert.Equal("void Module1.Test(System.Int32 modopt(System.Runtime.CompilerServices.IsLong)? x)", test.ToTestDisplayString());

            Assert.IsType<CSharp.Symbols.Retargeting.RetargetingAssemblySymbol>(test.ContainingAssembly);
            Assert.Same(compilation2.SourceModule.CorLibrary(), test.Parameters.First().Type.TypeSymbol.OriginalDefinition.ContainingAssembly);
            Assert.Same(compilation2.SourceModule.CorLibrary(), ((NamedTypeSymbol)test.Parameters.First().Type.TypeSymbol).TypeArgumentsNoUseSiteDiagnostics.First().CustomModifiers.First().Modifier.ContainingAssembly);

            Assert.NotSame(compilation1.SourceModule.CorLibrary(), compilation2.SourceModule.CorLibrary());
        }

        [Fact, WorkItem(4163, "https://github.com/dotnet/roslyn/issues/4163")]
        public void TypeUnification_01()
        { 
            var ilSource = @"
.class interface public abstract auto ansi ITest0`1<T>
{
} // end of class ITest0`1

.class interface public abstract auto ansi ITest1`1<T>
       implements class ITest0`1<!T>
{
} // end of class ITest1`1

.class interface public abstract auto ansi ITest2`1<T>
       implements class ITest0`1<!T>
{
} // end of class ITest2`1
";
            var source = @"
interface ITest3<T, U>
    : ITest1<T>, ITest2<U>
{}

interface ITest4<T, U>
    : ITest2<T>, ITest1<U>
{}
";
            var compilation = CreateCompilationWithCustomILSource(source, ilSource, options: TestOptions.ReleaseDll);

            compilation.VerifyDiagnostics(
    // (2,11): error CS0695: 'ITest3<T, U>' cannot implement both 'ITest0<T>' and 'ITest0<U>' because they may unify for some type parameter substitutions
    // interface ITest3<T, U>
    Diagnostic(ErrorCode.ERR_UnifyingInterfaceInstantiations, "ITest3").WithArguments("ITest3<T, U>", "ITest0<T>", "ITest0<U>").WithLocation(2, 11),
    // (6,11): error CS0695: 'ITest4<T, U>' cannot implement both 'ITest0<T>' and 'ITest0<U>' because they may unify for some type parameter substitutions
    // interface ITest4<T, U>
    Diagnostic(ErrorCode.ERR_UnifyingInterfaceInstantiations, "ITest4").WithArguments("ITest4<T, U>", "ITest0<T>", "ITest0<U>").WithLocation(6, 11)
                );
        }

        [Fact, WorkItem(4163, "https://github.com/dotnet/roslyn/issues/4163")]
        public void TypeUnification_02()
        { 
            var ilSource = @"
.class interface public abstract auto ansi ITest0`1<T>
{
} // end of class ITest0`1

.class interface public abstract auto ansi ITest1`1<T>
       implements class ITest0`1<!T modopt([mscorlib]System.Runtime.CompilerServices.IsConst)>
{
} // end of class ITest1`1

.class interface public abstract auto ansi ITest2`1<T>
       implements class ITest0`1<!T>
{
} // end of class ITest2`1
";
            var source = @"
interface ITest3<T, U>
    : ITest1<T>, ITest2<U>
{}

interface ITest4<T, U>
    : ITest2<T>, ITest1<U>
{}
";
            var compilation = CreateCompilationWithCustomILSource(source, ilSource, options: TestOptions.ReleaseDll);

            compilation.VerifyDiagnostics(
    // (2,11): error CS0695: 'ITest3<T, U>' cannot implement both 'ITest0<T>' and 'ITest0<U>' because they may unify for some type parameter substitutions
    // interface ITest3<T, U>
    Diagnostic(ErrorCode.ERR_UnifyingInterfaceInstantiations, "ITest3").WithArguments("ITest3<T, U>", "ITest0<T>", "ITest0<U>").WithLocation(2, 11),
    // (6,11): error CS0695: 'ITest4<T, U>' cannot implement both 'ITest0<T>' and 'ITest0<U>' because they may unify for some type parameter substitutions
    // interface ITest4<T, U>
    Diagnostic(ErrorCode.ERR_UnifyingInterfaceInstantiations, "ITest4").WithArguments("ITest4<T, U>", "ITest0<T>", "ITest0<U>").WithLocation(6, 11)
                );
        }

        [ClrOnlyFact(ClrOnlyReason.Ilasm), WorkItem(4163, "https://github.com/dotnet/roslyn/issues/4163")]
        public void TypeUnification_03()
        { 
            var ilSource = @"
.class interface public abstract auto ansi ITest0`1<T>
{
} // end of class ITest0`1

.class interface public abstract auto ansi ITest1`1<T>
       implements class ITest0`1<!T modopt([mscorlib]System.Runtime.CompilerServices.IsConst)>
{
} // end of class ITest1`1

.class interface public abstract auto ansi ITest2`1<T>
       implements class ITest0`1<!T modopt([mscorlib]System.Runtime.CompilerServices.IsLong)>
{
} // end of class ITest2`1
";
            var source = @"
interface ITest3<T, U>
    : ITest1<T>, ITest2<U>
{}

interface ITest4<T, U>
    : ITest2<T>, ITest1<U>
{}
";
            var compilation = CreateCompilationWithCustomILSource(source, ilSource, options: TestOptions.ReleaseDll);

            compilation.VerifyDiagnostics();
        }

        [Fact, WorkItem(4163, "https://github.com/dotnet/roslyn/issues/4163")]
        public void TypeUnification_04()
        { 
            var ilSource = @"
.class interface public abstract auto ansi ITest0`1<T>
{
} // end of class ITest0`1

.class interface public abstract auto ansi ITest1`1<T>
       implements class ITest0`1<!T modopt([mscorlib]System.Runtime.CompilerServices.IsConst)>
{
} // end of class ITest1`1

.class interface public abstract auto ansi ITest2`1<T>
       implements class ITest0`1<!T modopt([mscorlib]System.Runtime.CompilerServices.IsConst)>
{
} // end of class ITest2`1
";
            var source = @"
interface ITest3<T, U>
    : ITest1<T>, ITest2<U>
{}

interface ITest4<T, U>
    : ITest2<T>, ITest1<U>
{}
";
            var compilation = CreateCompilationWithCustomILSource(source, ilSource, options: TestOptions.ReleaseDll);

            compilation.VerifyDiagnostics(
    // (2,11): error CS0695: 'ITest3<T, U>' cannot implement both 'ITest0<T>' and 'ITest0<U>' because they may unify for some type parameter substitutions
    // interface ITest3<T, U>
    Diagnostic(ErrorCode.ERR_UnifyingInterfaceInstantiations, "ITest3").WithArguments("ITest3<T, U>", "ITest0<T>", "ITest0<U>").WithLocation(2, 11),
    // (6,11): error CS0695: 'ITest4<T, U>' cannot implement both 'ITest0<T>' and 'ITest0<U>' because they may unify for some type parameter substitutions
    // interface ITest4<T, U>
    Diagnostic(ErrorCode.ERR_UnifyingInterfaceInstantiations, "ITest4").WithArguments("ITest4<T, U>", "ITest0<T>", "ITest0<U>").WithLocation(6, 11)
                );
        }

        [ClrOnlyFact(ClrOnlyReason.Ilasm), WorkItem(4163, "https://github.com/dotnet/roslyn/issues/4163")]
        public void TypeUnification_05()
        { 
            var ilSource = @"
.class interface public abstract auto ansi ITest0`1<T>
{
} // end of class ITest0`1

.class interface public abstract auto ansi ITest1`1<T>
       implements class ITest0`1<!T modopt([mscorlib]System.Runtime.CompilerServices.IsLong) modopt([mscorlib]System.Runtime.CompilerServices.IsConst)>
{
} // end of class ITest1`1

.class interface public abstract auto ansi ITest2`1<T>
       implements class ITest0`1<!T modopt([mscorlib]System.Runtime.CompilerServices.IsConst)>
{
} // end of class ITest2`1
";
            var source = @"
interface ITest3<T, U>
    : ITest1<T>, ITest2<U>
{}

interface ITest4<T, U>
    : ITest2<T>, ITest1<U>
{}
";
            var compilation = CreateCompilationWithCustomILSource(source, ilSource, options: TestOptions.ReleaseDll);

            Assert.Equal("ITest0<T modopt(System.Runtime.CompilerServices.IsConst) modopt(System.Runtime.CompilerServices.IsLong)>", compilation.GetTypeByMetadataName("ITest1`1").Interfaces.First().ToTestDisplayString());
            Assert.Equal("ITest0<T modopt(System.Runtime.CompilerServices.IsConst)>", compilation.GetTypeByMetadataName("ITest2`1").Interfaces.First().ToTestDisplayString());

            compilation.VerifyDiagnostics(
    // (2,11): error CS0695: 'ITest3<T, U>' cannot implement both 'ITest0<T>' and 'ITest0<U>' because they may unify for some type parameter substitutions
    // interface ITest3<T, U>
    Diagnostic(ErrorCode.ERR_UnifyingInterfaceInstantiations, "ITest3").WithArguments("ITest3<T, U>", "ITest0<T>", "ITest0<U>").WithLocation(2, 11),
    // (6,11): error CS0695: 'ITest4<T, U>' cannot implement both 'ITest0<T>' and 'ITest0<U>' because they may unify for some type parameter substitutions
    // interface ITest4<T, U>
    Diagnostic(ErrorCode.ERR_UnifyingInterfaceInstantiations, "ITest4").WithArguments("ITest4<T, U>", "ITest0<T>", "ITest0<U>").WithLocation(6, 11)
                );
        }

        [Fact, WorkItem(4163, "https://github.com/dotnet/roslyn/issues/4163")]
        public void TypeUnification_06()
        { 
            var ilSource = @"
.class interface public abstract auto ansi ITest0`1<T>
{
} // end of class ITest0`1

.class interface public abstract auto ansi ITest1`1<T>
       implements class ITest0`1<!T modopt([mscorlib]System.Runtime.CompilerServices.IsConst) modopt([mscorlib]System.Runtime.CompilerServices.IsLong)>
{
} // end of class ITest1`1

.class interface public abstract auto ansi ITest2`1<T>
       implements class ITest0`1<!T modopt([mscorlib]System.Runtime.CompilerServices.IsConst)>
{
} // end of class ITest2`1
";
            var source = @"
interface ITest3<T, U>
    : ITest1<T>, ITest2<U>
{}

interface ITest4<T, U>
    : ITest2<T>, ITest1<U>
{}
";
            var compilation = CreateCompilationWithCustomILSource(source, ilSource, options: TestOptions.ReleaseDll);

            Assert.Equal("ITest0<T modopt(System.Runtime.CompilerServices.IsLong) modopt(System.Runtime.CompilerServices.IsConst)>", compilation.GetTypeByMetadataName("ITest1`1").Interfaces.First().ToTestDisplayString());
            Assert.Equal("ITest0<T modopt(System.Runtime.CompilerServices.IsConst)>", compilation.GetTypeByMetadataName("ITest2`1").Interfaces.First().ToTestDisplayString());

            compilation.VerifyDiagnostics();
        }

        [ClrOnlyFact(ClrOnlyReason.Ilasm), WorkItem(4163, "https://github.com/dotnet/roslyn/issues/4163")]
        public void DynamicEncodingDecoding_01()
        {
            var ilSource = @"
.class public auto ansi beforefieldinit CL1`1<T1>
       extends [mscorlib]System.Object
{
    .method public hidebysig specialname rtspecialname 
            instance void  .ctor() cil managed
    {
      // Code size       7 (0x7)
      .maxstack  1
      IL_0000:  ldarg.0
      IL_0001:  call       instance void [mscorlib]System.Object::.ctor()
      IL_0006:  ret
    } // end of method CL1`1::.ctor

    .method public hidebysig newslot virtual 
            instance void  Test(class [mscorlib]System.Collections.Generic.Dictionary`2<!T1 modopt([mscorlib]System.Runtime.CompilerServices.IsConst),!T1> a,
                                class [mscorlib]System.Collections.Generic.Dictionary`2<!T1,!T1 modopt([mscorlib]System.Runtime.CompilerServices.IsConst)> b,
                                class [mscorlib]System.Collections.Generic.Dictionary`2<!T1 modopt([mscorlib]System.Runtime.CompilerServices.IsConst),!T1 modopt([mscorlib]System.Runtime.CompilerServices.IsConst)> c) cil managed
    {
      // Code size       1 (0x1)
      .maxstack  0
      IL_0000:  ret
    } // end of method CL1`1::Test
} // end of class CL1`1

.class public auto ansi beforefieldinit CL2
       extends class CL1`1<object>
{
    .method public hidebysig specialname rtspecialname 
            instance void  .ctor() cil managed
    {
      // Code size       7 (0x7)
      .maxstack  1
      IL_0000:  ldarg.0
      IL_0001:  call       instance void class CL1`1<object>::.ctor()
      IL_0006:  ret
    } // end of method CL2::.ctor
} // end of class CL2
";
            var source = @"
using System;
using System.Collections.Generic;
using System.Linq;

class CL3 : CL2
{
    public override void Test(Dictionary<dynamic, dynamic> a, Dictionary<dynamic, dynamic> b, Dictionary<dynamic, dynamic> c)
    {
        System.Console.WriteLine(""Overridden"");
        foreach (var param in typeof(CL3).GetMethod(""Test"").GetParameters())
            {
                System.Console.WriteLine(param.GetCustomAttributesData().Single());
            }
        }

        static void Main()
        {
            CL2 x = new CL3();
            x.Test(null, null, null);
        }
    }
";
            var compilation = CreateCompilationWithCustomILSource(source, ilSource, options: TestOptions.ReleaseExe, references: new[] { SystemCoreRef });

            System.Action<IModuleSymbol> validator = (m) =>
            {
                var cl3 = ((ModuleSymbol)m).GlobalNamespace.GetTypeMember("CL3");
                var test = cl3.GetMember<MethodSymbol>("Test");
                Assert.Equal("void CL3.Test(System.Collections.Generic.Dictionary<dynamic modopt(System.Runtime.CompilerServices.IsConst), dynamic> a, System.Collections.Generic.Dictionary<dynamic, dynamic modopt(System.Runtime.CompilerServices.IsConst)> b, System.Collections.Generic.Dictionary<dynamic modopt(System.Runtime.CompilerServices.IsConst), dynamic modopt(System.Runtime.CompilerServices.IsConst)> c)", test.ToTestDisplayString());
            };

            CompileAndVerify(compilation, expectedOutput: @"Overridden
[System.Runtime.CompilerServices.DynamicAttribute(new Boolean[3] { False, True, True })]
[System.Runtime.CompilerServices.DynamicAttribute(new Boolean[3] { False, True, True })]
[System.Runtime.CompilerServices.DynamicAttribute(new Boolean[3] { False, True, True })]",
                             sourceSymbolValidator: validator, symbolValidator: validator);
        }

        [Fact, WorkItem(4163, "https://github.com/dotnet/roslyn/issues/4163")]
        public void Delegates_01()
        {
            var ilSource = @"
.class public auto ansi beforefieldinit CL1`1<T1>
       extends [mscorlib]System.Object
{
    .method public hidebysig specialname rtspecialname 
            instance void  .ctor() cil managed
    {
      // Code size       7 (0x7)
      .maxstack  1
      IL_0000:  ldarg.0
      IL_0001:  call       instance void [mscorlib]System.Object::.ctor()
      IL_0006:  ret
    } // end of method CL1`1::.ctor

    .method public hidebysig newslot virtual 
            instance !T1  Test(class [mscorlib]System.Func`2<!T1,!T1> d,
                               !T1 val) cil managed
    {
      // Code size       10 (0xa)
      .maxstack  2
      .locals init ([0] !T1 V_0)
      IL_0000:  ldarg.1
      IL_0001:  ldarg.2
      IL_0002:  callvirt   instance !1 class [mscorlib]System.Func`2<!T1,!T1>::Invoke(!0)
      IL_0007:  stloc.0
      IL_0008:  ldloc.0
      IL_0009:  ret
    } // end of method CL1`1::Test

} // end of class CL1`1

.class public auto ansi beforefieldinit CL2
       extends class CL1`1<int32 modopt([mscorlib]System.Runtime.CompilerServices.IsLong)>
{
    .method public hidebysig specialname rtspecialname 
            instance void  .ctor() cil managed
    {
      // Code size       7 (0x7)
      .maxstack  1
      IL_0000:  ldarg.0
      IL_0001:  call       instance void class CL1`1<int32 modopt([mscorlib]System.Runtime.CompilerServices.IsLong)>::.ctor()
      IL_0006:  ret
    } // end of method CL2::.ctor
} // end of class CL2

.class public auto ansi sealed beforefieldinit MyDelegate
       extends [mscorlib]System.MulticastDelegate
{
    .method public specialname rtspecialname 
            instance void  .ctor(object A_0,
                                 native int A_1) runtime managed forwardref
    {
    } // end of method MyDelegate::.ctor

    .method public newslot virtual final instance class [mscorlib]System.IAsyncResult 
            BeginInvoke(int32 modopt([mscorlib]System.Runtime.CompilerServices.IsLong) x,
                        class [mscorlib]System.AsyncCallback callback,
                        object obj) runtime managed forwardref
    {
    } // end of method MyDelegate::BeginInvoke

    .method public newslot virtual final instance int32 modopt([mscorlib]System.Runtime.CompilerServices.IsLong) 
            EndInvoke(class [mscorlib]System.IAsyncResult result) runtime managed forwardref
    {
    } // end of method MyDelegate::EndInvoke

    .method public newslot virtual final instance int32 modopt([mscorlib]System.Runtime.CompilerServices.IsLong) 
            Invoke(int32 modopt([mscorlib]System.Runtime.CompilerServices.IsLong) x) runtime managed forwardref
    {
    } // end of method MyDelegate::Invoke
} // end of class MyDelegate
";

            var source = @"
class Module1
{
     static void Main()
    {
        CL2 x = new CL2();
        x.Test(Test, 1);
        x.Test((int v) =>
               {
                   System.Console.WriteLine(""Test {0}"", v);
                   return v;
               }, 2);

        x = new CL3();
        x.Test(Test, 3);
        x.Test((int v) =>
               {
                   System.Console.WriteLine(""Test {0}"", v);
                   return v;
               }, 4);

        Test(Test, 5);
        Test((int v) =>
               {
                   System.Console.WriteLine(""Test {0}"", v);
                   return v;
               }, 6);
    }

    static int Test(int v)
    {
        System.Console.WriteLine(""Test {0}"", v);
        return v;
    }

    static int Test(MyDelegate d, int v)
    {
        System.Console.WriteLine(""MyDelegate"");
        return d(v);
    }
}

class CL3 : CL2
{
    public override int Test(System.Func<int, int> x, int y)
    {
        System.Console.WriteLine(""Overridden"");
        return x(y);
    }
}
";
            var compilation = CreateCompilationWithCustomILSource(source, ilSource, options: TestOptions.ReleaseExe);

            CompileAndVerify(compilation, expectedOutput: @"Test 1
Test 2
Overridden
Test 3
Overridden
Test 4
MyDelegate
Test 5
MyDelegate
Test 6");
        }

        [Fact, WorkItem(4623, "https://github.com/dotnet/roslyn/issues/4623")]
        public void MultiDimensionalArray_01()
        {
            var ilSource = @"
.class public auto ansi beforefieldinit Test1
       extends [mscorlib]System.Object
{
    .method public hidebysig specialname rtspecialname 
            instance void  .ctor() cil managed
    {
      // Code size       7 (0x7)
      .maxstack  1
      IL_0000:  ldarg.0
      IL_0001:  call       instance void [mscorlib]System.Object::.ctor()
      IL_0006:  ret
    } // end of method Test1::.ctor

    .method public hidebysig newslot virtual 
            instance void  Test(int32 modopt([mscorlib]System.Runtime.CompilerServices.IsLong)[0...,0...] x) cil managed
    {
      // Code size       11 (0xb)
      .maxstack  1
      IL_0000:  ldstr      ""Test""
      IL_0005:  call       void [mscorlib]System.Console::WriteLine(string)
      IL_000a:  ret
    } // end of method Test1::Test
} // end of class Test1
";

            var source = @"
class Test
{
    static void Main()
    {
        Test1 x = new Test1();
        x.Test(null);
        x = new Test11();
        x.Test(null);
    }
}

class Test11 : Test1
{
    public override void Test(int [,] c)
    {
        System.Console.WriteLine(""Overridden"");
    }
}";
            var compilation = CreateCompilationWithCustomILSource(source, ilSource, options: TestOptions.ReleaseExe);

            CompileAndVerify(compilation, expectedOutput: @"Test
Overridden");
        }

        [ClrOnlyFact(ClrOnlyReason.Ilasm), WorkItem(5725, "https://github.com/dotnet/roslyn/issues/5725")]
        public void ModifiersWithConstructedType_01()
        {
            var ilSource = @"
.class public auto ansi beforefieldinit CL1`1<valuetype .ctor ([mscorlib]System.ValueType) T1>
       extends[mscorlib] System.Object
{
    .method public hidebysig specialname rtspecialname
            instance void  .ctor() cil managed
    {
      // Code size       7 (0x7)
      .maxstack  1
      IL_0000: ldarg.0
      IL_0001: call instance void[mscorlib] System.Object::.ctor()
      IL_0006:
        ret
    } // end of method CL1`1::.ctor

    .method public hidebysig newslot virtual
            instance void  Test(!T1 modopt(valuetype [mscorlib]System.Nullable`1<!T1>) t1) cil managed 
    {
      // Code size       1 (0x1)
      .maxstack  1
      IL_0000:  ldstr      ""Test""
      IL_0005:  call       void [mscorlib]System.Console::WriteLine(string)
      IL_000a:  ret
    } // end of method CL1`1::Test
} // end of class CL1`1

.class public auto ansi beforefieldinit CL2
       extends class CL1`1<int32 modopt([mscorlib]System.Runtime.CompilerServices.IsLong)>
{
    .method public hidebysig specialname rtspecialname
            instance void  .ctor() cil managed
    {
      // Code size       7 (0x7)
      .maxstack  1
      IL_0000:  ldarg.0
      IL_0001:  call instance void class CL1`1<int32 modopt([mscorlib]System.Runtime.CompilerServices.IsLong)>::.ctor()
      IL_0006:  ret
    } // end of method CL2::.ctor
} // end of class CL2
";

            var source = @"
class Test
{
    static void Main()
    {
        var x = new CL2();
        x.Test(1);
        x = new CL3();
        x.Test(1);
    }
}

class CL3 : CL2
{
    public override void Test(int c)
    {
        System.Console.WriteLine(""Overridden"");
    }
}";
            var compilation = CreateCompilationWithCustomILSource(source, ilSource, options: TestOptions.ReleaseExe);

            CompileAndVerify(compilation, expectedOutput: @"Test
Overridden");
        }

        [ClrOnlyFact(ClrOnlyReason.Ilasm), WorkItem(5725, "https://github.com/dotnet/roslyn/issues/5725")]
        public void ModifiersWithConstructedType_02()
        {
            var ilSource = @"
.class public auto ansi beforefieldinit CL1`1<valuetype .ctor ([mscorlib]System.ValueType) T1>
       extends[mscorlib] System.Object
{
    .method public hidebysig specialname rtspecialname
            instance void  .ctor() cil managed
    {
      // Code size       7 (0x7)
      .maxstack  1
      IL_0000: ldarg.0
      IL_0001: call instance void[mscorlib] System.Object::.ctor()
      IL_0006:
        ret
    } // end of method CL1`1::.ctor

    .method public hidebysig newslot virtual
            instance void  Test(!T1 modopt(valuetype [mscorlib]System.Nullable`1) t1) cil managed 
    {
      // Code size       1 (0x1)
      .maxstack  1
      IL_0000:  ldstr      ""Test""
      IL_0005:  call       void [mscorlib]System.Console::WriteLine(string)
      IL_000a:  ret
    } // end of method CL1`1::Test
} // end of class CL1`1

.class public auto ansi beforefieldinit CL2
       extends class CL1`1<int32 modopt([mscorlib]System.Runtime.CompilerServices.IsLong)>
{
    .method public hidebysig specialname rtspecialname
            instance void  .ctor() cil managed
    {
      // Code size       7 (0x7)
      .maxstack  1
      IL_0000:  ldarg.0
      IL_0001:  call instance void class CL1`1<int32 modopt([mscorlib]System.Runtime.CompilerServices.IsLong)>::.ctor()
      IL_0006:  ret
    } // end of method CL2::.ctor
} // end of class CL2
";

            var source = @"
class Test
{
    static void Main()
    {
        var x = new CL2();
        x.Test(1);
        x = new CL3();
        x.Test(1);
    }
}

class CL3 : CL2
{
    public override void Test(int c)
    {
        System.Console.WriteLine(""Overridden"");
    }
}";
            var compilation = CreateCompilationWithCustomILSource(source, ilSource, options: TestOptions.ReleaseExe);

            CompileAndVerify(compilation, expectedOutput: @"Test
Overridden");
        }

        [ClrOnlyFact(ClrOnlyReason.Ilasm), WorkItem(5725, "https://github.com/dotnet/roslyn/issues/5725")]
        public void ModifiersWithConstructedType_03()
        {
            var ilSource = @"
.class public auto ansi beforefieldinit CL1`1<valuetype .ctor ([mscorlib]System.ValueType) T1>
       extends[mscorlib] System.Object
{
    .method public hidebysig specialname rtspecialname
            instance void  .ctor() cil managed
    {
      // Code size       7 (0x7)
      .maxstack  1
      IL_0000: ldarg.0
      IL_0001: call instance void[mscorlib] System.Object::.ctor()
      IL_0006:
        ret
    } // end of method CL1`1::.ctor

    .method public hidebysig newslot virtual
            instance int32 modopt(CL2) modopt(valuetype [mscorlib]System.Nullable`1<!T1>) modopt(valuetype [mscorlib]System.Nullable`1<!T1>) modopt(CL2) [] Test(!T1 t1) cil managed 
    {
      // Code size       1 (0x1)
      .maxstack  1
      IL_0000:  ldstr      ""Test""
      IL_0005:  call       void [mscorlib]System.Console::WriteLine(string)
      IL_0006:  ldnull
      IL_000a:  ret
    } // end of method CL1`1::Test
} // end of class CL1`1

.class public auto ansi beforefieldinit CL2
       extends class CL1`1<int32 modopt([mscorlib]System.Runtime.CompilerServices.IsLong)>
{
    .method public hidebysig specialname rtspecialname
            instance void  .ctor() cil managed
    {
      // Code size       7 (0x7)
      .maxstack  1
      IL_0000:  ldarg.0
      IL_0001:  call instance void class CL1`1<int32 modopt([mscorlib]System.Runtime.CompilerServices.IsLong)>::.ctor()
      IL_0006:  ret
    } // end of method CL2::.ctor
} // end of class CL2
";

            var source = @"
class Test
{
    static void Main()
    {
        var x = new CL2();
        x.Test(1);
        x = new CL3();
        x.Test(1);
    }
}

class CL3 : CL2
{
    public override int[] Test(int c)
    {
        System.Console.WriteLine(""Overridden"");
        return null;
    }
}";
            var compilation = CreateCompilationWithCustomILSource(source, ilSource, options: TestOptions.ReleaseExe);

            CompileAndVerify(compilation, expectedOutput: @"Test
Overridden");
        }

        [ClrOnlyFact(ClrOnlyReason.Ilasm), WorkItem(5993, "https://github.com/dotnet/roslyn/issues/5993")]
        public void ConcatModifiersAndByRef_05()
        {
            var ilSource = @"
.class interface public abstract auto ansi beforefieldinit X.I
{
  .method public newslot abstract virtual 
          instance void  A(uint32& modopt([mscorlib]System.Runtime.CompilerServices.IsImplicitlyDereferenced) x) cil managed
  {
  } // end of method I::A

  .method public newslot abstract virtual 
          instance void  B(uint32& x) cil managed
  {
  } // end of method I::B

} // end of class X.I
";

            var source = @"
using X;

namespace ConsoleApplication21
{
    class CI : I 
    {
        public void A(ref uint x)
        {
            System.Console.WriteLine(""Implemented A"");
        }

        public void B(ref uint x)
        {
            System.Console.WriteLine(""Implemented B"");
        }
    }

    internal class Program
    {
        private static void Main()
        {
            I x = new CI();
            uint y = 0;
            x.A(ref y);
            x.B(ref y);
        }
    }
}";
            var compilation = CreateCompilationWithCustomILSource(source, ilSource, options: TestOptions.ReleaseExe);

            CompileAndVerify(compilation, expectedOutput: @"Implemented A
Implemented B");
        }

        [Fact, WorkItem(6372, "https://github.com/dotnet/roslyn/issues/6372")]
        public void ModifiedTypeParameterAsTypeArgument_01()
        {
            var ilSource = @"
.class public auto ansi beforefieldinit CL1`1<T1>
       extends[mscorlib] System.Object
{
    .method public hidebysig specialname rtspecialname
            instance void  .ctor() cil managed
    {
      // Code size       7 (0x7)
      .maxstack  1
      IL_0000: ldarg.0
      IL_0001: call instance void[mscorlib] System.Object::.ctor()
      IL_0006:
        ret
    } // end of method CL1`1::.ctor

    .method public hidebysig newslot virtual
            instance void  Test1(class CL1`1<!T1 modopt([mscorlib]System.Runtime.CompilerServices.IsConst)> t1) cil managed
    {
      // Code size       1 (0x1)
      .maxstack  0
      IL_0000:
        ret
    } // end of method CL1`1::Test

    .method public hidebysig newslot virtual
            instance void  Test2(class CL1`1<!T1> t1) cil managed
    {
      // Code size       1 (0x1)
      .maxstack  0
      IL_0000:
        ret
    } // end of method CL1`1::Test
} // end of class CL1`1
";
            var source = @"";
            var compilation = CreateCompilationWithCustomILSource(source, ilSource, options: TestOptions.ReleaseExe);

            var cl1 = compilation.GetTypeByMetadataName("CL1`1");
            var test1 = cl1.GetMember<MethodSymbol>("Test1");
            Assert.Equal("void CL1<T1>.Test1(CL1<T1 modopt(System.Runtime.CompilerServices.IsConst)> t1)", test1.ToTestDisplayString());

            var test2 = cl1.GetMember<MethodSymbol>("Test2");
            Assert.Equal("void CL1<T1>.Test2(CL1<T1> t1)", test2.ToTestDisplayString());

            var t1 = test1.Parameters[0].Type;
            var t2 = test2.Parameters[0].Type;

            Assert.False(t1.Equals(t2, TypeSymbolEqualityOptions.None));
            Assert.False(t2.Equals(t1, TypeSymbolEqualityOptions.None));
            Assert.False(t1.TypeSymbol.Equals(t2.TypeSymbol));
            Assert.False(t2.TypeSymbol.Equals(t1.TypeSymbol));

            Assert.True(t1.Equals(t2, TypeSymbolEqualityOptions.IgnoreCustomModifiersAndArraySizesAndLowerBounds));
            Assert.True(t2.Equals(t1, TypeSymbolEqualityOptions.IgnoreCustomModifiersAndArraySizesAndLowerBounds));
            Assert.True(t1.TypeSymbol.Equals(t2.TypeSymbol, TypeSymbolEqualityOptions.IgnoreCustomModifiersAndArraySizesAndLowerBounds));
            Assert.True(t2.TypeSymbol.Equals(t1.TypeSymbol, TypeSymbolEqualityOptions.IgnoreCustomModifiersAndArraySizesAndLowerBounds));
        }

        [Fact, WorkItem(7674, "https://github.com/dotnet/roslyn/issues/7674")]
        public void PropertyWithDynamic()
        {
            var ilSource = @"
.class public auto ansi beforefieldinit CL1
       extends [mscorlib] System.Object
{
    .method public hidebysig specialname rtspecialname
            instance void  .ctor() cil managed
    {
      // Code size       7 (0x7)
      .maxstack  1
      IL_0000: ldarg.0
      IL_0001: call instance void[mscorlib] System.Object::.ctor()
      IL_0006: ret
    } // end of method CL1`1::.ctor

    .property instance object modopt([mscorlib]System.Runtime.CompilerServices.IsConst)[] modopt([mscorlib]System.Runtime.CompilerServices.IsConst)
            Test()
    {
      .get instance object modopt([mscorlib]System.Runtime.CompilerServices.IsConst)[] modopt([mscorlib]System.Runtime.CompilerServices.IsConst) CL1::get_Test()
      .set instance void CL1::set_Test(object modopt([mscorlib]System.Runtime.CompilerServices.IsConst)[] modopt([mscorlib]System.Runtime.CompilerServices.IsConst))
    } // end of property CL1::Test

    .method public hidebysig newslot specialname virtual
            instance object modopt([mscorlib]System.Runtime.CompilerServices.IsConst) [] modopt([mscorlib]System.Runtime.CompilerServices.IsConst)
            get_Test() cil managed
    {
      // Code size       2 (0x2)
      .maxstack  1
      IL_0000: ldarg.0
      IL_0001: throw
    } // end of method CL1::get_Test

    .method public hidebysig newslot specialname virtual
            instance void  set_Test(object modopt([mscorlib]System.Runtime.CompilerServices.IsConst)[] modopt([mscorlib]System.Runtime.CompilerServices.IsConst) x) cil managed
    {
      // Code size       3 (0x3)
      .maxstack  1
      IL_0000: ldarg.0
      IL_0001: throw
      IL_0002:  ret
    } // end of method CL1::set_Test
} // end of class CL1
";
            var source = @"
class Module1
{
    static void Main()
    {
        CL1 x = new CL2();

        x.Test = null;
        var y = x.Test;

        x = new CL3();

        x.Test = null;
        var z = x.Test;
    }
}

class CL2
    : CL1
{
    public override dynamic[] Test
    {
        get
        {
            System.Console.WriteLine(""Get Overridden2"");
            return null;
        }
        set
        {
            System.Console.WriteLine(""Set Overridden2"");
        }
    }
}

class CL3
    : CL1
{
    public override object[] Test
    {
        get
        {
            System.Console.WriteLine(""Get Overridden3"");
            return null;
        }
        set
        {
            System.Console.WriteLine(""Set Overridden3"");
        }
    }
}
";
            var compilation = CreateCompilationWithCustomILSource(source, ilSource, new[] { CSharpRef, SystemCoreRef }, options: TestOptions.ReleaseExe);

            var cl2 = compilation.GetTypeByMetadataName("CL2");
            var test2 = cl2.GetMember<PropertySymbol>("Test");
            Assert.Equal("dynamic modopt(System.Runtime.CompilerServices.IsConst) [] modopt(System.Runtime.CompilerServices.IsConst) CL2.Test { get; set; }", 
                         test2.ToTestDisplayString());

            var cl3 = compilation.GetTypeByMetadataName("CL3");
            var test3 = cl3.GetMember<PropertySymbol>("Test");
            Assert.Equal("System.Object modopt(System.Runtime.CompilerServices.IsConst) [] modopt(System.Runtime.CompilerServices.IsConst) CL3.Test { get; set; }", 
                         test3.ToTestDisplayString());

            CompileAndVerify(compilation, expectedOutput: @"Set Overridden2
Get Overridden2
Set Overridden3
Get Overridden3");
        }

        [Fact, WorkItem(7674, "https://github.com/dotnet/roslyn/issues/7674")]
        public void EventWithDynamic()
        {
            var ilSource = @"
.class public auto ansi beforefieldinit CL1
       extends [mscorlib] System.Object
{
    .method public hidebysig specialname rtspecialname
            instance void  .ctor() cil managed
    {
      // Code size       7 (0x7)
      .maxstack  1
      IL_0000: ldarg.0
      IL_0001: call instance void[mscorlib] System.Object::.ctor()
      IL_0006: ret
    } // end of method CL1`1::.ctor

    .event class [mscorlib]System.Action`1<object modopt([mscorlib]System.Runtime.CompilerServices.IsConst)[]> Test
    {
      .addon instance void CL1::add_Test(class [mscorlib]System.Action`1<object modopt([mscorlib]System.Runtime.CompilerServices.IsConst)[]>)
      .removeon instance void CL1::remove_Test(class [mscorlib]System.Action`1<object modopt([mscorlib]System.Runtime.CompilerServices.IsConst)[]>)
    } // end of event CL1::Test

    .method public hidebysig newslot specialname virtual 
            instance void  add_Test(class [mscorlib]System.Action`1<object modopt([mscorlib]System.Runtime.CompilerServices.IsConst)[]> 'value') cil managed
    {
      // Code size       2 (0x2)
      .maxstack  1
      IL_0000: ldarg.0
      IL_0001: throw
    } // end of method CL1::get_Test

    .method public hidebysig newslot specialname virtual 
            instance void  remove_Test(class [mscorlib]System.Action`1<object modopt([mscorlib]System.Runtime.CompilerServices.IsConst)[]> 'value') cil managed
    {
      // Code size       3 (0x3)
      .maxstack  1
      IL_0000: ldarg.0
      IL_0001: throw
      IL_0002:  ret
    } // end of method CL1::set_Test
} // end of class CL1
";
            var source = @"
using System;

class Module1
{
    static void Main()
    {
        CL1 x = new CL2();

        x.Test+= null;
        x.Test-= null;

        x = new CL3();

        x.Test+= null;
        x.Test-= null;
    }
}

class CL2
    : CL1
{
    public override event Action<dynamic[]> Test
    {
        add
        {
            System.Console.WriteLine(""Add Overridden2"");
        }
        remove
        {
            System.Console.WriteLine(""Remove Overridden2"");
        }
    }
}

class CL3
    : CL1
{
    public override event Action<object[]> Test
    {
        add
        {
            System.Console.WriteLine(""Add Overridden3"");
        }
        remove
        {
            System.Console.WriteLine(""Remove Overridden3"");
        }
    }
}
";
            var compilation = CreateCompilationWithCustomILSource(source, ilSource, new[] { CSharpRef, SystemCoreRef }, options: TestOptions.ReleaseExe);

            var cl2 = compilation.GetTypeByMetadataName("CL2");
            var test2 = cl2.GetMember<EventSymbol>("Test");
            Assert.Equal("event System.Action<dynamic modopt(System.Runtime.CompilerServices.IsConst) []> CL2.Test",
                         test2.ToTestDisplayString());

            var cl3 = compilation.GetTypeByMetadataName("CL3");
            var test3 = cl3.GetMember<EventSymbol>("Test");
            Assert.Equal("event System.Action<System.Object modopt(System.Runtime.CompilerServices.IsConst) []> CL3.Test",
                         test3.ToTestDisplayString());

            CompileAndVerify(compilation, expectedOutput: @"Add Overridden2
Remove Overridden2
Add Overridden3
Remove Overridden3");
        }
    }
}<|MERGE_RESOLUTION|>--- conflicted
+++ resolved
@@ -188,11 +188,7 @@
             var withoutModifiers = withModifiers.OriginalDefinition.Construct(withModifiers.TypeArguments.SelectAsArray(TypeMap.AsTypeSymbol));
             Assert.True(HasTypeArgumentsCustomModifiers(withModifiers));
             Assert.False(HasTypeArgumentsCustomModifiers(withoutModifiers));
-<<<<<<< HEAD
             Assert.True(withoutModifiers.Equals(withModifiers, TypeSymbolEqualityOptions.IgnoreCustomModifiersAndArraySizesAndLowerBounds));
-=======
-            Assert.True(withoutModifiers.Equals(withModifiers, ignoreCustomModifiersAndArraySizesAndLowerBounds: true));
->>>>>>> 70f24726
             Assert.NotEqual(withoutModifiers, withModifiers);
 
             CompileAndVerify(compilation, expectedOutput: "Overridden");
@@ -809,11 +805,7 @@
 
             Assert.True(HasTypeArgumentsCustomModifiers(base1));
             Assert.True(HasTypeArgumentsCustomModifiers(base2));
-<<<<<<< HEAD
             Assert.True(base1.Equals(base2, TypeSymbolEqualityOptions.IgnoreCustomModifiersAndArraySizesAndLowerBounds));
-=======
-            Assert.True(base1.Equals(base2, ignoreCustomModifiersAndArraySizesAndLowerBounds: true));
->>>>>>> 70f24726
             Assert.NotEqual(base1, base2);
 
             Assert.True(HasTypeArgumentsCustomModifiers(base3));
