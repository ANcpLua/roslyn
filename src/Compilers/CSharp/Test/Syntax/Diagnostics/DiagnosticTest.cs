--- conflicted
+++ resolved
@@ -433,15 +433,12 @@
                         case ErrorCode.WRN_UseDefViolationRefField:
                         case ErrorCode.WRN_CollectionExpressionRefStructMayAllocate:
                         case ErrorCode.WRN_CollectionExpressionRefStructSpreadMayAllocate:
-<<<<<<< HEAD
+                        case ErrorCode.INF_TooManyBoundLambdas:
+                        case ErrorCode.INF_IdentifierConflictWithContextualKeyword:
                         case ErrorCode.WRN_DuplicateExtensionWithNullabilityMismatchInBaseList:
                         case ErrorCode.WRN_DynamicDispatchToParamsCollectionMethod:
                         case ErrorCode.WRN_DynamicDispatchToParamsCollectionIndexer:
                         case ErrorCode.WRN_DynamicDispatchToParamsCollectionConstructor:
-=======
->>>>>>> 7fa3cde1
-                        case ErrorCode.INF_TooManyBoundLambdas:
-                        case ErrorCode.INF_IdentifierConflictWithContextualKeyword:
                             Assert.Equal(1, ErrorFacts.GetWarningLevel(errorCode));
                             break;
                         case ErrorCode.WRN_InvalidVersionFormat:
