﻿// Licensed to the .NET Foundation under one or more agreements.
// The .NET Foundation licenses this file to you under the MIT license.
// See the LICENSE file in the project root for more information.

using System;
using System.Diagnostics;
using Roslyn.Utilities;

namespace Microsoft.CodeAnalysis.CSharp
{
    internal enum MessageID
    {
        None = 0,
        MessageBase = 1200,

        IDS_SK_METHOD = MessageBase + 2000,
        IDS_SK_TYPE = MessageBase + 2001,
        IDS_SK_NAMESPACE = MessageBase + 2002,
        IDS_SK_FIELD = MessageBase + 2003,
        IDS_SK_PROPERTY = MessageBase + 2004,
        IDS_SK_UNKNOWN = MessageBase + 2005,
        IDS_SK_VARIABLE = MessageBase + 2006,
        IDS_SK_EVENT = MessageBase + 2007,
        IDS_SK_TYVAR = MessageBase + 2008,
        //IDS_SK_GCLASS = MessageBase + 2009,
        IDS_SK_ALIAS = MessageBase + 2010,
        //IDS_SK_EXTERNALIAS = MessageBase + 2011,
        IDS_SK_LABEL = MessageBase + 2012,
        IDS_SK_CONSTRUCTOR = MessageBase + 2013,

        IDS_NULL = MessageBase + 10001,
        //IDS_RELATEDERROR = MessageBase + 10002,
        //IDS_RELATEDWARNING = MessageBase + 10003,
        IDS_XMLIGNORED = MessageBase + 10004,
        IDS_XMLIGNORED2 = MessageBase + 10005,
        IDS_XMLFAILEDINCLUDE = MessageBase + 10006,
        IDS_XMLBADINCLUDE = MessageBase + 10007,
        IDS_XMLNOINCLUDE = MessageBase + 10008,
        IDS_XMLMISSINGINCLUDEFILE = MessageBase + 10009,
        IDS_XMLMISSINGINCLUDEPATH = MessageBase + 10010,
        IDS_GlobalNamespace = MessageBase + 10011,
        IDS_FeatureGenerics = MessageBase + 12500,
        IDS_FeatureAnonDelegates = MessageBase + 12501,
        IDS_FeatureModuleAttrLoc = MessageBase + 12502,
        IDS_FeatureGlobalNamespace = MessageBase + 12503,
        IDS_FeatureFixedBuffer = MessageBase + 12504,
        IDS_FeaturePragma = MessageBase + 12505,
        IDS_FOREACHLOCAL = MessageBase + 12506,
        IDS_USINGLOCAL = MessageBase + 12507,
        IDS_FIXEDLOCAL = MessageBase + 12508,
        IDS_FeatureStaticClasses = MessageBase + 12511,
        IDS_FeaturePartialTypes = MessageBase + 12512,
        IDS_MethodGroup = MessageBase + 12513,
        IDS_AnonMethod = MessageBase + 12514,
        IDS_FeatureSwitchOnBool = MessageBase + 12517,
        //IDS_WarnAsError = MessageBase + 12518,
        IDS_Collection = MessageBase + 12520,
        IDS_FeaturePropertyAccessorMods = MessageBase + 12522,
        IDS_FeatureExternAlias = MessageBase + 12523,
        IDS_FeatureIterators = MessageBase + 12524,
        IDS_FeatureDefault = MessageBase + 12525,
        IDS_FeatureNullable = MessageBase + 12528,
        IDS_Lambda = MessageBase + 12531,
        IDS_FeaturePatternMatching = MessageBase + 12532,
        IDS_FeatureThrowExpression = MessageBase + 12533,

        IDS_FeatureImplicitArray = MessageBase + 12557,
        IDS_FeatureImplicitLocal = MessageBase + 12558,
        IDS_FeatureAnonymousTypes = MessageBase + 12559,
        IDS_FeatureAutoImplementedProperties = MessageBase + 12560,
        IDS_FeatureObjectInitializer = MessageBase + 12561,
        IDS_FeatureCollectionInitializer = MessageBase + 12562,
        IDS_FeatureLambda = MessageBase + 12563,
        IDS_FeatureQueryExpression = MessageBase + 12564,
        IDS_FeatureExtensionMethod = MessageBase + 12565,
        IDS_FeaturePartialMethod = MessageBase + 12566,
        IDS_FeatureDynamic = MessageBase + 12644,
        IDS_FeatureTypeVariance = MessageBase + 12645,
        IDS_FeatureNamedArgument = MessageBase + 12646,
        IDS_FeatureOptionalParameter = MessageBase + 12647,
        IDS_FeatureExceptionFilter = MessageBase + 12648,
        IDS_FeatureAutoPropertyInitializer = MessageBase + 12649,

        IDS_SK_TYPE_OR_NAMESPACE = MessageBase + 12652,
        IDS_SK_ARRAY = MessageBase + 12653,
        IDS_SK_POINTER = MessageBase + 12654,
        IDS_SK_FUNCTION_POINTER = MessageBase + 12655,
        IDS_SK_DYNAMIC = MessageBase + 12656,

        IDS_Contravariant = MessageBase + 12659,
        IDS_Contravariantly = MessageBase + 12660,
        IDS_Covariant = MessageBase + 12661,
        IDS_Covariantly = MessageBase + 12662,
        IDS_Invariantly = MessageBase + 12663,

        IDS_FeatureAsync = MessageBase + 12668,
        IDS_FeatureStaticAnonymousFunction = MessageBase + 12669,

        IDS_LIB_ENV = MessageBase + 12680,
        IDS_LIB_OPTION = MessageBase + 12681,
        IDS_REFERENCEPATH_OPTION = MessageBase + 12682,
        IDS_DirectoryDoesNotExist = MessageBase + 12683,
        IDS_DirectoryHasInvalidPath = MessageBase + 12684,

        IDS_Namespace1 = MessageBase + 12685,
        IDS_PathList = MessageBase + 12686,
        IDS_Text = MessageBase + 12687,

        IDS_FeatureDiscards = MessageBase + 12688,

        IDS_FeatureDefaultTypeParameterConstraint = MessageBase + 12689,
        IDS_FeatureNullPropagatingOperator = MessageBase + 12690,
        IDS_FeatureExpressionBodiedMethod = MessageBase + 12691,
        IDS_FeatureExpressionBodiedProperty = MessageBase + 12692,
        IDS_FeatureExpressionBodiedIndexer = MessageBase + 12693,
        // IDS_VersionExperimental = MessageBase + 12694,
        IDS_FeatureNameof = MessageBase + 12695,
        IDS_FeatureDictionaryInitializer = MessageBase + 12696,

        IDS_ToolName = MessageBase + 12697,
        IDS_LogoLine1 = MessageBase + 12698,
        IDS_LogoLine2 = MessageBase + 12699,
        IDS_CSCHelp = MessageBase + 12700,

        IDS_FeatureUsingStatic = MessageBase + 12701,
        IDS_FeatureInterpolatedStrings = MessageBase + 12702,
        IDS_OperationCausedStackOverflow = MessageBase + 12703,
        IDS_AwaitInCatchAndFinally = MessageBase + 12704,
        IDS_FeatureReadonlyAutoImplementedProperties = MessageBase + 12705,
        IDS_FeatureBinaryLiteral = MessageBase + 12706,
        IDS_FeatureDigitSeparator = MessageBase + 12707,
        IDS_FeatureLocalFunctions = MessageBase + 12708,
        IDS_FeatureNullableReferenceTypes = MessageBase + 12709,

        IDS_FeatureRefLocalsReturns = MessageBase + 12710,
        IDS_FeatureTuples = MessageBase + 12711,
        IDS_FeatureOutVar = MessageBase + 12713,

        // IDS_FeaturePragmaWarningEnable = MessageBase + 12714,
        IDS_FeatureExpressionBodiedAccessor = MessageBase + 12715,
        IDS_FeatureExpressionBodiedDeOrConstructor = MessageBase + 12716,
        IDS_ThrowExpression = MessageBase + 12717,
        IDS_FeatureDefaultLiteral = MessageBase + 12718,
        IDS_FeatureInferredTupleNames = MessageBase + 12719,
        IDS_FeatureGenericPatternMatching = MessageBase + 12720,
        IDS_FeatureAsyncMain = MessageBase + 12721,
        IDS_LangVersions = MessageBase + 12722,

        IDS_FeatureLeadingDigitSeparator = MessageBase + 12723,
        IDS_FeatureNonTrailingNamedArguments = MessageBase + 12724,

        IDS_FeatureReadOnlyReferences = MessageBase + 12725,
        IDS_FeatureRefStructs = MessageBase + 12726,
        IDS_FeatureReadOnlyStructs = MessageBase + 12727,
        IDS_FeatureRefExtensionMethods = MessageBase + 12728,
        // IDS_StackAllocExpression = MessageBase + 12729,
        IDS_FeaturePrivateProtected = MessageBase + 12730,

        IDS_FeatureRefConditional = MessageBase + 12731,
        IDS_FeatureAttributesOnBackingFields = MessageBase + 12732,
        IDS_FeatureImprovedOverloadCandidates = MessageBase + 12733,
        IDS_FeatureRefReassignment = MessageBase + 12734,
        IDS_FeatureRefFor = MessageBase + 12735,
        IDS_FeatureRefForEach = MessageBase + 12736,
        IDS_FeatureEnumGenericTypeConstraint = MessageBase + 12737,
        IDS_FeatureDelegateGenericTypeConstraint = MessageBase + 12738,
        IDS_FeatureUnmanagedGenericTypeConstraint = MessageBase + 12739,
        IDS_FeatureStackAllocInitializer = MessageBase + 12740,
        IDS_FeatureTupleEquality = MessageBase + 12741,
        IDS_FeatureExpressionVariablesInQueriesAndInitializers = MessageBase + 12742,
        IDS_FeatureExtensibleFixedStatement = MessageBase + 12743,
        IDS_FeatureIndexingMovableFixedBuffers = MessageBase + 12744,

        IDS_FeatureAltInterpolatedVerbatimStrings = MessageBase + 12745,
        IDS_FeatureCoalesceAssignmentExpression = MessageBase + 12746,
        IDS_FeatureUnconstrainedTypeParameterInNullCoalescingOperator = MessageBase + 12747,
        IDS_FeatureNotNullGenericTypeConstraint = MessageBase + 12748,
        IDS_FeatureIndexOperator = MessageBase + 12749,
        IDS_FeatureRangeOperator = MessageBase + 12750,
        IDS_FeatureAsyncStreams = MessageBase + 12751,
        IDS_FeatureRecursivePatterns = MessageBase + 12752,
        IDS_Disposable = MessageBase + 12753,
        IDS_FeatureUsingDeclarations = MessageBase + 12754,
        IDS_FeatureStaticLocalFunctions = MessageBase + 12755,
        IDS_FeatureNameShadowingInNestedFunctions = MessageBase + 12756,
        IDS_FeatureUnmanagedConstructedTypes = MessageBase + 12757,
        IDS_FeatureObsoleteOnPropertyAccessor = MessageBase + 12758,
        IDS_FeatureReadOnlyMembers = MessageBase + 12759,
        IDS_DefaultInterfaceImplementation = MessageBase + 12760,
        IDS_OverrideWithConstraints = MessageBase + 12761,
        IDS_FeatureNestedStackalloc = MessageBase + 12762,
        IDS_FeatureSwitchExpression = MessageBase + 12763,
        IDS_FeatureAsyncUsing = MessageBase + 12764,
        IDS_FeatureLambdaDiscardParameters = MessageBase + 12765,
        IDS_FeatureLocalFunctionAttributes = MessageBase + 12766,
        IDS_FeatureExternLocalFunctions = MessageBase + 12767,
        IDS_FeatureMemberNotNull = MessageBase + 12768,

        IDS_FeatureNativeInt = MessageBase + 12769,
        IDS_FeatureImplicitObjectCreation = MessageBase + 12770,
        IDS_FeatureTypePattern = MessageBase + 12771,
        IDS_FeatureParenthesizedPattern = MessageBase + 12772,
        IDS_FeatureOrPattern = MessageBase + 12773,
        IDS_FeatureAndPattern = MessageBase + 12774,
        IDS_FeatureNotPattern = MessageBase + 12775,
        IDS_FeatureRelationalPattern = MessageBase + 12776,
        IDS_FeatureExtendedPartialMethods = MessageBase + 12777,
        IDS_TopLevelStatements = MessageBase + 12778,
        IDS_FeatureFunctionPointers = MessageBase + 12779,
        IDS_AddressOfMethodGroup = MessageBase + 12780,
        IDS_FeatureInitOnlySetters = MessageBase + 12781,
        IDS_FeatureRecords = MessageBase + 12782,
        IDS_FeatureNullPointerConstantPattern = MessageBase + 12783,
        IDS_FeatureModuleInitializers = MessageBase + 12784,
        IDS_FeatureTargetTypedConditional = MessageBase + 12785,
        IDS_FeatureCovariantReturnsForOverrides = MessageBase + 12786,
        IDS_FeatureExtensionGetEnumerator = MessageBase + 12787,
        IDS_FeatureExtensionGetAsyncEnumerator = MessageBase + 12788,
        IDS_Parameter = MessageBase + 12789,
        IDS_Return = MessageBase + 12790,
        IDS_FeatureVarianceSafetyForStaticInterfaceMembers = MessageBase + 12791,
        IDS_FeatureConstantInterpolatedStrings = MessageBase + 12792,
        IDS_FeatureMixedDeclarationsAndExpressionsInDeconstruction = MessageBase + 12793,
        IDS_FeatureSealedToStringInRecord = MessageBase + 12794,
        IDS_FeatureRecordStructs = MessageBase + 12795,
        IDS_FeatureWithOnStructs = MessageBase + 12796,
        IDS_FeaturePositionalFieldsInRecords = MessageBase + 12797,
        IDS_FeatureGlobalUsing = MessageBase + 12798,
        IDS_FeatureInferredDelegateType = MessageBase + 12799,
        IDS_FeatureLambdaAttributes = MessageBase + 12800,

        IDS_FeatureWithOnAnonymousTypes = MessageBase + 12801,
        IDS_FeatureExtendedPropertyPatterns = MessageBase + 12802,
        IDS_FeatureStaticAbstractMembersInInterfaces = MessageBase + 12803,
        IDS_FeatureLambdaReturnType = MessageBase + 12804,
        IDS_AsyncMethodBuilderOverride = MessageBase + 12805,
        IDS_FeatureImplicitImplementationOfNonPublicMembers = MessageBase + 12806,
        // IDS_FeatureLineSpanDirective = MessageBase + 12807, // feature no longer gated on LangVer
        IDS_FeatureImprovedInterpolatedStrings = MessageBase + 12808,
        IDS_FeatureFileScopedNamespace = MessageBase + 12809,
        IDS_FeatureParameterlessStructConstructors = MessageBase + 12810,
        IDS_FeatureStructFieldInitializers = MessageBase + 12811,

        IDS_FeatureGenericAttributes = MessageBase + 12812,

        IDS_FeatureNewLinesInInterpolations = MessageBase + 12813,
        IDS_FeatureListPattern = MessageBase + 12814,
        // IDS_ParameterNullChecking = MessageBase + 12815, // feature removed from C# 11

        IDS_FeatureCacheStaticMethodGroupConversion = MessageBase + 12816,
        IDS_FeatureRawStringLiterals = MessageBase + 12817,
        IDS_FeatureSpanCharConstantPattern = MessageBase + 12818,
        IDS_FeatureDisposalPattern = MessageBase + 12819,
        IDS_FeatureAutoDefaultStructs = MessageBase + 12820,

        IDS_FeatureCheckedUserDefinedOperators = MessageBase + 12821,
        IDS_FeatureUtf8StringLiterals = MessageBase + 12822,

        IDS_FeatureUnsignedRightShift = MessageBase + 12823,

        IDS_FeatureRelaxedShiftOperator = MessageBase + 12824,
        IDS_FeatureRequiredMembers = MessageBase + 12825,
        IDS_FeatureRefFields = MessageBase + 12826,
        IDS_FeatureFileTypes = MessageBase + 12827,
        IDS_ArrayAccess = MessageBase + 12828,
        IDS_PointerElementAccess = MessageBase + 12829,
        IDS_Missing = MessageBase + 12830,
        IDS_FeatureLambdaOptionalParameters = MessageBase + 12831,
        IDS_FeatureLambdaParamsArray = MessageBase + 12832,

        IDS_FeaturePrimaryConstructors = MessageBase + 12833,
        IDS_FeatureUsingTypeAlias = MessageBase + 12834,

        IDS_FeatureInstanceMemberInNameof = MessageBase + 12835,

        IDS_FeatureInlineArrays = MessageBase + 12836,
        IDS_FeatureCollectionExpressions = MessageBase + 12837,
        IDS_FeatureRefReadonlyParameters = MessageBase + 12838,
        IDS_FeatureStringEscapeCharacter = MessageBase + 12839,

        IDS_FeatureImplicitIndexerInitializer = MessageBase + 12840,
        IDS_FeatureLockObject = MessageBase + 12841,

        IDS_FeatureParamsCollections = MessageBase + 12842,

        IDS_FeatureRefUnsafeInIteratorAsync = MessageBase + 12843,

        IDS_FeatureRefStructInterfaces = MessageBase + 12844,

        IDS_FeaturePartialProperties = MessageBase + 12845,
        IDS_FeatureFieldKeyword = MessageBase + 12846,

        IDS_FeatureAllowsRefStructConstraint = MessageBase + 12847,
        IDS_FeatureOverloadResolutionPriority = MessageBase + 12848,

        IDS_FeatureFirstClassSpan = MessageBase + 12849,

        IDS_FeatureUnboundGenericTypesInNameof = MessageBase + 12850,
        IDS_FeatureSimpleLambdaParameterModifiers = MessageBase + 12851,

        IDS_FeaturePartialEventsAndConstructors = MessageBase + 12852,
        IDS_FeatureExtensions = MessageBase + 12853,
        IDS_FeatureNullConditionalAssignment = MessageBase + 12854,
<<<<<<< HEAD
        IDS_FeatureDictionaryExpressions = MessageBase + 12855,
        IDS_FeatureCollectionExpressionArguments = MessageBase + 12856,
=======
        IDS_FeatureExpressionOptionalAndNamedArguments = MessageBase + 12855,
        IDS_CollectionExpression = MessageBase + 12856,
>>>>>>> 02425481
    }

    // Message IDs may refer to strings that need to be localized.
    // This struct makes an IFormattable wrapper around a MessageID
    internal readonly struct LocalizableErrorArgument : IFormattable
    {
        private readonly MessageID _id;

        internal LocalizableErrorArgument(MessageID id)
        {
            _id = id;
        }

        public override string ToString()
        {
            return ToString(null, null);
        }

        public string ToString(string? format, IFormatProvider? formatProvider)
        {
            return ErrorFacts.GetMessage(_id, formatProvider as System.Globalization.CultureInfo);
        }
    }

    // And this extension method makes it easy to localize MessageIDs:

    internal static partial class MessageIDExtensions
    {
        public static LocalizableErrorArgument Localize(this MessageID id)
        {
            return new LocalizableErrorArgument(id);
        }

        // Returns the string to be used in the /features flag switch to enable the MessageID feature.
        // Always call this before RequiredVersion:
        //   If this method returns null, call RequiredVersion and use that.
        //   If this method returns non-null, use that.
        // Features should be mutually exclusive between RequiredFeature and RequiredVersion.
        //   (hence the above rule - RequiredVersion throws when RequiredFeature returns non-null)
        internal static string? RequiredFeature(this MessageID feature)
        {
            // Check for current experimental features, if any, in the current branch.
            switch (feature)
            {
                default:
                    return null;
            }
        }

        internal static bool CheckFeatureAvailability(
            this MessageID feature,
            DiagnosticBag diagnostics,
            SyntaxNode syntax,
            Location? location = null)
        {
            return CheckFeatureAvailability(
                feature,
                diagnostics,
                syntax.SyntaxTree.Options,
                static tuple => tuple.location ?? tuple.syntax.Location,
                (syntax, location));
        }

        internal static bool CheckFeatureAvailability(
            this MessageID feature,
            DiagnosticBag diagnostics,
            SyntaxToken syntax,
            Location? location = null)
        {
            return CheckFeatureAvailability(
                feature,
                diagnostics,
                syntax.SyntaxTree!.Options,
                static tuple => tuple.location ?? tuple.syntax.GetLocation(),
                (syntax, location));
        }

        internal static bool CheckFeatureAvailability(
            this MessageID feature,
            BindingDiagnosticBag diagnostics,
            SyntaxNode syntax,
            Location? location = null)
        {
            return CheckFeatureAvailability(
                feature,
                diagnostics,
                syntax.SyntaxTree.Options,
                static tuple => tuple.location ?? tuple.syntax.Location,
                (syntax, location));
        }

        internal static bool CheckFeatureAvailability(
            this MessageID feature,
            BindingDiagnosticBag diagnostics,
            SyntaxToken syntax,
            Location? location = null)
        {
            return CheckFeatureAvailability(
                feature,
                diagnostics,
                syntax.SyntaxTree!.Options,
                static tuple => tuple.location ?? tuple.syntax.GetLocation(),
                (syntax, location));
        }

        private static bool CheckFeatureAvailability<TData>(
            this MessageID feature,
            DiagnosticBag diagnostics,
            ParseOptions parseOptions,
            Func<TData, Location> getLocation,
            TData data)
        {
            if (GetFeatureAvailabilityDiagnosticInfo(feature, (CSharpParseOptions)parseOptions) is { } diagInfo)
            {
                diagnostics.Add(diagInfo, getLocation(data));
                return false;
            }
            return true;
        }

        private static bool CheckFeatureAvailability<TData>(
            this MessageID feature,
            BindingDiagnosticBag diagnostics,
            ParseOptions parseOptions,
            Func<TData, Location> getLocation,
            TData data)
        {
            if (GetFeatureAvailabilityDiagnosticInfo(feature, (CSharpParseOptions)parseOptions) is { } diagInfo)
            {
                diagnostics.Add(diagInfo, getLocation(data));
                return false;
            }
            return true;
        }

        internal static bool CheckFeatureAvailability(
            this MessageID feature,
            BindingDiagnosticBag diagnostics,
            Compilation compilation,
            Location location)
        {
            if (GetFeatureAvailabilityDiagnosticInfo(feature, (CSharpCompilation)compilation) is { } diagInfo)
            {
                diagnostics.Add(diagInfo, location);
                return false;
            }
            return true;
        }

        internal static CSDiagnosticInfo? GetFeatureAvailabilityDiagnosticInfo(this MessageID feature, CSharpParseOptions options)
            => options.IsFeatureEnabled(feature) ? null : GetDisabledFeatureDiagnosticInfo(feature, options.LanguageVersion);

        internal static CSDiagnosticInfo? GetFeatureAvailabilityDiagnosticInfo(this MessageID feature, CSharpCompilation compilation)
            => compilation.IsFeatureEnabled(feature) ? null : GetDisabledFeatureDiagnosticInfo(feature, compilation.LanguageVersion);

        private static CSDiagnosticInfo GetDisabledFeatureDiagnosticInfo(MessageID feature, LanguageVersion availableVersion)
        {
            string? requiredFeature = feature.RequiredFeature();
            if (requiredFeature != null)
            {
                return new CSDiagnosticInfo(ErrorCode.ERR_FeatureIsExperimental, feature.Localize(), requiredFeature);
            }

            LanguageVersion requiredVersion = feature.RequiredVersion();
            return requiredVersion == LanguageVersion.Preview.MapSpecifiedToEffectiveVersion()
                ? new CSDiagnosticInfo(ErrorCode.ERR_FeatureInPreview, feature.Localize())
                : new CSDiagnosticInfo(availableVersion.GetErrorCode(), feature.Localize(), new CSharpRequiredLanguageVersion(requiredVersion));
        }

        internal static LanguageVersion RequiredVersion(this MessageID feature)
        {
            Debug.Assert(RequiredFeature(feature) == null);

            // Based on CSourceParser::GetFeatureUsage from SourceParser.cpp.
            // Checks are in the LanguageParser unless otherwise noted.
            switch (feature)
            {
                // PREFER reporting diagnostics in binding when diagnostics do not affect the shape of the syntax tree

                // C# preview features.
                case MessageID.IDS_FeatureFieldKeyword:
                case MessageID.IDS_FeatureFirstClassSpan:
                case MessageID.IDS_FeatureUnboundGenericTypesInNameof:
                case MessageID.IDS_FeatureSimpleLambdaParameterModifiers:
                case MessageID.IDS_FeaturePartialEventsAndConstructors:
                case MessageID.IDS_FeatureExtensions:
                case MessageID.IDS_FeatureNullConditionalAssignment:
<<<<<<< HEAD
                case MessageID.IDS_FeatureDictionaryExpressions: // semantic check
                case MessageID.IDS_FeatureCollectionExpressionArguments:
=======
                case MessageID.IDS_FeatureExpressionOptionalAndNamedArguments:
>>>>>>> 02425481
                    return LanguageVersion.Preview;

                // C# 13.0 features.
                case MessageID.IDS_FeatureStringEscapeCharacter: // lexer check
                case MessageID.IDS_FeatureImplicitIndexerInitializer:
                case MessageID.IDS_FeatureLockObject:
                case MessageID.IDS_FeatureParamsCollections:
                case MessageID.IDS_FeatureRefUnsafeInIteratorAsync:
                case MessageID.IDS_FeatureRefStructInterfaces:
                case MessageID.IDS_FeatureAllowsRefStructConstraint:
                case MessageID.IDS_FeaturePartialProperties:
                case MessageID.IDS_FeatureOverloadResolutionPriority:
                    return LanguageVersion.CSharp13;

                // C# 12.0 features.
                case MessageID.IDS_FeatureLambdaOptionalParameters: // semantic check
                case MessageID.IDS_FeatureLambdaParamsArray: // semantic check
                case MessageID.IDS_FeaturePrimaryConstructors: // declaration table check
                case MessageID.IDS_FeatureUsingTypeAlias: // semantic check
                case MessageID.IDS_FeatureInstanceMemberInNameof: // semantic check
                case MessageID.IDS_FeatureInlineArrays: // semantic check
                case MessageID.IDS_FeatureCollectionExpressions: // semantic check
                case MessageID.IDS_FeatureRefReadonlyParameters: // semantic check
                    return LanguageVersion.CSharp12;

                // C# 11.0 features.
                case MessageID.IDS_FeatureRawStringLiterals:
                case MessageID.IDS_FeatureStaticAbstractMembersInInterfaces: // semantic check
                case MessageID.IDS_FeatureNewLinesInInterpolations: // semantic check
                case MessageID.IDS_FeatureListPattern: // semantic check
                case MessageID.IDS_FeatureRequiredMembers: // semantic check
                case MessageID.IDS_FeatureCacheStaticMethodGroupConversion: // lowering check
                case MessageID.IDS_FeatureSpanCharConstantPattern:
                case MessageID.IDS_FeatureAutoDefaultStructs: // semantic check
                case MessageID.IDS_FeatureCheckedUserDefinedOperators: // semantic check for declarations, parsing check for doc comments
                case MessageID.IDS_FeatureUtf8StringLiterals: // semantic check
                case MessageID.IDS_FeatureUnsignedRightShift: // semantic check for declarations and consumption, parsing check for doc comments
                case MessageID.IDS_FeatureRelaxedShiftOperator: // semantic check
                case MessageID.IDS_FeatureRefFields: // semantic check
                case MessageID.IDS_FeatureFileTypes: // semantic check
                case MessageID.IDS_FeatureGenericAttributes: // semantic check
                    return LanguageVersion.CSharp11;

                // C# 10.0 features.
                case MessageID.IDS_FeatureMixedDeclarationsAndExpressionsInDeconstruction: // semantic check
                case MessageID.IDS_FeatureSealedToStringInRecord: // semantic check
                case MessageID.IDS_FeatureImprovedInterpolatedStrings: // semantic check
                case MessageID.IDS_FeatureRecordStructs:
                case MessageID.IDS_FeatureWithOnStructs: // semantic check
                case MessageID.IDS_FeatureWithOnAnonymousTypes: // semantic check
                case MessageID.IDS_FeaturePositionalFieldsInRecords: // semantic check
                case MessageID.IDS_FeatureGlobalUsing:
                case MessageID.IDS_FeatureInferredDelegateType: // semantic check
                case MessageID.IDS_FeatureLambdaAttributes: // semantic check
                case MessageID.IDS_FeatureExtendedPropertyPatterns: // semantic check
                case MessageID.IDS_FeatureLambdaReturnType: // semantic check
                case MessageID.IDS_AsyncMethodBuilderOverride: // semantic check
                case MessageID.IDS_FeatureConstantInterpolatedStrings: // semantic check
                case MessageID.IDS_FeatureImplicitImplementationOfNonPublicMembers: // semantic check
                case MessageID.IDS_FeatureFileScopedNamespace: // semantic check
                case MessageID.IDS_FeatureParameterlessStructConstructors: // semantic check
                case MessageID.IDS_FeatureStructFieldInitializers: // semantic check
                    return LanguageVersion.CSharp10;

                // C# 9.0 features.
                case MessageID.IDS_FeatureLambdaDiscardParameters: // semantic check
                case MessageID.IDS_FeatureFunctionPointers: // semantic check
                case MessageID.IDS_FeatureLocalFunctionAttributes: // syntax check
                case MessageID.IDS_FeatureExternLocalFunctions: // semantic check
                case MessageID.IDS_FeatureImplicitObjectCreation: // semantic check
                case MessageID.IDS_FeatureMemberNotNull:
                case MessageID.IDS_FeatureAndPattern: // semantic check
                case MessageID.IDS_FeatureNotPattern: // semantic check
                case MessageID.IDS_FeatureOrPattern: // semantic check
                case MessageID.IDS_FeatureParenthesizedPattern: // semantic check
                case MessageID.IDS_FeatureTypePattern: // semantic check
                case MessageID.IDS_FeatureRelationalPattern: // semantic check
                case MessageID.IDS_FeatureExtensionGetEnumerator: // semantic check
                case MessageID.IDS_FeatureExtensionGetAsyncEnumerator: // semantic check
                case MessageID.IDS_FeatureNativeInt:
                case MessageID.IDS_FeatureExtendedPartialMethods: // semantic check
                case MessageID.IDS_TopLevelStatements:
                case MessageID.IDS_FeatureInitOnlySetters: // semantic check
                case MessageID.IDS_FeatureRecords: // semantic check
                case MessageID.IDS_FeatureTargetTypedConditional:  // semantic check
                case MessageID.IDS_FeatureCovariantReturnsForOverrides: // semantic check
                case MessageID.IDS_FeatureStaticAnonymousFunction: // semantic check
                case MessageID.IDS_FeatureModuleInitializers: // semantic check on method attribute
                case MessageID.IDS_FeatureDefaultTypeParameterConstraint: // semantic check
                case MessageID.IDS_FeatureVarianceSafetyForStaticInterfaceMembers: // semantic check
                    return LanguageVersion.CSharp9;

                // C# 8.0 features.
                case MessageID.IDS_FeatureAltInterpolatedVerbatimStrings: // semantic check
                case MessageID.IDS_FeatureCoalesceAssignmentExpression: // semantic check
                case MessageID.IDS_FeatureUnconstrainedTypeParameterInNullCoalescingOperator:
                case MessageID.IDS_FeatureNullableReferenceTypes: // syntax and semantic check
                case MessageID.IDS_FeatureIndexOperator: // semantic check
                case MessageID.IDS_FeatureRangeOperator: // semantic check
                case MessageID.IDS_FeatureAsyncStreams: // semantic check
                case MessageID.IDS_FeatureRecursivePatterns: // semantic check
                case MessageID.IDS_FeatureUsingDeclarations: // semantic check
                case MessageID.IDS_FeatureDisposalPattern: //semantic check
                case MessageID.IDS_FeatureStaticLocalFunctions: // semantic check
                case MessageID.IDS_FeatureNameShadowingInNestedFunctions:
                case MessageID.IDS_FeatureUnmanagedConstructedTypes: // semantic check
                case MessageID.IDS_FeatureObsoleteOnPropertyAccessor:
                case MessageID.IDS_FeatureReadOnlyMembers:
                case MessageID.IDS_DefaultInterfaceImplementation: // semantic check
                case MessageID.IDS_OverrideWithConstraints: // semantic check
                case MessageID.IDS_FeatureNestedStackalloc: // semantic check
                case MessageID.IDS_FeatureNotNullGenericTypeConstraint:// semantic check
                case MessageID.IDS_FeatureSwitchExpression:
                case MessageID.IDS_FeatureAsyncUsing:
                case MessageID.IDS_FeatureNullPointerConstantPattern: //semantic check
                    return LanguageVersion.CSharp8;

                // C# 7.3 features.
                case MessageID.IDS_FeatureAttributesOnBackingFields: // semantic check
                case MessageID.IDS_FeatureImprovedOverloadCandidates: // semantic check
                case MessageID.IDS_FeatureTupleEquality: // semantic check
                case MessageID.IDS_FeatureRefReassignment: // semantic check
                case MessageID.IDS_FeatureRefFor:
                case MessageID.IDS_FeatureRefForEach: // semantic check
                case MessageID.IDS_FeatureEnumGenericTypeConstraint: // semantic check
                case MessageID.IDS_FeatureDelegateGenericTypeConstraint: // semantic check
                case MessageID.IDS_FeatureUnmanagedGenericTypeConstraint: // semantic check
                case MessageID.IDS_FeatureStackAllocInitializer: // semantic check
                case MessageID.IDS_FeatureExpressionVariablesInQueriesAndInitializers: // semantic check
                case MessageID.IDS_FeatureExtensibleFixedStatement:  // semantic check
                case MessageID.IDS_FeatureIndexingMovableFixedBuffers: //semantic check
                    return LanguageVersion.CSharp7_3;

                // C# 7.2 features.
                case MessageID.IDS_FeatureNonTrailingNamedArguments: // semantic check
                case MessageID.IDS_FeatureLeadingDigitSeparator:
                case MessageID.IDS_FeaturePrivateProtected:
                case MessageID.IDS_FeatureReadOnlyReferences: // semantic check
                case MessageID.IDS_FeatureRefStructs: // semantic check
                case MessageID.IDS_FeatureReadOnlyStructs: // semantic check
                case MessageID.IDS_FeatureRefExtensionMethods:
                case MessageID.IDS_FeatureRefConditional:
                    return LanguageVersion.CSharp7_2;

                // C# 7.1 features.
                case MessageID.IDS_FeatureAsyncMain:
                case MessageID.IDS_FeatureDefaultLiteral: // semantic check
                case MessageID.IDS_FeatureInferredTupleNames:
                case MessageID.IDS_FeatureGenericPatternMatching:
                    return LanguageVersion.CSharp7_1;

                // C# 7 features.
                case MessageID.IDS_FeatureBinaryLiteral:
                case MessageID.IDS_FeatureDigitSeparator:
                case MessageID.IDS_FeatureLocalFunctions: // semantic check
                case MessageID.IDS_FeatureRefLocalsReturns:
                case MessageID.IDS_FeaturePatternMatching: // semantic check
                case MessageID.IDS_FeatureThrowExpression: // semantic check
                case MessageID.IDS_FeatureTuples:
                case MessageID.IDS_FeatureOutVar: // semantic check
                case MessageID.IDS_FeatureExpressionBodiedAccessor:
                case MessageID.IDS_FeatureExpressionBodiedDeOrConstructor:
                case MessageID.IDS_FeatureDiscards:
                    return LanguageVersion.CSharp7;

                // C# 6 features.
                case MessageID.IDS_FeatureExceptionFilter: // semantic check
                case MessageID.IDS_FeatureAutoPropertyInitializer: // semantic check
                case MessageID.IDS_FeatureNullPropagatingOperator: // semantic check
                case MessageID.IDS_FeatureExpressionBodiedMethod:
                case MessageID.IDS_FeatureExpressionBodiedProperty: // semantic check
                case MessageID.IDS_FeatureExpressionBodiedIndexer: // semantic check
                case MessageID.IDS_FeatureNameof:
                case MessageID.IDS_FeatureDictionaryInitializer: // semantic check
                case MessageID.IDS_FeatureUsingStatic: // semantic check
                case MessageID.IDS_FeatureInterpolatedStrings: // semantic check
                case MessageID.IDS_AwaitInCatchAndFinally:
                case MessageID.IDS_FeatureReadonlyAutoImplementedProperties:
                    return LanguageVersion.CSharp6;

                // C# 5 features.
                case MessageID.IDS_FeatureAsync: // semantic check
                    return LanguageVersion.CSharp5;

                // C# 4 features.
                case MessageID.IDS_FeatureDynamic: // Checked in the binder.
                case MessageID.IDS_FeatureTypeVariance: // semantic check
                case MessageID.IDS_FeatureNamedArgument: // semantic check
                case MessageID.IDS_FeatureOptionalParameter: // semantic check
                    return LanguageVersion.CSharp4;

                // C# 3 features.
                case MessageID.IDS_FeatureImplicitArray: // semantic check
                case MessageID.IDS_FeatureAnonymousTypes: // semantic check
                case MessageID.IDS_FeatureObjectInitializer:
                case MessageID.IDS_FeatureCollectionInitializer:
                case MessageID.IDS_FeatureLambda: // semantic check
                case MessageID.IDS_FeatureQueryExpression: // semantic check
                case MessageID.IDS_FeatureExtensionMethod:
                case MessageID.IDS_FeaturePartialMethod: // semantic check
                case MessageID.IDS_FeatureImplicitLocal: // Checked in the binder.
                case MessageID.IDS_FeatureAutoImplementedProperties:
                    return LanguageVersion.CSharp3;

                // C# 2 features.
                case MessageID.IDS_FeatureGenerics: // Also affects crefs.
                case MessageID.IDS_FeatureAnonDelegates: // semantic check
                case MessageID.IDS_FeatureGlobalNamespace: // Also affects crefs.
                case MessageID.IDS_FeatureFixedBuffer: // semantic check
                case MessageID.IDS_FeatureStaticClasses: // semantic check
                case MessageID.IDS_FeaturePartialTypes: // semantic check
                case MessageID.IDS_FeaturePropertyAccessorMods:
                case MessageID.IDS_FeatureExternAlias: // semantic check
                case MessageID.IDS_FeatureIterators: // semantic check
                case MessageID.IDS_FeatureDefault: // semantic check
                case MessageID.IDS_FeatureNullable:
                case MessageID.IDS_FeaturePragma: // Checked in the directive parser.
                case MessageID.IDS_FeatureSwitchOnBool: // Checked in the binder.
                    return LanguageVersion.CSharp2;

                // Special C# 2 feature: only a warning in C# 1.
                case MessageID.IDS_FeatureModuleAttrLoc:
                    return LanguageVersion.CSharp1;

                default:
                    throw ExceptionUtilities.UnexpectedValue(feature);
            }
        }
    }
}<|MERGE_RESOLUTION|>--- conflicted
+++ resolved
@@ -301,13 +301,10 @@
         IDS_FeaturePartialEventsAndConstructors = MessageBase + 12852,
         IDS_FeatureExtensions = MessageBase + 12853,
         IDS_FeatureNullConditionalAssignment = MessageBase + 12854,
-<<<<<<< HEAD
-        IDS_FeatureDictionaryExpressions = MessageBase + 12855,
-        IDS_FeatureCollectionExpressionArguments = MessageBase + 12856,
-=======
         IDS_FeatureExpressionOptionalAndNamedArguments = MessageBase + 12855,
         IDS_CollectionExpression = MessageBase + 12856,
->>>>>>> 02425481
+        IDS_FeatureDictionaryExpressions = MessageBase + 12857,
+        IDS_FeatureCollectionExpressionArguments = MessageBase + 12858,
     }
 
     // Message IDs may refer to strings that need to be localized.
@@ -495,12 +492,9 @@
                 case MessageID.IDS_FeaturePartialEventsAndConstructors:
                 case MessageID.IDS_FeatureExtensions:
                 case MessageID.IDS_FeatureNullConditionalAssignment:
-<<<<<<< HEAD
+                case MessageID.IDS_FeatureExpressionOptionalAndNamedArguments:
                 case MessageID.IDS_FeatureDictionaryExpressions: // semantic check
                 case MessageID.IDS_FeatureCollectionExpressionArguments:
-=======
-                case MessageID.IDS_FeatureExpressionOptionalAndNamedArguments:
->>>>>>> 02425481
                     return LanguageVersion.Preview;
 
                 // C# 13.0 features.
