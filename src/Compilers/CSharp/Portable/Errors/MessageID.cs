﻿// Licensed to the .NET Foundation under one or more agreements.
// The .NET Foundation licenses this file to you under the MIT license.
// See the LICENSE file in the project root for more information.

using System;
using System.Diagnostics;
using Roslyn.Utilities;

namespace Microsoft.CodeAnalysis.CSharp
{
    internal enum MessageID
    {
        None = 0,
        MessageBase = 1200,

        IDS_SK_METHOD = MessageBase + 2000,
        IDS_SK_TYPE = MessageBase + 2001,
        IDS_SK_NAMESPACE = MessageBase + 2002,
        IDS_SK_FIELD = MessageBase + 2003,
        IDS_SK_PROPERTY = MessageBase + 2004,
        IDS_SK_UNKNOWN = MessageBase + 2005,
        IDS_SK_VARIABLE = MessageBase + 2006,
        IDS_SK_EVENT = MessageBase + 2007,
        IDS_SK_TYVAR = MessageBase + 2008,
        //IDS_SK_GCLASS = MessageBase + 2009,
        IDS_SK_ALIAS = MessageBase + 2010,
        //IDS_SK_EXTERNALIAS = MessageBase + 2011,
        IDS_SK_LABEL = MessageBase + 2012,
        IDS_SK_CONSTRUCTOR = MessageBase + 2013,

        IDS_NULL = MessageBase + 10001,
        //IDS_RELATEDERROR = MessageBase + 10002,
        //IDS_RELATEDWARNING = MessageBase + 10003,
        IDS_XMLIGNORED = MessageBase + 10004,
        IDS_XMLIGNORED2 = MessageBase + 10005,
        IDS_XMLFAILEDINCLUDE = MessageBase + 10006,
        IDS_XMLBADINCLUDE = MessageBase + 10007,
        IDS_XMLNOINCLUDE = MessageBase + 10008,
        IDS_XMLMISSINGINCLUDEFILE = MessageBase + 10009,
        IDS_XMLMISSINGINCLUDEPATH = MessageBase + 10010,
        IDS_GlobalNamespace = MessageBase + 10011,
        IDS_FeatureGenerics = MessageBase + 12500,
        IDS_FeatureAnonDelegates = MessageBase + 12501,
        IDS_FeatureModuleAttrLoc = MessageBase + 12502,
        IDS_FeatureGlobalNamespace = MessageBase + 12503,
        IDS_FeatureFixedBuffer = MessageBase + 12504,
        IDS_FeaturePragma = MessageBase + 12505,
        IDS_FOREACHLOCAL = MessageBase + 12506,
        IDS_USINGLOCAL = MessageBase + 12507,
        IDS_FIXEDLOCAL = MessageBase + 12508,
        IDS_FeatureStaticClasses = MessageBase + 12511,
        IDS_FeaturePartialTypes = MessageBase + 12512,
        IDS_MethodGroup = MessageBase + 12513,
        IDS_AnonMethod = MessageBase + 12514,
        IDS_FeatureSwitchOnBool = MessageBase + 12517,
        //IDS_WarnAsError = MessageBase + 12518,
        IDS_Collection = MessageBase + 12520,
        IDS_FeaturePropertyAccessorMods = MessageBase + 12522,
        IDS_FeatureExternAlias = MessageBase + 12523,
        IDS_FeatureIterators = MessageBase + 12524,
        IDS_FeatureDefault = MessageBase + 12525,
        IDS_FeatureNullable = MessageBase + 12528,
        IDS_Lambda = MessageBase + 12531,
        IDS_FeaturePatternMatching = MessageBase + 12532,
        IDS_FeatureThrowExpression = MessageBase + 12533,

        IDS_FeatureImplicitArray = MessageBase + 12557,
        IDS_FeatureImplicitLocal = MessageBase + 12558,
        IDS_FeatureAnonymousTypes = MessageBase + 12559,
        IDS_FeatureAutoImplementedProperties = MessageBase + 12560,
        IDS_FeatureObjectInitializer = MessageBase + 12561,
        IDS_FeatureCollectionInitializer = MessageBase + 12562,
        IDS_FeatureLambda = MessageBase + 12563,
        IDS_FeatureQueryExpression = MessageBase + 12564,
        IDS_FeatureExtensionMethod = MessageBase + 12565,
        IDS_FeaturePartialMethod = MessageBase + 12566,
        IDS_FeatureDynamic = MessageBase + 12644,
        IDS_FeatureTypeVariance = MessageBase + 12645,
        IDS_FeatureNamedArgument = MessageBase + 12646,
        IDS_FeatureOptionalParameter = MessageBase + 12647,
        IDS_FeatureExceptionFilter = MessageBase + 12648,
        IDS_FeatureAutoPropertyInitializer = MessageBase + 12649,

        IDS_SK_TYPE_OR_NAMESPACE = MessageBase + 12652,
        IDS_Contravariant = MessageBase + 12659,
        IDS_Contravariantly = MessageBase + 12660,
        IDS_Covariant = MessageBase + 12661,
        IDS_Covariantly = MessageBase + 12662,
        IDS_Invariantly = MessageBase + 12663,

        IDS_FeatureAsync = MessageBase + 12668,
        IDS_FeatureStaticAnonymousFunction = MessageBase + 12669,

        IDS_LIB_ENV = MessageBase + 12680,
        IDS_LIB_OPTION = MessageBase + 12681,
        IDS_REFERENCEPATH_OPTION = MessageBase + 12682,
        IDS_DirectoryDoesNotExist = MessageBase + 12683,
        IDS_DirectoryHasInvalidPath = MessageBase + 12684,

        IDS_Namespace1 = MessageBase + 12685,
        IDS_PathList = MessageBase + 12686,
        IDS_Text = MessageBase + 12687,

        IDS_FeatureDiscards = MessageBase + 12688,

        IDS_FeatureDefaultTypeParameterConstraint = MessageBase + 12689,
        IDS_FeatureNullPropagatingOperator = MessageBase + 12690,
        IDS_FeatureExpressionBodiedMethod = MessageBase + 12691,
        IDS_FeatureExpressionBodiedProperty = MessageBase + 12692,
        IDS_FeatureExpressionBodiedIndexer = MessageBase + 12693,
        // IDS_VersionExperimental = MessageBase + 12694,
        IDS_FeatureNameof = MessageBase + 12695,
        IDS_FeatureDictionaryInitializer = MessageBase + 12696,

        IDS_ToolName = MessageBase + 12697,
        IDS_LogoLine1 = MessageBase + 12698,
        IDS_LogoLine2 = MessageBase + 12699,
        IDS_CSCHelp = MessageBase + 12700,

        IDS_FeatureUsingStatic = MessageBase + 12701,
        IDS_FeatureInterpolatedStrings = MessageBase + 12702,
        IDS_OperationCausedStackOverflow = MessageBase + 12703,
        IDS_AwaitInCatchAndFinally = MessageBase + 12704,
        IDS_FeatureReadonlyAutoImplementedProperties = MessageBase + 12705,
        IDS_FeatureBinaryLiteral = MessageBase + 12706,
        IDS_FeatureDigitSeparator = MessageBase + 12707,
        IDS_FeatureLocalFunctions = MessageBase + 12708,
        IDS_FeatureNullableReferenceTypes = MessageBase + 12709,

        IDS_FeatureRefLocalsReturns = MessageBase + 12710,
        IDS_FeatureTuples = MessageBase + 12711,
        IDS_FeatureOutVar = MessageBase + 12713,

        // IDS_FeaturePragmaWarningEnable = MessageBase + 12714,
        IDS_FeatureExpressionBodiedAccessor = MessageBase + 12715,
        IDS_FeatureExpressionBodiedDeOrConstructor = MessageBase + 12716,
        IDS_ThrowExpression = MessageBase + 12717,
        IDS_FeatureDefaultLiteral = MessageBase + 12718,
        IDS_FeatureInferredTupleNames = MessageBase + 12719,
        IDS_FeatureGenericPatternMatching = MessageBase + 12720,
        IDS_FeatureAsyncMain = MessageBase + 12721,
        IDS_LangVersions = MessageBase + 12722,

        IDS_FeatureLeadingDigitSeparator = MessageBase + 12723,
        IDS_FeatureNonTrailingNamedArguments = MessageBase + 12724,

        IDS_FeatureReadOnlyReferences = MessageBase + 12725,
        IDS_FeatureRefStructs = MessageBase + 12726,
        IDS_FeatureReadOnlyStructs = MessageBase + 12727,
        IDS_FeatureRefExtensionMethods = MessageBase + 12728,
        // IDS_StackAllocExpression = MessageBase + 12729,
        IDS_FeaturePrivateProtected = MessageBase + 12730,

        IDS_FeatureRefConditional = MessageBase + 12731,
        IDS_FeatureAttributesOnBackingFields = MessageBase + 12732,
        IDS_FeatureImprovedOverloadCandidates = MessageBase + 12733,
        IDS_FeatureRefReassignment = MessageBase + 12734,
        IDS_FeatureRefFor = MessageBase + 12735,
        IDS_FeatureRefForEach = MessageBase + 12736,
        IDS_FeatureEnumGenericTypeConstraint = MessageBase + 12737,
        IDS_FeatureDelegateGenericTypeConstraint = MessageBase + 12738,
        IDS_FeatureUnmanagedGenericTypeConstraint = MessageBase + 12739,
        IDS_FeatureStackAllocInitializer = MessageBase + 12740,
        IDS_FeatureTupleEquality = MessageBase + 12741,
        IDS_FeatureExpressionVariablesInQueriesAndInitializers = MessageBase + 12742,
        IDS_FeatureExtensibleFixedStatement = MessageBase + 12743,
        IDS_FeatureIndexingMovableFixedBuffers = MessageBase + 12744,

        IDS_FeatureAltInterpolatedVerbatimStrings = MessageBase + 12745,
        IDS_FeatureCoalesceAssignmentExpression = MessageBase + 12746,
        IDS_FeatureUnconstrainedTypeParameterInNullCoalescingOperator = MessageBase + 12747,
        IDS_FeatureNotNullGenericTypeConstraint = MessageBase + 12748,
        IDS_FeatureIndexOperator = MessageBase + 12749,
        IDS_FeatureRangeOperator = MessageBase + 12750,
        IDS_FeatureAsyncStreams = MessageBase + 12751,
        IDS_FeatureRecursivePatterns = MessageBase + 12752,
        IDS_Disposable = MessageBase + 12753,
        IDS_FeatureUsingDeclarations = MessageBase + 12754,
        IDS_FeatureStaticLocalFunctions = MessageBase + 12755,
        IDS_FeatureNameShadowingInNestedFunctions = MessageBase + 12756,
        IDS_FeatureUnmanagedConstructedTypes = MessageBase + 12757,
        IDS_FeatureObsoleteOnPropertyAccessor = MessageBase + 12758,
        IDS_FeatureReadOnlyMembers = MessageBase + 12759,
        IDS_DefaultInterfaceImplementation = MessageBase + 12760,
        IDS_OverrideWithConstraints = MessageBase + 12761,
        IDS_FeatureNestedStackalloc = MessageBase + 12762,
        IDS_FeatureSwitchExpression = MessageBase + 12763,
        IDS_FeatureAsyncUsing = MessageBase + 12764,
        IDS_FeatureLambdaDiscardParameters = MessageBase + 12765,
        IDS_FeatureLocalFunctionAttributes = MessageBase + 12766,
        IDS_FeatureExternLocalFunctions = MessageBase + 12767,
        IDS_FeatureMemberNotNull = MessageBase + 12768,

        IDS_FeatureNativeInt = MessageBase + 12769,
        IDS_FeatureImplicitObjectCreation = MessageBase + 12770,
        IDS_FeatureTypePattern = MessageBase + 12771,
        IDS_FeatureParenthesizedPattern = MessageBase + 12772,
        IDS_FeatureOrPattern = MessageBase + 12773,
        IDS_FeatureAndPattern = MessageBase + 12774,
        IDS_FeatureNotPattern = MessageBase + 12775,
        IDS_FeatureRelationalPattern = MessageBase + 12776,
        IDS_FeatureExtendedPartialMethods = MessageBase + 12777,
        IDS_TopLevelStatements = MessageBase + 12778,
        IDS_FeatureFunctionPointers = MessageBase + 12779,
        IDS_AddressOfMethodGroup = MessageBase + 12780,
        IDS_FeatureInitOnlySetters = MessageBase + 12781,
        IDS_FeatureRecords = MessageBase + 12782,
        IDS_FeatureNullPointerConstantPattern = MessageBase + 12783,
        IDS_FeatureModuleInitializers = MessageBase + 12784,
        IDS_FeatureTargetTypedConditional = MessageBase + 12785,
        IDS_FeatureCovariantReturnsForOverrides = MessageBase + 12786,
        IDS_FeatureExtensionGetEnumerator = MessageBase + 12787,
        IDS_FeatureExtensionGetAsyncEnumerator = MessageBase + 12788,
        IDS_Parameter = MessageBase + 12789,
        IDS_Return = MessageBase + 12790,
        IDS_FeatureVarianceSafetyForStaticInterfaceMembers = MessageBase + 12791,
        IDS_FeatureConstantInterpolatedStrings = MessageBase + 12792,
        IDS_FeatureMixedDeclarationsAndExpressionsInDeconstruction = MessageBase + 12793,
        IDS_FeatureSealedToStringInRecord = MessageBase + 12794,
        IDS_FeatureRecordStructs = MessageBase + 12795,
        IDS_FeatureWithOnStructs = MessageBase + 12796,
        IDS_FeaturePositionalFieldsInRecords = MessageBase + 12797,
        IDS_FeatureGlobalUsing = MessageBase + 12798,
        IDS_FeatureInferredDelegateType = MessageBase + 12799,
        IDS_FeatureLambdaAttributes = MessageBase + 12800,

        IDS_FeatureWithOnAnonymousTypes = MessageBase + 12801,
        IDS_FeatureExtendedPropertyPatterns = MessageBase + 12802,
        IDS_FeatureStaticAbstractMembersInInterfaces = MessageBase + 12803,
        IDS_FeatureLambdaReturnType = MessageBase + 12804,
        IDS_AsyncMethodBuilderOverride = MessageBase + 12805,
        IDS_FeatureImplicitImplementationOfNonPublicMembers = MessageBase + 12806,
        IDS_FeatureLineSpanDirective = MessageBase + 12807,
        IDS_FeatureImprovedInterpolatedStrings = MessageBase + 12808,
        IDS_FeatureFileScopedNamespace = MessageBase + 12809,
        IDS_FeatureParameterlessStructConstructors = MessageBase + 12810,
        IDS_FeatureStructFieldInitializers = MessageBase + 12811,

        IDS_FeatureGenericAttributes = MessageBase + 12812,

        IDS_FeatureNewLinesInInterpolations = MessageBase + 12813,
        IDS_FeatureListPattern = MessageBase + 12814,
        IDS_ParameterNullChecking = MessageBase + 12815,
<<<<<<< HEAD
        IDS_FeatureRawStringLiterals = MessageBase + 12816,
=======

        IDS_FeatureCacheStaticMethodGroupConversion = MessageBase + 12816,
>>>>>>> 259a9e27
    }

    // Message IDs may refer to strings that need to be localized.
    // This struct makes an IFormattable wrapper around a MessageID
    internal struct LocalizableErrorArgument : IFormattable
    {
        private readonly MessageID _id;

        internal LocalizableErrorArgument(MessageID id)
        {
            _id = id;
        }

        public override string ToString()
        {
            return ToString(null, null);
        }

        public string ToString(string? format, IFormatProvider? formatProvider)
        {
            return ErrorFacts.GetMessage(_id, formatProvider as System.Globalization.CultureInfo);
        }
    }

    // And this extension method makes it easy to localize MessageIDs:

    internal static partial class MessageIDExtensions
    {
        public static LocalizableErrorArgument Localize(this MessageID id)
        {
            return new LocalizableErrorArgument(id);
        }

        // Returns the string to be used in the /features flag switch to enable the MessageID feature.
        // Always call this before RequiredVersion:
        //   If this method returns null, call RequiredVersion and use that.
        //   If this method returns non-null, use that.
        // Features should be mutually exclusive between RequiredFeature and RequiredVersion.
        //   (hence the above rule - RequiredVersion throws when RequiredFeature returns non-null)
        internal static string? RequiredFeature(this MessageID feature)
        {
            // Check for current experimental features, if any, in the current branch.
            switch (feature)
            {
                default:
                    return null;
            }
        }

        internal static bool CheckFeatureAvailability(
            this MessageID feature,
            BindingDiagnosticBag diagnostics,
            SyntaxNode syntax,
            Location? location = null)
        {
            var diag = GetFeatureAvailabilityDiagnosticInfo(feature, (CSharpParseOptions)syntax.SyntaxTree.Options);
            if (diag is object)
            {
                diagnostics.Add(diag, location ?? syntax.GetLocation());
                return false;
            }
            return true;
        }

        internal static bool CheckFeatureAvailability(
            this MessageID feature,
            BindingDiagnosticBag diagnostics,
            Compilation compilation,
            Location location)
        {
            if (GetFeatureAvailabilityDiagnosticInfo(feature, (CSharpCompilation)compilation) is { } diagInfo)
            {
                diagnostics.Add(diagInfo, location);
                return false;
            }
            return true;
        }

        internal static CSDiagnosticInfo? GetFeatureAvailabilityDiagnosticInfo(this MessageID feature, CSharpParseOptions options)
            => options.IsFeatureEnabled(feature) ? null : GetDisabledFeatureDiagnosticInfo(feature, options.LanguageVersion);

        internal static CSDiagnosticInfo? GetFeatureAvailabilityDiagnosticInfo(this MessageID feature, CSharpCompilation compilation)
            => compilation.IsFeatureEnabled(feature) ? null : GetDisabledFeatureDiagnosticInfo(feature, compilation.LanguageVersion);

        private static CSDiagnosticInfo GetDisabledFeatureDiagnosticInfo(MessageID feature, LanguageVersion availableVersion)
        {
            string? requiredFeature = feature.RequiredFeature();
            if (requiredFeature != null)
            {
                return new CSDiagnosticInfo(ErrorCode.ERR_FeatureIsExperimental, feature.Localize(), requiredFeature);
            }

            LanguageVersion requiredVersion = feature.RequiredVersion();
            return requiredVersion == LanguageVersion.Preview.MapSpecifiedToEffectiveVersion()
                ? new CSDiagnosticInfo(ErrorCode.ERR_FeatureInPreview, feature.Localize())
                : new CSDiagnosticInfo(availableVersion.GetErrorCode(), feature.Localize(), new CSharpRequiredLanguageVersion(requiredVersion));
        }

        internal static LanguageVersion RequiredVersion(this MessageID feature)
        {
            Debug.Assert(RequiredFeature(feature) == null);

            // Based on CSourceParser::GetFeatureUsage from SourceParser.cpp.
            // Checks are in the LanguageParser unless otherwise noted.
            switch (feature)
            {
                // PREFER reporting diagnostics in binding when diagnostics do not affect the shape of the syntax tree

                // C# preview features.
                case MessageID.IDS_FeatureRawStringLiterals:
                case MessageID.IDS_FeatureStaticAbstractMembersInInterfaces: // semantic check
                case MessageID.IDS_FeatureGenericAttributes: // semantic check
                case MessageID.IDS_FeatureNewLinesInInterpolations: // semantic check
                case MessageID.IDS_FeatureListPattern: // semantic check
                case MessageID.IDS_FeatureCacheStaticMethodGroupConversion: // lowering check
                case MessageID.IDS_ParameterNullChecking: // syntax check
                    return LanguageVersion.Preview;

                // C# 10.0 features.
                case MessageID.IDS_FeatureMixedDeclarationsAndExpressionsInDeconstruction: // semantic check
                case MessageID.IDS_FeatureSealedToStringInRecord: // semantic check
                case MessageID.IDS_FeatureImprovedInterpolatedStrings: // semantic check
                case MessageID.IDS_FeatureRecordStructs:
                case MessageID.IDS_FeatureWithOnStructs: // semantic check
                case MessageID.IDS_FeatureWithOnAnonymousTypes: // semantic check
                case MessageID.IDS_FeaturePositionalFieldsInRecords: // semantic check
                case MessageID.IDS_FeatureGlobalUsing:
                case MessageID.IDS_FeatureInferredDelegateType: // semantic check
                case MessageID.IDS_FeatureLambdaAttributes: // semantic check
                case MessageID.IDS_FeatureExtendedPropertyPatterns:
                case MessageID.IDS_FeatureLambdaReturnType: // semantic check
                case MessageID.IDS_AsyncMethodBuilderOverride: // semantic check
                case MessageID.IDS_FeatureConstantInterpolatedStrings: // semantic check
                case MessageID.IDS_FeatureImplicitImplementationOfNonPublicMembers: // semantic check
                case MessageID.IDS_FeatureLineSpanDirective:
                case MessageID.IDS_FeatureFileScopedNamespace: // syntax check
                case MessageID.IDS_FeatureParameterlessStructConstructors: // semantic check
                case MessageID.IDS_FeatureStructFieldInitializers: // semantic check
                    return LanguageVersion.CSharp10;

                // C# 9.0 features.
                case MessageID.IDS_FeatureLambdaDiscardParameters: // semantic check
                case MessageID.IDS_FeatureFunctionPointers:
                case MessageID.IDS_FeatureLocalFunctionAttributes: // syntax check
                case MessageID.IDS_FeatureExternLocalFunctions: // syntax check
                case MessageID.IDS_FeatureImplicitObjectCreation: // syntax check
                case MessageID.IDS_FeatureMemberNotNull:
                case MessageID.IDS_FeatureAndPattern:
                case MessageID.IDS_FeatureNotPattern:
                case MessageID.IDS_FeatureOrPattern:
                case MessageID.IDS_FeatureParenthesizedPattern:
                case MessageID.IDS_FeatureTypePattern:
                case MessageID.IDS_FeatureRelationalPattern:
                case MessageID.IDS_FeatureExtensionGetEnumerator: // semantic check
                case MessageID.IDS_FeatureExtensionGetAsyncEnumerator: // semantic check
                case MessageID.IDS_FeatureNativeInt:
                case MessageID.IDS_FeatureExtendedPartialMethods: // semantic check
                case MessageID.IDS_TopLevelStatements:
                case MessageID.IDS_FeatureInitOnlySetters: // semantic check
                case MessageID.IDS_FeatureRecords:
                case MessageID.IDS_FeatureTargetTypedConditional:  // semantic check
                case MessageID.IDS_FeatureCovariantReturnsForOverrides: // semantic check
                case MessageID.IDS_FeatureStaticAnonymousFunction: // syntax check
                case MessageID.IDS_FeatureModuleInitializers: // semantic check on method attribute
                case MessageID.IDS_FeatureDefaultTypeParameterConstraint:
                case MessageID.IDS_FeatureVarianceSafetyForStaticInterfaceMembers: // semantic check
                    return LanguageVersion.CSharp9;

                // C# 8.0 features.
                case MessageID.IDS_FeatureAltInterpolatedVerbatimStrings: // semantic check
                case MessageID.IDS_FeatureCoalesceAssignmentExpression:
                case MessageID.IDS_FeatureUnconstrainedTypeParameterInNullCoalescingOperator:
                case MessageID.IDS_FeatureNullableReferenceTypes: // syntax and semantic check
                case MessageID.IDS_FeatureIndexOperator: // semantic check
                case MessageID.IDS_FeatureRangeOperator: // semantic check
                case MessageID.IDS_FeatureAsyncStreams:
                case MessageID.IDS_FeatureRecursivePatterns:
                case MessageID.IDS_FeatureUsingDeclarations:
                case MessageID.IDS_FeatureStaticLocalFunctions:
                case MessageID.IDS_FeatureNameShadowingInNestedFunctions:
                case MessageID.IDS_FeatureUnmanagedConstructedTypes: // semantic check
                case MessageID.IDS_FeatureObsoleteOnPropertyAccessor:
                case MessageID.IDS_FeatureReadOnlyMembers:
                case MessageID.IDS_DefaultInterfaceImplementation: // semantic check
                case MessageID.IDS_OverrideWithConstraints: // semantic check
                case MessageID.IDS_FeatureNestedStackalloc: // semantic check
                case MessageID.IDS_FeatureNotNullGenericTypeConstraint:// semantic check
                case MessageID.IDS_FeatureSwitchExpression:
                case MessageID.IDS_FeatureAsyncUsing:
                case MessageID.IDS_FeatureNullPointerConstantPattern: //semantic check
                    return LanguageVersion.CSharp8;

                // C# 7.3 features.
                case MessageID.IDS_FeatureAttributesOnBackingFields: // semantic check
                case MessageID.IDS_FeatureImprovedOverloadCandidates: // semantic check
                case MessageID.IDS_FeatureTupleEquality: // semantic check
                case MessageID.IDS_FeatureRefReassignment:
                case MessageID.IDS_FeatureRefFor:
                case MessageID.IDS_FeatureRefForEach:
                case MessageID.IDS_FeatureEnumGenericTypeConstraint: // semantic check
                case MessageID.IDS_FeatureDelegateGenericTypeConstraint: // semantic check
                case MessageID.IDS_FeatureUnmanagedGenericTypeConstraint: // semantic check
                case MessageID.IDS_FeatureStackAllocInitializer:
                case MessageID.IDS_FeatureExpressionVariablesInQueriesAndInitializers: // semantic check
                case MessageID.IDS_FeatureExtensibleFixedStatement:  // semantic check
                case MessageID.IDS_FeatureIndexingMovableFixedBuffers: //semantic check
                    return LanguageVersion.CSharp7_3;

                // C# 7.2 features.
                case MessageID.IDS_FeatureNonTrailingNamedArguments: // semantic check
                case MessageID.IDS_FeatureLeadingDigitSeparator:
                case MessageID.IDS_FeaturePrivateProtected:
                case MessageID.IDS_FeatureReadOnlyReferences:
                case MessageID.IDS_FeatureRefStructs:
                case MessageID.IDS_FeatureReadOnlyStructs:
                case MessageID.IDS_FeatureRefExtensionMethods:
                case MessageID.IDS_FeatureRefConditional:
                    return LanguageVersion.CSharp7_2;

                // C# 7.1 features.
                case MessageID.IDS_FeatureAsyncMain:
                case MessageID.IDS_FeatureDefaultLiteral:
                case MessageID.IDS_FeatureInferredTupleNames:
                case MessageID.IDS_FeatureGenericPatternMatching:
                    return LanguageVersion.CSharp7_1;

                // C# 7 features.
                case MessageID.IDS_FeatureBinaryLiteral:
                case MessageID.IDS_FeatureDigitSeparator:
                case MessageID.IDS_FeatureLocalFunctions:
                case MessageID.IDS_FeatureRefLocalsReturns:
                case MessageID.IDS_FeaturePatternMatching:
                case MessageID.IDS_FeatureThrowExpression:
                case MessageID.IDS_FeatureTuples:
                case MessageID.IDS_FeatureOutVar:
                case MessageID.IDS_FeatureExpressionBodiedAccessor:
                case MessageID.IDS_FeatureExpressionBodiedDeOrConstructor:
                case MessageID.IDS_FeatureDiscards:
                    return LanguageVersion.CSharp7;

                // C# 6 features.
                case MessageID.IDS_FeatureExceptionFilter:
                case MessageID.IDS_FeatureAutoPropertyInitializer:
                case MessageID.IDS_FeatureNullPropagatingOperator:
                case MessageID.IDS_FeatureExpressionBodiedMethod:
                case MessageID.IDS_FeatureExpressionBodiedProperty:
                case MessageID.IDS_FeatureExpressionBodiedIndexer:
                case MessageID.IDS_FeatureNameof:
                case MessageID.IDS_FeatureDictionaryInitializer:
                case MessageID.IDS_FeatureUsingStatic:
                case MessageID.IDS_FeatureInterpolatedStrings: // semantic check
                case MessageID.IDS_AwaitInCatchAndFinally:
                case MessageID.IDS_FeatureReadonlyAutoImplementedProperties:
                    return LanguageVersion.CSharp6;

                // C# 5 features.
                case MessageID.IDS_FeatureAsync:
                    return LanguageVersion.CSharp5;

                // C# 4 features.
                case MessageID.IDS_FeatureDynamic: // Checked in the binder.
                case MessageID.IDS_FeatureTypeVariance:
                case MessageID.IDS_FeatureNamedArgument:
                case MessageID.IDS_FeatureOptionalParameter:
                    return LanguageVersion.CSharp4;

                // C# 3 features.
                case MessageID.IDS_FeatureImplicitArray:
                case MessageID.IDS_FeatureAnonymousTypes:
                case MessageID.IDS_FeatureObjectInitializer:
                case MessageID.IDS_FeatureCollectionInitializer:
                case MessageID.IDS_FeatureLambda:
                case MessageID.IDS_FeatureQueryExpression:
                case MessageID.IDS_FeatureExtensionMethod:
                case MessageID.IDS_FeaturePartialMethod:
                case MessageID.IDS_FeatureImplicitLocal: // Checked in the binder.
                case MessageID.IDS_FeatureAutoImplementedProperties:
                    return LanguageVersion.CSharp3;

                // C# 2 features.
                case MessageID.IDS_FeatureGenerics: // Also affects crefs.
                case MessageID.IDS_FeatureAnonDelegates:
                case MessageID.IDS_FeatureGlobalNamespace: // Also affects crefs.
                case MessageID.IDS_FeatureFixedBuffer:
                case MessageID.IDS_FeatureStaticClasses:
                case MessageID.IDS_FeaturePartialTypes:
                case MessageID.IDS_FeaturePropertyAccessorMods:
                case MessageID.IDS_FeatureExternAlias:
                case MessageID.IDS_FeatureIterators:
                case MessageID.IDS_FeatureDefault:
                case MessageID.IDS_FeatureNullable:
                case MessageID.IDS_FeaturePragma: // Checked in the directive parser.
                case MessageID.IDS_FeatureSwitchOnBool: // Checked in the binder.
                    return LanguageVersion.CSharp2;

                // Special C# 2 feature: only a warning in C# 1.
                case MessageID.IDS_FeatureModuleAttrLoc:
                    return LanguageVersion.CSharp1;

                default:
                    throw ExceptionUtilities.UnexpectedValue(feature);
            }
        }
    }
}<|MERGE_RESOLUTION|>--- conflicted
+++ resolved
@@ -241,12 +241,9 @@
         IDS_FeatureNewLinesInInterpolations = MessageBase + 12813,
         IDS_FeatureListPattern = MessageBase + 12814,
         IDS_ParameterNullChecking = MessageBase + 12815,
-<<<<<<< HEAD
-        IDS_FeatureRawStringLiterals = MessageBase + 12816,
-=======
 
         IDS_FeatureCacheStaticMethodGroupConversion = MessageBase + 12816,
->>>>>>> 259a9e27
+        IDS_FeatureRawStringLiterals = MessageBase + 12817,
     }
 
     // Message IDs may refer to strings that need to be localized.
