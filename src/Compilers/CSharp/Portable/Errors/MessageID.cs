﻿// Licensed to the .NET Foundation under one or more agreements.
// The .NET Foundation licenses this file to you under the MIT license.
// See the LICENSE file in the project root for more information.

using System;
using System.Diagnostics;
using Roslyn.Utilities;

namespace Microsoft.CodeAnalysis.CSharp
{
    internal enum MessageID
    {
        None = 0,
        MessageBase = 1200,

        IDS_SK_METHOD = MessageBase + 2000,
        IDS_SK_TYPE = MessageBase + 2001,
        IDS_SK_NAMESPACE = MessageBase + 2002,
        IDS_SK_FIELD = MessageBase + 2003,
        IDS_SK_PROPERTY = MessageBase + 2004,
        IDS_SK_UNKNOWN = MessageBase + 2005,
        IDS_SK_VARIABLE = MessageBase + 2006,
        IDS_SK_EVENT = MessageBase + 2007,
        IDS_SK_TYVAR = MessageBase + 2008,
        //IDS_SK_GCLASS = MessageBase + 2009,
        IDS_SK_ALIAS = MessageBase + 2010,
        //IDS_SK_EXTERNALIAS = MessageBase + 2011,
        IDS_SK_LABEL = MessageBase + 2012,
        IDS_SK_CONSTRUCTOR = MessageBase + 2013,

        IDS_NULL = MessageBase + 10001,
        //IDS_RELATEDERROR = MessageBase + 10002,
        //IDS_RELATEDWARNING = MessageBase + 10003,
        IDS_XMLIGNORED = MessageBase + 10004,
        IDS_XMLIGNORED2 = MessageBase + 10005,
        IDS_XMLFAILEDINCLUDE = MessageBase + 10006,
        IDS_XMLBADINCLUDE = MessageBase + 10007,
        IDS_XMLNOINCLUDE = MessageBase + 10008,
        IDS_XMLMISSINGINCLUDEFILE = MessageBase + 10009,
        IDS_XMLMISSINGINCLUDEPATH = MessageBase + 10010,
        IDS_GlobalNamespace = MessageBase + 10011,
        IDS_FeatureGenerics = MessageBase + 12500,
        IDS_FeatureAnonDelegates = MessageBase + 12501,
        IDS_FeatureModuleAttrLoc = MessageBase + 12502,
        IDS_FeatureGlobalNamespace = MessageBase + 12503,
        IDS_FeatureFixedBuffer = MessageBase + 12504,
        IDS_FeaturePragma = MessageBase + 12505,
        IDS_FOREACHLOCAL = MessageBase + 12506,
        IDS_USINGLOCAL = MessageBase + 12507,
        IDS_FIXEDLOCAL = MessageBase + 12508,
        IDS_FeatureStaticClasses = MessageBase + 12511,
        IDS_FeaturePartialTypes = MessageBase + 12512,
        IDS_MethodGroup = MessageBase + 12513,
        IDS_AnonMethod = MessageBase + 12514,
        IDS_FeatureSwitchOnBool = MessageBase + 12517,
        //IDS_WarnAsError = MessageBase + 12518,
        IDS_Collection = MessageBase + 12520,
        IDS_FeaturePropertyAccessorMods = MessageBase + 12522,
        IDS_FeatureExternAlias = MessageBase + 12523,
        IDS_FeatureIterators = MessageBase + 12524,
        IDS_FeatureDefault = MessageBase + 12525,
        IDS_FeatureNullable = MessageBase + 12528,
        IDS_Lambda = MessageBase + 12531,
        IDS_FeaturePatternMatching = MessageBase + 12532,
        IDS_FeatureThrowExpression = MessageBase + 12533,

        IDS_FeatureImplicitArray = MessageBase + 12557,
        IDS_FeatureImplicitLocal = MessageBase + 12558,
        IDS_FeatureAnonymousTypes = MessageBase + 12559,
        IDS_FeatureAutoImplementedProperties = MessageBase + 12560,
        IDS_FeatureObjectInitializer = MessageBase + 12561,
        IDS_FeatureCollectionInitializer = MessageBase + 12562,
        IDS_FeatureLambda = MessageBase + 12563,
        IDS_FeatureQueryExpression = MessageBase + 12564,
        IDS_FeatureExtensionMethod = MessageBase + 12565,
        IDS_FeaturePartialMethod = MessageBase + 12566,
        IDS_FeatureDynamic = MessageBase + 12644,
        IDS_FeatureTypeVariance = MessageBase + 12645,
        IDS_FeatureNamedArgument = MessageBase + 12646,
        IDS_FeatureOptionalParameter = MessageBase + 12647,
        IDS_FeatureExceptionFilter = MessageBase + 12648,
        IDS_FeatureAutoPropertyInitializer = MessageBase + 12649,

        IDS_SK_TYPE_OR_NAMESPACE = MessageBase + 12652,
        IDS_SK_ARRAY = MessageBase + 12653,
        IDS_SK_POINTER = MessageBase + 12654,
        IDS_SK_FUNCTION_POINTER = MessageBase + 12655,
        IDS_SK_DYNAMIC = MessageBase + 12656,

        IDS_Contravariant = MessageBase + 12659,
        IDS_Contravariantly = MessageBase + 12660,
        IDS_Covariant = MessageBase + 12661,
        IDS_Covariantly = MessageBase + 12662,
        IDS_Invariantly = MessageBase + 12663,

        IDS_FeatureAsync = MessageBase + 12668,
        IDS_FeatureStaticAnonymousFunction = MessageBase + 12669,

        IDS_LIB_ENV = MessageBase + 12680,
        IDS_LIB_OPTION = MessageBase + 12681,
        IDS_REFERENCEPATH_OPTION = MessageBase + 12682,
        IDS_DirectoryDoesNotExist = MessageBase + 12683,
        IDS_DirectoryHasInvalidPath = MessageBase + 12684,

        IDS_Namespace1 = MessageBase + 12685,
        IDS_PathList = MessageBase + 12686,
        IDS_Text = MessageBase + 12687,

        IDS_FeatureDiscards = MessageBase + 12688,

        IDS_FeatureDefaultTypeParameterConstraint = MessageBase + 12689,
        IDS_FeatureNullPropagatingOperator = MessageBase + 12690,
        IDS_FeatureExpressionBodiedMethod = MessageBase + 12691,
        IDS_FeatureExpressionBodiedProperty = MessageBase + 12692,
        IDS_FeatureExpressionBodiedIndexer = MessageBase + 12693,
        // IDS_VersionExperimental = MessageBase + 12694,
        IDS_FeatureNameof = MessageBase + 12695,
        IDS_FeatureDictionaryInitializer = MessageBase + 12696,

        IDS_ToolName = MessageBase + 12697,
        IDS_LogoLine1 = MessageBase + 12698,
        IDS_LogoLine2 = MessageBase + 12699,
        IDS_CSCHelp = MessageBase + 12700,

        IDS_FeatureUsingStatic = MessageBase + 12701,
        IDS_FeatureInterpolatedStrings = MessageBase + 12702,
        IDS_OperationCausedStackOverflow = MessageBase + 12703,
        IDS_AwaitInCatchAndFinally = MessageBase + 12704,
        IDS_FeatureReadonlyAutoImplementedProperties = MessageBase + 12705,
        IDS_FeatureBinaryLiteral = MessageBase + 12706,
        IDS_FeatureDigitSeparator = MessageBase + 12707,
        IDS_FeatureLocalFunctions = MessageBase + 12708,
        IDS_FeatureNullableReferenceTypes = MessageBase + 12709,

        IDS_FeatureRefLocalsReturns = MessageBase + 12710,
        IDS_FeatureTuples = MessageBase + 12711,
        IDS_FeatureOutVar = MessageBase + 12713,

        // IDS_FeaturePragmaWarningEnable = MessageBase + 12714,
        IDS_FeatureExpressionBodiedAccessor = MessageBase + 12715,
        IDS_FeatureExpressionBodiedDeOrConstructor = MessageBase + 12716,
        IDS_ThrowExpression = MessageBase + 12717,
        IDS_FeatureDefaultLiteral = MessageBase + 12718,
        IDS_FeatureInferredTupleNames = MessageBase + 12719,
        IDS_FeatureGenericPatternMatching = MessageBase + 12720,
        IDS_FeatureAsyncMain = MessageBase + 12721,
        IDS_LangVersions = MessageBase + 12722,

        IDS_FeatureLeadingDigitSeparator = MessageBase + 12723,
        IDS_FeatureNonTrailingNamedArguments = MessageBase + 12724,

        IDS_FeatureReadOnlyReferences = MessageBase + 12725,
        IDS_FeatureRefStructs = MessageBase + 12726,
        IDS_FeatureReadOnlyStructs = MessageBase + 12727,
        IDS_FeatureRefExtensionMethods = MessageBase + 12728,
        // IDS_StackAllocExpression = MessageBase + 12729,
        IDS_FeaturePrivateProtected = MessageBase + 12730,

        IDS_FeatureRefConditional = MessageBase + 12731,
        IDS_FeatureAttributesOnBackingFields = MessageBase + 12732,
        IDS_FeatureImprovedOverloadCandidates = MessageBase + 12733,
        IDS_FeatureRefReassignment = MessageBase + 12734,
        IDS_FeatureRefFor = MessageBase + 12735,
        IDS_FeatureRefForEach = MessageBase + 12736,
        IDS_FeatureEnumGenericTypeConstraint = MessageBase + 12737,
        IDS_FeatureDelegateGenericTypeConstraint = MessageBase + 12738,
        IDS_FeatureUnmanagedGenericTypeConstraint = MessageBase + 12739,
        IDS_FeatureStackAllocInitializer = MessageBase + 12740,
        IDS_FeatureTupleEquality = MessageBase + 12741,
        IDS_FeatureExpressionVariablesInQueriesAndInitializers = MessageBase + 12742,
        IDS_FeatureExtensibleFixedStatement = MessageBase + 12743,
        IDS_FeatureIndexingMovableFixedBuffers = MessageBase + 12744,

        IDS_FeatureAltInterpolatedVerbatimStrings = MessageBase + 12745,
        IDS_FeatureCoalesceAssignmentExpression = MessageBase + 12746,
        IDS_FeatureUnconstrainedTypeParameterInNullCoalescingOperator = MessageBase + 12747,
        IDS_FeatureNotNullGenericTypeConstraint = MessageBase + 12748,
        IDS_FeatureIndexOperator = MessageBase + 12749,
        IDS_FeatureRangeOperator = MessageBase + 12750,
        IDS_FeatureAsyncStreams = MessageBase + 12751,
        IDS_FeatureRecursivePatterns = MessageBase + 12752,
        IDS_Disposable = MessageBase + 12753,
        IDS_FeatureUsingDeclarations = MessageBase + 12754,
        IDS_FeatureStaticLocalFunctions = MessageBase + 12755,
        IDS_FeatureNameShadowingInNestedFunctions = MessageBase + 12756,
        IDS_FeatureUnmanagedConstructedTypes = MessageBase + 12757,
        IDS_FeatureObsoleteOnPropertyAccessor = MessageBase + 12758,
        IDS_FeatureReadOnlyMembers = MessageBase + 12759,
        IDS_DefaultInterfaceImplementation = MessageBase + 12760,
        IDS_OverrideWithConstraints = MessageBase + 12761,
        IDS_FeatureNestedStackalloc = MessageBase + 12762,
        IDS_FeatureSwitchExpression = MessageBase + 12763,
        IDS_FeatureAsyncUsing = MessageBase + 12764,
        IDS_FeatureLambdaDiscardParameters = MessageBase + 12765,
        IDS_FeatureLocalFunctionAttributes = MessageBase + 12766,
        IDS_FeatureExternLocalFunctions = MessageBase + 12767,
        IDS_FeatureMemberNotNull = MessageBase + 12768,

        IDS_FeatureNativeInt = MessageBase + 12769,
        IDS_FeatureImplicitObjectCreation = MessageBase + 12770,
        IDS_FeatureTypePattern = MessageBase + 12771,
        IDS_FeatureParenthesizedPattern = MessageBase + 12772,
        IDS_FeatureOrPattern = MessageBase + 12773,
        IDS_FeatureAndPattern = MessageBase + 12774,
        IDS_FeatureNotPattern = MessageBase + 12775,
        IDS_FeatureRelationalPattern = MessageBase + 12776,
        IDS_FeatureExtendedPartialMethods = MessageBase + 12777,
        IDS_TopLevelStatements = MessageBase + 12778,
        IDS_FeatureFunctionPointers = MessageBase + 12779,
        IDS_AddressOfMethodGroup = MessageBase + 12780,
        IDS_FeatureInitOnlySetters = MessageBase + 12781,
        IDS_FeatureRecords = MessageBase + 12782,
        IDS_FeatureNullPointerConstantPattern = MessageBase + 12783,
        IDS_FeatureModuleInitializers = MessageBase + 12784,
        IDS_FeatureTargetTypedConditional = MessageBase + 12785,
        IDS_FeatureCovariantReturnsForOverrides = MessageBase + 12786,
        IDS_FeatureExtensionGetEnumerator = MessageBase + 12787,
        IDS_FeatureExtensionGetAsyncEnumerator = MessageBase + 12788,
        IDS_Parameter = MessageBase + 12789,
        IDS_Return = MessageBase + 12790,
        IDS_FeatureVarianceSafetyForStaticInterfaceMembers = MessageBase + 12791,
        IDS_FeatureConstantInterpolatedStrings = MessageBase + 12792,
        IDS_FeatureMixedDeclarationsAndExpressionsInDeconstruction = MessageBase + 12793,
        IDS_FeatureSealedToStringInRecord = MessageBase + 12794,
        IDS_FeatureRecordStructs = MessageBase + 12795,
        IDS_FeatureWithOnStructs = MessageBase + 12796,
        IDS_FeaturePositionalFieldsInRecords = MessageBase + 12797,
        IDS_FeatureGlobalUsing = MessageBase + 12798,
        IDS_FeatureInferredDelegateType = MessageBase + 12799,
        IDS_FeatureLambdaAttributes = MessageBase + 12800,

        IDS_FeatureWithOnAnonymousTypes = MessageBase + 12801,
        IDS_FeatureExtendedPropertyPatterns = MessageBase + 12802,
        IDS_FeatureStaticAbstractMembersInInterfaces = MessageBase + 12803,
        IDS_FeatureLambdaReturnType = MessageBase + 12804,
        IDS_AsyncMethodBuilderOverride = MessageBase + 12805,
        IDS_FeatureImplicitImplementationOfNonPublicMembers = MessageBase + 12806,
        // IDS_FeatureLineSpanDirective = MessageBase + 12807, // feature no longer gated on LangVer
        IDS_FeatureImprovedInterpolatedStrings = MessageBase + 12808,
        IDS_FeatureFileScopedNamespace = MessageBase + 12809,
        IDS_FeatureParameterlessStructConstructors = MessageBase + 12810,
        IDS_FeatureStructFieldInitializers = MessageBase + 12811,

        IDS_FeatureGenericAttributes = MessageBase + 12812,

        IDS_FeatureNewLinesInInterpolations = MessageBase + 12813,
        IDS_FeatureListPattern = MessageBase + 12814,
        // IDS_ParameterNullChecking = MessageBase + 12815, // feature removed from C# 11

        IDS_FeatureCacheStaticMethodGroupConversion = MessageBase + 12816,
        IDS_FeatureRawStringLiterals = MessageBase + 12817,
        IDS_FeatureSpanCharConstantPattern = MessageBase + 12818,
        IDS_FeatureDisposalPattern = MessageBase + 12819,
        IDS_FeatureAutoDefaultStructs = MessageBase + 12820,

        IDS_FeatureCheckedUserDefinedOperators = MessageBase + 12821,
        IDS_FeatureUtf8StringLiterals = MessageBase + 12822,

        IDS_FeatureUnsignedRightShift = MessageBase + 12823,

        IDS_FeatureRelaxedShiftOperator = MessageBase + 12824,
        IDS_FeatureRequiredMembers = MessageBase + 12825,
        IDS_FeatureRefFields = MessageBase + 12826,
        IDS_FeatureFileTypes = MessageBase + 12827,
        IDS_ArrayAccess = MessageBase + 12828,
        IDS_PointerElementAccess = MessageBase + 12829,
        IDS_Missing = MessageBase + 12830,
        IDS_FeatureLambdaOptionalParameters = MessageBase + 12831,
        IDS_FeatureLambdaParamsArray = MessageBase + 12832,

        IDS_FeaturePrimaryConstructors = MessageBase + 12833,
        IDS_FeatureUsingTypeAlias = MessageBase + 12834,

        IDS_FeatureInstanceMemberInNameof = MessageBase + 12835,

        IDS_FeatureInlineArrays = MessageBase + 12836,
        IDS_FeatureCollectionExpressions = MessageBase + 12837,
        IDS_FeatureRefReadonlyParameters = MessageBase + 12838,
        IDS_FeatureStringEscapeCharacter = MessageBase + 12839,

        IDS_FeatureImplicitIndexerInitializer = MessageBase + 12840,
        IDS_FeatureLockObject = MessageBase + 12841,

        IDS_FeatureParamsCollections = MessageBase + 12842,

        IDS_FeatureRefUnsafeInIteratorAsync = MessageBase + 12843,

        IDS_FeatureRefStructInterfaces = MessageBase + 12844,

        IDS_FeaturePartialProperties = MessageBase + 12845,
        IDS_FeatureFieldAndValueKeywords = MessageBase + 12846,

        IDS_FeatureAllowsRefStructConstraint = MessageBase + 12847,
<<<<<<< HEAD

        IDS_FeatureExtensions = MessageBase + 12850, // PROTOTYPE consolidate feature identifier
        IDS_FeatureBaseExtensions = MessageBase + 12851, // PROTOTYPE remove this temporary feature flag
=======
        IDS_OverloadResolutionPriority = MessageBase + 12848,
>>>>>>> 49097675
    }

    // Message IDs may refer to strings that need to be localized.
    // This struct makes an IFormattable wrapper around a MessageID
    internal readonly struct LocalizableErrorArgument : IFormattable
    {
        private readonly MessageID _id;

        internal LocalizableErrorArgument(MessageID id)
        {
            _id = id;
        }

        public override string ToString()
        {
            return ToString(null, null);
        }

        public string ToString(string? format, IFormatProvider? formatProvider)
        {
            return ErrorFacts.GetMessage(_id, formatProvider as System.Globalization.CultureInfo);
        }
    }

    // And this extension method makes it easy to localize MessageIDs:

    internal static partial class MessageIDExtensions
    {
        public static LocalizableErrorArgument Localize(this MessageID id)
        {
            return new LocalizableErrorArgument(id);
        }

        // Returns the string to be used in the /features flag switch to enable the MessageID feature.
        // Always call this before RequiredVersion:
        //   If this method returns null, call RequiredVersion and use that.
        //   If this method returns non-null, use that.
        // Features should be mutually exclusive between RequiredFeature and RequiredVersion.
        //   (hence the above rule - RequiredVersion throws when RequiredFeature returns non-null)
        internal static string? RequiredFeature(this MessageID feature)
        {
            // Check for current experimental features, if any, in the current branch.
            switch (feature)
            {
                default:
                    return null;
            }
        }

        internal static bool CheckFeatureAvailability(
            this MessageID feature,
            DiagnosticBag diagnostics,
            SyntaxNode syntax,
            Location? location = null)
        {
            return CheckFeatureAvailability(
                feature,
                diagnostics,
                syntax.SyntaxTree.Options,
                static tuple => tuple.location ?? tuple.syntax.Location,
                (syntax, location));
        }

        internal static bool CheckFeatureAvailability(
            this MessageID feature,
            DiagnosticBag diagnostics,
            SyntaxToken syntax,
            Location? location = null)
        {
            return CheckFeatureAvailability(
                feature,
                diagnostics,
                syntax.SyntaxTree!.Options,
                static tuple => tuple.location ?? tuple.syntax.GetLocation(),
                (syntax, location));
        }

        internal static bool CheckFeatureAvailability(
            this MessageID feature,
            BindingDiagnosticBag diagnostics,
            SyntaxNode syntax,
            Location? location = null)
        {
            return CheckFeatureAvailability(
                feature,
                diagnostics,
                syntax.SyntaxTree.Options,
                static tuple => tuple.location ?? tuple.syntax.Location,
                (syntax, location));
        }

        internal static bool CheckFeatureAvailability(
            this MessageID feature,
            BindingDiagnosticBag diagnostics,
            SyntaxToken syntax,
            Location? location = null)
        {
            return CheckFeatureAvailability(
                feature,
                diagnostics,
                syntax.SyntaxTree!.Options,
                static tuple => tuple.location ?? tuple.syntax.GetLocation(),
                (syntax, location));
        }

        private static bool CheckFeatureAvailability<TData>(
            this MessageID feature,
            DiagnosticBag diagnostics,
            ParseOptions parseOptions,
            Func<TData, Location> getLocation,
            TData data)
        {
            if (GetFeatureAvailabilityDiagnosticInfo(feature, (CSharpParseOptions)parseOptions) is { } diagInfo)
            {
                diagnostics.Add(diagInfo, getLocation(data));
                return false;
            }
            return true;
        }

        private static bool CheckFeatureAvailability<TData>(
            this MessageID feature,
            BindingDiagnosticBag diagnostics,
            ParseOptions parseOptions,
            Func<TData, Location> getLocation,
            TData data)
        {
            if (GetFeatureAvailabilityDiagnosticInfo(feature, (CSharpParseOptions)parseOptions) is { } diagInfo)
            {
                diagnostics.Add(diagInfo, getLocation(data));
                return false;
            }
            return true;
        }

        internal static bool CheckFeatureAvailability(
            this MessageID feature,
            BindingDiagnosticBag diagnostics,
            Compilation compilation,
            Location location)
        {
            if (GetFeatureAvailabilityDiagnosticInfo(feature, (CSharpCompilation)compilation) is { } diagInfo)
            {
                diagnostics.Add(diagInfo, location);
                return false;
            }
            return true;
        }

        internal static CSDiagnosticInfo? GetFeatureAvailabilityDiagnosticInfo(this MessageID feature, CSharpParseOptions options)
            => options.IsFeatureEnabled(feature) ? null : GetDisabledFeatureDiagnosticInfo(feature, options.LanguageVersion);

        internal static CSDiagnosticInfo? GetFeatureAvailabilityDiagnosticInfo(this MessageID feature, CSharpCompilation compilation)
            => compilation.IsFeatureEnabled(feature) ? null : GetDisabledFeatureDiagnosticInfo(feature, compilation.LanguageVersion);

        private static CSDiagnosticInfo GetDisabledFeatureDiagnosticInfo(MessageID feature, LanguageVersion availableVersion)
        {
            string? requiredFeature = feature.RequiredFeature();
            if (requiredFeature != null)
            {
                return new CSDiagnosticInfo(ErrorCode.ERR_FeatureIsExperimental, feature.Localize(), requiredFeature);
            }

            LanguageVersion requiredVersion = feature.RequiredVersion();
            return requiredVersion == LanguageVersion.Preview.MapSpecifiedToEffectiveVersion()
                ? new CSDiagnosticInfo(ErrorCode.ERR_FeatureInPreview, feature.Localize())
                : new CSDiagnosticInfo(availableVersion.GetErrorCode(), feature.Localize(), new CSharpRequiredLanguageVersion(requiredVersion));
        }

        internal static LanguageVersion RequiredVersion(this MessageID feature)
        {
            Debug.Assert(RequiredFeature(feature) == null);

            // Based on CSourceParser::GetFeatureUsage from SourceParser.cpp.
            // Checks are in the LanguageParser unless otherwise noted.
            switch (feature)
            {
                // PREFER reporting diagnostics in binding when diagnostics do not affect the shape of the syntax tree

                // C# preview features.
                case MessageID.IDS_FeatureRefStructInterfaces:
                case MessageID.IDS_FeatureFieldAndValueKeywords:
                    return LanguageVersion.Preview;

                // C# 13.0 features.
                case MessageID.IDS_FeatureStringEscapeCharacter: // lexer check
                case MessageID.IDS_FeatureImplicitIndexerInitializer:
                case MessageID.IDS_FeatureLockObject:
                case MessageID.IDS_FeatureParamsCollections:
                case MessageID.IDS_FeatureRefUnsafeInIteratorAsync:
                case MessageID.IDS_FeatureAllowsRefStructConstraint:
                case MessageID.IDS_FeaturePartialProperties:
<<<<<<< HEAD
                case MessageID.IDS_FeatureFieldAndValueKeywords:
                case MessageID.IDS_FeatureExtensions:
                    return LanguageVersion.Preview;
=======
                case MessageID.IDS_OverloadResolutionPriority:
                    return LanguageVersion.CSharp13;
>>>>>>> 49097675

                // C# 12.0 features.
                case MessageID.IDS_FeatureLambdaOptionalParameters: // semantic check
                case MessageID.IDS_FeatureLambdaParamsArray: // semantic check
                case MessageID.IDS_FeaturePrimaryConstructors: // declaration table check
                case MessageID.IDS_FeatureUsingTypeAlias: // semantic check
                case MessageID.IDS_FeatureInstanceMemberInNameof: // semantic check
                case MessageID.IDS_FeatureInlineArrays: // semantic check
                case MessageID.IDS_FeatureCollectionExpressions: // semantic check
                case MessageID.IDS_FeatureRefReadonlyParameters: // semantic check
                    return LanguageVersion.CSharp12;

                // C# 11.0 features.
                case MessageID.IDS_FeatureRawStringLiterals:
                case MessageID.IDS_FeatureStaticAbstractMembersInInterfaces: // semantic check
                case MessageID.IDS_FeatureNewLinesInInterpolations: // semantic check
                case MessageID.IDS_FeatureListPattern: // semantic check
                case MessageID.IDS_FeatureRequiredMembers: // semantic check
                case MessageID.IDS_FeatureCacheStaticMethodGroupConversion: // lowering check
                case MessageID.IDS_FeatureSpanCharConstantPattern:
                case MessageID.IDS_FeatureAutoDefaultStructs: // semantic check
                case MessageID.IDS_FeatureCheckedUserDefinedOperators: // semantic check for declarations, parsing check for doc comments
                case MessageID.IDS_FeatureUtf8StringLiterals: // semantic check
                case MessageID.IDS_FeatureUnsignedRightShift: // semantic check for declarations and consumption, parsing check for doc comments
                case MessageID.IDS_FeatureRelaxedShiftOperator: // semantic check
                case MessageID.IDS_FeatureRefFields: // semantic check
                case MessageID.IDS_FeatureFileTypes: // semantic check
                case MessageID.IDS_FeatureGenericAttributes: // semantic check
                    return LanguageVersion.CSharp11;

                // C# 10.0 features.
                case MessageID.IDS_FeatureMixedDeclarationsAndExpressionsInDeconstruction: // semantic check
                case MessageID.IDS_FeatureSealedToStringInRecord: // semantic check
                case MessageID.IDS_FeatureImprovedInterpolatedStrings: // semantic check
                case MessageID.IDS_FeatureRecordStructs:
                case MessageID.IDS_FeatureWithOnStructs: // semantic check
                case MessageID.IDS_FeatureWithOnAnonymousTypes: // semantic check
                case MessageID.IDS_FeaturePositionalFieldsInRecords: // semantic check
                case MessageID.IDS_FeatureGlobalUsing:
                case MessageID.IDS_FeatureInferredDelegateType: // semantic check
                case MessageID.IDS_FeatureLambdaAttributes: // semantic check
                case MessageID.IDS_FeatureExtendedPropertyPatterns: // semantic check
                case MessageID.IDS_FeatureLambdaReturnType: // semantic check
                case MessageID.IDS_AsyncMethodBuilderOverride: // semantic check
                case MessageID.IDS_FeatureConstantInterpolatedStrings: // semantic check
                case MessageID.IDS_FeatureImplicitImplementationOfNonPublicMembers: // semantic check
                case MessageID.IDS_FeatureFileScopedNamespace: // semantic check
                case MessageID.IDS_FeatureParameterlessStructConstructors: // semantic check
                case MessageID.IDS_FeatureStructFieldInitializers: // semantic check
                    return LanguageVersion.CSharp10;

                // C# 9.0 features.
                case MessageID.IDS_FeatureLambdaDiscardParameters: // semantic check
                case MessageID.IDS_FeatureFunctionPointers: // semantic check
                case MessageID.IDS_FeatureLocalFunctionAttributes: // syntax check
                case MessageID.IDS_FeatureExternLocalFunctions: // semantic check
                case MessageID.IDS_FeatureImplicitObjectCreation: // semantic check
                case MessageID.IDS_FeatureMemberNotNull:
                case MessageID.IDS_FeatureAndPattern: // semantic check
                case MessageID.IDS_FeatureNotPattern: // semantic check
                case MessageID.IDS_FeatureOrPattern: // semantic check
                case MessageID.IDS_FeatureParenthesizedPattern: // semantic check
                case MessageID.IDS_FeatureTypePattern: // semantic check
                case MessageID.IDS_FeatureRelationalPattern: // semantic check
                case MessageID.IDS_FeatureExtensionGetEnumerator: // semantic check
                case MessageID.IDS_FeatureExtensionGetAsyncEnumerator: // semantic check
                case MessageID.IDS_FeatureNativeInt:
                case MessageID.IDS_FeatureExtendedPartialMethods: // semantic check
                case MessageID.IDS_TopLevelStatements:
                case MessageID.IDS_FeatureInitOnlySetters: // semantic check
                case MessageID.IDS_FeatureRecords: // semantic check
                case MessageID.IDS_FeatureTargetTypedConditional:  // semantic check
                case MessageID.IDS_FeatureCovariantReturnsForOverrides: // semantic check
                case MessageID.IDS_FeatureStaticAnonymousFunction: // semantic check
                case MessageID.IDS_FeatureModuleInitializers: // semantic check on method attribute
                case MessageID.IDS_FeatureDefaultTypeParameterConstraint: // semantic check
                case MessageID.IDS_FeatureVarianceSafetyForStaticInterfaceMembers: // semantic check
                    return LanguageVersion.CSharp9;

                // C# 8.0 features.
                case MessageID.IDS_FeatureAltInterpolatedVerbatimStrings: // semantic check
                case MessageID.IDS_FeatureCoalesceAssignmentExpression: // semantic check
                case MessageID.IDS_FeatureUnconstrainedTypeParameterInNullCoalescingOperator:
                case MessageID.IDS_FeatureNullableReferenceTypes: // syntax and semantic check
                case MessageID.IDS_FeatureIndexOperator: // semantic check
                case MessageID.IDS_FeatureRangeOperator: // semantic check
                case MessageID.IDS_FeatureAsyncStreams: // semantic check
                case MessageID.IDS_FeatureRecursivePatterns: // semantic check
                case MessageID.IDS_FeatureUsingDeclarations: // semantic check
                case MessageID.IDS_FeatureDisposalPattern: //semantic check
                case MessageID.IDS_FeatureStaticLocalFunctions: // semantic check
                case MessageID.IDS_FeatureNameShadowingInNestedFunctions:
                case MessageID.IDS_FeatureUnmanagedConstructedTypes: // semantic check
                case MessageID.IDS_FeatureObsoleteOnPropertyAccessor:
                case MessageID.IDS_FeatureReadOnlyMembers:
                case MessageID.IDS_DefaultInterfaceImplementation: // semantic check
                case MessageID.IDS_OverrideWithConstraints: // semantic check
                case MessageID.IDS_FeatureNestedStackalloc: // semantic check
                case MessageID.IDS_FeatureNotNullGenericTypeConstraint:// semantic check
                case MessageID.IDS_FeatureSwitchExpression:
                case MessageID.IDS_FeatureAsyncUsing:
                case MessageID.IDS_FeatureNullPointerConstantPattern: //semantic check
                    return LanguageVersion.CSharp8;

                // C# 7.3 features.
                case MessageID.IDS_FeatureAttributesOnBackingFields: // semantic check
                case MessageID.IDS_FeatureImprovedOverloadCandidates: // semantic check
                case MessageID.IDS_FeatureTupleEquality: // semantic check
                case MessageID.IDS_FeatureRefReassignment: // semantic check
                case MessageID.IDS_FeatureRefFor:
                case MessageID.IDS_FeatureRefForEach: // semantic check
                case MessageID.IDS_FeatureEnumGenericTypeConstraint: // semantic check
                case MessageID.IDS_FeatureDelegateGenericTypeConstraint: // semantic check
                case MessageID.IDS_FeatureUnmanagedGenericTypeConstraint: // semantic check
                case MessageID.IDS_FeatureStackAllocInitializer: // semantic check
                case MessageID.IDS_FeatureExpressionVariablesInQueriesAndInitializers: // semantic check
                case MessageID.IDS_FeatureExtensibleFixedStatement:  // semantic check
                case MessageID.IDS_FeatureIndexingMovableFixedBuffers: //semantic check
                    return LanguageVersion.CSharp7_3;

                // C# 7.2 features.
                case MessageID.IDS_FeatureNonTrailingNamedArguments: // semantic check
                case MessageID.IDS_FeatureLeadingDigitSeparator:
                case MessageID.IDS_FeaturePrivateProtected:
                case MessageID.IDS_FeatureReadOnlyReferences: // semantic check
                case MessageID.IDS_FeatureRefStructs: // semantic check
                case MessageID.IDS_FeatureReadOnlyStructs: // semantic check
                case MessageID.IDS_FeatureRefExtensionMethods:
                case MessageID.IDS_FeatureRefConditional:
                    return LanguageVersion.CSharp7_2;

                // C# 7.1 features.
                case MessageID.IDS_FeatureAsyncMain:
                case MessageID.IDS_FeatureDefaultLiteral: // semantic check
                case MessageID.IDS_FeatureInferredTupleNames:
                case MessageID.IDS_FeatureGenericPatternMatching:
                    return LanguageVersion.CSharp7_1;

                // C# 7 features.
                case MessageID.IDS_FeatureBinaryLiteral:
                case MessageID.IDS_FeatureDigitSeparator:
                case MessageID.IDS_FeatureLocalFunctions: // semantic check
                case MessageID.IDS_FeatureRefLocalsReturns:
                case MessageID.IDS_FeaturePatternMatching: // semantic check
                case MessageID.IDS_FeatureThrowExpression: // semantic check
                case MessageID.IDS_FeatureTuples:
                case MessageID.IDS_FeatureOutVar: // semantic check
                case MessageID.IDS_FeatureExpressionBodiedAccessor:
                case MessageID.IDS_FeatureExpressionBodiedDeOrConstructor:
                case MessageID.IDS_FeatureDiscards:
                    return LanguageVersion.CSharp7;

                // C# 6 features.
                case MessageID.IDS_FeatureExceptionFilter: // semantic check
                case MessageID.IDS_FeatureAutoPropertyInitializer: // semantic check
                case MessageID.IDS_FeatureNullPropagatingOperator: // semantic check
                case MessageID.IDS_FeatureExpressionBodiedMethod:
                case MessageID.IDS_FeatureExpressionBodiedProperty: // semantic check
                case MessageID.IDS_FeatureExpressionBodiedIndexer: // semantic check
                case MessageID.IDS_FeatureNameof:
                case MessageID.IDS_FeatureDictionaryInitializer: // semantic check
                case MessageID.IDS_FeatureUsingStatic: // semantic check
                case MessageID.IDS_FeatureInterpolatedStrings: // semantic check
                case MessageID.IDS_AwaitInCatchAndFinally:
                case MessageID.IDS_FeatureReadonlyAutoImplementedProperties:
                    return LanguageVersion.CSharp6;

                // C# 5 features.
                case MessageID.IDS_FeatureAsync: // semantic check
                    return LanguageVersion.CSharp5;

                // C# 4 features.
                case MessageID.IDS_FeatureDynamic: // Checked in the binder.
                case MessageID.IDS_FeatureTypeVariance: // semantic check
                case MessageID.IDS_FeatureNamedArgument: // semantic check
                case MessageID.IDS_FeatureOptionalParameter: // semantic check
                    return LanguageVersion.CSharp4;

                // C# 3 features.
                case MessageID.IDS_FeatureImplicitArray: // semantic check
                case MessageID.IDS_FeatureAnonymousTypes: // semantic check
                case MessageID.IDS_FeatureObjectInitializer:
                case MessageID.IDS_FeatureCollectionInitializer:
                case MessageID.IDS_FeatureLambda: // semantic check
                case MessageID.IDS_FeatureQueryExpression: // semantic check
                case MessageID.IDS_FeatureExtensionMethod:
                case MessageID.IDS_FeaturePartialMethod: // semantic check
                case MessageID.IDS_FeatureImplicitLocal: // Checked in the binder.
                case MessageID.IDS_FeatureAutoImplementedProperties:
                    return LanguageVersion.CSharp3;

                // C# 2 features.
                case MessageID.IDS_FeatureGenerics: // Also affects crefs.
                case MessageID.IDS_FeatureAnonDelegates: // semantic check
                case MessageID.IDS_FeatureGlobalNamespace: // Also affects crefs.
                case MessageID.IDS_FeatureFixedBuffer: // semantic check
                case MessageID.IDS_FeatureStaticClasses: // semantic check
                case MessageID.IDS_FeaturePartialTypes: // semantic check
                case MessageID.IDS_FeaturePropertyAccessorMods:
                case MessageID.IDS_FeatureExternAlias: // semantic check
                case MessageID.IDS_FeatureIterators: // semantic check
                case MessageID.IDS_FeatureDefault: // semantic check
                case MessageID.IDS_FeatureNullable:
                case MessageID.IDS_FeaturePragma: // Checked in the directive parser.
                case MessageID.IDS_FeatureSwitchOnBool: // Checked in the binder.
                    return LanguageVersion.CSharp2;

                // Special C# 2 feature: only a warning in C# 1.
                case MessageID.IDS_FeatureModuleAttrLoc:
                    return LanguageVersion.CSharp1;

                default:
                    throw ExceptionUtilities.UnexpectedValue(feature);
            }
        }
    }
}<|MERGE_RESOLUTION|>--- conflicted
+++ resolved
@@ -291,13 +291,10 @@
         IDS_FeatureFieldAndValueKeywords = MessageBase + 12846,
 
         IDS_FeatureAllowsRefStructConstraint = MessageBase + 12847,
-<<<<<<< HEAD
+        IDS_OverloadResolutionPriority = MessageBase + 12848,
 
         IDS_FeatureExtensions = MessageBase + 12850, // PROTOTYPE consolidate feature identifier
         IDS_FeatureBaseExtensions = MessageBase + 12851, // PROTOTYPE remove this temporary feature flag
-=======
-        IDS_OverloadResolutionPriority = MessageBase + 12848,
->>>>>>> 49097675
     }
 
     // Message IDs may refer to strings that need to be localized.
@@ -480,6 +477,7 @@
                 // C# preview features.
                 case MessageID.IDS_FeatureRefStructInterfaces:
                 case MessageID.IDS_FeatureFieldAndValueKeywords:
+                case MessageID.IDS_FeatureExtensions:
                     return LanguageVersion.Preview;
 
                 // C# 13.0 features.
@@ -490,14 +488,8 @@
                 case MessageID.IDS_FeatureRefUnsafeInIteratorAsync:
                 case MessageID.IDS_FeatureAllowsRefStructConstraint:
                 case MessageID.IDS_FeaturePartialProperties:
-<<<<<<< HEAD
-                case MessageID.IDS_FeatureFieldAndValueKeywords:
-                case MessageID.IDS_FeatureExtensions:
-                    return LanguageVersion.Preview;
-=======
                 case MessageID.IDS_OverloadResolutionPriority:
                     return LanguageVersion.CSharp13;
->>>>>>> 49097675
 
                 // C# 12.0 features.
                 case MessageID.IDS_FeatureLambdaOptionalParameters: // semantic check
