﻿// Licensed to the .NET Foundation under one or more agreements.
// The .NET Foundation licenses this file to you under the MIT license.
// See the LICENSE file in the project root for more information.

#nullable enable

using System;
using System.Diagnostics;
using Roslyn.Utilities;

namespace Microsoft.CodeAnalysis.CSharp
{
    internal enum MessageID
    {
        None = 0,
        MessageBase = 1200,

        IDS_SK_METHOD = MessageBase + 2000,
        IDS_SK_TYPE = MessageBase + 2001,
        IDS_SK_NAMESPACE = MessageBase + 2002,
        IDS_SK_FIELD = MessageBase + 2003,
        IDS_SK_PROPERTY = MessageBase + 2004,
        IDS_SK_UNKNOWN = MessageBase + 2005,
        IDS_SK_VARIABLE = MessageBase + 2006,
        IDS_SK_EVENT = MessageBase + 2007,
        IDS_SK_TYVAR = MessageBase + 2008,
        //IDS_SK_GCLASS = MessageBase + 2009,
        IDS_SK_ALIAS = MessageBase + 2010,
        //IDS_SK_EXTERNALIAS = MessageBase + 2011,
        IDS_SK_LABEL = MessageBase + 2012,
        IDS_SK_CONSTRUCTOR = MessageBase + 2013,

        IDS_NULL = MessageBase + 10001,
        //IDS_RELATEDERROR = MessageBase + 10002,
        //IDS_RELATEDWARNING = MessageBase + 10003,
        IDS_XMLIGNORED = MessageBase + 10004,
        IDS_XMLIGNORED2 = MessageBase + 10005,
        IDS_XMLFAILEDINCLUDE = MessageBase + 10006,
        IDS_XMLBADINCLUDE = MessageBase + 10007,
        IDS_XMLNOINCLUDE = MessageBase + 10008,
        IDS_XMLMISSINGINCLUDEFILE = MessageBase + 10009,
        IDS_XMLMISSINGINCLUDEPATH = MessageBase + 10010,
        IDS_GlobalNamespace = MessageBase + 10011,
        IDS_FeatureGenerics = MessageBase + 12500,
        IDS_FeatureAnonDelegates = MessageBase + 12501,
        IDS_FeatureModuleAttrLoc = MessageBase + 12502,
        IDS_FeatureGlobalNamespace = MessageBase + 12503,
        IDS_FeatureFixedBuffer = MessageBase + 12504,
        IDS_FeaturePragma = MessageBase + 12505,
        IDS_FOREACHLOCAL = MessageBase + 12506,
        IDS_USINGLOCAL = MessageBase + 12507,
        IDS_FIXEDLOCAL = MessageBase + 12508,
        IDS_FeatureStaticClasses = MessageBase + 12511,
        IDS_FeaturePartialTypes = MessageBase + 12512,
        IDS_MethodGroup = MessageBase + 12513,
        IDS_AnonMethod = MessageBase + 12514,
        IDS_FeatureSwitchOnBool = MessageBase + 12517,
        //IDS_WarnAsError = MessageBase + 12518,
        IDS_Collection = MessageBase + 12520,
        IDS_FeaturePropertyAccessorMods = MessageBase + 12522,
        IDS_FeatureExternAlias = MessageBase + 12523,
        IDS_FeatureIterators = MessageBase + 12524,
        IDS_FeatureDefault = MessageBase + 12525,
        IDS_FeatureNullable = MessageBase + 12528,
        IDS_Lambda = MessageBase + 12531,
        IDS_FeaturePatternMatching = MessageBase + 12532,
        IDS_FeatureThrowExpression = MessageBase + 12533,

        IDS_FeatureImplicitArray = MessageBase + 12557,
        IDS_FeatureImplicitLocal = MessageBase + 12558,
        IDS_FeatureAnonymousTypes = MessageBase + 12559,
        IDS_FeatureAutoImplementedProperties = MessageBase + 12560,
        IDS_FeatureObjectInitializer = MessageBase + 12561,
        IDS_FeatureCollectionInitializer = MessageBase + 12562,
        IDS_FeatureLambda = MessageBase + 12563,
        IDS_FeatureQueryExpression = MessageBase + 12564,
        IDS_FeatureExtensionMethod = MessageBase + 12565,
        IDS_FeaturePartialMethod = MessageBase + 12566,
        IDS_FeatureDynamic = MessageBase + 12644,
        IDS_FeatureTypeVariance = MessageBase + 12645,
        IDS_FeatureNamedArgument = MessageBase + 12646,
        IDS_FeatureOptionalParameter = MessageBase + 12647,
        IDS_FeatureExceptionFilter = MessageBase + 12648,
        IDS_FeatureAutoPropertyInitializer = MessageBase + 12649,

        IDS_SK_TYPE_OR_NAMESPACE = MessageBase + 12652,
        IDS_Contravariant = MessageBase + 12659,
        IDS_Contravariantly = MessageBase + 12660,
        IDS_Covariant = MessageBase + 12661,
        IDS_Covariantly = MessageBase + 12662,
        IDS_Invariantly = MessageBase + 12663,

        IDS_FeatureAsync = MessageBase + 12668,

        IDS_LIB_ENV = MessageBase + 12680,
        IDS_LIB_OPTION = MessageBase + 12681,
        IDS_REFERENCEPATH_OPTION = MessageBase + 12682,
        IDS_DirectoryDoesNotExist = MessageBase + 12683,
        IDS_DirectoryHasInvalidPath = MessageBase + 12684,

        IDS_Namespace1 = MessageBase + 12685,
        IDS_PathList = MessageBase + 12686,
        IDS_Text = MessageBase + 12687,

        // available

        IDS_FeatureNullPropagatingOperator = MessageBase + 12690,
        IDS_FeatureExpressionBodiedMethod = MessageBase + 12691,
        IDS_FeatureExpressionBodiedProperty = MessageBase + 12692,
        IDS_FeatureExpressionBodiedIndexer = MessageBase + 12693,
        // IDS_VersionExperimental = MessageBase + 12694,
        IDS_FeatureNameof = MessageBase + 12695,
        IDS_FeatureDictionaryInitializer = MessageBase + 12696,

        IDS_ToolName = MessageBase + 12697,
        IDS_LogoLine1 = MessageBase + 12698,
        IDS_LogoLine2 = MessageBase + 12699,
        IDS_CSCHelp = MessageBase + 12700,

        IDS_FeatureUsingStatic = MessageBase + 12701,
        IDS_FeatureInterpolatedStrings = MessageBase + 12702,
        IDS_OperationCausedStackOverflow = MessageBase + 12703,
        IDS_AwaitInCatchAndFinally = MessageBase + 12704,
        IDS_FeatureReadonlyAutoImplementedProperties = MessageBase + 12705,
        IDS_FeatureBinaryLiteral = MessageBase + 12706,
        IDS_FeatureDigitSeparator = MessageBase + 12707,
        IDS_FeatureLocalFunctions = MessageBase + 12708,
        IDS_FeatureNullableReferenceTypes = MessageBase + 12709,

        IDS_FeatureRefLocalsReturns = MessageBase + 12710,
        IDS_FeatureTuples = MessageBase + 12711,
        IDS_FeatureOutVar = MessageBase + 12713,

        // IDS_FeaturePragmaWarningEnable = MessageBase + 12714,
        IDS_FeatureExpressionBodiedAccessor = MessageBase + 12715,
        IDS_FeatureExpressionBodiedDeOrConstructor = MessageBase + 12716,
        IDS_ThrowExpression = MessageBase + 12717,
        IDS_FeatureDefaultLiteral = MessageBase + 12718,
        IDS_FeatureInferredTupleNames = MessageBase + 12719,
        IDS_FeatureGenericPatternMatching = MessageBase + 12720,
        IDS_FeatureAsyncMain = MessageBase + 12721,
        IDS_LangVersions = MessageBase + 12722,

        IDS_FeatureLeadingDigitSeparator = MessageBase + 12723,
        IDS_FeatureNonTrailingNamedArguments = MessageBase + 12724,

        IDS_FeatureReadOnlyReferences = MessageBase + 12725,
        IDS_FeatureRefStructs = MessageBase + 12726,
        IDS_FeatureReadOnlyStructs = MessageBase + 12727,
        IDS_FeatureRefExtensionMethods = MessageBase + 12728,
        // IDS_StackAllocExpression = MessageBase + 12729,
        IDS_FeaturePrivateProtected = MessageBase + 12730,

        IDS_FeatureRefConditional = MessageBase + 12731,
        IDS_FeatureAttributesOnBackingFields = MessageBase + 12732,
        IDS_FeatureImprovedOverloadCandidates = MessageBase + 12733,
        IDS_FeatureRefReassignment = MessageBase + 12734,
        IDS_FeatureRefFor = MessageBase + 12735,
        IDS_FeatureRefForEach = MessageBase + 12736,
        IDS_FeatureEnumGenericTypeConstraint = MessageBase + 12737,
        IDS_FeatureDelegateGenericTypeConstraint = MessageBase + 12738,
        IDS_FeatureUnmanagedGenericTypeConstraint = MessageBase + 12739,
        IDS_FeatureStackAllocInitializer = MessageBase + 12740,
        IDS_FeatureTupleEquality = MessageBase + 12741,
        IDS_FeatureExpressionVariablesInQueriesAndInitializers = MessageBase + 12742,
        IDS_FeatureExtensibleFixedStatement = MessageBase + 12743,
        IDS_FeatureIndexingMovableFixedBuffers = MessageBase + 12744,

        IDS_FeatureAltInterpolatedVerbatimStrings = MessageBase + 12745,
        IDS_FeatureCoalesceAssignmentExpression = MessageBase + 12746,
        IDS_FeatureUnconstrainedTypeParameterInNullCoalescingOperator = MessageBase + 12747,
        IDS_FeatureNotNullGenericTypeConstraint = MessageBase + 12748,
        IDS_FeatureIndexOperator = MessageBase + 12749,
        IDS_FeatureRangeOperator = MessageBase + 12750,
        IDS_FeatureAsyncStreams = MessageBase + 12751,
        IDS_FeatureRecursivePatterns = MessageBase + 12752,
        IDS_Disposable = MessageBase + 12753,
        IDS_FeatureUsingDeclarations = MessageBase + 12754,
        IDS_FeatureStaticLocalFunctions = MessageBase + 12755,
        IDS_FeatureNameShadowingInNestedFunctions = MessageBase + 12756,
        IDS_FeatureUnmanagedConstructedTypes = MessageBase + 12757,
        IDS_FeatureObsoleteOnPropertyAccessor = MessageBase + 12758,
        IDS_FeatureReadOnlyMembers = MessageBase + 12759,
        IDS_DefaultInterfaceImplementation = MessageBase + 12760,
        IDS_OverrideWithConstraints = MessageBase + 12761,
        IDS_FeatureNestedStackalloc = MessageBase + 12762,
        IDS_FeatureSwitchExpression = MessageBase + 12763,
        IDS_FeatureAsyncUsing = MessageBase + 12764,
        IDS_FeatureLambdaDiscardParameters = MessageBase + 12765,
        IDS_FeatureLocalFunctionAttributes = MessageBase + 12766,
        IDS_FeatureExternLocalFunctions = MessageBase + 12767,
        IDS_FeatureMemberNotNull = MessageBase + 12768,
        IDS_FeatureNativeInt = MessageBase + 12769,
<<<<<<< HEAD
        IDS_FeatureExtensionGetEnumerator = MessageBase + 12770,
        IDS_FeatureExtensionGetAsyncEnumerator = MessageBase + 12771,
=======
        IDS_FeatureTargetTypedObjectCreation = MessageBase + 12770,
        IDS_FeatureTypePattern = MessageBase + 12771,
        IDS_FeatureParenthesizedPattern = MessageBase + 12772,
        IDS_FeatureOrPattern = MessageBase + 12773,
        IDS_FeatureAndPattern = MessageBase + 12774,
        IDS_FeatureNotPattern = MessageBase + 12775,
        IDS_FeatureRelationalPattern = MessageBase + 12776,
>>>>>>> ac593731
    }

    // Message IDs may refer to strings that need to be localized.
    // This struct makes an IFormattable wrapper around a MessageID
    internal struct LocalizableErrorArgument : IFormattable
    {
        private readonly MessageID _id;

        internal LocalizableErrorArgument(MessageID id)
        {
            _id = id;
        }

        public override string ToString()
        {
            return ToString(null, null);
        }

        public string ToString(string? format, IFormatProvider? formatProvider)
        {
            return ErrorFacts.GetMessage(_id, formatProvider as System.Globalization.CultureInfo);
        }
    }

    // And this extension method makes it easy to localize MessageIDs:

    internal static partial class MessageIDExtensions
    {
        public static LocalizableErrorArgument Localize(this MessageID id)
        {
            return new LocalizableErrorArgument(id);
        }

        // Returns the string to be used in the /features flag switch to enable the MessageID feature.
        // Always call this before RequiredVersion:
        //   If this method returns null, call RequiredVersion and use that.
        //   If this method returns non-null, use that.
        // Features should be mutually exclusive between RequiredFeature and RequiredVersion.
        //   (hence the above rule - RequiredVersion throws when RequiredFeature returns non-null)
        internal static string? RequiredFeature(this MessageID feature)
        {
            // Check for current experimental features, if any, in the current branch.
            switch (feature)
            {
                default:
                    return null;
            }
        }

        internal static bool CheckFeatureAvailability(
            this MessageID feature,
            DiagnosticBag diagnostics,
            SyntaxNode syntax,
            Location? location = null)
        {
            var diag = GetFeatureAvailabilityDiagnosticInfo(feature, (CSharpParseOptions)syntax.SyntaxTree.Options);
            if (diag is object)
            {
                diagnostics.Add(diag, location ?? syntax.GetLocation());
                return false;
            }
            return true;
        }

        internal static bool CheckFeatureAvailability(
            this MessageID feature,
            DiagnosticBag diagnostics,
            Compilation compilation,
            Location location)
        {
            if (GetFeatureAvailabilityDiagnosticInfo(feature, (CSharpCompilation)compilation) is { } diagInfo)
            {
                diagnostics.Add(diagInfo, location);
                return false;
            }
            return true;
        }

        internal static CSDiagnosticInfo? GetFeatureAvailabilityDiagnosticInfo(this MessageID feature, CSharpParseOptions options)
            => options.IsFeatureEnabled(feature) ? null : GetDisabledFeatureDiagnosticInfo(feature, options.LanguageVersion);

        internal static CSDiagnosticInfo? GetFeatureAvailabilityDiagnosticInfo(this MessageID feature, CSharpCompilation compilation)
            => compilation.IsFeatureEnabled(feature) ? null : GetDisabledFeatureDiagnosticInfo(feature, compilation.LanguageVersion);

        private static CSDiagnosticInfo GetDisabledFeatureDiagnosticInfo(MessageID feature, LanguageVersion availableVersion)
        {
            string? requiredFeature = feature.RequiredFeature();
            if (requiredFeature != null)
            {
                return new CSDiagnosticInfo(ErrorCode.ERR_FeatureIsExperimental, feature.Localize(), requiredFeature);
            }

            LanguageVersion requiredVersion = feature.RequiredVersion();
            return requiredVersion == LanguageVersion.Preview.MapSpecifiedToEffectiveVersion()
                ? new CSDiagnosticInfo(ErrorCode.ERR_FeatureInPreview, feature.Localize())
                : new CSDiagnosticInfo(availableVersion.GetErrorCode(), feature.Localize(), new CSharpRequiredLanguageVersion(requiredVersion));
        }

        internal static LanguageVersion RequiredVersion(this MessageID feature)
        {
            Debug.Assert(RequiredFeature(feature) == null);

            // Based on CSourceParser::GetFeatureUsage from SourceParser.cpp.
            // Checks are in the LanguageParser unless otherwise noted.
            switch (feature)
            {
                // C# preview features.
                case MessageID.IDS_FeatureLambdaDiscardParameters: // semantic check
                case MessageID.IDS_FeatureLocalFunctionAttributes: // syntax check
                case MessageID.IDS_FeatureExternLocalFunctions: // syntax check
                case MessageID.IDS_FeatureTargetTypedObjectCreation: // syntax check
                case MessageID.IDS_FeatureMemberNotNull:
<<<<<<< HEAD
                case MessageID.IDS_FeatureExtensionGetEnumerator: // semantic check
                case MessageID.IDS_FeatureExtensionGetAsyncEnumerator: // semantic check
=======
                case MessageID.IDS_FeatureAndPattern:
                case MessageID.IDS_FeatureNotPattern:
                case MessageID.IDS_FeatureOrPattern:
                case MessageID.IDS_FeatureParenthesizedPattern:
                case MessageID.IDS_FeatureTypePattern:
                case MessageID.IDS_FeatureRelationalPattern:
>>>>>>> ac593731
                case MessageID.IDS_FeatureNativeInt:
                    return LanguageVersion.Preview;

                // C# 8.0 features.
                case MessageID.IDS_FeatureAltInterpolatedVerbatimStrings:
                case MessageID.IDS_FeatureCoalesceAssignmentExpression:
                case MessageID.IDS_FeatureUnconstrainedTypeParameterInNullCoalescingOperator:
                case MessageID.IDS_FeatureNullableReferenceTypes: // syntax and semantic check
                case MessageID.IDS_FeatureIndexOperator: // semantic check
                case MessageID.IDS_FeatureRangeOperator: // semantic check
                case MessageID.IDS_FeatureAsyncStreams:
                case MessageID.IDS_FeatureRecursivePatterns:
                case MessageID.IDS_FeatureUsingDeclarations:
                case MessageID.IDS_FeatureStaticLocalFunctions:
                case MessageID.IDS_FeatureNameShadowingInNestedFunctions:
                case MessageID.IDS_FeatureUnmanagedConstructedTypes: // semantic check
                case MessageID.IDS_FeatureObsoleteOnPropertyAccessor:
                case MessageID.IDS_FeatureReadOnlyMembers:
                case MessageID.IDS_DefaultInterfaceImplementation: // semantic check
                case MessageID.IDS_OverrideWithConstraints: // semantic check
                case MessageID.IDS_FeatureNestedStackalloc: // semantic check
                case MessageID.IDS_FeatureNotNullGenericTypeConstraint:// semantic check
                case MessageID.IDS_FeatureSwitchExpression:
                case MessageID.IDS_FeatureAsyncUsing:
                    return LanguageVersion.CSharp8;

                // C# 7.3 features.
                case MessageID.IDS_FeatureAttributesOnBackingFields: // semantic check
                case MessageID.IDS_FeatureImprovedOverloadCandidates: // semantic check
                case MessageID.IDS_FeatureTupleEquality: // semantic check
                case MessageID.IDS_FeatureRefReassignment:
                case MessageID.IDS_FeatureRefFor:
                case MessageID.IDS_FeatureRefForEach:
                case MessageID.IDS_FeatureEnumGenericTypeConstraint: // semantic check
                case MessageID.IDS_FeatureDelegateGenericTypeConstraint: // semantic check
                case MessageID.IDS_FeatureUnmanagedGenericTypeConstraint: // semantic check
                case MessageID.IDS_FeatureStackAllocInitializer:
                case MessageID.IDS_FeatureExpressionVariablesInQueriesAndInitializers: // semantic check
                case MessageID.IDS_FeatureExtensibleFixedStatement:  // semantic check
                case MessageID.IDS_FeatureIndexingMovableFixedBuffers: //semantic check
                    return LanguageVersion.CSharp7_3;

                // C# 7.2 features.
                case MessageID.IDS_FeatureNonTrailingNamedArguments: // semantic check
                case MessageID.IDS_FeatureLeadingDigitSeparator:
                case MessageID.IDS_FeaturePrivateProtected:
                case MessageID.IDS_FeatureReadOnlyReferences:
                case MessageID.IDS_FeatureRefStructs:
                case MessageID.IDS_FeatureReadOnlyStructs:
                case MessageID.IDS_FeatureRefExtensionMethods:
                case MessageID.IDS_FeatureRefConditional:
                    return LanguageVersion.CSharp7_2;

                // C# 7.1 features.
                case MessageID.IDS_FeatureAsyncMain:
                case MessageID.IDS_FeatureDefaultLiteral:
                case MessageID.IDS_FeatureInferredTupleNames:
                case MessageID.IDS_FeatureGenericPatternMatching:
                    return LanguageVersion.CSharp7_1;

                // C# 7 features.
                case MessageID.IDS_FeatureBinaryLiteral:
                case MessageID.IDS_FeatureDigitSeparator:
                case MessageID.IDS_FeatureLocalFunctions:
                case MessageID.IDS_FeatureRefLocalsReturns:
                case MessageID.IDS_FeaturePatternMatching:
                case MessageID.IDS_FeatureThrowExpression:
                case MessageID.IDS_FeatureTuples:
                case MessageID.IDS_FeatureOutVar:
                case MessageID.IDS_FeatureExpressionBodiedAccessor:
                case MessageID.IDS_FeatureExpressionBodiedDeOrConstructor:
                    return LanguageVersion.CSharp7;

                // C# 6 features.
                case MessageID.IDS_FeatureExceptionFilter:
                case MessageID.IDS_FeatureAutoPropertyInitializer:
                case MessageID.IDS_FeatureNullPropagatingOperator:
                case MessageID.IDS_FeatureExpressionBodiedMethod:
                case MessageID.IDS_FeatureExpressionBodiedProperty:
                case MessageID.IDS_FeatureExpressionBodiedIndexer:
                case MessageID.IDS_FeatureNameof:
                case MessageID.IDS_FeatureDictionaryInitializer:
                case MessageID.IDS_FeatureUsingStatic:
                case MessageID.IDS_FeatureInterpolatedStrings:
                case MessageID.IDS_AwaitInCatchAndFinally:
                case MessageID.IDS_FeatureReadonlyAutoImplementedProperties:
                    return LanguageVersion.CSharp6;

                // C# 5 features.
                case MessageID.IDS_FeatureAsync:
                    return LanguageVersion.CSharp5;

                // C# 4 features.
                case MessageID.IDS_FeatureDynamic: // Checked in the binder.
                case MessageID.IDS_FeatureTypeVariance:
                case MessageID.IDS_FeatureNamedArgument:
                case MessageID.IDS_FeatureOptionalParameter:
                    return LanguageVersion.CSharp4;

                // C# 3 features.
                case MessageID.IDS_FeatureImplicitArray:
                case MessageID.IDS_FeatureAnonymousTypes:
                case MessageID.IDS_FeatureObjectInitializer:
                case MessageID.IDS_FeatureCollectionInitializer:
                case MessageID.IDS_FeatureLambda:
                case MessageID.IDS_FeatureQueryExpression:
                case MessageID.IDS_FeatureExtensionMethod:
                case MessageID.IDS_FeaturePartialMethod:
                case MessageID.IDS_FeatureImplicitLocal: // Checked in the binder.
                case MessageID.IDS_FeatureAutoImplementedProperties:
                    return LanguageVersion.CSharp3;

                // C# 2 features.
                case MessageID.IDS_FeatureGenerics: // Also affects crefs.
                case MessageID.IDS_FeatureAnonDelegates:
                case MessageID.IDS_FeatureGlobalNamespace: // Also affects crefs.
                case MessageID.IDS_FeatureFixedBuffer:
                case MessageID.IDS_FeatureStaticClasses:
                case MessageID.IDS_FeaturePartialTypes:
                case MessageID.IDS_FeaturePropertyAccessorMods:
                case MessageID.IDS_FeatureExternAlias:
                case MessageID.IDS_FeatureIterators:
                case MessageID.IDS_FeatureDefault:
                case MessageID.IDS_FeatureNullable:
                case MessageID.IDS_FeaturePragma: // Checked in the directive parser.
                case MessageID.IDS_FeatureSwitchOnBool: // Checked in the binder.
                    return LanguageVersion.CSharp2;

                // Special C# 2 feature: only a warning in C# 1.
                case MessageID.IDS_FeatureModuleAttrLoc:
                    return LanguageVersion.CSharp1;

                default:
                    throw ExceptionUtilities.UnexpectedValue(feature);
            }
        }
    }
}<|MERGE_RESOLUTION|>--- conflicted
+++ resolved
@@ -191,10 +191,6 @@
         IDS_FeatureExternLocalFunctions = MessageBase + 12767,
         IDS_FeatureMemberNotNull = MessageBase + 12768,
         IDS_FeatureNativeInt = MessageBase + 12769,
-<<<<<<< HEAD
-        IDS_FeatureExtensionGetEnumerator = MessageBase + 12770,
-        IDS_FeatureExtensionGetAsyncEnumerator = MessageBase + 12771,
-=======
         IDS_FeatureTargetTypedObjectCreation = MessageBase + 12770,
         IDS_FeatureTypePattern = MessageBase + 12771,
         IDS_FeatureParenthesizedPattern = MessageBase + 12772,
@@ -202,7 +198,8 @@
         IDS_FeatureAndPattern = MessageBase + 12774,
         IDS_FeatureNotPattern = MessageBase + 12775,
         IDS_FeatureRelationalPattern = MessageBase + 12776,
->>>>>>> ac593731
+        IDS_FeatureExtensionGetEnumerator = MessageBase + 12777,
+        IDS_FeatureExtensionGetAsyncEnumerator = MessageBase + 12778,
     }
 
     // Message IDs may refer to strings that need to be localized.
@@ -315,17 +312,14 @@
                 case MessageID.IDS_FeatureExternLocalFunctions: // syntax check
                 case MessageID.IDS_FeatureTargetTypedObjectCreation: // syntax check
                 case MessageID.IDS_FeatureMemberNotNull:
-<<<<<<< HEAD
-                case MessageID.IDS_FeatureExtensionGetEnumerator: // semantic check
-                case MessageID.IDS_FeatureExtensionGetAsyncEnumerator: // semantic check
-=======
                 case MessageID.IDS_FeatureAndPattern:
                 case MessageID.IDS_FeatureNotPattern:
                 case MessageID.IDS_FeatureOrPattern:
                 case MessageID.IDS_FeatureParenthesizedPattern:
                 case MessageID.IDS_FeatureTypePattern:
                 case MessageID.IDS_FeatureRelationalPattern:
->>>>>>> ac593731
+                case MessageID.IDS_FeatureExtensionGetEnumerator: // semantic check
+                case MessageID.IDS_FeatureExtensionGetAsyncEnumerator: // semantic check
                 case MessageID.IDS_FeatureNativeInt:
                     return LanguageVersion.Preview;
 
