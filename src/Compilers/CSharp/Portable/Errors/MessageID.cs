--- conflicted
+++ resolved
@@ -228,11 +228,8 @@
         IDS_FeatureStaticAbstractMembersInInterfaces = MessageBase + 12803,
         IDS_FeatureLambdaReturnType = MessageBase + 12804,
         IDS_AsyncMethodBuilderOverride = MessageBase + 12805,
-<<<<<<< HEAD
-        IDS_FeatureFileScopedNamespace = MessageBase + 12806,
-=======
         IDS_FeatureImplicitImplementationOfNonPublicMemebers = MessageBase + 12806,
->>>>>>> d547c1e4
+        IDS_FeatureFileScopedNamespace = MessageBase + 12807,
     }
 
     // Message IDs may refer to strings that need to be localized.
@@ -341,6 +338,7 @@
             {
                 // C# preview features.
                 case MessageID.IDS_FeatureStaticAbstractMembersInInterfaces: // semantic check
+                case MessageID.IDS_FeatureFileScopedNamespace: // syntax check
                     return LanguageVersion.Preview;
 
                 // C# 10.0 features.
@@ -388,14 +386,6 @@
                 case MessageID.IDS_FeatureVarianceSafetyForStaticInterfaceMembers: // semantic check
                     return LanguageVersion.CSharp9;
 
-<<<<<<< HEAD
-                case MessageID.IDS_FeatureVarianceSafetyForStaticInterfaceMembers: //semantic check
-                case MessageID.IDS_FeatureConstantInterpolatedStrings: //semantic check
-                case MessageID.IDS_FeatureFileScopedNamespace: // syntax check
-                    return LanguageVersion.Preview;
-
-=======
->>>>>>> d547c1e4
                 // C# 8.0 features.
                 case MessageID.IDS_FeatureAltInterpolatedVerbatimStrings:
                 case MessageID.IDS_FeatureCoalesceAssignmentExpression:
