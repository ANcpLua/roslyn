﻿// Licensed to the .NET Foundation under one or more agreements.
// The .NET Foundation licenses this file to you under the MIT license.
// See the LICENSE file in the project root for more information.

using System;
using System.Diagnostics;
using Roslyn.Utilities;

namespace Microsoft.CodeAnalysis.CSharp
{
    internal enum MessageID
    {
        None = 0,
        MessageBase = 1200,

        IDS_SK_METHOD = MessageBase + 2000,
        IDS_SK_TYPE = MessageBase + 2001,
        IDS_SK_NAMESPACE = MessageBase + 2002,
        IDS_SK_FIELD = MessageBase + 2003,
        IDS_SK_PROPERTY = MessageBase + 2004,
        IDS_SK_UNKNOWN = MessageBase + 2005,
        IDS_SK_VARIABLE = MessageBase + 2006,
        IDS_SK_EVENT = MessageBase + 2007,
        IDS_SK_TYVAR = MessageBase + 2008,
        //IDS_SK_GCLASS = MessageBase + 2009,
        IDS_SK_ALIAS = MessageBase + 2010,
        //IDS_SK_EXTERNALIAS = MessageBase + 2011,
        IDS_SK_LABEL = MessageBase + 2012,
        IDS_SK_CONSTRUCTOR = MessageBase + 2013,

        IDS_NULL = MessageBase + 10001,
        //IDS_RELATEDERROR = MessageBase + 10002,
        //IDS_RELATEDWARNING = MessageBase + 10003,
        IDS_XMLIGNORED = MessageBase + 10004,
        IDS_XMLIGNORED2 = MessageBase + 10005,
        IDS_XMLFAILEDINCLUDE = MessageBase + 10006,
        IDS_XMLBADINCLUDE = MessageBase + 10007,
        IDS_XMLNOINCLUDE = MessageBase + 10008,
        IDS_XMLMISSINGINCLUDEFILE = MessageBase + 10009,
        IDS_XMLMISSINGINCLUDEPATH = MessageBase + 10010,
        IDS_GlobalNamespace = MessageBase + 10011,
        IDS_FeatureGenerics = MessageBase + 12500,
        IDS_FeatureAnonDelegates = MessageBase + 12501,
        IDS_FeatureModuleAttrLoc = MessageBase + 12502,
        IDS_FeatureGlobalNamespace = MessageBase + 12503,
        IDS_FeatureFixedBuffer = MessageBase + 12504,
        IDS_FeaturePragma = MessageBase + 12505,
        IDS_FOREACHLOCAL = MessageBase + 12506,
        IDS_USINGLOCAL = MessageBase + 12507,
        IDS_FIXEDLOCAL = MessageBase + 12508,
        IDS_FeatureStaticClasses = MessageBase + 12511,
        IDS_FeaturePartialTypes = MessageBase + 12512,
        IDS_MethodGroup = MessageBase + 12513,
        IDS_AnonMethod = MessageBase + 12514,
        IDS_FeatureSwitchOnBool = MessageBase + 12517,
        //IDS_WarnAsError = MessageBase + 12518,
        IDS_Collection = MessageBase + 12520,
        IDS_FeaturePropertyAccessorMods = MessageBase + 12522,
        IDS_FeatureExternAlias = MessageBase + 12523,
        IDS_FeatureIterators = MessageBase + 12524,
        IDS_FeatureDefault = MessageBase + 12525,
        IDS_FeatureNullable = MessageBase + 12528,
        IDS_Lambda = MessageBase + 12531,
        IDS_FeaturePatternMatching = MessageBase + 12532,
        IDS_FeatureThrowExpression = MessageBase + 12533,

        IDS_FeatureImplicitArray = MessageBase + 12557,
        IDS_FeatureImplicitLocal = MessageBase + 12558,
        IDS_FeatureAnonymousTypes = MessageBase + 12559,
        IDS_FeatureAutoImplementedProperties = MessageBase + 12560,
        IDS_FeatureObjectInitializer = MessageBase + 12561,
        IDS_FeatureCollectionInitializer = MessageBase + 12562,
        IDS_FeatureLambda = MessageBase + 12563,
        IDS_FeatureQueryExpression = MessageBase + 12564,
        IDS_FeatureExtensionMethod = MessageBase + 12565,
        IDS_FeaturePartialMethod = MessageBase + 12566,
        IDS_FeatureDynamic = MessageBase + 12644,
        IDS_FeatureTypeVariance = MessageBase + 12645,
        IDS_FeatureNamedArgument = MessageBase + 12646,
        IDS_FeatureOptionalParameter = MessageBase + 12647,
        IDS_FeatureExceptionFilter = MessageBase + 12648,
        IDS_FeatureAutoPropertyInitializer = MessageBase + 12649,

        IDS_SK_TYPE_OR_NAMESPACE = MessageBase + 12652,
        IDS_SK_ARRAY = MessageBase + 12653,
        IDS_SK_POINTER = MessageBase + 12654,
        IDS_SK_FUNCTION_POINTER = MessageBase + 12655,
        IDS_SK_DYNAMIC = MessageBase + 12656,

        IDS_Contravariant = MessageBase + 12659,
        IDS_Contravariantly = MessageBase + 12660,
        IDS_Covariant = MessageBase + 12661,
        IDS_Covariantly = MessageBase + 12662,
        IDS_Invariantly = MessageBase + 12663,

        IDS_FeatureAsync = MessageBase + 12668,
        IDS_FeatureStaticAnonymousFunction = MessageBase + 12669,

        IDS_LIB_ENV = MessageBase + 12680,
        IDS_LIB_OPTION = MessageBase + 12681,
        IDS_REFERENCEPATH_OPTION = MessageBase + 12682,
        IDS_DirectoryDoesNotExist = MessageBase + 12683,
        IDS_DirectoryHasInvalidPath = MessageBase + 12684,

        IDS_Namespace1 = MessageBase + 12685,
        IDS_PathList = MessageBase + 12686,
        IDS_Text = MessageBase + 12687,

        IDS_FeatureDiscards = MessageBase + 12688,

        IDS_FeatureDefaultTypeParameterConstraint = MessageBase + 12689,
        IDS_FeatureNullPropagatingOperator = MessageBase + 12690,
        IDS_FeatureExpressionBodiedMethod = MessageBase + 12691,
        IDS_FeatureExpressionBodiedProperty = MessageBase + 12692,
        IDS_FeatureExpressionBodiedIndexer = MessageBase + 12693,
        // IDS_VersionExperimental = MessageBase + 12694,
        IDS_FeatureNameof = MessageBase + 12695,
        IDS_FeatureDictionaryInitializer = MessageBase + 12696,

        IDS_ToolName = MessageBase + 12697,
        IDS_LogoLine1 = MessageBase + 12698,
        IDS_LogoLine2 = MessageBase + 12699,
        IDS_CSCHelp = MessageBase + 12700,

        IDS_FeatureUsingStatic = MessageBase + 12701,
        IDS_FeatureInterpolatedStrings = MessageBase + 12702,
        IDS_OperationCausedStackOverflow = MessageBase + 12703,
        IDS_AwaitInCatchAndFinally = MessageBase + 12704,
        IDS_FeatureReadonlyAutoImplementedProperties = MessageBase + 12705,
        IDS_FeatureBinaryLiteral = MessageBase + 12706,
        IDS_FeatureDigitSeparator = MessageBase + 12707,
        IDS_FeatureLocalFunctions = MessageBase + 12708,
        IDS_FeatureNullableReferenceTypes = MessageBase + 12709,

        IDS_FeatureRefLocalsReturns = MessageBase + 12710,
        IDS_FeatureTuples = MessageBase + 12711,
        IDS_FeatureOutVar = MessageBase + 12713,

        // IDS_FeaturePragmaWarningEnable = MessageBase + 12714,
        IDS_FeatureExpressionBodiedAccessor = MessageBase + 12715,
        IDS_FeatureExpressionBodiedDeOrConstructor = MessageBase + 12716,
        IDS_ThrowExpression = MessageBase + 12717,
        IDS_FeatureDefaultLiteral = MessageBase + 12718,
        IDS_FeatureInferredTupleNames = MessageBase + 12719,
        IDS_FeatureGenericPatternMatching = MessageBase + 12720,
        IDS_FeatureAsyncMain = MessageBase + 12721,
        IDS_LangVersions = MessageBase + 12722,

        IDS_FeatureLeadingDigitSeparator = MessageBase + 12723,
        IDS_FeatureNonTrailingNamedArguments = MessageBase + 12724,

        IDS_FeatureReadOnlyReferences = MessageBase + 12725,
        IDS_FeatureRefStructs = MessageBase + 12726,
        IDS_FeatureReadOnlyStructs = MessageBase + 12727,
        IDS_FeatureRefExtensionMethods = MessageBase + 12728,
        // IDS_StackAllocExpression = MessageBase + 12729,
        IDS_FeaturePrivateProtected = MessageBase + 12730,

        IDS_FeatureRefConditional = MessageBase + 12731,
        IDS_FeatureAttributesOnBackingFields = MessageBase + 12732,
        IDS_FeatureImprovedOverloadCandidates = MessageBase + 12733,
        IDS_FeatureRefReassignment = MessageBase + 12734,
        IDS_FeatureRefFor = MessageBase + 12735,
        IDS_FeatureRefForEach = MessageBase + 12736,
        IDS_FeatureEnumGenericTypeConstraint = MessageBase + 12737,
        IDS_FeatureDelegateGenericTypeConstraint = MessageBase + 12738,
        IDS_FeatureUnmanagedGenericTypeConstraint = MessageBase + 12739,
        IDS_FeatureStackAllocInitializer = MessageBase + 12740,
        IDS_FeatureTupleEquality = MessageBase + 12741,
        IDS_FeatureExpressionVariablesInQueriesAndInitializers = MessageBase + 12742,
        IDS_FeatureExtensibleFixedStatement = MessageBase + 12743,
        IDS_FeatureIndexingMovableFixedBuffers = MessageBase + 12744,

        IDS_FeatureAltInterpolatedVerbatimStrings = MessageBase + 12745,
        IDS_FeatureCoalesceAssignmentExpression = MessageBase + 12746,
        IDS_FeatureUnconstrainedTypeParameterInNullCoalescingOperator = MessageBase + 12747,
        IDS_FeatureNotNullGenericTypeConstraint = MessageBase + 12748,
        IDS_FeatureIndexOperator = MessageBase + 12749,
        IDS_FeatureRangeOperator = MessageBase + 12750,
        IDS_FeatureAsyncStreams = MessageBase + 12751,
        IDS_FeatureRecursivePatterns = MessageBase + 12752,
        IDS_Disposable = MessageBase + 12753,
        IDS_FeatureUsingDeclarations = MessageBase + 12754,
        IDS_FeatureStaticLocalFunctions = MessageBase + 12755,
        IDS_FeatureNameShadowingInNestedFunctions = MessageBase + 12756,
        IDS_FeatureUnmanagedConstructedTypes = MessageBase + 12757,
        IDS_FeatureObsoleteOnPropertyAccessor = MessageBase + 12758,
        IDS_FeatureReadOnlyMembers = MessageBase + 12759,
        IDS_DefaultInterfaceImplementation = MessageBase + 12760,
        IDS_OverrideWithConstraints = MessageBase + 12761,
        IDS_FeatureNestedStackalloc = MessageBase + 12762,
        IDS_FeatureSwitchExpression = MessageBase + 12763,
        IDS_FeatureAsyncUsing = MessageBase + 12764,
        IDS_FeatureLambdaDiscardParameters = MessageBase + 12765,
        IDS_FeatureLocalFunctionAttributes = MessageBase + 12766,
        IDS_FeatureExternLocalFunctions = MessageBase + 12767,
        IDS_FeatureMemberNotNull = MessageBase + 12768,

        IDS_FeatureNativeInt = MessageBase + 12769,
        IDS_FeatureImplicitObjectCreation = MessageBase + 12770,
        IDS_FeatureTypePattern = MessageBase + 12771,
        IDS_FeatureParenthesizedPattern = MessageBase + 12772,
        IDS_FeatureOrPattern = MessageBase + 12773,
        IDS_FeatureAndPattern = MessageBase + 12774,
        IDS_FeatureNotPattern = MessageBase + 12775,
        IDS_FeatureRelationalPattern = MessageBase + 12776,
        IDS_FeatureExtendedPartialMethods = MessageBase + 12777,
        IDS_TopLevelStatements = MessageBase + 12778,
        IDS_FeatureFunctionPointers = MessageBase + 12779,
        IDS_AddressOfMethodGroup = MessageBase + 12780,
        IDS_FeatureInitOnlySetters = MessageBase + 12781,
        IDS_FeatureRecords = MessageBase + 12782,
        IDS_FeatureNullPointerConstantPattern = MessageBase + 12783,
        IDS_FeatureModuleInitializers = MessageBase + 12784,
        IDS_FeatureTargetTypedConditional = MessageBase + 12785,
        IDS_FeatureCovariantReturnsForOverrides = MessageBase + 12786,
        IDS_FeatureExtensionGetEnumerator = MessageBase + 12787,
        IDS_FeatureExtensionGetAsyncEnumerator = MessageBase + 12788,
        IDS_Parameter = MessageBase + 12789,
        IDS_Return = MessageBase + 12790,
        IDS_FeatureVarianceSafetyForStaticInterfaceMembers = MessageBase + 12791,
        IDS_FeatureConstantInterpolatedStrings = MessageBase + 12792,
        IDS_FeatureMixedDeclarationsAndExpressionsInDeconstruction = MessageBase + 12793,
        IDS_FeatureSealedToStringInRecord = MessageBase + 12794,
        IDS_FeatureRecordStructs = MessageBase + 12795,
        IDS_FeatureWithOnStructs = MessageBase + 12796,
        IDS_FeaturePositionalFieldsInRecords = MessageBase + 12797,
        IDS_FeatureGlobalUsing = MessageBase + 12798,
        IDS_FeatureInferredDelegateType = MessageBase + 12799,
        IDS_FeatureLambdaAttributes = MessageBase + 12800,

        IDS_FeatureWithOnAnonymousTypes = MessageBase + 12801,
        IDS_FeatureExtendedPropertyPatterns = MessageBase + 12802,
        IDS_FeatureStaticAbstractMembersInInterfaces = MessageBase + 12803,
        IDS_FeatureLambdaReturnType = MessageBase + 12804,
        IDS_AsyncMethodBuilderOverride = MessageBase + 12805,
        IDS_FeatureImplicitImplementationOfNonPublicMembers = MessageBase + 12806,
        // IDS_FeatureLineSpanDirective = MessageBase + 12807, // feature no longer gated on LangVer
        IDS_FeatureImprovedInterpolatedStrings = MessageBase + 12808,
        IDS_FeatureFileScopedNamespace = MessageBase + 12809,
        IDS_FeatureParameterlessStructConstructors = MessageBase + 12810,
        IDS_FeatureStructFieldInitializers = MessageBase + 12811,

        IDS_FeatureGenericAttributes = MessageBase + 12812,

        IDS_FeatureNewLinesInInterpolations = MessageBase + 12813,
        IDS_FeatureListPattern = MessageBase + 12814,
        // IDS_ParameterNullChecking = MessageBase + 12815, // feature removed from C# 11

        IDS_FeatureCacheStaticMethodGroupConversion = MessageBase + 12816,
        IDS_FeatureRawStringLiterals = MessageBase + 12817,
        IDS_FeatureSpanCharConstantPattern = MessageBase + 12818,
        IDS_FeatureDisposalPattern = MessageBase + 12819,
        IDS_FeatureAutoDefaultStructs = MessageBase + 12820,

        IDS_FeatureCheckedUserDefinedOperators = MessageBase + 12821,
        IDS_FeatureUtf8StringLiterals = MessageBase + 12822,

        IDS_FeatureUnsignedRightShift = MessageBase + 12823,

        IDS_FeatureRelaxedShiftOperator = MessageBase + 12824,
        IDS_FeatureRequiredMembers = MessageBase + 12825,
        IDS_FeatureRefFields = MessageBase + 12826,
        IDS_FeatureFileTypes = MessageBase + 12827,
        IDS_ArrayAccess = MessageBase + 12828,
        IDS_PointerElementAccess = MessageBase + 12829,
        IDS_Missing = MessageBase + 12830,
        IDS_FeatureLambdaOptionalParameters = MessageBase + 12831,
        IDS_FeatureLambdaParamsArray = MessageBase + 12832,

        IDS_FeaturePrimaryConstructors = MessageBase + 12833,
        IDS_FeatureUsingTypeAlias = MessageBase + 12834,

        IDS_FeatureInstanceMemberInNameof = MessageBase + 12835,

        IDS_FeatureInlineArrays = MessageBase + 12836,
        IDS_FeatureCollectionExpressions = MessageBase + 12837,
        IDS_FeatureRefReadonlyParameters = MessageBase + 12838,
        IDS_FeatureStringEscapeCharacter = MessageBase + 12839,

        IDS_FeatureImplicitIndexerInitializer = MessageBase + 12840,
        IDS_FeatureLockObject = MessageBase + 12841,

        IDS_FeatureParamsCollections = MessageBase + 12842,

        IDS_FeatureRefUnsafeInIteratorAsync = MessageBase + 12843,

        IDS_FeatureRefStructInterfaces = MessageBase + 12844,

        IDS_FeaturePartialProperties = MessageBase + 12845,
        IDS_FeatureFieldKeyword = MessageBase + 12846,

        IDS_FeatureAllowsRefStructConstraint = MessageBase + 12847,
        IDS_OverloadResolutionPriority = MessageBase + 12848,

        IDS_FeatureFirstClassSpan = MessageBase + 12849,
    }

    // Message IDs may refer to strings that need to be localized.
    // This struct makes an IFormattable wrapper around a MessageID
    internal readonly struct LocalizableErrorArgument : IFormattable
    {
        private readonly MessageID _id;

        internal LocalizableErrorArgument(MessageID id)
        {
            _id = id;
        }

        public override string ToString()
        {
            return ToString(null, null);
        }

        public string ToString(string? format, IFormatProvider? formatProvider)
        {
            return ErrorFacts.GetMessage(_id, formatProvider as System.Globalization.CultureInfo);
        }
    }

    // And this extension method makes it easy to localize MessageIDs:

    internal static partial class MessageIDExtensions
    {
        public static LocalizableErrorArgument Localize(this MessageID id)
        {
            return new LocalizableErrorArgument(id);
        }

        // Returns the string to be used in the /features flag switch to enable the MessageID feature.
        // Always call this before RequiredVersion:
        //   If this method returns null, call RequiredVersion and use that.
        //   If this method returns non-null, use that.
        // Features should be mutually exclusive between RequiredFeature and RequiredVersion.
        //   (hence the above rule - RequiredVersion throws when RequiredFeature returns non-null)
        internal static string? RequiredFeature(this MessageID feature)
        {
            // Check for current experimental features, if any, in the current branch.
            switch (feature)
            {
                default:
                    return null;
            }
        }

        internal static bool CheckFeatureAvailability(
            this MessageID feature,
            DiagnosticBag diagnostics,
            SyntaxNode syntax,
            Location? location = null)
        {
            return CheckFeatureAvailability(
                feature,
                diagnostics,
                syntax.SyntaxTree.Options,
                static tuple => tuple.location ?? tuple.syntax.Location,
                (syntax, location));
        }

        internal static bool CheckFeatureAvailability(
            this MessageID feature,
            DiagnosticBag diagnostics,
            SyntaxToken syntax,
            Location? location = null)
        {
            return CheckFeatureAvailability(
                feature,
                diagnostics,
                syntax.SyntaxTree!.Options,
                static tuple => tuple.location ?? tuple.syntax.GetLocation(),
                (syntax, location));
        }

        internal static bool CheckFeatureAvailability(
            this MessageID feature,
            BindingDiagnosticBag diagnostics,
            SyntaxNode syntax,
            Location? location = null)
        {
            return CheckFeatureAvailability(
                feature,
                diagnostics,
                syntax.SyntaxTree.Options,
                static tuple => tuple.location ?? tuple.syntax.Location,
                (syntax, location));
        }

        internal static bool CheckFeatureAvailability(
            this MessageID feature,
            BindingDiagnosticBag diagnostics,
            SyntaxToken syntax,
            Location? location = null)
        {
            return CheckFeatureAvailability(
                feature,
                diagnostics,
                syntax.SyntaxTree!.Options,
                static tuple => tuple.location ?? tuple.syntax.GetLocation(),
                (syntax, location));
        }

        private static bool CheckFeatureAvailability<TData>(
            this MessageID feature,
            DiagnosticBag diagnostics,
            ParseOptions parseOptions,
            Func<TData, Location> getLocation,
            TData data)
        {
            if (GetFeatureAvailabilityDiagnosticInfo(feature, (CSharpParseOptions)parseOptions) is { } diagInfo)
            {
                diagnostics.Add(diagInfo, getLocation(data));
                return false;
            }
            return true;
        }

        private static bool CheckFeatureAvailability<TData>(
            this MessageID feature,
            BindingDiagnosticBag diagnostics,
            ParseOptions parseOptions,
            Func<TData, Location> getLocation,
            TData data)
        {
            if (GetFeatureAvailabilityDiagnosticInfo(feature, (CSharpParseOptions)parseOptions) is { } diagInfo)
            {
                diagnostics.Add(diagInfo, getLocation(data));
                return false;
            }
            return true;
        }

        internal static bool CheckFeatureAvailability(
            this MessageID feature,
            BindingDiagnosticBag diagnostics,
            Compilation compilation,
            Location location)
        {
            if (GetFeatureAvailabilityDiagnosticInfo(feature, (CSharpCompilation)compilation) is { } diagInfo)
            {
                diagnostics.Add(diagInfo, location);
                return false;
            }
            return true;
        }

        internal static CSDiagnosticInfo? GetFeatureAvailabilityDiagnosticInfo(this MessageID feature, CSharpParseOptions options)
            => options.IsFeatureEnabled(feature) ? null : GetDisabledFeatureDiagnosticInfo(feature, options.LanguageVersion);

        internal static CSDiagnosticInfo? GetFeatureAvailabilityDiagnosticInfo(this MessageID feature, CSharpCompilation compilation)
            => compilation.IsFeatureEnabled(feature) ? null : GetDisabledFeatureDiagnosticInfo(feature, compilation.LanguageVersion);

        private static CSDiagnosticInfo GetDisabledFeatureDiagnosticInfo(MessageID feature, LanguageVersion availableVersion)
        {
            string? requiredFeature = feature.RequiredFeature();
            if (requiredFeature != null)
            {
                return new CSDiagnosticInfo(ErrorCode.ERR_FeatureIsExperimental, feature.Localize(), requiredFeature);
            }

            LanguageVersion requiredVersion = feature.RequiredVersion();
            return requiredVersion == LanguageVersion.Preview.MapSpecifiedToEffectiveVersion()
                ? new CSDiagnosticInfo(ErrorCode.ERR_FeatureInPreview, feature.Localize())
                : new CSDiagnosticInfo(availableVersion.GetErrorCode(), feature.Localize(), new CSharpRequiredLanguageVersion(requiredVersion));
        }

        internal static LanguageVersion RequiredVersion(this MessageID feature)
        {
            Debug.Assert(RequiredFeature(feature) == null);

            // Based on CSourceParser::GetFeatureUsage from SourceParser.cpp.
            // Checks are in the LanguageParser unless otherwise noted.
            switch (feature)
            {
                // PREFER reporting diagnostics in binding when diagnostics do not affect the shape of the syntax tree

                // C# preview features.
<<<<<<< HEAD
                case MessageID.IDS_FeatureRefStructInterfaces:
                case MessageID.IDS_FeatureFieldAndValueKeywords:
                case MessageID.IDS_FeatureFirstClassSpan:
=======
                case MessageID.IDS_FeatureFieldKeyword:
>>>>>>> 0d41e668
                    return LanguageVersion.Preview;

                // C# 13.0 features.
                case MessageID.IDS_FeatureStringEscapeCharacter: // lexer check
                case MessageID.IDS_FeatureImplicitIndexerInitializer:
                case MessageID.IDS_FeatureLockObject:
                case MessageID.IDS_FeatureParamsCollections:
                case MessageID.IDS_FeatureRefUnsafeInIteratorAsync:
                case MessageID.IDS_FeatureRefStructInterfaces:
                case MessageID.IDS_FeatureAllowsRefStructConstraint:
                case MessageID.IDS_FeaturePartialProperties:
                case MessageID.IDS_OverloadResolutionPriority:
                    return LanguageVersion.CSharp13;

                // C# 12.0 features.
                case MessageID.IDS_FeatureLambdaOptionalParameters: // semantic check
                case MessageID.IDS_FeatureLambdaParamsArray: // semantic check
                case MessageID.IDS_FeaturePrimaryConstructors: // declaration table check
                case MessageID.IDS_FeatureUsingTypeAlias: // semantic check
                case MessageID.IDS_FeatureInstanceMemberInNameof: // semantic check
                case MessageID.IDS_FeatureInlineArrays: // semantic check
                case MessageID.IDS_FeatureCollectionExpressions: // semantic check
                case MessageID.IDS_FeatureRefReadonlyParameters: // semantic check
                    return LanguageVersion.CSharp12;

                // C# 11.0 features.
                case MessageID.IDS_FeatureRawStringLiterals:
                case MessageID.IDS_FeatureStaticAbstractMembersInInterfaces: // semantic check
                case MessageID.IDS_FeatureNewLinesInInterpolations: // semantic check
                case MessageID.IDS_FeatureListPattern: // semantic check
                case MessageID.IDS_FeatureRequiredMembers: // semantic check
                case MessageID.IDS_FeatureCacheStaticMethodGroupConversion: // lowering check
                case MessageID.IDS_FeatureSpanCharConstantPattern:
                case MessageID.IDS_FeatureAutoDefaultStructs: // semantic check
                case MessageID.IDS_FeatureCheckedUserDefinedOperators: // semantic check for declarations, parsing check for doc comments
                case MessageID.IDS_FeatureUtf8StringLiterals: // semantic check
                case MessageID.IDS_FeatureUnsignedRightShift: // semantic check for declarations and consumption, parsing check for doc comments
                case MessageID.IDS_FeatureRelaxedShiftOperator: // semantic check
                case MessageID.IDS_FeatureRefFields: // semantic check
                case MessageID.IDS_FeatureFileTypes: // semantic check
                case MessageID.IDS_FeatureGenericAttributes: // semantic check
                    return LanguageVersion.CSharp11;

                // C# 10.0 features.
                case MessageID.IDS_FeatureMixedDeclarationsAndExpressionsInDeconstruction: // semantic check
                case MessageID.IDS_FeatureSealedToStringInRecord: // semantic check
                case MessageID.IDS_FeatureImprovedInterpolatedStrings: // semantic check
                case MessageID.IDS_FeatureRecordStructs:
                case MessageID.IDS_FeatureWithOnStructs: // semantic check
                case MessageID.IDS_FeatureWithOnAnonymousTypes: // semantic check
                case MessageID.IDS_FeaturePositionalFieldsInRecords: // semantic check
                case MessageID.IDS_FeatureGlobalUsing:
                case MessageID.IDS_FeatureInferredDelegateType: // semantic check
                case MessageID.IDS_FeatureLambdaAttributes: // semantic check
                case MessageID.IDS_FeatureExtendedPropertyPatterns: // semantic check
                case MessageID.IDS_FeatureLambdaReturnType: // semantic check
                case MessageID.IDS_AsyncMethodBuilderOverride: // semantic check
                case MessageID.IDS_FeatureConstantInterpolatedStrings: // semantic check
                case MessageID.IDS_FeatureImplicitImplementationOfNonPublicMembers: // semantic check
                case MessageID.IDS_FeatureFileScopedNamespace: // semantic check
                case MessageID.IDS_FeatureParameterlessStructConstructors: // semantic check
                case MessageID.IDS_FeatureStructFieldInitializers: // semantic check
                    return LanguageVersion.CSharp10;

                // C# 9.0 features.
                case MessageID.IDS_FeatureLambdaDiscardParameters: // semantic check
                case MessageID.IDS_FeatureFunctionPointers: // semantic check
                case MessageID.IDS_FeatureLocalFunctionAttributes: // syntax check
                case MessageID.IDS_FeatureExternLocalFunctions: // semantic check
                case MessageID.IDS_FeatureImplicitObjectCreation: // semantic check
                case MessageID.IDS_FeatureMemberNotNull:
                case MessageID.IDS_FeatureAndPattern: // semantic check
                case MessageID.IDS_FeatureNotPattern: // semantic check
                case MessageID.IDS_FeatureOrPattern: // semantic check
                case MessageID.IDS_FeatureParenthesizedPattern: // semantic check
                case MessageID.IDS_FeatureTypePattern: // semantic check
                case MessageID.IDS_FeatureRelationalPattern: // semantic check
                case MessageID.IDS_FeatureExtensionGetEnumerator: // semantic check
                case MessageID.IDS_FeatureExtensionGetAsyncEnumerator: // semantic check
                case MessageID.IDS_FeatureNativeInt:
                case MessageID.IDS_FeatureExtendedPartialMethods: // semantic check
                case MessageID.IDS_TopLevelStatements:
                case MessageID.IDS_FeatureInitOnlySetters: // semantic check
                case MessageID.IDS_FeatureRecords: // semantic check
                case MessageID.IDS_FeatureTargetTypedConditional:  // semantic check
                case MessageID.IDS_FeatureCovariantReturnsForOverrides: // semantic check
                case MessageID.IDS_FeatureStaticAnonymousFunction: // semantic check
                case MessageID.IDS_FeatureModuleInitializers: // semantic check on method attribute
                case MessageID.IDS_FeatureDefaultTypeParameterConstraint: // semantic check
                case MessageID.IDS_FeatureVarianceSafetyForStaticInterfaceMembers: // semantic check
                    return LanguageVersion.CSharp9;

                // C# 8.0 features.
                case MessageID.IDS_FeatureAltInterpolatedVerbatimStrings: // semantic check
                case MessageID.IDS_FeatureCoalesceAssignmentExpression: // semantic check
                case MessageID.IDS_FeatureUnconstrainedTypeParameterInNullCoalescingOperator:
                case MessageID.IDS_FeatureNullableReferenceTypes: // syntax and semantic check
                case MessageID.IDS_FeatureIndexOperator: // semantic check
                case MessageID.IDS_FeatureRangeOperator: // semantic check
                case MessageID.IDS_FeatureAsyncStreams: // semantic check
                case MessageID.IDS_FeatureRecursivePatterns: // semantic check
                case MessageID.IDS_FeatureUsingDeclarations: // semantic check
                case MessageID.IDS_FeatureDisposalPattern: //semantic check
                case MessageID.IDS_FeatureStaticLocalFunctions: // semantic check
                case MessageID.IDS_FeatureNameShadowingInNestedFunctions:
                case MessageID.IDS_FeatureUnmanagedConstructedTypes: // semantic check
                case MessageID.IDS_FeatureObsoleteOnPropertyAccessor:
                case MessageID.IDS_FeatureReadOnlyMembers:
                case MessageID.IDS_DefaultInterfaceImplementation: // semantic check
                case MessageID.IDS_OverrideWithConstraints: // semantic check
                case MessageID.IDS_FeatureNestedStackalloc: // semantic check
                case MessageID.IDS_FeatureNotNullGenericTypeConstraint:// semantic check
                case MessageID.IDS_FeatureSwitchExpression:
                case MessageID.IDS_FeatureAsyncUsing:
                case MessageID.IDS_FeatureNullPointerConstantPattern: //semantic check
                    return LanguageVersion.CSharp8;

                // C# 7.3 features.
                case MessageID.IDS_FeatureAttributesOnBackingFields: // semantic check
                case MessageID.IDS_FeatureImprovedOverloadCandidates: // semantic check
                case MessageID.IDS_FeatureTupleEquality: // semantic check
                case MessageID.IDS_FeatureRefReassignment: // semantic check
                case MessageID.IDS_FeatureRefFor:
                case MessageID.IDS_FeatureRefForEach: // semantic check
                case MessageID.IDS_FeatureEnumGenericTypeConstraint: // semantic check
                case MessageID.IDS_FeatureDelegateGenericTypeConstraint: // semantic check
                case MessageID.IDS_FeatureUnmanagedGenericTypeConstraint: // semantic check
                case MessageID.IDS_FeatureStackAllocInitializer: // semantic check
                case MessageID.IDS_FeatureExpressionVariablesInQueriesAndInitializers: // semantic check
                case MessageID.IDS_FeatureExtensibleFixedStatement:  // semantic check
                case MessageID.IDS_FeatureIndexingMovableFixedBuffers: //semantic check
                    return LanguageVersion.CSharp7_3;

                // C# 7.2 features.
                case MessageID.IDS_FeatureNonTrailingNamedArguments: // semantic check
                case MessageID.IDS_FeatureLeadingDigitSeparator:
                case MessageID.IDS_FeaturePrivateProtected:
                case MessageID.IDS_FeatureReadOnlyReferences: // semantic check
                case MessageID.IDS_FeatureRefStructs: // semantic check
                case MessageID.IDS_FeatureReadOnlyStructs: // semantic check
                case MessageID.IDS_FeatureRefExtensionMethods:
                case MessageID.IDS_FeatureRefConditional:
                    return LanguageVersion.CSharp7_2;

                // C# 7.1 features.
                case MessageID.IDS_FeatureAsyncMain:
                case MessageID.IDS_FeatureDefaultLiteral: // semantic check
                case MessageID.IDS_FeatureInferredTupleNames:
                case MessageID.IDS_FeatureGenericPatternMatching:
                    return LanguageVersion.CSharp7_1;

                // C# 7 features.
                case MessageID.IDS_FeatureBinaryLiteral:
                case MessageID.IDS_FeatureDigitSeparator:
                case MessageID.IDS_FeatureLocalFunctions: // semantic check
                case MessageID.IDS_FeatureRefLocalsReturns:
                case MessageID.IDS_FeaturePatternMatching: // semantic check
                case MessageID.IDS_FeatureThrowExpression: // semantic check
                case MessageID.IDS_FeatureTuples:
                case MessageID.IDS_FeatureOutVar: // semantic check
                case MessageID.IDS_FeatureExpressionBodiedAccessor:
                case MessageID.IDS_FeatureExpressionBodiedDeOrConstructor:
                case MessageID.IDS_FeatureDiscards:
                    return LanguageVersion.CSharp7;

                // C# 6 features.
                case MessageID.IDS_FeatureExceptionFilter: // semantic check
                case MessageID.IDS_FeatureAutoPropertyInitializer: // semantic check
                case MessageID.IDS_FeatureNullPropagatingOperator: // semantic check
                case MessageID.IDS_FeatureExpressionBodiedMethod:
                case MessageID.IDS_FeatureExpressionBodiedProperty: // semantic check
                case MessageID.IDS_FeatureExpressionBodiedIndexer: // semantic check
                case MessageID.IDS_FeatureNameof:
                case MessageID.IDS_FeatureDictionaryInitializer: // semantic check
                case MessageID.IDS_FeatureUsingStatic: // semantic check
                case MessageID.IDS_FeatureInterpolatedStrings: // semantic check
                case MessageID.IDS_AwaitInCatchAndFinally:
                case MessageID.IDS_FeatureReadonlyAutoImplementedProperties:
                    return LanguageVersion.CSharp6;

                // C# 5 features.
                case MessageID.IDS_FeatureAsync: // semantic check
                    return LanguageVersion.CSharp5;

                // C# 4 features.
                case MessageID.IDS_FeatureDynamic: // Checked in the binder.
                case MessageID.IDS_FeatureTypeVariance: // semantic check
                case MessageID.IDS_FeatureNamedArgument: // semantic check
                case MessageID.IDS_FeatureOptionalParameter: // semantic check
                    return LanguageVersion.CSharp4;

                // C# 3 features.
                case MessageID.IDS_FeatureImplicitArray: // semantic check
                case MessageID.IDS_FeatureAnonymousTypes: // semantic check
                case MessageID.IDS_FeatureObjectInitializer:
                case MessageID.IDS_FeatureCollectionInitializer:
                case MessageID.IDS_FeatureLambda: // semantic check
                case MessageID.IDS_FeatureQueryExpression: // semantic check
                case MessageID.IDS_FeatureExtensionMethod:
                case MessageID.IDS_FeaturePartialMethod: // semantic check
                case MessageID.IDS_FeatureImplicitLocal: // Checked in the binder.
                case MessageID.IDS_FeatureAutoImplementedProperties:
                    return LanguageVersion.CSharp3;

                // C# 2 features.
                case MessageID.IDS_FeatureGenerics: // Also affects crefs.
                case MessageID.IDS_FeatureAnonDelegates: // semantic check
                case MessageID.IDS_FeatureGlobalNamespace: // Also affects crefs.
                case MessageID.IDS_FeatureFixedBuffer: // semantic check
                case MessageID.IDS_FeatureStaticClasses: // semantic check
                case MessageID.IDS_FeaturePartialTypes: // semantic check
                case MessageID.IDS_FeaturePropertyAccessorMods:
                case MessageID.IDS_FeatureExternAlias: // semantic check
                case MessageID.IDS_FeatureIterators: // semantic check
                case MessageID.IDS_FeatureDefault: // semantic check
                case MessageID.IDS_FeatureNullable:
                case MessageID.IDS_FeaturePragma: // Checked in the directive parser.
                case MessageID.IDS_FeatureSwitchOnBool: // Checked in the binder.
                    return LanguageVersion.CSharp2;

                // Special C# 2 feature: only a warning in C# 1.
                case MessageID.IDS_FeatureModuleAttrLoc:
                    return LanguageVersion.CSharp1;

                default:
                    throw ExceptionUtilities.UnexpectedValue(feature);
            }
        }
    }
}<|MERGE_RESOLUTION|>--- conflicted
+++ resolved
@@ -474,13 +474,8 @@
                 // PREFER reporting diagnostics in binding when diagnostics do not affect the shape of the syntax tree
 
                 // C# preview features.
-<<<<<<< HEAD
-                case MessageID.IDS_FeatureRefStructInterfaces:
-                case MessageID.IDS_FeatureFieldAndValueKeywords:
+                case MessageID.IDS_FeatureFieldKeyword:
                 case MessageID.IDS_FeatureFirstClassSpan:
-=======
-                case MessageID.IDS_FeatureFieldKeyword:
->>>>>>> 0d41e668
                     return LanguageVersion.Preview;
 
                 // C# 13.0 features.
