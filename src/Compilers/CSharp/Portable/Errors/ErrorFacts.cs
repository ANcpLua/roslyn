--- conflicted
+++ resolved
@@ -324,9 +324,6 @@
                 case ErrorCode.WRN_AttributesOnBackingFieldsNotAvailable:
                 case ErrorCode.WRN_TupleBinopLiteralNameMismatch:
                 case ErrorCode.WRN_TypeParameterSameAsOuterMethodTypeParameter:
-<<<<<<< HEAD
-                case ErrorCode.WRN_InvalidSeverityInAnalyzerConfig:
-=======
                 case ErrorCode.WRN_ConvertingNullableToNonNullable:
                 case ErrorCode.WRN_NullReferenceAssignment:
                 case ErrorCode.WRN_NullReferenceReceiver:
@@ -358,7 +355,7 @@
                 case ErrorCode.WRN_NullabilityMismatchInTypeParameterReferenceTypeConstraint:
                 case ErrorCode.WRN_CantInferNullabilityOfMethodTypeArgs:
                 case ErrorCode.WRN_NoBestNullabilityArrayElements:
->>>>>>> 6bdc7b1e
+                case ErrorCode.WRN_InvalidSeverityInAnalyzerConfig:
                     return 1;
                 default:
                     return 0;
