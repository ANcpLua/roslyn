--- conflicted
+++ resolved
@@ -321,11 +321,7 @@
                 case ErrorCode.WRN_AttributeIgnoredWhenPublicSigning:
                 case ErrorCode.WRN_TupleLiteralNameMismatch:
                 case ErrorCode.WRN_Experimental:
-<<<<<<< HEAD
-                case ErrorCode.WRN_DefaultInSwitch:
                 case ErrorCode.WRN_AttributesOnBackingFieldsNotAvailable:
-=======
->>>>>>> eb32b2fa
                     return 1;
                 default:
                     return 0;
