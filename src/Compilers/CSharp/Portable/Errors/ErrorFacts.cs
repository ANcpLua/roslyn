--- conflicted
+++ resolved
@@ -2416,7 +2416,8 @@
                 case ErrorCode.ERR_CollectionExpressionTargetNoElementType:
                 case ErrorCode.ERR_CollectionExpressionMissingConstructor:
                 case ErrorCode.ERR_CollectionExpressionMissingAdd:
-<<<<<<< HEAD
+                case ErrorCode.WRN_ConvertingLock:
+                case ErrorCode.ERR_BadSpecialByRefLock:
                 case ErrorCode.ERR_BadExtensionUnderlyingType:
                 case ErrorCode.ERR_StaticBaseTypeOnInstanceExtension:
                 case ErrorCode.ERR_OnlyBaseExtensionAllowed:
@@ -2436,10 +2437,6 @@
                 case ErrorCode.ERR_ExtensionMethodInExtension:
                 case ErrorCode.ERR_MalformedExtensionInMetadata:
                 case ErrorCode.ERR_UnderspecifiedImplicitExtension:
-=======
-                case ErrorCode.WRN_ConvertingLock:
-                case ErrorCode.ERR_BadSpecialByRefLock:
->>>>>>> b45733c9
                     return false;
                 default:
                     // NOTE: All error codes must be explicitly handled in this switch statement
