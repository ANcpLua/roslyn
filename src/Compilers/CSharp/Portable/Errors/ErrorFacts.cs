--- conflicted
+++ resolved
@@ -2414,7 +2414,8 @@
                 case ErrorCode.ERR_InvalidExperimentalDiagID:
                 case ErrorCode.ERR_SpreadMissingMember:
                 case ErrorCode.ERR_CollectionExpressionTargetNoElementType:
-<<<<<<< HEAD
+                case ErrorCode.ERR_CollectionExpressionMissingConstructor:
+                case ErrorCode.ERR_CollectionExpressionMissingAdd:
                 case ErrorCode.ERR_BadExtensionUnderlyingType:
                 case ErrorCode.ERR_StaticBaseTypeOnInstanceExtension:
                 case ErrorCode.ERR_OnlyBaseExtensionAllowed:
@@ -2434,10 +2435,6 @@
                 case ErrorCode.ERR_ExtensionMethodInExtension:
                 case ErrorCode.ERR_MalformedExtensionInMetadata:
                 case ErrorCode.ERR_UnderspecifiedImplicitExtension:
-=======
-                case ErrorCode.ERR_CollectionExpressionMissingConstructor:
-                case ErrorCode.ERR_CollectionExpressionMissingAdd:
->>>>>>> 1c8a8663
                     return false;
                 default:
                     // NOTE: All error codes must be explicitly handled in this switch statement
