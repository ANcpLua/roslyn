﻿// Licensed to the .NET Foundation under one or more agreements.
// The .NET Foundation licenses this file to you under the MIT license.
// See the LICENSE file in the project root for more information.

#nullable disable

using System;
using System.Collections.Generic;
using System.Collections.Immutable;
using System.Diagnostics;
using System.Globalization;
using System.Reflection;

namespace Microsoft.CodeAnalysis.CSharp
{
    internal static partial class ErrorFacts
    {
        private const string s_titleSuffix = "_Title";
        private const string s_descriptionSuffix = "_Description";
        private static readonly Lazy<ImmutableDictionary<ErrorCode, string>> s_categoriesMap = new Lazy<ImmutableDictionary<ErrorCode, string>>(CreateCategoriesMap);
        public static readonly ImmutableHashSet<string> NullableWarnings;

        static ErrorFacts()
        {
            ImmutableHashSet<string>.Builder nullableWarnings = ImmutableHashSet.CreateBuilder<string>();

            nullableWarnings.Add(GetId(ErrorCode.WRN_NullReferenceAssignment));
            nullableWarnings.Add(GetId(ErrorCode.WRN_NullReferenceReceiver));
            nullableWarnings.Add(GetId(ErrorCode.WRN_NullReferenceReturn));
            nullableWarnings.Add(GetId(ErrorCode.WRN_NullReferenceArgument));
            nullableWarnings.Add(GetId(ErrorCode.WRN_UninitializedNonNullableField));
            nullableWarnings.Add(GetId(ErrorCode.WRN_NullabilityMismatchInAssignment));
            nullableWarnings.Add(GetId(ErrorCode.WRN_NullabilityMismatchInArgument));
            nullableWarnings.Add(GetId(ErrorCode.WRN_NullabilityMismatchInArgumentForOutput));
            nullableWarnings.Add(GetId(ErrorCode.WRN_NullabilityMismatchInReturnTypeOfTargetDelegate));
            nullableWarnings.Add(GetId(ErrorCode.WRN_NullabilityMismatchInParameterTypeOfTargetDelegate));
            nullableWarnings.Add(GetId(ErrorCode.WRN_NullAsNonNullable));
            nullableWarnings.Add(GetId(ErrorCode.WRN_NullableValueTypeMayBeNull));
            nullableWarnings.Add(GetId(ErrorCode.WRN_NullabilityMismatchInTypeParameterConstraint));
            nullableWarnings.Add(GetId(ErrorCode.WRN_NullabilityMismatchInTypeParameterReferenceTypeConstraint));
            nullableWarnings.Add(GetId(ErrorCode.WRN_NullabilityMismatchInTypeParameterNotNullConstraint));
            nullableWarnings.Add(GetId(ErrorCode.WRN_ThrowPossibleNull));
            nullableWarnings.Add(GetId(ErrorCode.WRN_UnboxPossibleNull));
            nullableWarnings.Add(GetId(ErrorCode.WRN_SwitchExpressionNotExhaustiveForNull));
            nullableWarnings.Add(GetId(ErrorCode.WRN_SwitchExpressionNotExhaustiveForNullWithWhen));

            nullableWarnings.Add(GetId(ErrorCode.WRN_ConvertingNullableToNonNullable));
            nullableWarnings.Add(GetId(ErrorCode.WRN_DisallowNullAttributeForbidsMaybeNullAssignment));
            nullableWarnings.Add(GetId(ErrorCode.WRN_ParameterConditionallyDisallowsNull));

            nullableWarnings.Add(GetId(ErrorCode.WRN_NullabilityMismatchInTypeOnOverride));
            nullableWarnings.Add(GetId(ErrorCode.WRN_NullabilityMismatchInReturnTypeOnOverride));
            nullableWarnings.Add(GetId(ErrorCode.WRN_NullabilityMismatchInReturnTypeOnPartial));
            nullableWarnings.Add(GetId(ErrorCode.WRN_NullabilityMismatchInParameterTypeOnOverride));
            nullableWarnings.Add(GetId(ErrorCode.WRN_NullabilityMismatchInParameterTypeOnPartial));
            nullableWarnings.Add(GetId(ErrorCode.WRN_NullabilityMismatchInTypeOnImplicitImplementation));
            nullableWarnings.Add(GetId(ErrorCode.WRN_NullabilityMismatchInReturnTypeOnImplicitImplementation));
            nullableWarnings.Add(GetId(ErrorCode.WRN_NullabilityMismatchInParameterTypeOnImplicitImplementation));
            nullableWarnings.Add(GetId(ErrorCode.WRN_NullabilityMismatchInTypeOnExplicitImplementation));
            nullableWarnings.Add(GetId(ErrorCode.WRN_NullabilityMismatchInReturnTypeOnExplicitImplementation));
            nullableWarnings.Add(GetId(ErrorCode.WRN_NullabilityMismatchInParameterTypeOnExplicitImplementation));
            nullableWarnings.Add(GetId(ErrorCode.WRN_NullabilityMismatchInConstraintsOnImplicitImplementation));
            nullableWarnings.Add(GetId(ErrorCode.WRN_NullabilityMismatchInExplicitlyImplementedInterface));
            nullableWarnings.Add(GetId(ErrorCode.WRN_NullabilityMismatchInInterfaceImplementedByBase));
            nullableWarnings.Add(GetId(ErrorCode.WRN_DuplicateInterfaceWithNullabilityMismatchInBaseList));
            nullableWarnings.Add(GetId(ErrorCode.WRN_NullabilityMismatchInConstraintsOnPartialImplementation));
            nullableWarnings.Add(GetId(ErrorCode.WRN_NullReferenceInitializer));
            nullableWarnings.Add(GetId(ErrorCode.WRN_ShouldNotReturn));
            nullableWarnings.Add(GetId(ErrorCode.WRN_DoesNotReturnMismatch));
            nullableWarnings.Add(GetId(ErrorCode.WRN_TopLevelNullabilityMismatchInParameterTypeOnExplicitImplementation));
            nullableWarnings.Add(GetId(ErrorCode.WRN_TopLevelNullabilityMismatchInParameterTypeOnImplicitImplementation));
            nullableWarnings.Add(GetId(ErrorCode.WRN_TopLevelNullabilityMismatchInParameterTypeOnOverride));
            nullableWarnings.Add(GetId(ErrorCode.WRN_TopLevelNullabilityMismatchInReturnTypeOnExplicitImplementation));
            nullableWarnings.Add(GetId(ErrorCode.WRN_TopLevelNullabilityMismatchInReturnTypeOnImplicitImplementation));
            nullableWarnings.Add(GetId(ErrorCode.WRN_TopLevelNullabilityMismatchInReturnTypeOnOverride));
            nullableWarnings.Add(GetId(ErrorCode.WRN_MemberNotNull));
            nullableWarnings.Add(GetId(ErrorCode.WRN_MemberNotNullBadMember));
            nullableWarnings.Add(GetId(ErrorCode.WRN_MemberNotNullWhen));
            nullableWarnings.Add(GetId(ErrorCode.WRN_ParameterDisallowsNull));
            nullableWarnings.Add(GetId(ErrorCode.WRN_ParameterNotNullIfNotNull));
            nullableWarnings.Add(GetId(ErrorCode.WRN_ReturnNotNullIfNotNull));
            nullableWarnings.Add(GetId(ErrorCode.WRN_NullabilityMismatchInReturnTypeOnInterceptor));
            nullableWarnings.Add(GetId(ErrorCode.WRN_NullabilityMismatchInParameterTypeOnInterceptor));

            NullableWarnings = nullableWarnings.ToImmutable();
        }

        private static string GetId(ErrorCode errorCode)
        {
            return MessageProvider.Instance.GetIdForErrorCode((int)errorCode);
        }

        private static ImmutableDictionary<ErrorCode, string> CreateCategoriesMap()
        {
            var map = new Dictionary<ErrorCode, string>()
            {
                // { ERROR_CODE,    CATEGORY }
            };

            return map.ToImmutableDictionary();
        }

        internal static DiagnosticSeverity GetSeverity(ErrorCode code)
        {
            if (code == ErrorCode.Void)
            {
                return InternalDiagnosticSeverity.Void;
            }
            else if (code == ErrorCode.Unknown)
            {
                return InternalDiagnosticSeverity.Unknown;
            }
            else if (IsWarning(code))
            {
                return DiagnosticSeverity.Warning;
            }
            else if (IsInfo(code))
            {
                return DiagnosticSeverity.Info;
            }
            else if (IsHidden(code))
            {
                return DiagnosticSeverity.Hidden;
            }
            else
            {
                return DiagnosticSeverity.Error;
            }
        }

        /// <remarks>Don't call this during a parse--it loads resources</remarks>
        public static string GetMessage(MessageID code, CultureInfo culture)
        {
            string message = ResourceManager.GetString(code.ToString(), culture);
            Debug.Assert(!string.IsNullOrEmpty(message), code.ToString());
            return message;
        }

        /// <remarks>Don't call this during a parse--it loads resources</remarks>
        public static string GetMessage(ErrorCode code, CultureInfo culture)
        {
            string message = ResourceManager.GetString(code.ToString(), culture);
            Debug.Assert(!string.IsNullOrEmpty(message), code.ToString());
            return message;
        }

        public static LocalizableResourceString GetMessageFormat(ErrorCode code)
        {
            return new LocalizableResourceString(code.ToString(), ResourceManager, typeof(ErrorFacts));
        }

        public static LocalizableResourceString GetTitle(ErrorCode code)
        {
            return new LocalizableResourceString(code.ToString() + s_titleSuffix, ResourceManager, typeof(ErrorFacts));
        }

        public static LocalizableResourceString GetDescription(ErrorCode code)
        {
            return new LocalizableResourceString(code.ToString() + s_descriptionSuffix, ResourceManager, typeof(ErrorFacts));
        }

        public static string GetHelpLink(ErrorCode code)
        {
            return $"https://msdn.microsoft.com/query/roslyn.query?appId=roslyn&k=k({GetId(code)})";
        }

        public static string GetCategory(ErrorCode code)
        {
            string category;
            if (s_categoriesMap.Value.TryGetValue(code, out category))
            {
                return category;
            }

            return Diagnostic.CompilerDiagnosticCategory;
        }

        /// <remarks>Don't call this during a parse--it loads resources</remarks>
        public static string GetMessage(XmlParseErrorCode id, CultureInfo culture)
        {
            return ResourceManager.GetString(id.ToString(), culture);
        }

        private static System.Resources.ResourceManager s_resourceManager;
        private static System.Resources.ResourceManager ResourceManager
        {
            get
            {
                if (s_resourceManager == null)
                {
                    s_resourceManager = new System.Resources.ResourceManager(typeof(CSharpResources).FullName, typeof(ErrorCode).GetTypeInfo().Assembly);
                }

                return s_resourceManager;
            }
        }

        internal static int GetWarningLevel(ErrorCode code)
        {
            if (IsInfo(code) || IsHidden(code))
            {
                // Info and hidden diagnostics should always be produced because some analyzers depend on them.
                return Diagnostic.InfoAndHiddenWarningLevel;
            }

            // Warning wave warnings (warning level > 4) should be documented in
            // docs/compilers/CSharp/Warnversion Warning Waves.md
            switch (code)
            {
                case ErrorCode.WRN_AddressOfInAsync:
                case ErrorCode.WRN_ByValArraySizeConstRequired:
                    // Warning level 8 is exclusively for warnings introduced in the compiler
                    // shipped with dotnet 8 (C# 12) and that can be reported for pre-existing code.
                    return 8;
                case ErrorCode.WRN_LowerCaseTypeName:
                    // Warning level 7 is exclusively for warnings introduced in the compiler
                    // shipped with dotnet 7 (C# 11) and that can be reported for pre-existing code.
                    return 7;
                case ErrorCode.WRN_PartialMethodTypeDifference:
                    // Warning level 6 is exclusively for warnings introduced in the compiler
                    // shipped with dotnet 6 (C# 10) and that can be reported for pre-existing code.
                    return 6;
                case ErrorCode.WRN_NubExprIsConstBool2:
                case ErrorCode.WRN_StaticInAsOrIs:
                case ErrorCode.WRN_PrecedenceInversion:
                case ErrorCode.WRN_UseDefViolationPropertyUnsupportedVersion:
                case ErrorCode.WRN_UseDefViolationFieldUnsupportedVersion:
                case ErrorCode.WRN_UnassignedThisAutoPropertyUnsupportedVersion:
                case ErrorCode.WRN_UnassignedThisUnsupportedVersion:
                case ErrorCode.WRN_ParamUnassigned:
                case ErrorCode.WRN_UseDefViolationProperty:
                case ErrorCode.WRN_UseDefViolationField:
                case ErrorCode.WRN_UseDefViolationThisUnsupportedVersion:
                case ErrorCode.WRN_UseDefViolationOut:
                case ErrorCode.WRN_UseDefViolation:
                case ErrorCode.WRN_SyncAndAsyncEntryPoints:
                case ErrorCode.WRN_ParameterIsStaticClass:
                case ErrorCode.WRN_ReturnTypeIsStaticClass:
                    // Warning level 5 is exclusively for warnings introduced in the compiler
                    // shipped with dotnet 5 (C# 9) and that can be reported for pre-existing code.
                    return 5;
                case ErrorCode.WRN_InvalidMainSig:
                case ErrorCode.WRN_LowercaseEllSuffix:
                case ErrorCode.WRN_NewNotRequired:
                case ErrorCode.WRN_MainCantBeGeneric:
                case ErrorCode.WRN_ProtectedInSealed:
                case ErrorCode.WRN_UnassignedInternalField:
                case ErrorCode.WRN_MissingParamTag:
                case ErrorCode.WRN_MissingXMLComment:
                case ErrorCode.WRN_MissingTypeParamTag:
                case ErrorCode.WRN_InvalidVersionFormat:
                    return 4;
                case ErrorCode.WRN_UnreferencedEvent:
                case ErrorCode.WRN_DuplicateUsing:
                case ErrorCode.WRN_UnreferencedVar:
                case ErrorCode.WRN_UnreferencedField:
                case ErrorCode.WRN_UnreferencedVarAssg:
                case ErrorCode.WRN_UnreferencedLocalFunction:
                case ErrorCode.WRN_SequentialOnPartialClass:
                case ErrorCode.WRN_UnreferencedFieldAssg:
                case ErrorCode.WRN_AmbiguousXMLReference:
                case ErrorCode.WRN_PossibleMistakenNullStatement:
                case ErrorCode.WRN_EqualsWithoutGetHashCode:
                case ErrorCode.WRN_EqualityOpWithoutEquals:
                case ErrorCode.WRN_EqualityOpWithoutGetHashCode:
                case ErrorCode.WRN_IncorrectBooleanAssg:
                case ErrorCode.WRN_BitwiseOrSignExtend:
                case ErrorCode.WRN_TypeParameterSameAsOuterTypeParameter:
                case ErrorCode.WRN_InvalidAssemblyName:
                case ErrorCode.WRN_UnifyReferenceBldRev:
                case ErrorCode.WRN_AssignmentToSelf:
                case ErrorCode.WRN_ComparisonToSelf:
                case ErrorCode.WRN_IsDynamicIsConfusing:
                case ErrorCode.WRN_DebugFullNameTooLong:
                case ErrorCode.WRN_PdbLocalNameTooLong:
                case ErrorCode.WRN_RecordEqualsWithoutGetHashCode:
                    return 3;
                case ErrorCode.WRN_NewRequired:
                case ErrorCode.WRN_NewOrOverrideExpected:
                case ErrorCode.WRN_UnreachableCode:
                case ErrorCode.WRN_UnreferencedLabel:
                case ErrorCode.WRN_NegativeArrayIndex:
                case ErrorCode.WRN_BadRefCompareLeft:
                case ErrorCode.WRN_BadRefCompareRight:
                case ErrorCode.WRN_PatternIsAmbiguous:
                case ErrorCode.WRN_PatternNotPublicOrNotInstance:
                case ErrorCode.WRN_PatternBadSignature:
                case ErrorCode.WRN_SameFullNameThisNsAgg:
                case ErrorCode.WRN_SameFullNameThisAggAgg:
                case ErrorCode.WRN_SameFullNameThisAggNs:
                case ErrorCode.WRN_GlobalAliasDefn:
                case ErrorCode.WRN_AlwaysNull:
                case ErrorCode.WRN_CmpAlwaysFalse:
                case ErrorCode.WRN_GotoCaseShouldConvert:
                case ErrorCode.WRN_NubExprIsConstBool:
                case ErrorCode.WRN_ExplicitImplCollision:
                case ErrorCode.WRN_DeprecatedSymbolStr:
                case ErrorCode.WRN_VacuousIntegralComp:
                case ErrorCode.WRN_AssignmentToLockOrDispose:
                case ErrorCode.WRN_DeprecatedCollectionInitAddStr:
                case ErrorCode.WRN_DeprecatedCollectionInitAdd:
                case ErrorCode.WRN_DuplicateParamTag:
                case ErrorCode.WRN_UnmatchedParamTag:
                case ErrorCode.WRN_UnprocessedXMLComment:
                case ErrorCode.WRN_InvalidSearchPathDir:
                case ErrorCode.WRN_UnifyReferenceMajMin:
                case ErrorCode.WRN_DuplicateTypeParamTag:
                case ErrorCode.WRN_UnmatchedTypeParamTag:
                case ErrorCode.WRN_UnmatchedParamRefTag:
                case ErrorCode.WRN_UnmatchedTypeParamRefTag:
                case ErrorCode.WRN_CantHaveManifestForModule:
                case ErrorCode.WRN_DynamicDispatchToConditionalMethod:
                case ErrorCode.WRN_NoSources:
                case ErrorCode.WRN_CLS_MeaninglessOnPrivateType:
                case ErrorCode.WRN_CLS_AssemblyNotCLS2:
                case ErrorCode.WRN_MainIgnored:
                case ErrorCode.WRN_UnqualifiedNestedTypeInCref:
                case ErrorCode.WRN_NoRuntimeMetadataVersion:
                    return 2;
                case ErrorCode.WRN_IsAlwaysTrue:
                case ErrorCode.WRN_IsAlwaysFalse:
                case ErrorCode.WRN_ByRefNonAgileField:
                case ErrorCode.WRN_VolatileByRef:
                case ErrorCode.WRN_FinalizeMethod:
                case ErrorCode.WRN_DeprecatedSymbol:
                case ErrorCode.WRN_ExternMethodNoImplementation:
                case ErrorCode.WRN_AttributeLocationOnBadDeclaration:
                case ErrorCode.WRN_InvalidAttributeLocation:
                case ErrorCode.WRN_NonObsoleteOverridingObsolete:
                case ErrorCode.WRN_CoClassWithoutComImport:
                case ErrorCode.WRN_ObsoleteOverridingNonObsolete:
                case ErrorCode.WRN_ExternCtorNoImplementation:
                case ErrorCode.WRN_WarningDirective:
                case ErrorCode.WRN_UnreachableGeneralCatch:
                case ErrorCode.WRN_DefaultValueForUnconsumedLocation:
                case ErrorCode.WRN_EmptySwitch:
                case ErrorCode.WRN_XMLParseError:
                case ErrorCode.WRN_BadXMLRef:
                case ErrorCode.WRN_BadXMLRefParamType:
                case ErrorCode.WRN_BadXMLRefReturnType:
                case ErrorCode.WRN_BadXMLRefSyntax:
                case ErrorCode.WRN_FailedInclude:
                case ErrorCode.WRN_InvalidInclude:
                case ErrorCode.WRN_XMLParseIncludeError:
                case ErrorCode.WRN_ALinkWarn:
                case ErrorCode.WRN_AssemblyAttributeFromModuleIsOverridden:
                case ErrorCode.WRN_CmdOptionConflictsSource:
                case ErrorCode.WRN_IllegalPragma:
                case ErrorCode.WRN_IllegalPPWarning:
                case ErrorCode.WRN_BadRestoreNumber:
                case ErrorCode.WRN_NonECMAFeature:
                case ErrorCode.WRN_ErrorOverride:
                case ErrorCode.WRN_MultiplePredefTypes:
                case ErrorCode.WRN_TooManyLinesForDebugger:
                case ErrorCode.WRN_CallOnNonAgileField:
                case ErrorCode.WRN_InvalidNumber:
                case ErrorCode.WRN_IllegalPPChecksum:
                case ErrorCode.WRN_EndOfPPLineExpected:
                case ErrorCode.WRN_ConflictingChecksum:
                case ErrorCode.WRN_DotOnDefault:
                case ErrorCode.WRN_BadXMLRefTypeVar:
                case ErrorCode.WRN_ReferencedAssemblyReferencesLinkedPIA:
                case ErrorCode.WRN_MultipleRuntimeImplementationMatches:
                case ErrorCode.WRN_MultipleRuntimeOverrideMatches:
                case ErrorCode.WRN_FileAlreadyIncluded:
                case ErrorCode.WRN_NoConfigNotOnCommandLine:
                case ErrorCode.WRN_AnalyzerCannotBeCreated:
                case ErrorCode.WRN_NoAnalyzerInAssembly:
                case ErrorCode.WRN_UnableToLoadAnalyzer:
                case ErrorCode.WRN_DefineIdentifierRequired:
                case ErrorCode.WRN_CLS_NoVarArgs:
                case ErrorCode.WRN_CLS_BadArgType:
                case ErrorCode.WRN_CLS_BadReturnType:
                case ErrorCode.WRN_CLS_BadFieldPropType:
                case ErrorCode.WRN_CLS_BadIdentifierCase:
                case ErrorCode.WRN_CLS_OverloadRefOut:
                case ErrorCode.WRN_CLS_OverloadUnnamed:
                case ErrorCode.WRN_CLS_BadIdentifier:
                case ErrorCode.WRN_CLS_BadBase:
                case ErrorCode.WRN_CLS_BadInterfaceMember:
                case ErrorCode.WRN_CLS_NoAbstractMembers:
                case ErrorCode.WRN_CLS_NotOnModules:
                case ErrorCode.WRN_CLS_ModuleMissingCLS:
                case ErrorCode.WRN_CLS_AssemblyNotCLS:
                case ErrorCode.WRN_CLS_BadAttributeType:
                case ErrorCode.WRN_CLS_ArrayArgumentToAttribute:
                case ErrorCode.WRN_CLS_NotOnModules2:
                case ErrorCode.WRN_CLS_IllegalTrueInFalse:
                case ErrorCode.WRN_CLS_MeaninglessOnParam:
                case ErrorCode.WRN_CLS_MeaninglessOnReturn:
                case ErrorCode.WRN_CLS_BadTypeVar:
                case ErrorCode.WRN_CLS_VolatileField:
                case ErrorCode.WRN_CLS_BadInterface:
                case ErrorCode.WRN_UnobservedAwaitableExpression:
                case ErrorCode.WRN_CallerLineNumberParamForUnconsumedLocation:
                case ErrorCode.WRN_CallerFilePathParamForUnconsumedLocation:
                case ErrorCode.WRN_CallerMemberNameParamForUnconsumedLocation:
                case ErrorCode.WRN_CallerFilePathPreferredOverCallerMemberName:
                case ErrorCode.WRN_CallerLineNumberPreferredOverCallerMemberName:
                case ErrorCode.WRN_CallerLineNumberPreferredOverCallerFilePath:
                case ErrorCode.WRN_DelaySignButNoKey:
                case ErrorCode.WRN_UnimplementedCommandLineSwitch:
                case ErrorCode.WRN_AsyncLacksAwaits:
                case ErrorCode.WRN_BadUILang:
                case ErrorCode.WRN_RefCultureMismatch:
                case ErrorCode.WRN_ConflictingMachineAssembly:
                case ErrorCode.WRN_FilterIsConstantTrue:
                case ErrorCode.WRN_FilterIsConstantFalse:
                case ErrorCode.WRN_FilterIsConstantFalseRedundantTryCatch:
                case ErrorCode.WRN_IdentifierOrNumericLiteralExpected:
                case ErrorCode.WRN_ReferencedAssemblyDoesNotHaveStrongName:
                case ErrorCode.WRN_AlignmentMagnitude:
                case ErrorCode.WRN_AttributeIgnoredWhenPublicSigning:
                case ErrorCode.WRN_TupleLiteralNameMismatch:
                case ErrorCode.WRN_WindowsExperimental:
                case ErrorCode.WRN_AttributesOnBackingFieldsNotAvailable:
                case ErrorCode.WRN_TupleBinopLiteralNameMismatch:
                case ErrorCode.WRN_TypeParameterSameAsOuterMethodTypeParameter:
                case ErrorCode.WRN_ConvertingNullableToNonNullable:
                case ErrorCode.WRN_NullReferenceAssignment:
                case ErrorCode.WRN_NullReferenceReceiver:
                case ErrorCode.WRN_NullReferenceReturn:
                case ErrorCode.WRN_NullReferenceArgument:
                case ErrorCode.WRN_NullabilityMismatchInTypeOnOverride:
                case ErrorCode.WRN_NullabilityMismatchInReturnTypeOnOverride:
                case ErrorCode.WRN_NullabilityMismatchInReturnTypeOnPartial:
                case ErrorCode.WRN_NullabilityMismatchInParameterTypeOnOverride:
                case ErrorCode.WRN_NullabilityMismatchInParameterTypeOnPartial:
                case ErrorCode.WRN_NullabilityMismatchInConstraintsOnPartialImplementation:
                case ErrorCode.WRN_NullabilityMismatchInTypeOnImplicitImplementation:
                case ErrorCode.WRN_NullabilityMismatchInReturnTypeOnImplicitImplementation:
                case ErrorCode.WRN_NullabilityMismatchInParameterTypeOnImplicitImplementation:
                case ErrorCode.WRN_DuplicateInterfaceWithNullabilityMismatchInBaseList:
                case ErrorCode.WRN_NullabilityMismatchInInterfaceImplementedByBase:
                case ErrorCode.WRN_NullabilityMismatchInExplicitlyImplementedInterface:
                case ErrorCode.WRN_NullabilityMismatchInTypeOnExplicitImplementation:
                case ErrorCode.WRN_NullabilityMismatchInReturnTypeOnExplicitImplementation:
                case ErrorCode.WRN_NullabilityMismatchInParameterTypeOnExplicitImplementation:
                case ErrorCode.WRN_UninitializedNonNullableField:
                case ErrorCode.WRN_NullabilityMismatchInAssignment:
                case ErrorCode.WRN_NullabilityMismatchInArgument:
                case ErrorCode.WRN_NullabilityMismatchInArgumentForOutput:
                case ErrorCode.WRN_NullabilityMismatchInReturnTypeOfTargetDelegate:
                case ErrorCode.WRN_NullabilityMismatchInParameterTypeOfTargetDelegate:
                case ErrorCode.WRN_NullAsNonNullable:
                case ErrorCode.WRN_NullableValueTypeMayBeNull:
                case ErrorCode.WRN_NullabilityMismatchInTypeParameterConstraint:
                case ErrorCode.WRN_MissingNonNullTypesContextForAnnotation:
                case ErrorCode.WRN_MissingNonNullTypesContextForAnnotationInGeneratedCode:
                case ErrorCode.WRN_NullabilityMismatchInConstraintsOnImplicitImplementation:
                case ErrorCode.WRN_NullabilityMismatchInTypeParameterReferenceTypeConstraint:
                case ErrorCode.WRN_SwitchExpressionNotExhaustive:
                case ErrorCode.WRN_IsTypeNamedUnderscore:
                case ErrorCode.WRN_GivenExpressionNeverMatchesPattern:
                case ErrorCode.WRN_GivenExpressionAlwaysMatchesConstant:
                case ErrorCode.WRN_SwitchExpressionNotExhaustiveWithUnnamedEnumValue:
                case ErrorCode.WRN_CaseConstantNamedUnderscore:
                case ErrorCode.WRN_ThrowPossibleNull:
                case ErrorCode.WRN_UnboxPossibleNull:
                case ErrorCode.WRN_SwitchExpressionNotExhaustiveForNull:
                case ErrorCode.WRN_ImplicitCopyInReadOnlyMember:
                case ErrorCode.WRN_UnconsumedEnumeratorCancellationAttributeUsage:
                case ErrorCode.WRN_UndecoratedCancellationTokenParameter:
                case ErrorCode.WRN_NullabilityMismatchInTypeParameterNotNullConstraint:
                case ErrorCode.WRN_DisallowNullAttributeForbidsMaybeNullAssignment:
                case ErrorCode.WRN_ParameterConditionallyDisallowsNull:
                case ErrorCode.WRN_NullReferenceInitializer:
                case ErrorCode.WRN_ShouldNotReturn:
                case ErrorCode.WRN_DoesNotReturnMismatch:
                case ErrorCode.WRN_TopLevelNullabilityMismatchInReturnTypeOnOverride:
                case ErrorCode.WRN_TopLevelNullabilityMismatchInParameterTypeOnOverride:
                case ErrorCode.WRN_TopLevelNullabilityMismatchInReturnTypeOnImplicitImplementation:
                case ErrorCode.WRN_TopLevelNullabilityMismatchInParameterTypeOnImplicitImplementation:
                case ErrorCode.WRN_TopLevelNullabilityMismatchInReturnTypeOnExplicitImplementation:
                case ErrorCode.WRN_TopLevelNullabilityMismatchInParameterTypeOnExplicitImplementation:
                case ErrorCode.WRN_ConstOutOfRangeChecked:
                case ErrorCode.WRN_MemberNotNull:
                case ErrorCode.WRN_MemberNotNullBadMember:
                case ErrorCode.WRN_MemberNotNullWhen:
                case ErrorCode.WRN_GeneratorFailedDuringInitialization:
                case ErrorCode.WRN_GeneratorFailedDuringGeneration:
                case ErrorCode.WRN_ParameterDisallowsNull:
                case ErrorCode.WRN_GivenExpressionAlwaysMatchesPattern:
                case ErrorCode.WRN_IsPatternAlways:
                case ErrorCode.WRN_SwitchExpressionNotExhaustiveWithWhen:
                case ErrorCode.WRN_SwitchExpressionNotExhaustiveForNullWithWhen:
                case ErrorCode.WRN_RecordNamedDisallowed:
                case ErrorCode.WRN_ParameterNotNullIfNotNull:
                case ErrorCode.WRN_ReturnNotNullIfNotNull:
                case ErrorCode.WRN_AnalyzerReferencesFramework:
                case ErrorCode.WRN_UnreadRecordParameter:
                case ErrorCode.WRN_DoNotCompareFunctionPointers:
                case ErrorCode.WRN_CallerArgumentExpressionParamForUnconsumedLocation:
                case ErrorCode.WRN_CallerLineNumberPreferredOverCallerArgumentExpression:
                case ErrorCode.WRN_CallerFilePathPreferredOverCallerArgumentExpression:
                case ErrorCode.WRN_CallerMemberNamePreferredOverCallerArgumentExpression:
                case ErrorCode.WRN_CallerArgumentExpressionAttributeHasInvalidParameterName:
                case ErrorCode.WRN_CallerArgumentExpressionAttributeSelfReferential:
                case ErrorCode.WRN_ParameterOccursAfterInterpolatedStringHandlerParameter:
                case ErrorCode.WRN_InterpolatedStringHandlerArgumentAttributeIgnoredOnLambdaParameters:
                case ErrorCode.WRN_CompileTimeCheckedOverflow:
                case ErrorCode.WRN_MethGrpToNonDel:
                case ErrorCode.WRN_UseDefViolationPropertySupportedVersion:
                case ErrorCode.WRN_UseDefViolationFieldSupportedVersion:
                case ErrorCode.WRN_UseDefViolationThisSupportedVersion:
                case ErrorCode.WRN_UnassignedThisAutoPropertySupportedVersion:
                case ErrorCode.WRN_UnassignedThisSupportedVersion:
                case ErrorCode.WRN_ObsoleteMembersShouldNotBeRequired:
                case ErrorCode.WRN_AnalyzerReferencesNewerCompiler:
                case ErrorCode.WRN_DuplicateAnalyzerReference:
                case ErrorCode.WRN_ScopedMismatchInParameterOfTarget:
                case ErrorCode.WRN_ScopedMismatchInParameterOfOverrideOrImplementation:
                case ErrorCode.WRN_ManagedAddr:
                case ErrorCode.WRN_EscapeVariable:
                case ErrorCode.WRN_EscapeStackAlloc:
                case ErrorCode.WRN_RefReturnNonreturnableLocal:
                case ErrorCode.WRN_RefReturnNonreturnableLocal2:
                case ErrorCode.WRN_RefReturnStructThis:
                case ErrorCode.WRN_RefAssignNarrower:
                case ErrorCode.WRN_MismatchedRefEscapeInTernary:
                case ErrorCode.WRN_RefReturnParameter:
                case ErrorCode.WRN_RefReturnScopedParameter:
                case ErrorCode.WRN_RefReturnParameter2:
                case ErrorCode.WRN_RefReturnScopedParameter2:
                case ErrorCode.WRN_RefReturnLocal:
                case ErrorCode.WRN_RefReturnLocal2:
                case ErrorCode.WRN_RefAssignReturnOnly:
                case ErrorCode.WRN_RefReturnOnlyParameter:
                case ErrorCode.WRN_RefReturnOnlyParameter2:
                case ErrorCode.WRN_RefAssignValEscapeWider:
                case ErrorCode.WRN_OptionalParamValueMismatch:
                case ErrorCode.WRN_ParamsArrayInLambdaOnly:
                case ErrorCode.WRN_CapturedPrimaryConstructorParameterPassedToBase:
                case ErrorCode.WRN_UnreadPrimaryConstructorParameter:
                case ErrorCode.WRN_InterceptorSignatureMismatch:
                case ErrorCode.WRN_NullabilityMismatchInReturnTypeOnInterceptor:
                case ErrorCode.WRN_NullabilityMismatchInParameterTypeOnInterceptor:
                case ErrorCode.WRN_CapturedPrimaryConstructorParameterInFieldInitializer:
                case ErrorCode.WRN_PrimaryConstructorParameterIsShadowedAndNotPassedToBase:
                case ErrorCode.WRN_InlineArrayIndexerNotUsed:
                case ErrorCode.WRN_InlineArraySliceNotUsed:
                case ErrorCode.WRN_InlineArrayConversionOperatorNotUsed:
                case ErrorCode.WRN_InlineArrayNotSupportedByLanguage:
                case ErrorCode.WRN_BadArgRef:
                case ErrorCode.WRN_ArgExpectedRefOrIn:
                case ErrorCode.WRN_RefReadonlyNotVariable:
                case ErrorCode.WRN_ArgExpectedIn:
                case ErrorCode.WRN_OverridingDifferentRefness:
                case ErrorCode.WRN_HidingDifferentRefness:
                case ErrorCode.WRN_TargetDifferentRefness:
                case ErrorCode.WRN_RefReadonlyParameterDefaultValue:
                case ErrorCode.WRN_UseDefViolationRefField:
                case ErrorCode.WRN_Experimental:
                case ErrorCode.WRN_CollectionExpressionRefStructMayAllocate:
                case ErrorCode.WRN_CollectionExpressionRefStructSpreadMayAllocate:
                case ErrorCode.WRN_ConvertingLock:
                case ErrorCode.WRN_PartialPropertySignatureDifference:

                    return 1;
                default:
                    return 0;
            }
            // Note: when adding a warning here, consider whether it should be registered as a nullability warning too
        }

        /// <summary>
        /// Returns true if this is a build-only diagnostic that is never reported from
        /// <see cref="SemanticModel.GetDiagnostics(Text.TextSpan?, System.Threading.CancellationToken)"/> API.
        /// Diagnostics generated during compilation phases such as lowering, emit, etc.
        /// are example of build-only diagnostics.
        /// </summary>
        internal static bool IsBuildOnlyDiagnostic(ErrorCode code)
        {
#pragma warning disable CS8524 // The switch expression does not handle some values of its input type (it is not exhaustive) involving an unnamed enum value.
            return code switch
            {
                ErrorCode.WRN_ALinkWarn
                or ErrorCode.WRN_UnreferencedField
                or ErrorCode.WRN_UnreferencedFieldAssg
                or ErrorCode.WRN_UnreferencedEvent
                or ErrorCode.WRN_UnassignedInternalField
                or ErrorCode.ERR_MissingPredefinedMember
                or ErrorCode.ERR_PredefinedTypeNotFound
                or ErrorCode.ERR_NoEntryPoint
                or ErrorCode.WRN_InvalidMainSig
                or ErrorCode.ERR_MultipleEntryPoints
                or ErrorCode.WRN_MainIgnored
                or ErrorCode.ERR_MainClassNotClass
                or ErrorCode.WRN_MainCantBeGeneric
                or ErrorCode.ERR_NoMainInClass
                or ErrorCode.ERR_MainClassNotFound
                or ErrorCode.WRN_SyncAndAsyncEntryPoints
                or ErrorCode.ERR_BadDelegateConstructor
                or ErrorCode.ERR_InsufficientStack
                or ErrorCode.ERR_ModuleEmitFailure
                or ErrorCode.ERR_TooManyLocals
                or ErrorCode.ERR_BindToBogus
                or ErrorCode.ERR_ExportedTypeConflictsWithDeclaration
                or ErrorCode.ERR_ForwardedTypeConflictsWithDeclaration
                or ErrorCode.ERR_ExportedTypesConflict
                or ErrorCode.ERR_ForwardedTypeConflictsWithExportedType
                or ErrorCode.ERR_ByRefTypeAndAwait
                or ErrorCode.ERR_RefReturningCallAndAwait
                or ErrorCode.ERR_SpecialByRefInLambda
                or ErrorCode.ERR_DynamicRequiredTypesMissing
                or ErrorCode.ERR_CannotBeConvertedToUtf8
                or ErrorCode.ERR_FileTypeNonUniquePath
                or ErrorCode.ERR_InterceptorSignatureMismatch
                or ErrorCode.ERR_InterceptorMustHaveMatchingThisParameter
                or ErrorCode.ERR_InterceptorMustNotHaveThisParameter
                or ErrorCode.ERR_DuplicateInterceptor
                or ErrorCode.WRN_InterceptorSignatureMismatch
                or ErrorCode.ERR_InterceptorNotAccessible
                or ErrorCode.ERR_InterceptorScopedMismatch
                or ErrorCode.WRN_NullabilityMismatchInReturnTypeOnInterceptor
                or ErrorCode.WRN_NullabilityMismatchInParameterTypeOnInterceptor
                or ErrorCode.ERR_InterceptorCannotInterceptNameof
                or ErrorCode.ERR_SymbolDefinedInAssembly
                or ErrorCode.ERR_InterceptorArityNotCompatible
                or ErrorCode.ERR_InterceptorCannotBeGeneric
                or ErrorCode.ERR_InterceptableMethodMustBeOrdinary
                or ErrorCode.ERR_PossibleAsyncIteratorWithoutYield
                or ErrorCode.ERR_PossibleAsyncIteratorWithoutYieldOrAwait
                or ErrorCode.ERR_RefLocalAcrossAwait
                    // Update src\EditorFeatures\CSharp\LanguageServer\CSharpLspBuildOnlyDiagnostics.cs
                    // whenever new values are added here.
                    => true,

                ErrorCode.Void
                or ErrorCode.Unknown
                or ErrorCode.ERR_NoMetadataFile
                or ErrorCode.FTL_MetadataCantOpenFile
                or ErrorCode.ERR_NoTypeDef
                or ErrorCode.ERR_OutputWriteFailed
                or ErrorCode.ERR_BadBinaryOps
                or ErrorCode.ERR_IntDivByZero
                or ErrorCode.ERR_BadIndexLHS
                or ErrorCode.ERR_BadIndexCount
                or ErrorCode.ERR_BadUnaryOp
                or ErrorCode.ERR_ThisInStaticMeth
                or ErrorCode.ERR_ThisInBadContext
                or ErrorCode.ERR_NoImplicitConv
                or ErrorCode.ERR_NoExplicitConv
                or ErrorCode.ERR_ConstOutOfRange
                or ErrorCode.ERR_AmbigBinaryOps
                or ErrorCode.ERR_AmbigUnaryOp
                or ErrorCode.ERR_InAttrOnOutParam
                or ErrorCode.ERR_ValueCantBeNull
                or ErrorCode.ERR_NoExplicitBuiltinConv
                or ErrorCode.FTL_DebugEmitFailure
                or ErrorCode.ERR_BadVisReturnType
                or ErrorCode.ERR_BadVisParamType
                or ErrorCode.ERR_BadVisFieldType
                or ErrorCode.ERR_BadVisPropertyType
                or ErrorCode.ERR_BadVisIndexerReturn
                or ErrorCode.ERR_BadVisIndexerParam
                or ErrorCode.ERR_BadVisOpReturn
                or ErrorCode.ERR_BadVisOpParam
                or ErrorCode.ERR_BadVisDelegateReturn
                or ErrorCode.ERR_BadVisDelegateParam
                or ErrorCode.ERR_BadVisBaseClass
                or ErrorCode.ERR_BadVisBaseInterface
                or ErrorCode.ERR_EventNeedsBothAccessors
                or ErrorCode.ERR_EventNotDelegate
                or ErrorCode.ERR_InterfaceEventInitializer
                or ErrorCode.ERR_BadEventUsage
                or ErrorCode.ERR_ExplicitEventFieldImpl
                or ErrorCode.ERR_CantOverrideNonEvent
                or ErrorCode.ERR_AddRemoveMustHaveBody
                or ErrorCode.ERR_AbstractEventInitializer
                or ErrorCode.ERR_PossibleBadNegCast
                or ErrorCode.ERR_ReservedEnumerator
                or ErrorCode.ERR_AsMustHaveReferenceType
                or ErrorCode.WRN_LowercaseEllSuffix
                or ErrorCode.ERR_BadEventUsageNoField
                or ErrorCode.ERR_ConstraintOnlyAllowedOnGenericDecl
                or ErrorCode.ERR_TypeParamMustBeIdentifier
                or ErrorCode.ERR_MemberReserved
                or ErrorCode.ERR_DuplicateParamName
                or ErrorCode.ERR_DuplicateNameInNS
                or ErrorCode.ERR_DuplicateNameInClass
                or ErrorCode.ERR_NameNotInContext
                or ErrorCode.ERR_AmbigContext
                or ErrorCode.WRN_DuplicateUsing
                or ErrorCode.ERR_BadMemberFlag
                or ErrorCode.ERR_BadMemberProtection
                or ErrorCode.WRN_NewRequired
                or ErrorCode.WRN_NewNotRequired
                or ErrorCode.ERR_CircConstValue
                or ErrorCode.ERR_MemberAlreadyExists
                or ErrorCode.ERR_StaticNotVirtual
                or ErrorCode.ERR_OverrideNotNew
                or ErrorCode.WRN_NewOrOverrideExpected
                or ErrorCode.ERR_OverrideNotExpected
                or ErrorCode.ERR_NamespaceUnexpected
                or ErrorCode.ERR_NoSuchMember
                or ErrorCode.ERR_BadSKknown
                or ErrorCode.ERR_BadSKunknown
                or ErrorCode.ERR_ObjectRequired
                or ErrorCode.ERR_AmbigCall
                or ErrorCode.ERR_BadAccess
                or ErrorCode.ERR_MethDelegateMismatch
                or ErrorCode.ERR_RetObjectRequired
                or ErrorCode.ERR_RetNoObjectRequired
                or ErrorCode.ERR_LocalDuplicate
                or ErrorCode.ERR_AssgLvalueExpected
                or ErrorCode.ERR_StaticConstParam
                or ErrorCode.ERR_NotConstantExpression
                or ErrorCode.ERR_NotNullConstRefField
                or ErrorCode.ERR_LocalIllegallyOverrides
                or ErrorCode.ERR_BadUsingNamespace
                or ErrorCode.ERR_NoBreakOrCont
                or ErrorCode.ERR_DuplicateLabel
                or ErrorCode.ERR_NoConstructors
                or ErrorCode.ERR_NoNewAbstract
                or ErrorCode.ERR_ConstValueRequired
                or ErrorCode.ERR_CircularBase
                or ErrorCode.ERR_MethodNameExpected
                or ErrorCode.ERR_ConstantExpected
                or ErrorCode.ERR_V6SwitchGoverningTypeValueExpected
                or ErrorCode.ERR_DuplicateCaseLabel
                or ErrorCode.ERR_InvalidGotoCase
                or ErrorCode.ERR_PropertyLacksGet
                or ErrorCode.ERR_BadExceptionType
                or ErrorCode.ERR_BadEmptyThrow
                or ErrorCode.ERR_BadFinallyLeave
                or ErrorCode.ERR_LabelShadow
                or ErrorCode.ERR_LabelNotFound
                or ErrorCode.ERR_UnreachableCatch
                or ErrorCode.ERR_ReturnExpected
                or ErrorCode.WRN_UnreachableCode
                or ErrorCode.ERR_SwitchFallThrough
                or ErrorCode.WRN_UnreferencedLabel
                or ErrorCode.ERR_UseDefViolation
                or ErrorCode.WRN_UnreferencedVar
                or ErrorCode.ERR_UseDefViolationField
                or ErrorCode.ERR_UnassignedThisUnsupportedVersion
                or ErrorCode.ERR_AmbigQM
                or ErrorCode.ERR_InvalidQM
                or ErrorCode.ERR_NoBaseClass
                or ErrorCode.ERR_BaseIllegal
                or ErrorCode.ERR_ObjectProhibited
                or ErrorCode.ERR_ParamUnassigned
                or ErrorCode.ERR_InvalidArray
                or ErrorCode.ERR_ExternHasBody
                or ErrorCode.ERR_AbstractAndExtern
                or ErrorCode.ERR_BadAttributeParamType
                or ErrorCode.ERR_BadAttributeArgument
                or ErrorCode.WRN_IsAlwaysTrue
                or ErrorCode.WRN_IsAlwaysFalse
                or ErrorCode.ERR_LockNeedsReference
                or ErrorCode.ERR_NullNotValid
                or ErrorCode.ERR_UseDefViolationThisUnsupportedVersion
                or ErrorCode.ERR_ArgsInvalid
                or ErrorCode.ERR_AssgReadonly
                or ErrorCode.ERR_RefReadonly
                or ErrorCode.ERR_PtrExpected
                or ErrorCode.ERR_PtrIndexSingle
                or ErrorCode.WRN_ByRefNonAgileField
                or ErrorCode.ERR_AssgReadonlyStatic
                or ErrorCode.ERR_RefReadonlyStatic
                or ErrorCode.ERR_AssgReadonlyProp
                or ErrorCode.ERR_IllegalStatement
                or ErrorCode.ERR_BadGetEnumerator
                or ErrorCode.ERR_AbstractBaseCall
                or ErrorCode.ERR_RefProperty
                or ErrorCode.ERR_ManagedAddr
                or ErrorCode.ERR_BadFixedInitType
                or ErrorCode.ERR_FixedMustInit
                or ErrorCode.ERR_InvalidAddrOp
                or ErrorCode.ERR_FixedNeeded
                or ErrorCode.ERR_FixedNotNeeded
                or ErrorCode.ERR_UnsafeNeeded
                or ErrorCode.ERR_OpTFRetType
                or ErrorCode.ERR_OperatorNeedsMatch
                or ErrorCode.ERR_BadBoolOp
                or ErrorCode.ERR_MustHaveOpTF
                or ErrorCode.WRN_UnreferencedVarAssg
                or ErrorCode.ERR_CheckedOverflow
                or ErrorCode.ERR_ConstOutOfRangeChecked
                or ErrorCode.ERR_BadVarargs
                or ErrorCode.ERR_ParamsMustBeCollection
                or ErrorCode.ERR_IllegalArglist
                or ErrorCode.ERR_IllegalUnsafe
                or ErrorCode.ERR_AmbigMember
                or ErrorCode.ERR_BadForeachDecl
                or ErrorCode.ERR_ParamsLast
                or ErrorCode.ERR_SizeofUnsafe
                or ErrorCode.ERR_DottedTypeNameNotFoundInNS
                or ErrorCode.ERR_FieldInitRefNonstatic
                or ErrorCode.ERR_SealedNonOverride
                or ErrorCode.ERR_CantOverrideSealed
                or ErrorCode.ERR_VoidError
                or ErrorCode.ERR_ConditionalOnOverride
                or ErrorCode.ERR_PointerInAsOrIs
                or ErrorCode.ERR_CallingFinalizeDeprecated
                or ErrorCode.ERR_SingleTypeNameNotFound
                or ErrorCode.ERR_NegativeStackAllocSize
                or ErrorCode.ERR_NegativeArraySize
                or ErrorCode.ERR_OverrideFinalizeDeprecated
                or ErrorCode.ERR_CallingBaseFinalizeDeprecated
                or ErrorCode.WRN_NegativeArrayIndex
                or ErrorCode.WRN_BadRefCompareLeft
                or ErrorCode.WRN_BadRefCompareRight
                or ErrorCode.ERR_BadCastInFixed
                or ErrorCode.ERR_StackallocInCatchFinally
                or ErrorCode.ERR_VarargsLast
                or ErrorCode.ERR_MissingPartial
                or ErrorCode.ERR_PartialTypeKindConflict
                or ErrorCode.ERR_PartialModifierConflict
                or ErrorCode.ERR_PartialMultipleBases
                or ErrorCode.ERR_PartialWrongTypeParams
                or ErrorCode.ERR_PartialWrongConstraints
                or ErrorCode.ERR_NoImplicitConvCast
                or ErrorCode.ERR_PartialMisplaced
                or ErrorCode.ERR_ImportedCircularBase
                or ErrorCode.ERR_UseDefViolationOut
                or ErrorCode.ERR_ArraySizeInDeclaration
                or ErrorCode.ERR_InaccessibleGetter
                or ErrorCode.ERR_InaccessibleSetter
                or ErrorCode.ERR_InvalidPropertyAccessMod
                or ErrorCode.ERR_DuplicatePropertyAccessMods
                or ErrorCode.ERR_AccessModMissingAccessor
                or ErrorCode.ERR_UnimplementedInterfaceAccessor
                or ErrorCode.WRN_PatternIsAmbiguous
                or ErrorCode.WRN_PatternNotPublicOrNotInstance
                or ErrorCode.WRN_PatternBadSignature
                or ErrorCode.ERR_FriendRefNotEqualToThis
                or ErrorCode.WRN_SequentialOnPartialClass
                or ErrorCode.ERR_BadConstType
                or ErrorCode.ERR_NoNewTyvar
                or ErrorCode.ERR_BadArity
                or ErrorCode.ERR_BadTypeArgument
                or ErrorCode.ERR_TypeArgsNotAllowed
                or ErrorCode.ERR_HasNoTypeVars
                or ErrorCode.ERR_NewConstraintNotSatisfied
                or ErrorCode.ERR_GenericConstraintNotSatisfiedRefType
                or ErrorCode.ERR_GenericConstraintNotSatisfiedNullableEnum
                or ErrorCode.ERR_GenericConstraintNotSatisfiedNullableInterface
                or ErrorCode.ERR_GenericConstraintNotSatisfiedTyVar
                or ErrorCode.ERR_GenericConstraintNotSatisfiedValType
                or ErrorCode.ERR_DuplicateGeneratedName
                or ErrorCode.ERR_GlobalSingleTypeNameNotFound
                or ErrorCode.ERR_NewBoundMustBeLast
                or ErrorCode.ERR_TypeVarCantBeNull
                or ErrorCode.ERR_DuplicateBound
                or ErrorCode.ERR_ClassBoundNotFirst
                or ErrorCode.ERR_BadRetType
                or ErrorCode.ERR_DuplicateConstraintClause
                or ErrorCode.ERR_CantInferMethTypeArgs
                or ErrorCode.ERR_LocalSameNameAsTypeParam
                or ErrorCode.ERR_AsWithTypeVar
                or ErrorCode.ERR_BadIndexerNameAttr
                or ErrorCode.ERR_AttrArgWithTypeVars
                or ErrorCode.ERR_NewTyvarWithArgs
                or ErrorCode.ERR_AbstractSealedStatic
                or ErrorCode.WRN_AmbiguousXMLReference
                or ErrorCode.WRN_VolatileByRef
                or ErrorCode.ERR_ComImportWithImpl
                or ErrorCode.ERR_ComImportWithBase
                or ErrorCode.ERR_ImplBadConstraints
                or ErrorCode.ERR_DottedTypeNameNotFoundInAgg
                or ErrorCode.ERR_MethGrpToNonDel
                or ErrorCode.ERR_BadExternAlias
                or ErrorCode.ERR_ColColWithTypeAlias
                or ErrorCode.ERR_AliasNotFound
                or ErrorCode.ERR_SameFullNameAggAgg
                or ErrorCode.ERR_SameFullNameNsAgg
                or ErrorCode.WRN_SameFullNameThisNsAgg
                or ErrorCode.WRN_SameFullNameThisAggAgg
                or ErrorCode.WRN_SameFullNameThisAggNs
                or ErrorCode.ERR_SameFullNameThisAggThisNs
                or ErrorCode.ERR_ExternAfterElements
                or ErrorCode.WRN_GlobalAliasDefn
                or ErrorCode.ERR_SealedStaticClass
                or ErrorCode.ERR_PrivateAbstractAccessor
                or ErrorCode.ERR_ValueExpected
                or ErrorCode.ERR_UnboxNotLValue
                or ErrorCode.ERR_AnonMethGrpInForEach
                or ErrorCode.ERR_BadIncDecRetType
                or ErrorCode.ERR_TypeConstraintsMustBeUniqueAndFirst
                or ErrorCode.ERR_RefValBoundWithClass
                or ErrorCode.ERR_NewBoundWithVal
                or ErrorCode.ERR_RefConstraintNotSatisfied
                or ErrorCode.ERR_ValConstraintNotSatisfied
                or ErrorCode.ERR_CircularConstraint
                or ErrorCode.ERR_BaseConstraintConflict
                or ErrorCode.ERR_ConWithValCon
                or ErrorCode.ERR_AmbigUDConv
                or ErrorCode.WRN_AlwaysNull
                or ErrorCode.ERR_OverrideWithConstraints
                or ErrorCode.ERR_AmbigOverride
                or ErrorCode.ERR_DecConstError
                or ErrorCode.WRN_CmpAlwaysFalse
                or ErrorCode.WRN_FinalizeMethod
                or ErrorCode.ERR_ExplicitImplParams
                or ErrorCode.WRN_GotoCaseShouldConvert
                or ErrorCode.ERR_MethodImplementingAccessor
                or ErrorCode.WRN_NubExprIsConstBool
                or ErrorCode.WRN_ExplicitImplCollision
                or ErrorCode.ERR_AbstractHasBody
                or ErrorCode.ERR_ConcreteMissingBody
                or ErrorCode.ERR_AbstractAndSealed
                or ErrorCode.ERR_AbstractNotVirtual
                or ErrorCode.ERR_StaticConstant
                or ErrorCode.ERR_CantOverrideNonFunction
                or ErrorCode.ERR_CantOverrideNonVirtual
                or ErrorCode.ERR_CantChangeAccessOnOverride
                or ErrorCode.ERR_CantChangeReturnTypeOnOverride
                or ErrorCode.ERR_CantDeriveFromSealedType
                or ErrorCode.ERR_AbstractInConcreteClass
                or ErrorCode.ERR_StaticConstructorWithExplicitConstructorCall
                or ErrorCode.ERR_StaticConstructorWithAccessModifiers
                or ErrorCode.ERR_RecursiveConstructorCall
                or ErrorCode.ERR_ObjectCallingBaseConstructor
                or ErrorCode.ERR_StructWithBaseConstructorCall
                or ErrorCode.ERR_StructLayoutCycle
                or ErrorCode.ERR_InterfacesCantContainFields
                or ErrorCode.ERR_InterfacesCantContainConstructors
                or ErrorCode.ERR_NonInterfaceInInterfaceList
                or ErrorCode.ERR_DuplicateInterfaceInBaseList
                or ErrorCode.ERR_CycleInInterfaceInheritance
                or ErrorCode.ERR_HidingAbstractMethod
                or ErrorCode.ERR_UnimplementedAbstractMethod
                or ErrorCode.ERR_UnimplementedInterfaceMember
                or ErrorCode.ERR_ObjectCantHaveBases
                or ErrorCode.ERR_ExplicitInterfaceImplementationNotInterface
                or ErrorCode.ERR_InterfaceMemberNotFound
                or ErrorCode.ERR_ClassDoesntImplementInterface
                or ErrorCode.ERR_ExplicitInterfaceImplementationInNonClassOrStruct
                or ErrorCode.ERR_MemberNameSameAsType
                or ErrorCode.ERR_EnumeratorOverflow
                or ErrorCode.ERR_CantOverrideNonProperty
                or ErrorCode.ERR_NoGetToOverride
                or ErrorCode.ERR_NoSetToOverride
                or ErrorCode.ERR_PropertyCantHaveVoidType
                or ErrorCode.ERR_PropertyWithNoAccessors
                or ErrorCode.ERR_NewVirtualInSealed
                or ErrorCode.ERR_ExplicitPropertyAddingAccessor
                or ErrorCode.ERR_ExplicitPropertyMissingAccessor
                or ErrorCode.ERR_ConversionWithInterface
                or ErrorCode.ERR_ConversionWithBase
                or ErrorCode.ERR_ConversionWithDerived
                or ErrorCode.ERR_IdentityConversion
                or ErrorCode.ERR_ConversionNotInvolvingContainedType
                or ErrorCode.ERR_DuplicateConversionInClass
                or ErrorCode.ERR_OperatorsMustBeStatic
                or ErrorCode.ERR_BadIncDecSignature
                or ErrorCode.ERR_BadUnaryOperatorSignature
                or ErrorCode.ERR_BadBinaryOperatorSignature
                or ErrorCode.ERR_BadShiftOperatorSignature
                or ErrorCode.ERR_InterfacesCantContainConversionOrEqualityOperators
                or ErrorCode.ERR_CantOverrideBogusMethod
                or ErrorCode.ERR_CantCallSpecialMethod
                or ErrorCode.ERR_BadTypeReference
                or ErrorCode.ERR_BadDestructorName
                or ErrorCode.ERR_OnlyClassesCanContainDestructors
                or ErrorCode.ERR_ConflictAliasAndMember
                or ErrorCode.ERR_ConditionalOnSpecialMethod
                or ErrorCode.ERR_ConditionalMustReturnVoid
                or ErrorCode.ERR_DuplicateAttribute
                or ErrorCode.ERR_ConditionalOnInterfaceMethod
                or ErrorCode.ERR_OperatorCantReturnVoid
                or ErrorCode.ERR_InvalidAttributeArgument
                or ErrorCode.ERR_AttributeOnBadSymbolType
                or ErrorCode.ERR_FloatOverflow
                or ErrorCode.ERR_InvalidReal
                or ErrorCode.ERR_ComImportWithoutUuidAttribute
                or ErrorCode.ERR_InvalidNamedArgument
                or ErrorCode.ERR_DllImportOnInvalidMethod
                or ErrorCode.ERR_FieldCantBeRefAny
                or ErrorCode.ERR_ArrayElementCantBeRefAny
                or ErrorCode.WRN_DeprecatedSymbol
                or ErrorCode.ERR_NotAnAttributeClass
                or ErrorCode.ERR_BadNamedAttributeArgument
                or ErrorCode.WRN_DeprecatedSymbolStr
                or ErrorCode.ERR_DeprecatedSymbolStr
                or ErrorCode.ERR_IndexerCantHaveVoidType
                or ErrorCode.ERR_VirtualPrivate
                or ErrorCode.ERR_ArrayInitToNonArrayType
                or ErrorCode.ERR_ArrayInitInBadPlace
                or ErrorCode.ERR_MissingStructOffset
                or ErrorCode.WRN_ExternMethodNoImplementation
                or ErrorCode.WRN_ProtectedInSealed
                or ErrorCode.ERR_InterfaceImplementedByConditional
                or ErrorCode.ERR_InterfaceImplementedImplicitlyByVariadic
                or ErrorCode.ERR_IllegalRefParam
                or ErrorCode.ERR_BadArgumentToAttribute
                or ErrorCode.ERR_StructOffsetOnBadStruct
                or ErrorCode.ERR_StructOffsetOnBadField
                or ErrorCode.ERR_AttributeUsageOnNonAttributeClass
                or ErrorCode.WRN_PossibleMistakenNullStatement
                or ErrorCode.ERR_DuplicateNamedAttributeArgument
                or ErrorCode.ERR_DeriveFromEnumOrValueType
                or ErrorCode.ERR_DefaultMemberOnIndexedType
                or ErrorCode.ERR_BogusType
                or ErrorCode.ERR_CStyleArray
                or ErrorCode.WRN_VacuousIntegralComp
                or ErrorCode.ERR_AbstractAttributeClass
                or ErrorCode.ERR_BadNamedAttributeArgumentType
                or ErrorCode.WRN_AttributeLocationOnBadDeclaration
                or ErrorCode.WRN_InvalidAttributeLocation
                or ErrorCode.WRN_EqualsWithoutGetHashCode
                or ErrorCode.WRN_EqualityOpWithoutEquals
                or ErrorCode.WRN_EqualityOpWithoutGetHashCode
                or ErrorCode.ERR_OutAttrOnRefParam
                or ErrorCode.ERR_OverloadRefKind
                or ErrorCode.ERR_LiteralDoubleCast
                or ErrorCode.WRN_IncorrectBooleanAssg
                or ErrorCode.ERR_ProtectedInStruct
                or ErrorCode.ERR_InconsistentIndexerNames
                or ErrorCode.ERR_ComImportWithUserCtor
                or ErrorCode.ERR_FieldCantHaveVoidType
                or ErrorCode.WRN_NonObsoleteOverridingObsolete
                or ErrorCode.ERR_SystemVoid
                or ErrorCode.ERR_ExplicitParamArrayOrCollection
                or ErrorCode.WRN_BitwiseOrSignExtend
                or ErrorCode.ERR_VolatileStruct
                or ErrorCode.ERR_VolatileAndReadonly
                or ErrorCode.ERR_AbstractField
                or ErrorCode.ERR_BogusExplicitImpl
                or ErrorCode.ERR_ExplicitMethodImplAccessor
                or ErrorCode.WRN_CoClassWithoutComImport
                or ErrorCode.ERR_ConditionalWithOutParam
                or ErrorCode.ERR_AccessorImplementingMethod
                or ErrorCode.ERR_AliasQualAsExpression
                or ErrorCode.ERR_DerivingFromATyVar
                or ErrorCode.ERR_DuplicateTypeParameter
                or ErrorCode.WRN_TypeParameterSameAsOuterTypeParameter
                or ErrorCode.ERR_TypeVariableSameAsParent
                or ErrorCode.ERR_UnifyingInterfaceInstantiations
                or ErrorCode.ERR_TyVarNotFoundInConstraint
                or ErrorCode.ERR_BadBoundType
                or ErrorCode.ERR_SpecialTypeAsBound
                or ErrorCode.ERR_BadVisBound
                or ErrorCode.ERR_LookupInTypeVariable
                or ErrorCode.ERR_BadConstraintType
                or ErrorCode.ERR_InstanceMemberInStaticClass
                or ErrorCode.ERR_StaticBaseClass
                or ErrorCode.ERR_ConstructorInStaticClass
                or ErrorCode.ERR_DestructorInStaticClass
                or ErrorCode.ERR_InstantiatingStaticClass
                or ErrorCode.ERR_StaticDerivedFromNonObject
                or ErrorCode.ERR_StaticClassInterfaceImpl
                or ErrorCode.ERR_OperatorInStaticClass
                or ErrorCode.ERR_ConvertToStaticClass
                or ErrorCode.ERR_ConstraintIsStaticClass
                or ErrorCode.ERR_GenericArgIsStaticClass
                or ErrorCode.ERR_ArrayOfStaticClass
                or ErrorCode.ERR_IndexerInStaticClass
                or ErrorCode.ERR_ParameterIsStaticClass
                or ErrorCode.ERR_ReturnTypeIsStaticClass
                or ErrorCode.ERR_VarDeclIsStaticClass
                or ErrorCode.ERR_BadEmptyThrowInFinally
                or ErrorCode.ERR_InvalidSpecifier
                or ErrorCode.WRN_AssignmentToLockOrDispose
                or ErrorCode.ERR_ForwardedTypeInThisAssembly
                or ErrorCode.ERR_ForwardedTypeIsNested
                or ErrorCode.ERR_CycleInTypeForwarder
                or ErrorCode.ERR_AssemblyNameOnNonModule
                or ErrorCode.ERR_InvalidFwdType
                or ErrorCode.ERR_CloseUnimplementedInterfaceMemberStatic
                or ErrorCode.ERR_CloseUnimplementedInterfaceMemberNotPublic
                or ErrorCode.ERR_CloseUnimplementedInterfaceMemberWrongReturnType
                or ErrorCode.ERR_DuplicateTypeForwarder
                or ErrorCode.ERR_ExpectedSelectOrGroup
                or ErrorCode.ERR_ExpectedContextualKeywordOn
                or ErrorCode.ERR_ExpectedContextualKeywordEquals
                or ErrorCode.ERR_ExpectedContextualKeywordBy
                or ErrorCode.ERR_InvalidAnonymousTypeMemberDeclarator
                or ErrorCode.ERR_InvalidInitializerElementInitializer
                or ErrorCode.ERR_InconsistentLambdaParameterUsage
                or ErrorCode.ERR_PartialMemberCannotBeAbstract
                or ErrorCode.ERR_PartialMemberOnlyInPartialClass
                or ErrorCode.ERR_PartialMemberNotExplicit
                or ErrorCode.ERR_PartialMethodExtensionDifference
                or ErrorCode.ERR_PartialMethodOnlyOneLatent
                or ErrorCode.ERR_PartialMethodOnlyOneActual
                or ErrorCode.ERR_PartialMemberParamsDifference
                or ErrorCode.ERR_PartialMethodMustHaveLatent
                or ErrorCode.ERR_PartialMethodInconsistentConstraints
                or ErrorCode.ERR_PartialMethodToDelegate
                or ErrorCode.ERR_PartialMemberStaticDifference
                or ErrorCode.ERR_PartialMemberUnsafeDifference
                or ErrorCode.ERR_PartialMethodInExpressionTree
                or ErrorCode.ERR_ExplicitImplCollisionOnRefOut
                or ErrorCode.ERR_IndirectRecursiveConstructorCall
                or ErrorCode.WRN_ObsoleteOverridingNonObsolete
                or ErrorCode.WRN_DebugFullNameTooLong
                or ErrorCode.ERR_ImplicitlyTypedVariableAssignedBadValue
                or ErrorCode.ERR_ImplicitlyTypedVariableWithNoInitializer
                or ErrorCode.ERR_ImplicitlyTypedVariableMultipleDeclarator
                or ErrorCode.ERR_ImplicitlyTypedVariableAssignedArrayInitializer
                or ErrorCode.ERR_ImplicitlyTypedLocalCannotBeFixed
                or ErrorCode.ERR_ImplicitlyTypedVariableCannotBeConst
                or ErrorCode.WRN_ExternCtorNoImplementation
                or ErrorCode.ERR_TypeVarNotFound
                or ErrorCode.ERR_ImplicitlyTypedArrayNoBestType
                or ErrorCode.ERR_AnonymousTypePropertyAssignedBadValue
                or ErrorCode.ERR_ExpressionTreeContainsBaseAccess
                or ErrorCode.ERR_ExpressionTreeContainsAssignment
                or ErrorCode.ERR_AnonymousTypeDuplicatePropertyName
                or ErrorCode.ERR_StatementLambdaToExpressionTree
                or ErrorCode.ERR_ExpressionTreeMustHaveDelegate
                or ErrorCode.ERR_AnonymousTypeNotAvailable
                or ErrorCode.ERR_LambdaInIsAs
                or ErrorCode.ERR_ExpressionTreeContainsMultiDimensionalArrayInitializer
                or ErrorCode.ERR_MissingArgument
                or ErrorCode.ERR_VariableUsedBeforeDeclaration
                or ErrorCode.ERR_UnassignedThisAutoPropertyUnsupportedVersion
                or ErrorCode.ERR_VariableUsedBeforeDeclarationAndHidesField
                or ErrorCode.ERR_ExpressionTreeContainsBadCoalesce
                or ErrorCode.ERR_ArrayInitializerExpected
                or ErrorCode.ERR_ArrayInitializerIncorrectLength
                or ErrorCode.ERR_ExpressionTreeContainsNamedArgument
                or ErrorCode.ERR_ExpressionTreeContainsOptionalArgument
                or ErrorCode.ERR_ExpressionTreeContainsIndexedProperty
                or ErrorCode.ERR_IndexedPropertyRequiresParams
                or ErrorCode.ERR_IndexedPropertyMustHaveAllOptionalParams
                or ErrorCode.ERR_IdentifierExpected
                or ErrorCode.ERR_SemicolonExpected
                or ErrorCode.ERR_SyntaxError
                or ErrorCode.ERR_DuplicateModifier
                or ErrorCode.ERR_DuplicateAccessor
                or ErrorCode.ERR_IntegralTypeExpected
                or ErrorCode.ERR_IllegalEscape
                or ErrorCode.ERR_NewlineInConst
                or ErrorCode.ERR_EmptyCharConst
                or ErrorCode.ERR_TooManyCharsInConst
                or ErrorCode.ERR_InvalidNumber
                or ErrorCode.ERR_GetOrSetExpected
                or ErrorCode.ERR_ClassTypeExpected
                or ErrorCode.ERR_NamedArgumentExpected
                or ErrorCode.ERR_TooManyCatches
                or ErrorCode.ERR_ThisOrBaseExpected
                or ErrorCode.ERR_OvlUnaryOperatorExpected
                or ErrorCode.ERR_OvlBinaryOperatorExpected
                or ErrorCode.ERR_IntOverflow
                or ErrorCode.ERR_EOFExpected
                or ErrorCode.ERR_BadEmbeddedStmt
                or ErrorCode.ERR_PPDirectiveExpected
                or ErrorCode.ERR_EndOfPPLineExpected
                or ErrorCode.ERR_CloseParenExpected
                or ErrorCode.ERR_EndifDirectiveExpected
                or ErrorCode.ERR_UnexpectedDirective
                or ErrorCode.ERR_ErrorDirective
                or ErrorCode.WRN_WarningDirective
                or ErrorCode.ERR_TypeExpected
                or ErrorCode.ERR_PPDefFollowsToken
                or ErrorCode.ERR_OpenEndedComment
                or ErrorCode.ERR_OvlOperatorExpected
                or ErrorCode.ERR_EndRegionDirectiveExpected
                or ErrorCode.ERR_UnterminatedStringLit
                or ErrorCode.ERR_BadDirectivePlacement
                or ErrorCode.ERR_IdentifierExpectedKW
                or ErrorCode.ERR_SemiOrLBraceExpected
                or ErrorCode.ERR_MultiTypeInDeclaration
                or ErrorCode.ERR_AddOrRemoveExpected
                or ErrorCode.ERR_UnexpectedCharacter
                or ErrorCode.ERR_ProtectedInStatic
                or ErrorCode.WRN_UnreachableGeneralCatch
                or ErrorCode.ERR_IncrementLvalueExpected
                or ErrorCode.ERR_NoSuchMemberOrExtension
                or ErrorCode.WRN_DeprecatedCollectionInitAddStr
                or ErrorCode.ERR_DeprecatedCollectionInitAddStr
                or ErrorCode.WRN_DeprecatedCollectionInitAdd
                or ErrorCode.ERR_DefaultValueNotAllowed
                or ErrorCode.WRN_DefaultValueForUnconsumedLocation
                or ErrorCode.ERR_PartialWrongTypeParamsVariance
                or ErrorCode.ERR_GlobalSingleTypeNameNotFoundFwd
                or ErrorCode.ERR_DottedTypeNameNotFoundInNSFwd
                or ErrorCode.ERR_SingleTypeNameNotFoundFwd
                or ErrorCode.WRN_IdentifierOrNumericLiteralExpected
                or ErrorCode.ERR_UnexpectedToken
                or ErrorCode.ERR_BadThisParam
                or ErrorCode.ERR_BadTypeforThis
                or ErrorCode.ERR_BadParamModThis
                or ErrorCode.ERR_BadExtensionMeth
                or ErrorCode.ERR_BadExtensionAgg
                or ErrorCode.ERR_DupParamMod
                or ErrorCode.ERR_ExtensionMethodsDecl
                or ErrorCode.ERR_ExtensionAttrNotFound
                or ErrorCode.ERR_ExplicitExtension
                or ErrorCode.ERR_ValueTypeExtDelegate
                or ErrorCode.ERR_BadArgCount
                or ErrorCode.ERR_BadArgType
                or ErrorCode.ERR_NoSourceFile
                or ErrorCode.ERR_CantRefResource
                or ErrorCode.ERR_ResourceNotUnique
                or ErrorCode.ERR_ImportNonAssembly
                or ErrorCode.ERR_RefLvalueExpected
                or ErrorCode.ERR_BaseInStaticMeth
                or ErrorCode.ERR_BaseInBadContext
                or ErrorCode.ERR_RbraceExpected
                or ErrorCode.ERR_LbraceExpected
                or ErrorCode.ERR_InExpected
                or ErrorCode.ERR_InvalidPreprocExpr
                or ErrorCode.ERR_InvalidMemberDecl
                or ErrorCode.ERR_MemberNeedsType
                or ErrorCode.ERR_BadBaseType
                or ErrorCode.WRN_EmptySwitch
                or ErrorCode.ERR_ExpectedEndTry
                or ErrorCode.ERR_InvalidExprTerm
                or ErrorCode.ERR_BadNewExpr
                or ErrorCode.ERR_NoNamespacePrivate
                or ErrorCode.ERR_BadVarDecl
                or ErrorCode.ERR_UsingAfterElements
                or ErrorCode.ERR_BadBinOpArgs
                or ErrorCode.ERR_BadUnOpArgs
                or ErrorCode.ERR_NoVoidParameter
                or ErrorCode.ERR_DuplicateAlias
                or ErrorCode.ERR_BadProtectedAccess
                or ErrorCode.ERR_AddModuleAssembly
                or ErrorCode.ERR_BindToBogusProp2
                or ErrorCode.ERR_BindToBogusProp1
                or ErrorCode.ERR_NoVoidHere
                or ErrorCode.ERR_IndexerNeedsParam
                or ErrorCode.ERR_BadArraySyntax
                or ErrorCode.ERR_BadOperatorSyntax
                or ErrorCode.ERR_OutputNeedsName
                or ErrorCode.ERR_CantHaveWin32ResAndManifest
                or ErrorCode.ERR_CantHaveWin32ResAndIcon
                or ErrorCode.ERR_CantReadResource
                or ErrorCode.ERR_DocFileGen
                or ErrorCode.WRN_XMLParseError
                or ErrorCode.WRN_DuplicateParamTag
                or ErrorCode.WRN_UnmatchedParamTag
                or ErrorCode.WRN_MissingParamTag
                or ErrorCode.WRN_BadXMLRef
                or ErrorCode.ERR_BadStackAllocExpr
                or ErrorCode.ERR_InvalidLineNumber
                or ErrorCode.ERR_MissingPPFile
                or ErrorCode.ERR_ForEachMissingMember
                or ErrorCode.WRN_BadXMLRefParamType
                or ErrorCode.WRN_BadXMLRefReturnType
                or ErrorCode.ERR_BadWin32Res
                or ErrorCode.WRN_BadXMLRefSyntax
                or ErrorCode.ERR_BadModifierLocation
                or ErrorCode.ERR_MissingArraySize
                or ErrorCode.WRN_UnprocessedXMLComment
                or ErrorCode.WRN_FailedInclude
                or ErrorCode.WRN_InvalidInclude
                or ErrorCode.WRN_MissingXMLComment
                or ErrorCode.WRN_XMLParseIncludeError
                or ErrorCode.ERR_BadDelArgCount
                or ErrorCode.ERR_UnexpectedSemicolon
                or ErrorCode.ERR_MethodReturnCantBeRefAny
                or ErrorCode.ERR_CompileCancelled
                or ErrorCode.ERR_MethodArgCantBeRefAny
                or ErrorCode.ERR_AssgReadonlyLocal
                or ErrorCode.ERR_RefReadonlyLocal
                or ErrorCode.ERR_CantUseRequiredAttribute
                or ErrorCode.ERR_NoModifiersOnAccessor
                or ErrorCode.ERR_ParamsCantBeWithModifier
                or ErrorCode.ERR_ReturnNotLValue
                or ErrorCode.ERR_MissingCoClass
                or ErrorCode.ERR_AmbiguousAttribute
                or ErrorCode.ERR_BadArgExtraRef
                or ErrorCode.WRN_CmdOptionConflictsSource
                or ErrorCode.ERR_BadCompatMode
                or ErrorCode.ERR_DelegateOnConditional
                or ErrorCode.ERR_CantMakeTempFile
                or ErrorCode.ERR_BadArgRef
                or ErrorCode.ERR_YieldInAnonMeth
                or ErrorCode.ERR_ReturnInIterator
                or ErrorCode.ERR_BadIteratorArgType
                or ErrorCode.ERR_BadIteratorReturn
                or ErrorCode.ERR_BadYieldInFinally
                or ErrorCode.ERR_BadYieldInTryOfCatch
                or ErrorCode.ERR_EmptyYield
                or ErrorCode.ERR_AnonDelegateCantUse
                or ErrorCode.ERR_AnonDelegateCantUseRefLike
                or ErrorCode.ERR_UnsupportedPrimaryConstructorParameterCapturingRef
                or ErrorCode.ERR_UnsupportedPrimaryConstructorParameterCapturingRefLike
                or ErrorCode.ERR_AnonDelegateCantUseStructPrimaryConstructorParameterInMember
                or ErrorCode.ERR_AnonDelegateCantUseStructPrimaryConstructorParameterCaptured
                or ErrorCode.ERR_BadYieldInCatch
                or ErrorCode.ERR_BadDelegateLeave
                or ErrorCode.WRN_IllegalPragma
                or ErrorCode.WRN_IllegalPPWarning
                or ErrorCode.WRN_BadRestoreNumber
                or ErrorCode.ERR_VarargsIterator
                or ErrorCode.ERR_UnsafeIteratorArgType
                or ErrorCode.ERR_BadCoClassSig
                or ErrorCode.ERR_MultipleIEnumOfT
                or ErrorCode.ERR_FixedDimsRequired
                or ErrorCode.ERR_FixedNotInStruct
                or ErrorCode.ERR_AnonymousReturnExpected
                or ErrorCode.WRN_NonECMAFeature
                or ErrorCode.ERR_ExpectedVerbatimLiteral
                or ErrorCode.ERR_AssgReadonly2
                or ErrorCode.ERR_RefReadonly2
                or ErrorCode.ERR_AssgReadonlyStatic2
                or ErrorCode.ERR_RefReadonlyStatic2
                or ErrorCode.ERR_AssgReadonlyLocal2Cause
                or ErrorCode.ERR_RefReadonlyLocal2Cause
                or ErrorCode.ERR_AssgReadonlyLocalCause
                or ErrorCode.ERR_RefReadonlyLocalCause
                or ErrorCode.WRN_ErrorOverride
                or ErrorCode.ERR_AnonMethToNonDel
                or ErrorCode.ERR_CantConvAnonMethParams
                or ErrorCode.ERR_CantConvAnonMethReturns
                or ErrorCode.ERR_IllegalFixedType
                or ErrorCode.ERR_FixedOverflow
                or ErrorCode.ERR_InvalidFixedArraySize
                or ErrorCode.ERR_FixedBufferNotFixed
                or ErrorCode.ERR_AttributeNotOnAccessor
                or ErrorCode.WRN_InvalidSearchPathDir
                or ErrorCode.ERR_IllegalVarArgs
                or ErrorCode.ERR_IllegalParams
                or ErrorCode.ERR_BadModifiersOnNamespace
                or ErrorCode.ERR_BadPlatformType
                or ErrorCode.ERR_ThisStructNotInAnonMeth
                or ErrorCode.ERR_NoConvToIDisp
                or ErrorCode.ERR_BadParamRef
                or ErrorCode.ERR_BadParamExtraRef
                or ErrorCode.ERR_BadParamType
                or ErrorCode.ERR_BadExternIdentifier
                or ErrorCode.ERR_AliasMissingFile
                or ErrorCode.ERR_GlobalExternAlias
                or ErrorCode.WRN_MultiplePredefTypes
                or ErrorCode.ERR_LocalCantBeFixedAndHoisted
                or ErrorCode.WRN_TooManyLinesForDebugger
                or ErrorCode.ERR_CantConvAnonMethNoParams
                or ErrorCode.ERR_ConditionalOnNonAttributeClass
                or ErrorCode.WRN_CallOnNonAgileField
                or ErrorCode.WRN_InvalidNumber
                or ErrorCode.WRN_IllegalPPChecksum
                or ErrorCode.WRN_EndOfPPLineExpected
                or ErrorCode.WRN_ConflictingChecksum
                or ErrorCode.WRN_InvalidAssemblyName
                or ErrorCode.WRN_UnifyReferenceMajMin
                or ErrorCode.WRN_UnifyReferenceBldRev
                or ErrorCode.ERR_DuplicateImport
                or ErrorCode.ERR_DuplicateImportSimple
                or ErrorCode.ERR_AssemblyMatchBadVersion
                or ErrorCode.ERR_FixedNeedsLvalue
                or ErrorCode.WRN_DuplicateTypeParamTag
                or ErrorCode.WRN_UnmatchedTypeParamTag
                or ErrorCode.WRN_MissingTypeParamTag
                or ErrorCode.ERR_CantChangeTypeOnOverride
                or ErrorCode.ERR_DoNotUseFixedBufferAttr
                or ErrorCode.WRN_AssignmentToSelf
                or ErrorCode.WRN_ComparisonToSelf
                or ErrorCode.ERR_CantOpenWin32Res
                or ErrorCode.WRN_DotOnDefault
                or ErrorCode.ERR_NoMultipleInheritance
                or ErrorCode.ERR_BaseClassMustBeFirst
                or ErrorCode.WRN_BadXMLRefTypeVar
                or ErrorCode.ERR_FriendAssemblyBadArgs
                or ErrorCode.ERR_FriendAssemblySNReq
                or ErrorCode.ERR_DelegateOnNullable
                or ErrorCode.ERR_BadCtorArgCount
                or ErrorCode.ERR_GlobalAttributesNotFirst
                or ErrorCode.ERR_ExpressionExpected
                or ErrorCode.WRN_UnmatchedParamRefTag
                or ErrorCode.WRN_UnmatchedTypeParamRefTag
                or ErrorCode.ERR_DefaultValueMustBeConstant
                or ErrorCode.ERR_DefaultValueBeforeRequiredValue
                or ErrorCode.ERR_NamedArgumentSpecificationBeforeFixedArgument
                or ErrorCode.ERR_BadNamedArgument
                or ErrorCode.ERR_DuplicateNamedArgument
                or ErrorCode.ERR_RefOutDefaultValue
                or ErrorCode.ERR_NamedArgumentForArray
                or ErrorCode.ERR_DefaultValueForExtensionParameter
                or ErrorCode.ERR_NamedArgumentUsedInPositional
                or ErrorCode.ERR_DefaultValueUsedWithAttributes
                or ErrorCode.ERR_BadNamedArgumentForDelegateInvoke
                or ErrorCode.ERR_NoPIAAssemblyMissingAttribute
                or ErrorCode.ERR_NoCanonicalView
                or ErrorCode.ERR_NoConversionForDefaultParam
                or ErrorCode.ERR_DefaultValueForParamsParameter
                or ErrorCode.ERR_NewCoClassOnLink
                or ErrorCode.ERR_NoPIANestedType
                or ErrorCode.ERR_InteropTypeMissingAttribute
                or ErrorCode.ERR_InteropStructContainsMethods
                or ErrorCode.ERR_InteropTypesWithSameNameAndGuid
                or ErrorCode.ERR_NoPIAAssemblyMissingAttributes
                or ErrorCode.ERR_AssemblySpecifiedForLinkAndRef
                or ErrorCode.ERR_LocalTypeNameClash
                or ErrorCode.WRN_ReferencedAssemblyReferencesLinkedPIA
                or ErrorCode.ERR_NotNullRefDefaultParameter
                or ErrorCode.ERR_FixedLocalInLambda
                or ErrorCode.ERR_MissingMethodOnSourceInterface
                or ErrorCode.ERR_MissingSourceInterface
                or ErrorCode.ERR_GenericsUsedInNoPIAType
                or ErrorCode.ERR_GenericsUsedAcrossAssemblies
                or ErrorCode.ERR_NoConversionForNubDefaultParam
                or ErrorCode.ERR_InvalidSubsystemVersion
                or ErrorCode.ERR_InteropMethodWithBody
                or ErrorCode.ERR_BadWarningLevel
                or ErrorCode.ERR_BadDebugType
                or ErrorCode.ERR_BadResourceVis
                or ErrorCode.ERR_DefaultValueTypeMustMatch
                or ErrorCode.ERR_DefaultValueBadValueType
                or ErrorCode.ERR_MemberAlreadyInitialized
                or ErrorCode.ERR_MemberCannotBeInitialized
                or ErrorCode.ERR_StaticMemberInObjectInitializer
                or ErrorCode.ERR_ReadonlyValueTypeInObjectInitializer
                or ErrorCode.ERR_ValueTypePropertyInObjectInitializer
                or ErrorCode.ERR_UnsafeTypeInObjectCreation
                or ErrorCode.ERR_EmptyElementInitializer
                or ErrorCode.ERR_InitializerAddHasWrongSignature
                or ErrorCode.ERR_CollectionInitRequiresIEnumerable
                or ErrorCode.ERR_CantOpenWin32Manifest
                or ErrorCode.WRN_CantHaveManifestForModule
                or ErrorCode.ERR_BadInstanceArgType
                or ErrorCode.ERR_QueryDuplicateRangeVariable
                or ErrorCode.ERR_QueryRangeVariableOverrides
                or ErrorCode.ERR_QueryRangeVariableAssignedBadValue
                or ErrorCode.ERR_QueryNoProviderCastable
                or ErrorCode.ERR_QueryNoProviderStandard
                or ErrorCode.ERR_QueryNoProvider
                or ErrorCode.ERR_QueryOuterKey
                or ErrorCode.ERR_QueryInnerKey
                or ErrorCode.ERR_QueryOutRefRangeVariable
                or ErrorCode.ERR_QueryMultipleProviders
                or ErrorCode.ERR_QueryTypeInferenceFailedMulti
                or ErrorCode.ERR_QueryTypeInferenceFailed
                or ErrorCode.ERR_QueryTypeInferenceFailedSelectMany
                or ErrorCode.ERR_ExpressionTreeContainsPointerOp
                or ErrorCode.ERR_ExpressionTreeContainsAnonymousMethod
                or ErrorCode.ERR_AnonymousMethodToExpressionTree
                or ErrorCode.ERR_QueryRangeVariableReadOnly
                or ErrorCode.ERR_QueryRangeVariableSameAsTypeParam
                or ErrorCode.ERR_TypeVarNotFoundRangeVariable
                or ErrorCode.ERR_BadArgTypesForCollectionAdd
                or ErrorCode.ERR_ByRefParameterInExpressionTree
                or ErrorCode.ERR_VarArgsInExpressionTree
                or ErrorCode.ERR_InitializerAddHasParamModifiers
                or ErrorCode.ERR_NonInvocableMemberCalled
                or ErrorCode.WRN_MultipleRuntimeImplementationMatches
                or ErrorCode.WRN_MultipleRuntimeOverrideMatches
                or ErrorCode.ERR_ObjectOrCollectionInitializerWithDelegateCreation
                or ErrorCode.ERR_InvalidConstantDeclarationType
                or ErrorCode.ERR_IllegalVarianceSyntax
                or ErrorCode.ERR_UnexpectedVariance
                or ErrorCode.ERR_BadDynamicTypeof
                or ErrorCode.ERR_ExpressionTreeContainsDynamicOperation
                or ErrorCode.ERR_BadDynamicConversion
                or ErrorCode.ERR_DeriveFromDynamic
                or ErrorCode.ERR_DeriveFromConstructedDynamic
                or ErrorCode.ERR_DynamicTypeAsBound
                or ErrorCode.ERR_ConstructedDynamicTypeAsBound
                or ErrorCode.ERR_ExplicitDynamicAttr
                or ErrorCode.ERR_NoDynamicPhantomOnBase
                or ErrorCode.ERR_NoDynamicPhantomOnBaseIndexer
                or ErrorCode.ERR_BadArgTypeDynamicExtension
                or ErrorCode.WRN_DynamicDispatchToConditionalMethod
                or ErrorCode.ERR_NoDynamicPhantomOnBaseCtor
                or ErrorCode.ERR_BadDynamicMethodArgMemgrp
                or ErrorCode.ERR_BadDynamicMethodArgLambda
                or ErrorCode.ERR_BadDynamicMethodArg
                or ErrorCode.ERR_BadDynamicQuery
                or ErrorCode.ERR_DynamicAttributeMissing
                or ErrorCode.WRN_IsDynamicIsConfusing
                or ErrorCode.ERR_BadAsyncReturn
                or ErrorCode.ERR_BadAwaitInFinally
                or ErrorCode.ERR_BadAwaitInCatch
                or ErrorCode.ERR_BadAwaitArg
                or ErrorCode.ERR_BadAsyncArgType
                or ErrorCode.ERR_BadAsyncExpressionTree
                or ErrorCode.ERR_MixingWinRTEventWithRegular
                or ErrorCode.ERR_BadAwaitWithoutAsync
                or ErrorCode.ERR_BadAsyncLacksBody
                or ErrorCode.ERR_BadAwaitInQuery
                or ErrorCode.ERR_BadAwaitInLock
                or ErrorCode.ERR_TaskRetNoObjectRequired
                or ErrorCode.WRN_AsyncLacksAwaits
                or ErrorCode.ERR_FileNotFound
                or ErrorCode.WRN_FileAlreadyIncluded
                or ErrorCode.ERR_NoFileSpec
                or ErrorCode.ERR_SwitchNeedsString
                or ErrorCode.ERR_BadSwitch
                or ErrorCode.WRN_NoSources
                or ErrorCode.ERR_OpenResponseFile
                or ErrorCode.ERR_CantOpenFileWrite
                or ErrorCode.ERR_BadBaseNumber
                or ErrorCode.ERR_BinaryFile
                or ErrorCode.FTL_BadCodepage
                or ErrorCode.ERR_NoMainOnDLL
                or ErrorCode.FTL_InvalidTarget
                or ErrorCode.FTL_InvalidInputFileName
                or ErrorCode.WRN_NoConfigNotOnCommandLine
                or ErrorCode.ERR_InvalidFileAlignment
                or ErrorCode.WRN_DefineIdentifierRequired
                or ErrorCode.FTL_OutputFileExists
                or ErrorCode.ERR_OneAliasPerReference
                or ErrorCode.ERR_SwitchNeedsNumber
                or ErrorCode.ERR_MissingDebugSwitch
                or ErrorCode.ERR_ComRefCallInExpressionTree
                or ErrorCode.WRN_BadUILang
                or ErrorCode.ERR_InvalidFormatForGuidForOption
                or ErrorCode.ERR_MissingGuidForOption
                or ErrorCode.ERR_InvalidOutputName
                or ErrorCode.ERR_InvalidDebugInformationFormat
                or ErrorCode.ERR_LegacyObjectIdSyntax
                or ErrorCode.ERR_SourceLinkRequiresPdb
                or ErrorCode.ERR_CannotEmbedWithoutPdb
                or ErrorCode.ERR_BadSwitchValue
                or ErrorCode.WRN_CLS_NoVarArgs
                or ErrorCode.WRN_CLS_BadArgType
                or ErrorCode.WRN_CLS_BadReturnType
                or ErrorCode.WRN_CLS_BadFieldPropType
                or ErrorCode.WRN_CLS_BadIdentifierCase
                or ErrorCode.WRN_CLS_OverloadRefOut
                or ErrorCode.WRN_CLS_OverloadUnnamed
                or ErrorCode.WRN_CLS_BadIdentifier
                or ErrorCode.WRN_CLS_BadBase
                or ErrorCode.WRN_CLS_BadInterfaceMember
                or ErrorCode.WRN_CLS_NoAbstractMembers
                or ErrorCode.WRN_CLS_NotOnModules
                or ErrorCode.WRN_CLS_ModuleMissingCLS
                or ErrorCode.WRN_CLS_AssemblyNotCLS
                or ErrorCode.WRN_CLS_BadAttributeType
                or ErrorCode.WRN_CLS_ArrayArgumentToAttribute
                or ErrorCode.WRN_CLS_NotOnModules2
                or ErrorCode.WRN_CLS_IllegalTrueInFalse
                or ErrorCode.WRN_CLS_MeaninglessOnPrivateType
                or ErrorCode.WRN_CLS_AssemblyNotCLS2
                or ErrorCode.WRN_CLS_MeaninglessOnParam
                or ErrorCode.WRN_CLS_MeaninglessOnReturn
                or ErrorCode.WRN_CLS_BadTypeVar
                or ErrorCode.WRN_CLS_VolatileField
                or ErrorCode.WRN_CLS_BadInterface
                or ErrorCode.FTL_BadChecksumAlgorithm
                or ErrorCode.ERR_BadAwaitArgIntrinsic
                or ErrorCode.ERR_BadAwaitAsIdentifier
                or ErrorCode.ERR_AwaitInUnsafeContext
                or ErrorCode.ERR_UnsafeAsyncArgType
                or ErrorCode.ERR_VarargsAsync
                or ErrorCode.ERR_BadAwaitArgVoidCall
                or ErrorCode.ERR_NonTaskMainCantBeAsync
                or ErrorCode.ERR_CantConvAsyncAnonFuncReturns
                or ErrorCode.ERR_BadAwaiterPattern
                or ErrorCode.ERR_BadSpecialByRefParameter
                or ErrorCode.WRN_UnobservedAwaitableExpression
                or ErrorCode.ERR_SynchronizedAsyncMethod
                or ErrorCode.ERR_BadAsyncReturnExpression
                or ErrorCode.ERR_NoConversionForCallerLineNumberParam
                or ErrorCode.ERR_NoConversionForCallerFilePathParam
                or ErrorCode.ERR_NoConversionForCallerMemberNameParam
                or ErrorCode.ERR_BadCallerLineNumberParamWithoutDefaultValue
                or ErrorCode.ERR_BadCallerFilePathParamWithoutDefaultValue
                or ErrorCode.ERR_BadCallerMemberNameParamWithoutDefaultValue
                or ErrorCode.ERR_BadPrefer32OnLib
                or ErrorCode.WRN_CallerLineNumberParamForUnconsumedLocation
                or ErrorCode.WRN_CallerFilePathParamForUnconsumedLocation
                or ErrorCode.WRN_CallerMemberNameParamForUnconsumedLocation
                or ErrorCode.ERR_DoesntImplementAwaitInterface
                or ErrorCode.ERR_BadAwaitArg_NeedSystem
                or ErrorCode.ERR_CantReturnVoid
                or ErrorCode.ERR_SecurityCriticalOrSecuritySafeCriticalOnAsync
                or ErrorCode.ERR_SecurityCriticalOrSecuritySafeCriticalOnAsyncInClassOrStruct
                or ErrorCode.ERR_BadAwaitWithoutAsyncMethod
                or ErrorCode.ERR_BadAwaitWithoutVoidAsyncMethod
                or ErrorCode.ERR_BadAwaitWithoutAsyncLambda
                or ErrorCode.ERR_NoSuchMemberOrExtensionNeedUsing
                or ErrorCode.ERR_UnexpectedAliasedName
                or ErrorCode.ERR_UnexpectedGenericName
                or ErrorCode.ERR_UnexpectedUnboundGenericName
                or ErrorCode.ERR_GlobalStatement
                or ErrorCode.ERR_BadUsingType
                or ErrorCode.ERR_ReservedAssemblyName
                or ErrorCode.ERR_PPReferenceFollowsToken
                or ErrorCode.ERR_ExpectedPPFile
                or ErrorCode.ERR_ReferenceDirectiveOnlyAllowedInScripts
                or ErrorCode.ERR_NameNotInContextPossibleMissingReference
                or ErrorCode.ERR_MetadataNameTooLong
                or ErrorCode.ERR_AttributesNotAllowed
                or ErrorCode.ERR_ExternAliasNotAllowed
                or ErrorCode.ERR_ConflictingAliasAndDefinition
                or ErrorCode.ERR_GlobalDefinitionOrStatementExpected
                or ErrorCode.ERR_ExpectedSingleScript
                or ErrorCode.ERR_RecursivelyTypedVariable
                or ErrorCode.ERR_YieldNotAllowedInScript
                or ErrorCode.ERR_NamespaceNotAllowedInScript
                or ErrorCode.WRN_StaticInAsOrIs
                or ErrorCode.ERR_InvalidDelegateType
                or ErrorCode.ERR_BadVisEventType
                or ErrorCode.ERR_GlobalAttributesNotAllowed
                or ErrorCode.ERR_PublicKeyFileFailure
                or ErrorCode.ERR_PublicKeyContainerFailure
                or ErrorCode.ERR_FriendRefSigningMismatch
                or ErrorCode.ERR_CannotPassNullForFriendAssembly
                or ErrorCode.ERR_SignButNoPrivateKey
                or ErrorCode.WRN_DelaySignButNoKey
                or ErrorCode.ERR_InvalidVersionFormat
                or ErrorCode.WRN_InvalidVersionFormat
                or ErrorCode.ERR_NoCorrespondingArgument
                or ErrorCode.ERR_ResourceFileNameNotUnique
                or ErrorCode.ERR_DllImportOnGenericMethod
                or ErrorCode.ERR_EncUpdateFailedMissingAttribute
                or ErrorCode.ERR_ParameterNotValidForType
                or ErrorCode.ERR_AttributeParameterRequired1
                or ErrorCode.ERR_AttributeParameterRequired2
                or ErrorCode.ERR_SecurityAttributeMissingAction
                or ErrorCode.ERR_SecurityAttributeInvalidAction
                or ErrorCode.ERR_SecurityAttributeInvalidActionAssembly
                or ErrorCode.ERR_SecurityAttributeInvalidActionTypeOrMethod
                or ErrorCode.ERR_PrincipalPermissionInvalidAction
                or ErrorCode.ERR_FeatureNotValidInExpressionTree
                or ErrorCode.ERR_MarshalUnmanagedTypeNotValidForFields
                or ErrorCode.ERR_MarshalUnmanagedTypeOnlyValidForFields
                or ErrorCode.ERR_PermissionSetAttributeInvalidFile
                or ErrorCode.ERR_PermissionSetAttributeFileReadError
                or ErrorCode.ERR_InvalidVersionFormat2
                or ErrorCode.ERR_InvalidAssemblyCultureForExe
                or ErrorCode.ERR_DuplicateAttributeInNetModule
                or ErrorCode.ERR_CantOpenIcon
                or ErrorCode.ERR_ErrorBuildingWin32Resources
                or ErrorCode.ERR_BadAttributeParamDefaultArgument
                or ErrorCode.ERR_MissingTypeInSource
                or ErrorCode.ERR_MissingTypeInAssembly
                or ErrorCode.ERR_SecurityAttributeInvalidTarget
                or ErrorCode.ERR_InvalidAssemblyName
                or ErrorCode.ERR_NoTypeDefFromModule
                or ErrorCode.WRN_CallerFilePathPreferredOverCallerMemberName
                or ErrorCode.WRN_CallerLineNumberPreferredOverCallerMemberName
                or ErrorCode.WRN_CallerLineNumberPreferredOverCallerFilePath
                or ErrorCode.ERR_InvalidDynamicCondition
                or ErrorCode.ERR_WinRtEventPassedByRef
                or ErrorCode.ERR_NetModuleNameMismatch
                or ErrorCode.ERR_BadModuleName
                or ErrorCode.ERR_BadCompilationOptionValue
                or ErrorCode.ERR_BadAppConfigPath
                or ErrorCode.WRN_AssemblyAttributeFromModuleIsOverridden
                or ErrorCode.ERR_CmdOptionConflictsSource
                or ErrorCode.ERR_FixedBufferTooManyDimensions
                or ErrorCode.ERR_CantReadConfigFile
                or ErrorCode.ERR_BadAwaitInCatchFilter
                or ErrorCode.WRN_FilterIsConstantTrue
                or ErrorCode.ERR_EncNoPIAReference
                or ErrorCode.ERR_LinkedNetmoduleMetadataMustProvideFullPEImage
                or ErrorCode.ERR_MetadataReferencesNotSupported
                or ErrorCode.ERR_InvalidAssemblyCulture
                or ErrorCode.ERR_EncReferenceToAddedMember
                or ErrorCode.ERR_MutuallyExclusiveOptions
                or ErrorCode.ERR_InvalidDebugInfo
                or ErrorCode.WRN_UnimplementedCommandLineSwitch
                or ErrorCode.WRN_ReferencedAssemblyDoesNotHaveStrongName
                or ErrorCode.ERR_InvalidSignaturePublicKey
                or ErrorCode.ERR_ForwardedTypesConflict
                or ErrorCode.WRN_RefCultureMismatch
                or ErrorCode.ERR_AgnosticToMachineModule
                or ErrorCode.ERR_ConflictingMachineModule
                or ErrorCode.WRN_ConflictingMachineAssembly
                or ErrorCode.ERR_CryptoHashFailed
                or ErrorCode.ERR_MissingNetModuleReference
                or ErrorCode.ERR_NetModuleNameMustBeUnique
                or ErrorCode.ERR_UnsupportedTransparentIdentifierAccess
                or ErrorCode.ERR_ParamDefaultValueDiffersFromAttribute
                or ErrorCode.WRN_UnqualifiedNestedTypeInCref
                or ErrorCode.HDN_UnusedUsingDirective
                or ErrorCode.HDN_UnusedExternAlias
                or ErrorCode.WRN_NoRuntimeMetadataVersion
                or ErrorCode.ERR_FeatureNotAvailableInVersion1
                or ErrorCode.ERR_FeatureNotAvailableInVersion2
                or ErrorCode.ERR_FeatureNotAvailableInVersion3
                or ErrorCode.ERR_FeatureNotAvailableInVersion4
                or ErrorCode.ERR_FeatureNotAvailableInVersion5
                or ErrorCode.ERR_FieldHasMultipleDistinctConstantValues
                or ErrorCode.ERR_ComImportWithInitializers
                or ErrorCode.WRN_PdbLocalNameTooLong
                or ErrorCode.ERR_RetNoObjectRequiredLambda
                or ErrorCode.ERR_TaskRetNoObjectRequiredLambda
                or ErrorCode.WRN_AnalyzerCannotBeCreated
                or ErrorCode.WRN_NoAnalyzerInAssembly
                or ErrorCode.WRN_UnableToLoadAnalyzer
                or ErrorCode.ERR_CantReadRulesetFile
                or ErrorCode.ERR_BadPdbData
                or ErrorCode.INF_UnableToLoadSomeTypesInAnalyzer
                or ErrorCode.ERR_InitializerOnNonAutoProperty
                or ErrorCode.ERR_AutoPropertyMustHaveGetAccessor
                or ErrorCode.ERR_InstancePropertyInitializerInInterface
                or ErrorCode.ERR_EnumsCantContainDefaultConstructor
                or ErrorCode.ERR_EncodinglessSyntaxTree
                or ErrorCode.ERR_BlockBodyAndExpressionBody
                or ErrorCode.ERR_FeatureIsExperimental
                or ErrorCode.ERR_FeatureNotAvailableInVersion6
                or ErrorCode.ERR_SwitchFallOut
                or ErrorCode.ERR_NullPropagatingOpInExpressionTree
                or ErrorCode.WRN_NubExprIsConstBool2
                or ErrorCode.ERR_DictionaryInitializerInExpressionTree
                or ErrorCode.ERR_ExtensionCollectionElementInitializerInExpressionTree
                or ErrorCode.ERR_UnclosedExpressionHole
                or ErrorCode.ERR_UseDefViolationProperty
                or ErrorCode.ERR_AutoPropertyMustOverrideSet
                or ErrorCode.ERR_ExpressionHasNoName
                or ErrorCode.ERR_SubexpressionNotInNameof
                or ErrorCode.ERR_AliasQualifiedNameNotAnExpression
                or ErrorCode.ERR_NameofMethodGroupWithTypeParameters
                or ErrorCode.ERR_NoAliasHere
                or ErrorCode.ERR_UnescapedCurly
                or ErrorCode.ERR_EscapedCurly
                or ErrorCode.ERR_TrailingWhitespaceInFormatSpecifier
                or ErrorCode.ERR_EmptyFormatSpecifier
                or ErrorCode.ERR_ErrorInReferencedAssembly
                or ErrorCode.ERR_ExternHasConstructorInitializer
                or ErrorCode.ERR_ExpressionOrDeclarationExpected
                or ErrorCode.ERR_NameofExtensionMethod
                or ErrorCode.WRN_AlignmentMagnitude
                or ErrorCode.ERR_ConstantStringTooLong
                or ErrorCode.ERR_DebugEntryPointNotSourceMethodDefinition
                or ErrorCode.ERR_LoadDirectiveOnlyAllowedInScripts
                or ErrorCode.ERR_PPLoadFollowsToken
                or ErrorCode.ERR_SourceFileReferencesNotSupported
                or ErrorCode.ERR_BadAwaitInStaticVariableInitializer
                or ErrorCode.ERR_InvalidPathMap
                or ErrorCode.ERR_PublicSignButNoKey
                or ErrorCode.ERR_TooManyUserStrings
                or ErrorCode.ERR_PeWritingFailure
                or ErrorCode.WRN_AttributeIgnoredWhenPublicSigning
                or ErrorCode.ERR_OptionMustBeAbsolutePath
                or ErrorCode.ERR_FeatureNotAvailableInVersion7
                or ErrorCode.ERR_DynamicLocalFunctionParamsParameter
                or ErrorCode.ERR_ExpressionTreeContainsLocalFunction
                or ErrorCode.ERR_InvalidInstrumentationKind
                or ErrorCode.ERR_LocalFunctionMissingBody
                or ErrorCode.ERR_InvalidHashAlgorithmName
                or ErrorCode.ERR_ThrowMisplaced
                or ErrorCode.ERR_PatternNullableType
                or ErrorCode.ERR_BadPatternExpression
                or ErrorCode.ERR_SwitchExpressionValueExpected
                or ErrorCode.ERR_SwitchCaseSubsumed
                or ErrorCode.ERR_PatternWrongType
                or ErrorCode.ERR_ExpressionTreeContainsIsMatch
                or ErrorCode.WRN_TupleLiteralNameMismatch
                or ErrorCode.ERR_TupleTooFewElements
                or ErrorCode.ERR_TupleReservedElementName
                or ErrorCode.ERR_TupleReservedElementNameAnyPosition
                or ErrorCode.ERR_TupleDuplicateElementName
                or ErrorCode.ERR_PredefinedTypeMemberNotFoundInAssembly
                or ErrorCode.ERR_MissingDeconstruct
                or ErrorCode.ERR_TypeInferenceFailedForImplicitlyTypedDeconstructionVariable
                or ErrorCode.ERR_DeconstructRequiresExpression
                or ErrorCode.ERR_DeconstructWrongCardinality
                or ErrorCode.ERR_CannotDeconstructDynamic
                or ErrorCode.ERR_DeconstructTooFewElements
                or ErrorCode.ERR_ConversionNotTupleCompatible
                or ErrorCode.ERR_DeconstructionVarFormDisallowsSpecificType
                or ErrorCode.ERR_TupleElementNamesAttributeMissing
                or ErrorCode.ERR_ExplicitTupleElementNamesAttribute
                or ErrorCode.ERR_CantChangeTupleNamesOnOverride
                or ErrorCode.ERR_DuplicateInterfaceWithTupleNamesInBaseList
                or ErrorCode.ERR_ImplBadTupleNames
                or ErrorCode.ERR_PartialMemberInconsistentTupleNames
                or ErrorCode.ERR_ExpressionTreeContainsTupleLiteral
                or ErrorCode.ERR_ExpressionTreeContainsTupleConversion
                or ErrorCode.ERR_AutoPropertyCannotBeRefReturning
                or ErrorCode.ERR_RefPropertyMustHaveGetAccessor
                or ErrorCode.ERR_RefPropertyCannotHaveSetAccessor
                or ErrorCode.ERR_CantChangeRefReturnOnOverride
                or ErrorCode.ERR_MustNotHaveRefReturn
                or ErrorCode.ERR_MustHaveRefReturn
                or ErrorCode.ERR_RefReturnMustHaveIdentityConversion
                or ErrorCode.ERR_CloseUnimplementedInterfaceMemberWrongRefReturn
                or ErrorCode.ERR_RefReturningCallInExpressionTree
                or ErrorCode.ERR_BadIteratorReturnRef
                or ErrorCode.ERR_BadRefReturnExpressionTree
                or ErrorCode.ERR_RefReturnLvalueExpected
                or ErrorCode.ERR_RefReturnNonreturnableLocal
                or ErrorCode.ERR_RefReturnNonreturnableLocal2
                or ErrorCode.ERR_RefReturnRangeVariable
                or ErrorCode.ERR_RefReturnReadonly
                or ErrorCode.ERR_RefReturnReadonlyStatic
                or ErrorCode.ERR_RefReturnReadonly2
                or ErrorCode.ERR_RefReturnReadonlyStatic2
                or ErrorCode.ERR_RefReturnParameter
                or ErrorCode.ERR_RefReturnParameter2
                or ErrorCode.ERR_RefReturnLocal
                or ErrorCode.ERR_RefReturnLocal2
                or ErrorCode.ERR_RefReturnStructThis
                or ErrorCode.ERR_InitializeByValueVariableWithReference
                or ErrorCode.ERR_InitializeByReferenceVariableWithValue
                or ErrorCode.ERR_RefAssignmentMustHaveIdentityConversion
                or ErrorCode.ERR_ByReferenceVariableMustBeInitialized
                or ErrorCode.ERR_AnonDelegateCantUseLocal
                or ErrorCode.ERR_PredefinedValueTupleTypeNotFound
                or ErrorCode.ERR_SemiOrLBraceOrArrowExpected
                or ErrorCode.ERR_NewWithTupleTypeSyntax
                or ErrorCode.ERR_PredefinedValueTupleTypeMustBeStruct
                or ErrorCode.ERR_DiscardTypeInferenceFailed
                or ErrorCode.ERR_DeclarationExpressionNotPermitted
                or ErrorCode.ERR_MustDeclareForeachIteration
                or ErrorCode.ERR_TupleElementNamesInDeconstruction
                or ErrorCode.ERR_ExpressionTreeContainsThrowExpression
                or ErrorCode.ERR_DelegateRefMismatch
                or ErrorCode.ERR_BadSourceCodeKind
                or ErrorCode.ERR_BadDocumentationMode
                or ErrorCode.ERR_BadLanguageVersion
                or ErrorCode.ERR_ImplicitlyTypedOutVariableUsedInTheSameArgumentList
                or ErrorCode.ERR_TypeInferenceFailedForImplicitlyTypedOutVariable
                or ErrorCode.ERR_ExpressionTreeContainsOutVariable
                or ErrorCode.ERR_VarInvocationLvalueReserved
                or ErrorCode.ERR_PublicSignNetModule
                or ErrorCode.ERR_BadAssemblyName
                or ErrorCode.ERR_BadAsyncMethodBuilderTaskProperty
                or ErrorCode.ERR_TypeForwardedToMultipleAssemblies
                or ErrorCode.ERR_ExpressionTreeContainsDiscard
                or ErrorCode.ERR_PatternDynamicType
                or ErrorCode.ERR_VoidAssignment
                or ErrorCode.ERR_VoidInTuple
                or ErrorCode.ERR_Merge_conflict_marker_encountered
                or ErrorCode.ERR_InvalidPreprocessingSymbol
                or ErrorCode.ERR_FeatureNotAvailableInVersion7_1
                or ErrorCode.ERR_LanguageVersionCannotHaveLeadingZeroes
                or ErrorCode.ERR_CompilerAndLanguageVersion
                or ErrorCode.WRN_WindowsExperimental
                or ErrorCode.ERR_TupleInferredNamesNotAvailable
                or ErrorCode.ERR_TypelessTupleInAs
                or ErrorCode.ERR_NoRefOutWhenRefOnly
                or ErrorCode.ERR_NoNetModuleOutputWhenRefOutOrRefOnly
                or ErrorCode.ERR_BadOpOnNullOrDefaultOrNew
                or ErrorCode.ERR_DefaultLiteralNotValid
                or ErrorCode.ERR_PatternWrongGenericTypeInVersion
                or ErrorCode.ERR_AmbigBinaryOpsOnDefault
                or ErrorCode.ERR_FeatureNotAvailableInVersion7_2
                or ErrorCode.WRN_UnreferencedLocalFunction
                or ErrorCode.ERR_DynamicLocalFunctionTypeParameter
                or ErrorCode.ERR_BadNonTrailingNamedArgument
                or ErrorCode.ERR_NamedArgumentSpecificationBeforeFixedArgumentInDynamicInvocation
                or ErrorCode.ERR_RefConditionalAndAwait
                or ErrorCode.ERR_RefConditionalNeedsTwoRefs
                or ErrorCode.ERR_RefConditionalDifferentTypes
                or ErrorCode.ERR_BadParameterModifiers
                or ErrorCode.ERR_RefReadonlyNotField
                or ErrorCode.ERR_RefReadonlyNotField2
                or ErrorCode.ERR_AssignReadonlyNotField
                or ErrorCode.ERR_AssignReadonlyNotField2
                or ErrorCode.ERR_RefReturnReadonlyNotField
                or ErrorCode.ERR_RefReturnReadonlyNotField2
                or ErrorCode.ERR_ExplicitReservedAttr
                or ErrorCode.ERR_TypeReserved
                or ErrorCode.ERR_RefExtensionMustBeValueTypeOrConstrainedToOne
                or ErrorCode.ERR_InExtensionMustBeValueType
                or ErrorCode.ERR_FieldsInRoStruct
                or ErrorCode.ERR_AutoPropsInRoStruct
                or ErrorCode.ERR_FieldlikeEventsInRoStruct
                or ErrorCode.ERR_BadSpecialByRefIterator
                or ErrorCode.ERR_FieldAutoPropCantBeByRefLike
                or ErrorCode.ERR_StackAllocConversionNotPossible
                or ErrorCode.ERR_EscapeCall
                or ErrorCode.ERR_EscapeCall2
                or ErrorCode.ERR_EscapeOther
                or ErrorCode.ERR_CallArgMixing
                or ErrorCode.ERR_MismatchedRefEscapeInTernary
                or ErrorCode.ERR_EscapeVariable
                or ErrorCode.ERR_EscapeStackAlloc
                or ErrorCode.ERR_RefReturnThis
                or ErrorCode.ERR_OutAttrOnInParam
                or ErrorCode.ERR_PredefinedValueTupleTypeAmbiguous3
                or ErrorCode.ERR_InvalidVersionFormatDeterministic
                or ErrorCode.ERR_AttributeCtorInParameter
                or ErrorCode.WRN_FilterIsConstantFalse
                or ErrorCode.WRN_FilterIsConstantFalseRedundantTryCatch
                or ErrorCode.ERR_ConditionalInInterpolation
                or ErrorCode.ERR_CantUseVoidInArglist
                or ErrorCode.ERR_InDynamicMethodArg
                or ErrorCode.ERR_FeatureNotAvailableInVersion7_3
                or ErrorCode.WRN_AttributesOnBackingFieldsNotAvailable
                or ErrorCode.ERR_DoNotUseFixedBufferAttrOnProperty
                or ErrorCode.ERR_RefLocalOrParamExpected
                or ErrorCode.ERR_RefAssignNarrower
                or ErrorCode.ERR_NewBoundWithUnmanaged
                or ErrorCode.ERR_UnmanagedConstraintNotSatisfied
                or ErrorCode.ERR_CantUseInOrOutInArglist
                or ErrorCode.ERR_ConWithUnmanagedCon
                or ErrorCode.ERR_UnmanagedBoundWithClass
                or ErrorCode.ERR_InvalidStackAllocArray
                or ErrorCode.ERR_ExpressionTreeContainsTupleBinOp
                or ErrorCode.WRN_TupleBinopLiteralNameMismatch
                or ErrorCode.ERR_TupleSizesMismatchForBinOps
                or ErrorCode.ERR_ExprCannotBeFixed
                or ErrorCode.ERR_InvalidObjectCreation
                or ErrorCode.WRN_TypeParameterSameAsOuterMethodTypeParameter
                or ErrorCode.ERR_OutVariableCannotBeByRef
                or ErrorCode.ERR_DeconstructVariableCannotBeByRef
                or ErrorCode.ERR_OmittedTypeArgument
                or ErrorCode.ERR_FeatureNotAvailableInVersion8
                or ErrorCode.ERR_AltInterpolatedVerbatimStringsNotAvailable
                or ErrorCode.ERR_IteratorMustBeAsync
                or ErrorCode.ERR_NoConvToIAsyncDisp
                or ErrorCode.ERR_AwaitForEachMissingMember
                or ErrorCode.ERR_BadGetAsyncEnumerator
                or ErrorCode.ERR_MultipleIAsyncEnumOfT
                or ErrorCode.ERR_ForEachMissingMemberWrongAsync
                or ErrorCode.ERR_AwaitForEachMissingMemberWrongAsync
                or ErrorCode.ERR_BadDynamicAwaitForEach
                or ErrorCode.ERR_NoConvToIAsyncDispWrongAsync
                or ErrorCode.ERR_NoConvToIDispWrongAsync
                or ErrorCode.ERR_StaticLocalFunctionCannotCaptureVariable
                or ErrorCode.ERR_StaticLocalFunctionCannotCaptureThis
                or ErrorCode.ERR_AttributeNotOnEventAccessor
                or ErrorCode.WRN_UnconsumedEnumeratorCancellationAttributeUsage
                or ErrorCode.WRN_UndecoratedCancellationTokenParameter
                or ErrorCode.ERR_MultipleEnumeratorCancellationAttributes
                or ErrorCode.ERR_VarianceInterfaceNesting
                or ErrorCode.ERR_ImplicitIndexIndexerWithName
                or ErrorCode.ERR_ImplicitRangeIndexerWithName
                or ErrorCode.ERR_WrongNumberOfSubpatterns
                or ErrorCode.ERR_PropertyPatternNameMissing
                or ErrorCode.ERR_MissingPattern
                or ErrorCode.ERR_DefaultPattern
                or ErrorCode.ERR_SwitchExpressionNoBestType
                or ErrorCode.ERR_VarMayNotBindToType
                or ErrorCode.WRN_SwitchExpressionNotExhaustive
                or ErrorCode.ERR_SwitchArmSubsumed
                or ErrorCode.ERR_ConstantPatternVsOpenType
                or ErrorCode.WRN_CaseConstantNamedUnderscore
                or ErrorCode.WRN_IsTypeNamedUnderscore
                or ErrorCode.ERR_ExpressionTreeContainsSwitchExpression
                or ErrorCode.ERR_SwitchGoverningExpressionRequiresParens
                or ErrorCode.ERR_TupleElementNameMismatch
                or ErrorCode.ERR_DeconstructParameterNameMismatch
                or ErrorCode.ERR_IsPatternImpossible
                or ErrorCode.WRN_GivenExpressionNeverMatchesPattern
                or ErrorCode.WRN_GivenExpressionAlwaysMatchesConstant
                or ErrorCode.ERR_PointerTypeInPatternMatching
                or ErrorCode.ERR_ArgumentNameInITuplePattern
                or ErrorCode.ERR_DiscardPatternInSwitchStatement
                or ErrorCode.WRN_SwitchExpressionNotExhaustiveWithUnnamedEnumValue
                or ErrorCode.WRN_ThrowPossibleNull
                or ErrorCode.ERR_IllegalSuppression
                or ErrorCode.WRN_ConvertingNullableToNonNullable
                or ErrorCode.WRN_NullReferenceAssignment
                or ErrorCode.WRN_NullReferenceReceiver
                or ErrorCode.WRN_NullReferenceReturn
                or ErrorCode.WRN_NullReferenceArgument
                or ErrorCode.WRN_UnboxPossibleNull
                or ErrorCode.WRN_DisallowNullAttributeForbidsMaybeNullAssignment
                or ErrorCode.WRN_NullabilityMismatchInTypeOnOverride
                or ErrorCode.WRN_NullabilityMismatchInReturnTypeOnOverride
                or ErrorCode.WRN_NullabilityMismatchInParameterTypeOnOverride
                or ErrorCode.WRN_NullabilityMismatchInParameterTypeOnPartial
                or ErrorCode.WRN_NullabilityMismatchInTypeOnImplicitImplementation
                or ErrorCode.WRN_NullabilityMismatchInReturnTypeOnImplicitImplementation
                or ErrorCode.WRN_NullabilityMismatchInParameterTypeOnImplicitImplementation
                or ErrorCode.WRN_NullabilityMismatchInTypeOnExplicitImplementation
                or ErrorCode.WRN_NullabilityMismatchInReturnTypeOnExplicitImplementation
                or ErrorCode.WRN_NullabilityMismatchInParameterTypeOnExplicitImplementation
                or ErrorCode.WRN_UninitializedNonNullableField
                or ErrorCode.WRN_NullabilityMismatchInAssignment
                or ErrorCode.WRN_NullabilityMismatchInArgument
                or ErrorCode.WRN_NullabilityMismatchInReturnTypeOfTargetDelegate
                or ErrorCode.WRN_NullabilityMismatchInParameterTypeOfTargetDelegate
                or ErrorCode.ERR_ExplicitNullableAttribute
                or ErrorCode.WRN_NullabilityMismatchInArgumentForOutput
                or ErrorCode.WRN_NullAsNonNullable
                or ErrorCode.ERR_NullableUnconstrainedTypeParameter
                or ErrorCode.ERR_AnnotationDisallowedInObjectCreation
                or ErrorCode.WRN_NullableValueTypeMayBeNull
                or ErrorCode.ERR_NullableOptionNotAvailable
                or ErrorCode.WRN_NullabilityMismatchInTypeParameterConstraint
                or ErrorCode.WRN_MissingNonNullTypesContextForAnnotation
                or ErrorCode.WRN_NullabilityMismatchInConstraintsOnImplicitImplementation
                or ErrorCode.WRN_NullabilityMismatchInTypeParameterReferenceTypeConstraint
                or ErrorCode.ERR_TripleDotNotAllowed
                or ErrorCode.ERR_BadNullableContextOption
                or ErrorCode.ERR_NullableDirectiveQualifierExpected
                or ErrorCode.ERR_BadNullableTypeof
                or ErrorCode.ERR_ExpressionTreeCantContainRefStruct
                or ErrorCode.ERR_ElseCannotStartStatement
                or ErrorCode.ERR_ExpressionTreeCantContainNullCoalescingAssignment
                or ErrorCode.WRN_NullabilityMismatchInExplicitlyImplementedInterface
                or ErrorCode.WRN_NullabilityMismatchInInterfaceImplementedByBase
                or ErrorCode.WRN_DuplicateInterfaceWithNullabilityMismatchInBaseList
                or ErrorCode.ERR_DuplicateExplicitImpl
                or ErrorCode.ERR_UsingVarInSwitchCase
                or ErrorCode.ERR_GoToForwardJumpOverUsingVar
                or ErrorCode.ERR_GoToBackwardJumpOverUsingVar
                or ErrorCode.ERR_IsNullableType
                or ErrorCode.ERR_AsNullableType
                or ErrorCode.ERR_FeatureInPreview
                or ErrorCode.WRN_SwitchExpressionNotExhaustiveForNull
                or ErrorCode.WRN_ImplicitCopyInReadOnlyMember
                or ErrorCode.ERR_StaticMemberCantBeReadOnly
                or ErrorCode.ERR_AutoSetterCantBeReadOnly
                or ErrorCode.ERR_AutoPropertyWithSetterCantBeReadOnly
                or ErrorCode.ERR_InvalidPropertyReadOnlyMods
                or ErrorCode.ERR_DuplicatePropertyReadOnlyMods
                or ErrorCode.ERR_FieldLikeEventCantBeReadOnly
                or ErrorCode.ERR_PartialMemberReadOnlyDifference
                or ErrorCode.ERR_ReadOnlyModMissingAccessor
                or ErrorCode.ERR_OverrideRefConstraintNotSatisfied
                or ErrorCode.ERR_OverrideValConstraintNotSatisfied
                or ErrorCode.WRN_NullabilityMismatchInConstraintsOnPartialImplementation
                or ErrorCode.ERR_NullableDirectiveTargetExpected
                or ErrorCode.WRN_MissingNonNullTypesContextForAnnotationInGeneratedCode
                or ErrorCode.WRN_NullReferenceInitializer
                or ErrorCode.ERR_MultipleAnalyzerConfigsInSameDir
                or ErrorCode.ERR_RuntimeDoesNotSupportDefaultInterfaceImplementation
                or ErrorCode.ERR_RuntimeDoesNotSupportDefaultInterfaceImplementationForMember
                or ErrorCode.ERR_InvalidModifierForLanguageVersion
                or ErrorCode.ERR_ImplicitImplementationOfNonPublicInterfaceMember
                or ErrorCode.ERR_MostSpecificImplementationIsNotFound
                or ErrorCode.ERR_LanguageVersionDoesNotSupportInterfaceImplementationForMember
                or ErrorCode.ERR_RuntimeDoesNotSupportProtectedAccessForInterfaceMember
                or ErrorCode.ERR_DefaultInterfaceImplementationInNoPIAType
                or ErrorCode.ERR_AbstractEventHasAccessors
                or ErrorCode.WRN_NullabilityMismatchInTypeParameterNotNullConstraint
                or ErrorCode.ERR_DuplicateNullSuppression
                or ErrorCode.ERR_DefaultLiteralNoTargetType
                or ErrorCode.ERR_ReAbstractionInNoPIAType
                or ErrorCode.ERR_InternalError
                or ErrorCode.ERR_ImplicitObjectCreationIllegalTargetType
                or ErrorCode.ERR_ImplicitObjectCreationNotValid
                or ErrorCode.ERR_ImplicitObjectCreationNoTargetType
                or ErrorCode.ERR_BadFuncPointerParamModifier
                or ErrorCode.ERR_BadFuncPointerArgCount
                or ErrorCode.ERR_MethFuncPtrMismatch
                or ErrorCode.ERR_FuncPtrRefMismatch
                or ErrorCode.ERR_FuncPtrMethMustBeStatic
                or ErrorCode.ERR_ExternEventInitializer
                or ErrorCode.ERR_AmbigBinaryOpsOnUnconstrainedDefault
                or ErrorCode.WRN_ParameterConditionallyDisallowsNull
                or ErrorCode.WRN_ShouldNotReturn
                or ErrorCode.WRN_TopLevelNullabilityMismatchInReturnTypeOnOverride
                or ErrorCode.WRN_TopLevelNullabilityMismatchInParameterTypeOnOverride
                or ErrorCode.WRN_TopLevelNullabilityMismatchInReturnTypeOnImplicitImplementation
                or ErrorCode.WRN_TopLevelNullabilityMismatchInParameterTypeOnImplicitImplementation
                or ErrorCode.WRN_TopLevelNullabilityMismatchInReturnTypeOnExplicitImplementation
                or ErrorCode.WRN_TopLevelNullabilityMismatchInParameterTypeOnExplicitImplementation
                or ErrorCode.WRN_DoesNotReturnMismatch
                or ErrorCode.ERR_NoOutputDirectory
                or ErrorCode.ERR_StdInOptionProvidedButConsoleInputIsNotRedirected
                or ErrorCode.ERR_FeatureNotAvailableInVersion9
                or ErrorCode.WRN_MemberNotNull
                or ErrorCode.WRN_MemberNotNullWhen
                or ErrorCode.WRN_MemberNotNullBadMember
                or ErrorCode.WRN_ParameterDisallowsNull
                or ErrorCode.WRN_ConstOutOfRangeChecked
                or ErrorCode.ERR_DuplicateInterfaceWithDifferencesInBaseList
                or ErrorCode.ERR_DesignatorBeneathPatternCombinator
                or ErrorCode.ERR_UnsupportedTypeForRelationalPattern
                or ErrorCode.ERR_RelationalPatternWithNaN
                or ErrorCode.ERR_ConditionalOnLocalFunction
                or ErrorCode.WRN_GeneratorFailedDuringInitialization
                or ErrorCode.WRN_GeneratorFailedDuringGeneration
                or ErrorCode.ERR_WrongFuncPtrCallingConvention
                or ErrorCode.ERR_MissingAddressOf
                or ErrorCode.ERR_CannotUseReducedExtensionMethodInAddressOf
                or ErrorCode.ERR_CannotUseFunctionPointerAsFixedLocal
                or ErrorCode.ERR_ExpressionTreeContainsPatternImplicitIndexer
                or ErrorCode.ERR_ExpressionTreeContainsFromEndIndexExpression
                or ErrorCode.ERR_ExpressionTreeContainsRangeExpression
                or ErrorCode.WRN_GivenExpressionAlwaysMatchesPattern
                or ErrorCode.WRN_IsPatternAlways
                or ErrorCode.ERR_PartialMethodWithAccessibilityModsMustHaveImplementation
                or ErrorCode.ERR_PartialMethodWithNonVoidReturnMustHaveAccessMods
                or ErrorCode.ERR_PartialMethodWithOutParamMustHaveAccessMods
                or ErrorCode.ERR_PartialMethodWithExtendedModMustHaveAccessMods
                or ErrorCode.ERR_PartialMemberAccessibilityDifference
                or ErrorCode.ERR_PartialMemberExtendedModDifference
                or ErrorCode.ERR_SimpleProgramLocalIsReferencedOutsideOfTopLevelStatement
                or ErrorCode.ERR_SimpleProgramMultipleUnitsWithTopLevelStatements
                or ErrorCode.ERR_TopLevelStatementAfterNamespaceOrType
                or ErrorCode.ERR_SimpleProgramDisallowsMainType
                or ErrorCode.ERR_SimpleProgramNotAnExecutable
                or ErrorCode.ERR_UnsupportedCallingConvention
                or ErrorCode.ERR_InvalidFunctionPointerCallingConvention
                or ErrorCode.ERR_InvalidFuncPointerReturnTypeModifier
                or ErrorCode.ERR_DupReturnTypeMod
                or ErrorCode.ERR_AddressOfMethodGroupInExpressionTree
                or ErrorCode.ERR_CannotConvertAddressOfToDelegate
                or ErrorCode.ERR_AddressOfToNonFunctionPointer
                or ErrorCode.ERR_ModuleInitializerMethodMustBeOrdinary
                or ErrorCode.ERR_ModuleInitializerMethodMustBeAccessibleOutsideTopLevelType
                or ErrorCode.ERR_ModuleInitializerMethodMustBeStaticParameterlessVoid
                or ErrorCode.ERR_ModuleInitializerMethodAndContainingTypesMustNotBeGeneric
                or ErrorCode.ERR_PartialMethodReturnTypeDifference
                or ErrorCode.ERR_PartialMemberRefReturnDifference
                or ErrorCode.WRN_NullabilityMismatchInReturnTypeOnPartial
                or ErrorCode.ERR_StaticAnonymousFunctionCannotCaptureVariable
                or ErrorCode.ERR_StaticAnonymousFunctionCannotCaptureThis
                or ErrorCode.ERR_OverrideDefaultConstraintNotSatisfied
                or ErrorCode.ERR_DefaultConstraintOverrideOnly
                or ErrorCode.WRN_ParameterNotNullIfNotNull
                or ErrorCode.WRN_ReturnNotNullIfNotNull
                or ErrorCode.WRN_PartialMethodTypeDifference
                or ErrorCode.ERR_RuntimeDoesNotSupportCovariantReturnsOfClasses
                or ErrorCode.ERR_RuntimeDoesNotSupportCovariantPropertiesOfClasses
                or ErrorCode.WRN_SwitchExpressionNotExhaustiveWithWhen
                or ErrorCode.WRN_SwitchExpressionNotExhaustiveForNullWithWhen
                or ErrorCode.WRN_PrecedenceInversion
                or ErrorCode.ERR_ExpressionTreeContainsWithExpression
                or ErrorCode.WRN_AnalyzerReferencesFramework
                or ErrorCode.WRN_RecordEqualsWithoutGetHashCode
                or ErrorCode.ERR_AssignmentInitOnly
                or ErrorCode.ERR_CantChangeInitOnlyOnOverride
                or ErrorCode.ERR_CloseUnimplementedInterfaceMemberWrongInitOnly
                or ErrorCode.ERR_ExplicitPropertyMismatchInitOnly
                or ErrorCode.ERR_BadInitAccessor
                or ErrorCode.ERR_InvalidWithReceiverType
                or ErrorCode.ERR_CannotClone
                or ErrorCode.ERR_CloneDisallowedInRecord
                or ErrorCode.WRN_RecordNamedDisallowed
                or ErrorCode.ERR_UnexpectedArgumentList
                or ErrorCode.ERR_UnexpectedOrMissingConstructorInitializerInRecord
                or ErrorCode.ERR_MultipleRecordParameterLists
                or ErrorCode.ERR_BadRecordBase
                or ErrorCode.ERR_BadInheritanceFromRecord
                or ErrorCode.ERR_BadRecordMemberForPositionalParameter
                or ErrorCode.ERR_NoCopyConstructorInBaseType
                or ErrorCode.ERR_CopyConstructorMustInvokeBaseCopyConstructor
                or ErrorCode.ERR_DoesNotOverrideMethodFromObject
                or ErrorCode.ERR_SealedAPIInRecord
                or ErrorCode.ERR_DoesNotOverrideBaseMethod
                or ErrorCode.ERR_NotOverridableAPIInRecord
                or ErrorCode.ERR_NonPublicAPIInRecord
                or ErrorCode.ERR_SignatureMismatchInRecord
                or ErrorCode.ERR_NonProtectedAPIInRecord
                or ErrorCode.ERR_DoesNotOverrideBaseEqualityContract
                or ErrorCode.ERR_StaticAPIInRecord
                or ErrorCode.ERR_CopyConstructorWrongAccessibility
                or ErrorCode.ERR_NonPrivateAPIInRecord
                or ErrorCode.WRN_UnassignedThisAutoPropertyUnsupportedVersion
                or ErrorCode.WRN_UnassignedThisUnsupportedVersion
                or ErrorCode.WRN_ParamUnassigned
                or ErrorCode.WRN_UseDefViolationProperty
                or ErrorCode.WRN_UseDefViolationField
                or ErrorCode.WRN_UseDefViolationThisUnsupportedVersion
                or ErrorCode.WRN_UseDefViolationOut
                or ErrorCode.WRN_UseDefViolation
                or ErrorCode.ERR_CannotSpecifyManagedWithUnmanagedSpecifiers
                or ErrorCode.ERR_RuntimeDoesNotSupportUnmanagedDefaultCallConv
                or ErrorCode.ERR_TypeNotFound
                or ErrorCode.ERR_TypeMustBePublic
                or ErrorCode.ERR_InvalidUnmanagedCallersOnlyCallConv
                or ErrorCode.ERR_CannotUseManagedTypeInUnmanagedCallersOnly
                or ErrorCode.ERR_UnmanagedCallersOnlyMethodOrTypeCannotBeGeneric
                or ErrorCode.ERR_UnmanagedCallersOnlyRequiresStatic
                or ErrorCode.WRN_ParameterIsStaticClass
                or ErrorCode.WRN_ReturnTypeIsStaticClass
                or ErrorCode.ERR_EntryPointCannotBeUnmanagedCallersOnly
                or ErrorCode.ERR_ModuleInitializerCannotBeUnmanagedCallersOnly
                or ErrorCode.ERR_UnmanagedCallersOnlyMethodsCannotBeCalledDirectly
                or ErrorCode.ERR_UnmanagedCallersOnlyMethodsCannotBeConvertedToDelegate
                or ErrorCode.ERR_InitCannotBeReadonly
                or ErrorCode.ERR_UnexpectedVarianceStaticMember
                or ErrorCode.ERR_FunctionPointersCannotBeCalledWithNamedArguments
                or ErrorCode.ERR_EqualityContractRequiresGetter
                or ErrorCode.WRN_UnreadRecordParameter
                or ErrorCode.ERR_BadFieldTypeInRecord
                or ErrorCode.WRN_DoNotCompareFunctionPointers
                or ErrorCode.ERR_RecordAmbigCtor
                or ErrorCode.ERR_FunctionPointerTypesInAttributeNotSupported
                or ErrorCode.ERR_InheritingFromRecordWithSealedToString
                or ErrorCode.ERR_HiddenPositionalMember
                or ErrorCode.ERR_GlobalUsingInNamespace
                or ErrorCode.ERR_GlobalUsingOutOfOrder
                or ErrorCode.ERR_AttributesRequireParenthesizedLambdaExpression
                or ErrorCode.ERR_CannotInferDelegateType
                or ErrorCode.ERR_InvalidNameInSubpattern
                or ErrorCode.ERR_RuntimeDoesNotSupportStaticAbstractMembersInInterfaces
                or ErrorCode.ERR_GenericConstraintNotSatisfiedInterfaceWithStaticAbstractMembers
                or ErrorCode.ERR_BadAbstractUnaryOperatorSignature
                or ErrorCode.ERR_BadAbstractIncDecSignature
                or ErrorCode.ERR_BadAbstractIncDecRetType
                or ErrorCode.ERR_BadAbstractBinaryOperatorSignature
                or ErrorCode.ERR_BadAbstractShiftOperatorSignature
                or ErrorCode.ERR_BadAbstractStaticMemberAccess
                or ErrorCode.ERR_ExpressionTreeContainsAbstractStaticMemberAccess
                or ErrorCode.ERR_CloseUnimplementedInterfaceMemberNotStatic
                or ErrorCode.ERR_RuntimeDoesNotSupportStaticAbstractMembersInInterfacesForMember
                or ErrorCode.ERR_ExplicitImplementationOfOperatorsMustBeStatic
                or ErrorCode.ERR_AbstractConversionNotInvolvingContainedType
                or ErrorCode.ERR_InterfaceImplementedByUnmanagedCallersOnlyMethod
                or ErrorCode.HDN_DuplicateWithGlobalUsing
                or ErrorCode.ERR_CantConvAnonMethReturnType
                or ErrorCode.ERR_BuilderAttributeDisallowed
                or ErrorCode.ERR_FeatureNotAvailableInVersion10
                or ErrorCode.ERR_SimpleProgramIsEmpty
                or ErrorCode.ERR_LineSpanDirectiveInvalidValue
                or ErrorCode.ERR_LineSpanDirectiveEndLessThanStart
                or ErrorCode.ERR_WrongArityAsyncReturn
                or ErrorCode.ERR_InterpolatedStringHandlerMethodReturnMalformed
                or ErrorCode.ERR_InterpolatedStringHandlerMethodReturnInconsistent
                or ErrorCode.ERR_NullInvalidInterpolatedStringHandlerArgumentName
                or ErrorCode.ERR_NotInstanceInvalidInterpolatedStringHandlerArgumentName
                or ErrorCode.ERR_InvalidInterpolatedStringHandlerArgumentName
                or ErrorCode.ERR_TypeIsNotAnInterpolatedStringHandlerType
                or ErrorCode.WRN_ParameterOccursAfterInterpolatedStringHandlerParameter
                or ErrorCode.ERR_CannotUseSelfAsInterpolatedStringHandlerArgument
                or ErrorCode.ERR_InterpolatedStringHandlerArgumentAttributeMalformed
                or ErrorCode.ERR_InterpolatedStringHandlerArgumentLocatedAfterInterpolatedString
                or ErrorCode.ERR_InterpolatedStringHandlerArgumentOptionalNotSpecified
                or ErrorCode.ERR_ExpressionTreeContainsInterpolatedStringHandlerConversion
                or ErrorCode.ERR_InterpolatedStringHandlerCreationCannotUseDynamic
                or ErrorCode.ERR_MultipleFileScopedNamespace
                or ErrorCode.ERR_FileScopedAndNormalNamespace
                or ErrorCode.ERR_FileScopedNamespaceNotBeforeAllMembers
                or ErrorCode.ERR_NoImplicitConvTargetTypedConditional
                or ErrorCode.ERR_NonPublicParameterlessStructConstructor
                or ErrorCode.ERR_NoConversionForCallerArgumentExpressionParam
                or ErrorCode.WRN_CallerLineNumberPreferredOverCallerArgumentExpression
                or ErrorCode.WRN_CallerFilePathPreferredOverCallerArgumentExpression
                or ErrorCode.WRN_CallerMemberNamePreferredOverCallerArgumentExpression
                or ErrorCode.WRN_CallerArgumentExpressionAttributeHasInvalidParameterName
                or ErrorCode.ERR_BadCallerArgumentExpressionParamWithoutDefaultValue
                or ErrorCode.WRN_CallerArgumentExpressionAttributeSelfReferential
                or ErrorCode.WRN_CallerArgumentExpressionParamForUnconsumedLocation
                or ErrorCode.ERR_NewlinesAreNotAllowedInsideANonVerbatimInterpolatedString
                or ErrorCode.ERR_AttrTypeArgCannotBeTypeVar
                or ErrorCode.ERR_AttrDependentTypeNotAllowed
                or ErrorCode.WRN_InterpolatedStringHandlerArgumentAttributeIgnoredOnLambdaParameters
                or ErrorCode.ERR_LambdaWithAttributesToExpressionTree
                or ErrorCode.WRN_CompileTimeCheckedOverflow
                or ErrorCode.WRN_MethGrpToNonDel
                or ErrorCode.ERR_LambdaExplicitReturnTypeVar
                or ErrorCode.ERR_InterpolatedStringsReferencingInstanceCannotBeInObjectInitializers
                or ErrorCode.ERR_CannotUseRefInUnmanagedCallersOnly
                or ErrorCode.ERR_CannotBeMadeNullable
                or ErrorCode.ERR_UnsupportedTypeForListPattern
                or ErrorCode.ERR_MisplacedSlicePattern
                or ErrorCode.WRN_LowerCaseTypeName
                or ErrorCode.ERR_RecordStructConstructorCallsDefaultConstructor
                or ErrorCode.ERR_StructHasInitializersAndNoDeclaredConstructor
                or ErrorCode.ERR_ListPatternRequiresLength
                or ErrorCode.ERR_ScopedMismatchInParameterOfTarget
                or ErrorCode.ERR_ScopedMismatchInParameterOfOverrideOrImplementation
                or ErrorCode.ERR_ScopedMismatchInParameterOfPartial
                or ErrorCode.ERR_ParameterNullCheckingNotSupported
                or ErrorCode.ERR_RawStringNotInDirectives
                or ErrorCode.ERR_UnterminatedRawString
                or ErrorCode.ERR_TooManyQuotesForRawString
                or ErrorCode.ERR_LineDoesNotStartWithSameWhitespace
                or ErrorCode.ERR_RawStringDelimiterOnOwnLine
                or ErrorCode.ERR_RawStringInVerbatimInterpolatedStrings
                or ErrorCode.ERR_RawStringMustContainContent
                or ErrorCode.ERR_LineContainsDifferentWhitespace
                or ErrorCode.ERR_NotEnoughQuotesForRawString
                or ErrorCode.ERR_NotEnoughCloseBracesForRawString
                or ErrorCode.ERR_TooManyOpenBracesForRawString
                or ErrorCode.ERR_TooManyCloseBracesForRawString
                or ErrorCode.ERR_IllegalAtSequence
                or ErrorCode.ERR_StringMustStartWithQuoteCharacter
                or ErrorCode.ERR_NoEnumConstraint
                or ErrorCode.ERR_NoDelegateConstraint
                or ErrorCode.ERR_MisplacedRecord
                or ErrorCode.ERR_PatternSpanCharCannotBeStringNull
                or ErrorCode.ERR_UseDefViolationPropertyUnsupportedVersion
                or ErrorCode.ERR_UseDefViolationFieldUnsupportedVersion
                or ErrorCode.WRN_UseDefViolationPropertyUnsupportedVersion
                or ErrorCode.WRN_UseDefViolationFieldUnsupportedVersion
                or ErrorCode.WRN_UseDefViolationPropertySupportedVersion
                or ErrorCode.WRN_UseDefViolationFieldSupportedVersion
                or ErrorCode.WRN_UseDefViolationThisSupportedVersion
                or ErrorCode.WRN_UnassignedThisAutoPropertySupportedVersion
                or ErrorCode.WRN_UnassignedThisSupportedVersion
                or ErrorCode.ERR_OperatorCantBeChecked
                or ErrorCode.ERR_ImplicitConversionOperatorCantBeChecked
                or ErrorCode.ERR_CheckedOperatorNeedsMatch
                or ErrorCode.ERR_MisplacedUnchecked
                or ErrorCode.ERR_LineSpanDirectiveRequiresSpace
                or ErrorCode.ERR_RequiredNameDisallowed
                or ErrorCode.ERR_OverrideMustHaveRequired
                or ErrorCode.ERR_RequiredMemberCannotBeHidden
                or ErrorCode.ERR_RequiredMemberCannotBeLessVisibleThanContainingType
                or ErrorCode.ERR_ExplicitRequiredMember
                or ErrorCode.ERR_RequiredMemberMustBeSettable
                or ErrorCode.ERR_RequiredMemberMustBeSet
                or ErrorCode.ERR_RequiredMembersMustBeAssignedValue
                or ErrorCode.ERR_RequiredMembersInvalid
                or ErrorCode.ERR_RequiredMembersBaseTypeInvalid
                or ErrorCode.ERR_ChainingToSetsRequiredMembersRequiresSetsRequiredMembers
                or ErrorCode.ERR_NewConstraintCannotHaveRequiredMembers
                or ErrorCode.ERR_UnsupportedCompilerFeature
                or ErrorCode.WRN_ObsoleteMembersShouldNotBeRequired
                or ErrorCode.ERR_RefReturningPropertiesCannotBeRequired
                or ErrorCode.ERR_ImplicitImplementationOfInaccessibleInterfaceMember
                or ErrorCode.ERR_ScriptsAndSubmissionsCannotHaveRequiredMembers
                or ErrorCode.ERR_BadAbstractEqualityOperatorSignature
                or ErrorCode.ERR_BadBinaryReadOnlySpanConcatenation
                or ErrorCode.ERR_ScopedRefAndRefStructOnly
                or ErrorCode.ERR_ScopedDiscard
                or ErrorCode.ERR_FixedFieldMustNotBeRef
                or ErrorCode.ERR_RefFieldCannotReferToRefStruct
                or ErrorCode.ERR_FileTypeDisallowedInSignature
                or ErrorCode.ERR_FileTypeNoExplicitAccessibility
                or ErrorCode.ERR_FileTypeBase
                or ErrorCode.ERR_FileTypeNested
                or ErrorCode.ERR_GlobalUsingStaticFileType
                or ErrorCode.ERR_FileTypeNameDisallowed
                or ErrorCode.ERR_FeatureNotAvailableInVersion11
                or ErrorCode.ERR_RefFieldInNonRefStruct
                or ErrorCode.WRN_AnalyzerReferencesNewerCompiler
                or ErrorCode.ERR_CannotMatchOnINumberBase
                or ErrorCode.ERR_ScopedTypeNameDisallowed
                or ErrorCode.ERR_ImplicitlyTypedDefaultParameter
                or ErrorCode.ERR_UnscopedRefAttributeUnsupportedTarget
                or ErrorCode.ERR_RuntimeDoesNotSupportRefFields
                or ErrorCode.ERR_ExplicitScopedRef
                or ErrorCode.ERR_UnscopedScoped
                or ErrorCode.WRN_DuplicateAnalyzerReference
                or ErrorCode.ERR_FilePathCannotBeConvertedToUtf8
                or ErrorCode.ERR_FileLocalDuplicateNameInNS
                or ErrorCode.WRN_ScopedMismatchInParameterOfTarget
                or ErrorCode.WRN_ScopedMismatchInParameterOfOverrideOrImplementation
                or ErrorCode.ERR_RefReturnScopedParameter
                or ErrorCode.ERR_RefReturnScopedParameter2
                or ErrorCode.ERR_RefReturnOnlyParameter
                or ErrorCode.ERR_RefReturnOnlyParameter2
                or ErrorCode.ERR_RefAssignReturnOnly
                or ErrorCode.WRN_ManagedAddr
                or ErrorCode.WRN_EscapeVariable
                or ErrorCode.WRN_EscapeStackAlloc
                or ErrorCode.WRN_RefReturnNonreturnableLocal
                or ErrorCode.WRN_RefReturnNonreturnableLocal2
                or ErrorCode.WRN_RefReturnStructThis
                or ErrorCode.WRN_RefAssignNarrower
                or ErrorCode.WRN_MismatchedRefEscapeInTernary
                or ErrorCode.WRN_RefReturnParameter
                or ErrorCode.WRN_RefReturnScopedParameter
                or ErrorCode.WRN_RefReturnParameter2
                or ErrorCode.WRN_RefReturnScopedParameter2
                or ErrorCode.WRN_RefReturnLocal
                or ErrorCode.WRN_RefReturnLocal2
                or ErrorCode.WRN_RefAssignReturnOnly
                or ErrorCode.WRN_RefReturnOnlyParameter
                or ErrorCode.WRN_RefReturnOnlyParameter2
                or ErrorCode.ERR_RefAssignValEscapeWider
                or ErrorCode.WRN_RefAssignValEscapeWider
                or ErrorCode.WRN_OptionalParamValueMismatch
                or ErrorCode.WRN_ParamsArrayInLambdaOnly
                or ErrorCode.ERR_UnscopedRefAttributeUnsupportedMemberTarget
                or ErrorCode.ERR_UnscopedRefAttributeInterfaceImplementation
                or ErrorCode.ERR_UnrecognizedRefSafetyRulesAttributeVersion
                or ErrorCode.ERR_InvalidPrimaryConstructorParameterReference
                or ErrorCode.ERR_AmbiguousPrimaryConstructorParameterAsColorColorReceiver
                or ErrorCode.WRN_CapturedPrimaryConstructorParameterPassedToBase
                or ErrorCode.WRN_UnreadPrimaryConstructorParameter
                or ErrorCode.ERR_AssgReadonlyPrimaryConstructorParameter
                or ErrorCode.ERR_RefReturnReadonlyPrimaryConstructorParameter
                or ErrorCode.ERR_RefReadonlyPrimaryConstructorParameter
                or ErrorCode.ERR_AssgReadonlyPrimaryConstructorParameter2
                or ErrorCode.ERR_RefReturnReadonlyPrimaryConstructorParameter2
                or ErrorCode.ERR_RefReadonlyPrimaryConstructorParameter2
                or ErrorCode.ERR_RefReturnPrimaryConstructorParameter
                or ErrorCode.ERR_StructLayoutCyclePrimaryConstructorParameter
                or ErrorCode.ERR_UnexpectedParameterList
                or ErrorCode.WRN_AddressOfInAsync
                or ErrorCode.ERR_BadRefInUsingAlias
                or ErrorCode.ERR_BadUnsafeInUsingDirective
                or ErrorCode.ERR_BadNullableReferenceTypeInUsingAlias
                or ErrorCode.ERR_BadStaticAfterUnsafe
                or ErrorCode.ERR_BadCaseInSwitchArm
                or ErrorCode.ERR_InterceptorsFeatureNotEnabled
                or ErrorCode.ERR_InterceptorContainingTypeCannotBeGeneric
                or ErrorCode.ERR_InterceptorPathNotInCompilation
                or ErrorCode.ERR_InterceptorPathNotInCompilationWithCandidate
                or ErrorCode.ERR_InterceptorPositionBadToken
                or ErrorCode.ERR_InterceptorLineOutOfRange
                or ErrorCode.ERR_InterceptorCharacterOutOfRange
                or ErrorCode.ERR_InterceptorMethodMustBeOrdinary
                or ErrorCode.ERR_InterceptorMustReferToStartOfTokenPosition
                or ErrorCode.ERR_InterceptorFilePathCannotBeNull
                or ErrorCode.ERR_InterceptorNameNotInvoked
                or ErrorCode.ERR_InterceptorNonUniquePath
                or ErrorCode.ERR_InterceptorLineCharacterMustBePositive
                or ErrorCode.ERR_ConstantValueOfTypeExpected
                or ErrorCode.ERR_UnsupportedPrimaryConstructorParameterCapturingRefAny
                or ErrorCode.ERR_InterceptorCannotUseUnmanagedCallersOnly
                or ErrorCode.ERR_BadUsingStaticType
                or ErrorCode.WRN_CapturedPrimaryConstructorParameterInFieldInitializer
                or ErrorCode.ERR_InlineArrayConversionToSpanNotSupported
                or ErrorCode.ERR_InlineArrayConversionToReadOnlySpanNotSupported
                or ErrorCode.ERR_InlineArrayIndexOutOfRange
                or ErrorCode.ERR_InvalidInlineArrayLength
                or ErrorCode.ERR_InvalidInlineArrayLayout
                or ErrorCode.ERR_InvalidInlineArrayFields
                or ErrorCode.ERR_ExpressionTreeContainsInlineArrayOperation
                or ErrorCode.ERR_RuntimeDoesNotSupportInlineArrayTypes
                or ErrorCode.ERR_InlineArrayBadIndex
                or ErrorCode.ERR_NamedArgumentForInlineArray
                or ErrorCode.ERR_CollectionExpressionTargetTypeNotConstructible
                or ErrorCode.ERR_ExpressionTreeContainsCollectionExpression
                or ErrorCode.ERR_CollectionExpressionNoTargetType
                or ErrorCode.WRN_PrimaryConstructorParameterIsShadowedAndNotPassedToBase
                or ErrorCode.ERR_InlineArrayUnsupportedElementFieldModifier
                or ErrorCode.WRN_InlineArrayIndexerNotUsed
                or ErrorCode.WRN_InlineArraySliceNotUsed
                or ErrorCode.WRN_InlineArrayConversionOperatorNotUsed
                or ErrorCode.WRN_InlineArrayNotSupportedByLanguage
                or ErrorCode.ERR_CollectionBuilderAttributeMethodNotFound
                or ErrorCode.ERR_CollectionBuilderAttributeInvalidType
                or ErrorCode.ERR_CollectionBuilderAttributeInvalidMethodName
                or ErrorCode.ERR_CollectionBuilderNoElementType
                or ErrorCode.ERR_InlineArrayForEachNotSupported
                or ErrorCode.ERR_RefReadOnlyWrongOrdering
                or ErrorCode.WRN_BadArgRef
                or ErrorCode.WRN_ArgExpectedRefOrIn
                or ErrorCode.WRN_RefReadonlyNotVariable
                or ErrorCode.ERR_BadArgExtraRefLangVersion
                or ErrorCode.WRN_ArgExpectedIn
                or ErrorCode.WRN_OverridingDifferentRefness
                or ErrorCode.WRN_HidingDifferentRefness
                or ErrorCode.WRN_TargetDifferentRefness
                or ErrorCode.ERR_OutAttrOnRefReadonlyParam
                or ErrorCode.WRN_RefReadonlyParameterDefaultValue
                or ErrorCode.WRN_ByValArraySizeConstRequired
                or ErrorCode.WRN_UseDefViolationRefField
                or ErrorCode.ERR_FeatureNotAvailableInVersion12
                or ErrorCode.ERR_CollectionExpressionEscape
                or ErrorCode.WRN_Experimental
                or ErrorCode.ERR_ExpectedInterpolatedString
                or ErrorCode.ERR_InterceptorGlobalNamespace
                or ErrorCode.WRN_CollectionExpressionRefStructMayAllocate
                or ErrorCode.WRN_CollectionExpressionRefStructSpreadMayAllocate
                or ErrorCode.ERR_CollectionExpressionImmutableArray
                or ErrorCode.ERR_InvalidExperimentalDiagID
                or ErrorCode.ERR_SpreadMissingMember
                or ErrorCode.ERR_CollectionExpressionTargetNoElementType
                or ErrorCode.ERR_CollectionExpressionMissingConstructor
                or ErrorCode.ERR_CollectionExpressionMissingAdd
                or ErrorCode.WRN_ConvertingLock
                or ErrorCode.ERR_DynamicDispatchToParamsCollection
                or ErrorCode.ERR_ParamsCollectionInfiniteChainOfConstructorCalls
                or ErrorCode.ERR_ParamsMemberCannotBeLessVisibleThanDeclaringMember
                or ErrorCode.ERR_ParamsCollectionConstructorDoesntInitializeRequiredMember
                or ErrorCode.ERR_ParamsCollectionExpressionTree
                or ErrorCode.ERR_ParamsCollectionExtensionAddMethod
                or ErrorCode.ERR_ParamsCollectionMissingConstructor
                or ErrorCode.ERR_NoModifiersOnUsing
                or ErrorCode.ERR_CannotDynamicInvokeOnExpression
                or ErrorCode.ERR_InterceptsLocationDataInvalidFormat
                or ErrorCode.ERR_InterceptsLocationUnsupportedVersion
                or ErrorCode.ERR_InterceptsLocationDuplicateFile
                or ErrorCode.ERR_InterceptsLocationFileNotFound
                or ErrorCode.ERR_InterceptsLocationDataInvalidPosition
                or ErrorCode.INF_TooManyBoundLambdas
                or ErrorCode.ERR_BadYieldInUnsafe
                or ErrorCode.ERR_AddressOfInIterator
                or ErrorCode.ERR_RuntimeDoesNotSupportByRefLikeGenerics
                or ErrorCode.ERR_RefStructConstraintAlreadySpecified
                or ErrorCode.ERR_AllowsClauseMustBeLast
                or ErrorCode.ERR_ClassIsCombinedWithRefStruct
                or ErrorCode.ERR_NotRefStructConstraintNotSatisfied
                or ErrorCode.ERR_RefStructDoesNotSupportDefaultInterfaceImplementationForMember
                or ErrorCode.ERR_BadNonVirtualInterfaceMemberAccessOnAllowsRefLike
                or ErrorCode.ERR_BadAllowByRefLikeEnumerator
                or ErrorCode.ERR_PartialPropertyMissingImplementation
                or ErrorCode.ERR_PartialPropertyMissingDefinition
                or ErrorCode.ERR_PartialPropertyDuplicateDefinition
                or ErrorCode.ERR_PartialPropertyDuplicateImplementation
                or ErrorCode.ERR_PartialPropertyMissingAccessor
                or ErrorCode.ERR_PartialPropertyUnexpectedAccessor
                or ErrorCode.ERR_PartialPropertyInitMismatch
                or ErrorCode.ERR_PartialPropertyTypeDifference
                or ErrorCode.WRN_PartialPropertySignatureDifference
                or ErrorCode.ERR_PartialPropertyRequiredDifference
                or ErrorCode.INF_IdentifierConflictWithContextualKeyword
                or ErrorCode.ERR_InlineArrayAttributeOnRecord
<<<<<<< HEAD
                or ErrorCode.ERR_CannotApplyOverloadResolutionPriorityToOverride
                or ErrorCode.ERR_CannotApplyOverloadResolutionPriorityToMember
=======
                or ErrorCode.ERR_FeatureNotAvailableInVersion13
>>>>>>> 90fc6768
                    => false,
            };
#pragma warning restore CS8524 // The switch expression does not handle some values of its input type (it is not exhaustive) involving an unnamed enum value.
        }

        /// <summary>
        /// When converting an anonymous function to a delegate type, there are some diagnostics
        /// that will occur regardless of the delegate type - particularly those that do not
        /// depend on the substituted types (e.g. name uniqueness).  Even though we need to
        /// produce a diagnostic in such cases, we do not need to abandon overload resolution -
        /// we can choose the overload that is best without regard to such diagnostics.
        /// </summary>
        /// <returns>True if seeing the ErrorCode should prevent a delegate conversion
        /// from completing successfully.</returns>
        internal static bool PreventsSuccessfulDelegateConversion(ErrorCode code)
        {
            if (code == ErrorCode.Void || code == ErrorCode.Unknown)
            {
                return false;
            }

            if (IsWarning(code) || IsInfo(code) || IsHidden(code))
            {
                return false;
            }

            switch (code)
            {
                case ErrorCode.ERR_DuplicateParamName:
                case ErrorCode.ERR_LocalDuplicate:
                case ErrorCode.ERR_LocalIllegallyOverrides:
                case ErrorCode.ERR_LocalSameNameAsTypeParam:
                case ErrorCode.ERR_QueryRangeVariableOverrides:
                case ErrorCode.ERR_QueryRangeVariableSameAsTypeParam:
                case ErrorCode.ERR_DeprecatedCollectionInitAddStr:
                case ErrorCode.ERR_DeprecatedSymbolStr:
                case ErrorCode.ERR_MissingPredefinedMember:
                case ErrorCode.ERR_DefaultValueUsedWithAttributes:
                case ErrorCode.ERR_ExplicitParamArrayOrCollection:
                    return false;
                default:
                    return true;
            }
        }

        /// <remarks>
        /// WARNING: will resolve lazy diagnostics - do not call this before the member lists are completed
        /// or you could trigger infinite recursion.
        /// </remarks>
        internal static bool PreventsSuccessfulDelegateConversion(DiagnosticBag diagnostics)
        {
            foreach (Diagnostic diag in diagnostics.AsEnumerable()) // Checking the code would have resolved them anyway.
            {
                if (ErrorFacts.PreventsSuccessfulDelegateConversion((ErrorCode)diag.Code))
                {
                    return true;
                }
            }

            return false;
        }

        internal static bool PreventsSuccessfulDelegateConversion(ImmutableArray<Diagnostic> diagnostics)
        {
            foreach (var diag in diagnostics)
            {
                if (ErrorFacts.PreventsSuccessfulDelegateConversion((ErrorCode)diag.Code))
                {
                    return true;
                }
            }

            return false;
        }

        internal static ErrorCode GetStaticClassParameterCode(bool useWarning)
            => useWarning ? ErrorCode.WRN_ParameterIsStaticClass : ErrorCode.ERR_ParameterIsStaticClass;

        internal static ErrorCode GetStaticClassReturnCode(bool useWarning)
            => useWarning ? ErrorCode.WRN_ReturnTypeIsStaticClass : ErrorCode.ERR_ReturnTypeIsStaticClass;
    }
}<|MERGE_RESOLUTION|>--- conflicted
+++ resolved
@@ -2451,12 +2451,9 @@
                 or ErrorCode.ERR_PartialPropertyRequiredDifference
                 or ErrorCode.INF_IdentifierConflictWithContextualKeyword
                 or ErrorCode.ERR_InlineArrayAttributeOnRecord
-<<<<<<< HEAD
+                or ErrorCode.ERR_FeatureNotAvailableInVersion13
                 or ErrorCode.ERR_CannotApplyOverloadResolutionPriorityToOverride
                 or ErrorCode.ERR_CannotApplyOverloadResolutionPriorityToMember
-=======
-                or ErrorCode.ERR_FeatureNotAvailableInVersion13
->>>>>>> 90fc6768
                     => false,
             };
 #pragma warning restore CS8524 // The switch expression does not handle some values of its input type (it is not exhaustive) involving an unnamed enum value.
