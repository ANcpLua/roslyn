--- conflicted
+++ resolved
@@ -51,11 +51,7 @@
                 isImplicit: expression.WasCompilerGenerated || argument == null);
         }
 
-<<<<<<< HEAD
-        private ISingleVariableDeclaration CreateVariableDeclarationInternal(BoundLocalDeclaration boundLocalDeclaration, SyntaxNode syntax)
-=======
-        private IVariableDeclarationOperation CreateVariableDeclarationInternal(BoundLocalDeclaration boundLocalDeclaration, SyntaxNode syntax)
->>>>>>> 19f49b0f
+        private ISingleVariableDeclarationOperation CreateVariableDeclarationInternal(BoundLocalDeclaration boundLocalDeclaration, SyntaxNode syntax)
         {
             IVariableInitializerOperation initializer = null;
             if (boundLocalDeclaration.InitializerOpt != null)
@@ -91,11 +87,7 @@
             return new SingleVariableDeclaration(symbol, initializer, _semanticModel, syntax, type, constantValue, isImplicit);
         }
 
-<<<<<<< HEAD
-        private ISingleVariableDeclaration CreateVariableDeclaration(BoundLocal boundLocal)
-=======
-        private IVariableDeclarationOperation CreateVariableDeclaration(BoundLocal boundLocal)
->>>>>>> 19f49b0f
+        private ISingleVariableDeclarationOperation CreateVariableDeclaration(BoundLocal boundLocal)
         {
             return new SingleVariableDeclaration(boundLocal.LocalSymbol, initializer: null, semanticModel: _semanticModel, syntax: boundLocal.Syntax, type: null, constantValue: default, isImplicit: false);
         }
