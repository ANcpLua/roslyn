--- conflicted
+++ resolved
@@ -329,7 +329,7 @@
             public LocalState State;
             public LabelSymbol Label;
 
-            public PendingBranch(BoundNode branch, LocalState state, LabelSymbol label)
+            public PendingBranch(BoundNode branch, LocalState state, LabelSymbol label = null)
             {
                 this.Branch = branch;
                 this.State = state.Clone();
@@ -930,7 +930,6 @@
         {
             Debug.Assert(!IsConditionalState);
             VisitRvalue(node.Expression);
-<<<<<<< HEAD
             VisitPattern(node.Pattern);
             var reachableLabels = node.DecisionDag.ReachableLabels;
             if (!reachableLabels.Contains(node.WhenTrueLabel))
@@ -945,10 +944,6 @@
             }
 
             return null;
-=======
-            VisitPattern(node.Expression, node.Pattern);
-            return node;
->>>>>>> 156b1511
         }
 
         public virtual void VisitPattern(BoundPattern pattern)
@@ -962,45 +957,6 @@
             throw ExceptionUtilities.Unreachable;
         }
 
-<<<<<<< HEAD
-=======
-        /// <summary>
-        /// Check if the given expression is known to *always* match, or *always* fail against the given pattern.
-        /// Return true for known match, false for known fail, and null otherwise. Used for the "is pattern" expression.
-        /// </summary>
-        private static bool? CheckRefutations(BoundExpression expression, BoundPattern pattern)
-        {
-            Debug.Assert(expression != null);
-            switch (pattern.Kind)
-            {
-                case BoundKind.DeclarationPattern:
-                    {
-                        var declPattern = (BoundDeclarationPattern)pattern;
-                        if (declPattern.IsVar || // var pattern always matches
-                            declPattern.DeclaredType?.Type?.IsValueType == true && declPattern.DeclaredType.Type == (object)expression.Type) // exact match
-                        {
-                            return true;
-                        }
-                        Debug.Assert(!declPattern.IsVar);
-                        switch (expression.ConstantValue?.IsNull)
-                        {
-                            case true: return false;
-                            case false: return true;
-                            default: return null;
-                        }
-                    }
-                case BoundKind.ConstantPattern:
-                    {
-                        var constPattern = (BoundConstantPattern)pattern;
-                        if (expression.ConstantValue == null || constPattern.ConstantValue == null) return null;
-                        return Equals(expression.ConstantValue.Value, constPattern.ConstantValue.Value);
-                    }
-            }
-
-            return null;
-        }
-
->>>>>>> 156b1511
         public override BoundNode VisitTupleLiteral(BoundTupleLiteral node)
         {
             return VisitTupleExpression(node);
@@ -1574,16 +1530,12 @@
                 WriteArgument(node.ExpressionOpt, node.RefKind, method: null);
             }
 
-<<<<<<< HEAD
-            _pendingBranches.Add(new PendingBranch(node, this.State, null));
-=======
             return result;
         }
 
         private void AdjustStateAfterReturnStatement(BoundReturnStatement node)
         {
             _pendingBranches.Add(new PendingBranch(node, this.State));
->>>>>>> 156b1511
             SetUnreachable();
         }
 
@@ -2880,17 +2832,7 @@
             return null;
         }
 
-<<<<<<< HEAD
         public override BoundNode VisitSwitchExpression(BoundSwitchExpression node)
-=======
-        private static MethodSymbol GetReadMethod(PropertySymbol property) =>
-            property.GetOwnOrInheritedGetMethod() ?? property.SetMethod;
-
-        private static MethodSymbol GetWriteMethod(PropertySymbol property) =>
-            property.GetOwnOrInheritedSetMethod() ?? property.GetMethod;
-
-        public override BoundNode VisitConstructorMethodBody(BoundConstructorMethodBody node)
->>>>>>> 156b1511
         {
             VisitRvalue(node.Expression);
             var dispatchState = this.State;
@@ -2920,13 +2862,12 @@
             return null;
         }
 
-        public override BoundNode VisitNonConstructorMethodBody(BoundNonConstructorMethodBody node)
-        {
-            VisitMethodBodies(node.BlockBody, node.ExpressionBody);
-            return null;
-        }
-
-<<<<<<< HEAD
+        private static MethodSymbol GetReadMethod(PropertySymbol property) =>
+            property.GetOwnOrInheritedGetMethod() ?? property.SetMethod;
+
+        private static MethodSymbol GetWriteMethod(PropertySymbol property) =>
+            property.GetOwnOrInheritedSetMethod() ?? property.GetMethod;
+
         public override BoundNode VisitConstructorMethodBody(BoundConstructorMethodBody node)
         {
             Visit(node.Initializer);
@@ -2934,7 +2875,12 @@
             return null;
         }
 
-=======
+        public override BoundNode VisitNonConstructorMethodBody(BoundNonConstructorMethodBody node)
+        {
+            VisitMethodBodies(node.BlockBody, node.ExpressionBody);
+            return null;
+        }
+
         public override BoundNode VisitNullCoalescingAssignmentOperator(BoundNullCoalescingAssignmentOperator node)
         {
             LocalState savedState;
@@ -2981,7 +2927,6 @@
             // to track this
         }
 
->>>>>>> 156b1511
         private void VisitMethodBodies(BoundBlock blockBody, BoundBlock expressionBody)
         {
             if (blockBody == null)
