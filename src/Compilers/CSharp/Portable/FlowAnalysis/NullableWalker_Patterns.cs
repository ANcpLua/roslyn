--- conflicted
+++ resolved
@@ -339,19 +339,6 @@
                 originalInputSlot = makeDagTempSlot(expressionType.ToTypeWithAnnotations(compilation), rootTemp);
             }
             Debug.Assert(originalInputSlot > 0);
-<<<<<<< HEAD
-
-            // If the input of the switch (or is-pattern expression) is a tuple literal, we reuse the slots of
-            // those expressions (when possible), pretending that we are not copying them into a temporary ValueTuple instance
-            // to evaluate the patterns.  In this way we infer non-nullability of the original element's parts.
-            // We do not extend such courtesy to nested tuple literals.
-            var originalInputElementSlots = expression is BoundTupleExpression tuple
-                ? tuple.Arguments.SelectAsArray(static (a, w) => w.MakeSlot(a), this)
-                : default;
-            var originalInputMap = PooledDictionary<int, BoundExpression>.GetInstance();
-            originalInputMap.Add(originalInputSlot, expression);
-=======
->>>>>>> 67d940c4
 
             // If the input of the switch (or is-pattern expression) is a tuple literal, we reuse the slots of
             // those expressions (when possible), pretending that we are not copying them into a temporary ValueTuple instance
@@ -544,10 +531,6 @@
                             Debug.Assert(foundTemp);
 
                             (int inputSlot, TypeSymbol inputType) = slotAndType;
-<<<<<<< HEAD
-                            Debug.Assert(test is not BoundDagNonNullTest || !IsConditionalState);
-=======
->>>>>>> 67d940c4
                             Split();
                             switch (test)
                             {
@@ -561,10 +544,7 @@
                                     break;
                                 case BoundDagNonNullTest t:
                                     var inputMaybeNull = this.StateWhenTrue[inputSlot].MayBeNull();
-<<<<<<< HEAD
-=======
-
->>>>>>> 67d940c4
+
                                     if (inputSlot > 0)
                                     {
                                         MarkDependentSlotsNotNull(inputSlot, inputType, ref this.StateWhenFalse);
@@ -876,11 +856,7 @@
 
             foreach (var arm in node.SwitchArms)
             {
-<<<<<<< HEAD
-                SetState(getStateForArm(arm));
-=======
                 SetState(getStateForArm(arm, labelStateMap));
->>>>>>> 67d940c4
                 // https://github.com/dotnet/roslyn/issues/35836 Is this where we want to take the snapshot?
                 TakeIncrementalSnapshot(arm);
                 VisitPatternForRewriting(arm.Pattern);
@@ -907,22 +883,6 @@
 
             var inferredTypeWithAnnotations = TypeWithAnnotations.Create(inferredType);
             NullableFlowState inferredState;
-<<<<<<< HEAD
-
-            if (inferType)
-            {
-                if (inferredType is null)
-                {
-                    // This can happen when we're inferring the return type of a lambda, or when there are no arms (an error case).
-                    // For this case, we don't need to do any work, as the unconverted switch expression can't contribute info, and
-                    // there is nothing that is being publicly exposed to the semantic model.
-                    Debug.Assert((node is BoundUnconvertedSwitchExpression && _returnTypesOpt is not null)
-                                 || node is BoundSwitchExpression { SwitchArms: { Length: 0 } });
-                    inferredState = default;
-                }
-                else
-                {
-=======
             TypeWithState resultType;
 
             if (inferType && inferredType is null)
@@ -961,44 +921,10 @@
                 if (!isTargetTyped)
                 {
                     int numSwitchArms = node.SwitchArms.Length;
->>>>>>> 67d940c4
                     for (int i = 0; i < numSwitchArms; i++)
                     {
                         var nodeForSyntax = expressions[i];
                         var arm = node.SwitchArms[i];
-<<<<<<< HEAD
-                        var armState = getStateForArm(arm);
-                        resultTypes[i] = ConvertConditionalOperandOrSwitchExpressionArmResult(arm.Value, nodeForSyntax, conversions[i], inferredTypeWithAnnotations, resultTypes[i], armState, armState.Reachable);
-                    }
-                    inferredState = BestTypeInferrer.GetNullableState(resultTypes);
-                }
-            }
-            else
-            {
-                var states = ArrayBuilder<(LocalState, TypeWithState, bool)>.GetInstance(numSwitchArms);
-                for (int i = 0; i < numSwitchArms; i++)
-                {
-                    var nodeForSyntax = expressions[i];
-                    var armState = getStateForArm(node.SwitchArms[i]);
-                    states.Add((armState, resultTypes[i], armState.Reachable));
-                }
-
-                ConditionalInfoForConversion.Add(node, states.ToImmutableAndFree());
-                inferredState = BestTypeInferrer.GetNullableState(resultTypes);
-            }
-
-            var resultType = TypeWithState.Create(inferredType, inferredState);
-
-            conversions.Free();
-            resultTypes.Free();
-            expressions.Free();
-            labelStateMap.Free();
-            SetState(endState);
-            SetResult(node, resultType, inferredTypeWithAnnotations);
-
-            LocalState getStateForArm(BoundSwitchExpressionArm arm)
-                => !arm.Pattern.HasErrors && labelStateMap.TryGetValue(arm.Label, out var labelState) ? labelState.state : UnreachableState();
-=======
                         var armState = getStateForArm(arm, labelStateMap);
                         resultTypes[i] = ConvertConditionalOperandOrSwitchExpressionArmResult(arm.Value, nodeForSyntax, conversions[i], inferredTypeWithAnnotations, resultTypes[i], armState, armState.Reachable);
                     }
@@ -1049,7 +975,6 @@
         private int GetSlotForSwitchInputValue(BoundExpression node)
         {
             return node.IsSuppressed ? GetOrCreatePlaceholderSlot(node) : MakeSlot(node);
->>>>>>> 67d940c4
         }
 
         public override BoundNode VisitIsPatternExpression(BoundIsPatternExpression node)
