﻿// Licensed to the .NET Foundation under one or more agreements.
// The .NET Foundation licenses this file to you under the MIT license.
// See the LICENSE file in the project root for more information.

#nullable disable

using System.Collections.Generic;
using System.Collections.Immutable;
using System.Diagnostics;
using System.Globalization;
using System.Linq;
using System.Runtime.InteropServices;
using System.Threading;
using Microsoft.CodeAnalysis.CSharp.Emit;
using Microsoft.CodeAnalysis.CSharp.Syntax;
using Microsoft.CodeAnalysis.PooledObjects;
using Roslyn.Utilities;

namespace Microsoft.CodeAnalysis.CSharp.Symbols
{
    // This is a type symbol associated with a type definition in source code.
    // That is, for a generic type C<T> this is the instance type C<T>.  
    internal sealed partial class SourceNamedTypeSymbol : SourceMemberContainerTypeSymbol, IAttributeTargetSymbol
    {
        private ImmutableArray<TypeParameterSymbol> _lazyTypeParameters;

        /// <summary>
        /// A collection of type parameter constraint types, populated when
        /// constraint types for the first type parameter are requested.
        /// </summary>
        private ImmutableArray<ImmutableArray<TypeWithAnnotations>> _lazyTypeParameterConstraintTypes;

        /// <summary>
        /// A collection of type parameter constraint kinds, populated when
        /// constraint kinds for the first type parameter are requested.
        /// </summary>
        private ImmutableArray<TypeParameterConstraintKind> _lazyTypeParameterConstraintKinds;

        private CustomAttributesBag<CSharpAttributeData> _lazyCustomAttributesBag;

        private string _lazyDocComment;
        private string _lazyExpandedDocComment;

        private ThreeState _lazyIsExplicitDefinitionOfNoPiaLocalType = ThreeState.Unknown;

        protected override Location GetCorrespondingBaseListLocation(NamedTypeSymbol @base)
        {
            Location backupLocation = null;

            foreach (SyntaxReference part in SyntaxReferences)
            {
                TypeDeclarationSyntax typeBlock = (TypeDeclarationSyntax)part.GetSyntax();
                BaseListSyntax bases = typeBlock.BaseList;
                if (bases == null)
                {
                    continue;
                }
                SeparatedSyntaxList<BaseTypeSyntax> inheritedTypeDecls = bases.Types;

                var baseBinder = this.DeclaringCompilation.GetBinder(bases);
                baseBinder = baseBinder.WithAdditionalFlagsAndContainingMemberOrLambda(BinderFlags.SuppressConstraintChecks, this);

                if ((object)backupLocation == null)
                {
                    backupLocation = inheritedTypeDecls[0].Type.GetLocation();
                }

                foreach (BaseTypeSyntax baseTypeSyntax in inheritedTypeDecls)
                {
                    TypeSyntax t = baseTypeSyntax.Type;
                    TypeSymbol bt = baseBinder.BindType(t, BindingDiagnosticBag.Discarded).Type;

                    if (TypeSymbol.Equals(bt, @base, TypeCompareKind.ConsiderEverything2))
                    {
                        return t.GetLocation();
                    }
                }
            }

            return backupLocation;
        }

        internal SourceNamedTypeSymbol(NamespaceOrTypeSymbol containingSymbol, MergedTypeDeclaration declaration, BindingDiagnosticBag diagnostics, TupleExtraData tupleData = null)
            : base(containingSymbol, declaration, diagnostics, tupleData)
        {
            switch (declaration.Kind)
            {
                case DeclarationKind.Struct:
                case DeclarationKind.Interface:
                case DeclarationKind.Enum:
                case DeclarationKind.Delegate:
                case DeclarationKind.Class:
                case DeclarationKind.Record:
                case DeclarationKind.RecordStruct:
                    break;
                default:
                    Debug.Assert(false, "bad declaration kind");
                    break;
            }

            if (containingSymbol.Kind == SymbolKind.NamedType)
            {
                // Nested types are never unified.
                _lazyIsExplicitDefinitionOfNoPiaLocalType = ThreeState.False;
            }
        }

        protected override NamedTypeSymbol WithTupleDataCore(TupleExtraData newData)
        {
            return new SourceNamedTypeSymbol(ContainingType, declaration, BindingDiagnosticBag.Discarded, newData);
        }

        #region Syntax

        private static SyntaxToken GetName(CSharpSyntaxNode node)
        {
            switch (node.Kind())
            {
                case SyntaxKind.EnumDeclaration:
                    return ((EnumDeclarationSyntax)node).Identifier;
                case SyntaxKind.DelegateDeclaration:
                    return ((DelegateDeclarationSyntax)node).Identifier;
                case SyntaxKind.ClassDeclaration:
                case SyntaxKind.InterfaceDeclaration:
                case SyntaxKind.StructDeclaration:
                case SyntaxKind.RecordDeclaration:
                case SyntaxKind.RecordStructDeclaration:
                    return ((BaseTypeDeclarationSyntax)node).Identifier;
                default:
                    return default(SyntaxToken);
            }
        }

        public override string GetDocumentationCommentXml(CultureInfo preferredCulture = null, bool expandIncludes = false, CancellationToken cancellationToken = default(CancellationToken))
        {
            ref var lazyDocComment = ref expandIncludes ? ref _lazyExpandedDocComment : ref _lazyDocComment;
            return SourceDocumentationCommentUtils.GetAndCacheDocumentationComment(this, expandIncludes, ref lazyDocComment);
        }

        #endregion

        #region Type Parameters

        private ImmutableArray<TypeParameterSymbol> MakeTypeParameters(BindingDiagnosticBag diagnostics)
        {
            if (declaration.Arity == 0)
            {
                return ImmutableArray<TypeParameterSymbol>.Empty;
            }

            var typeParameterMismatchReported = false;
            var typeParameterNames = new string[declaration.Arity];
            var typeParameterVarianceKeywords = new string[declaration.Arity];
            var parameterBuilders1 = new List<List<TypeParameterBuilder>>();

            foreach (var syntaxRef in this.SyntaxReferences)
            {
                var typeDecl = (CSharpSyntaxNode)syntaxRef.GetSyntax();
                var syntaxTree = syntaxRef.SyntaxTree;

                TypeParameterListSyntax tpl;
                SyntaxKind typeKind = typeDecl.Kind();
                switch (typeKind)
                {
                    case SyntaxKind.ClassDeclaration:
                    case SyntaxKind.StructDeclaration:
                    case SyntaxKind.InterfaceDeclaration:
                    case SyntaxKind.RecordDeclaration:
                    case SyntaxKind.RecordStructDeclaration:
                        tpl = ((TypeDeclarationSyntax)typeDecl).TypeParameterList;
                        break;

                    case SyntaxKind.DelegateDeclaration:
                        tpl = ((DelegateDeclarationSyntax)typeDecl).TypeParameterList;
                        break;

                    case SyntaxKind.EnumDeclaration:
                    default:
                        // there is no such thing as a generic enum, so code should never reach here.
                        throw ExceptionUtilities.UnexpectedValue(typeDecl.Kind());
                }

                bool isInterfaceOrDelegate = typeKind == SyntaxKind.InterfaceDeclaration || typeKind == SyntaxKind.DelegateDeclaration;
                var parameterBuilder = new List<TypeParameterBuilder>();
                parameterBuilders1.Add(parameterBuilder);
                int i = 0;
                foreach (var tp in tpl.Parameters)
                {
                    if (tp.VarianceKeyword.Kind() != SyntaxKind.None &&
                        !isInterfaceOrDelegate)
                    {
                        diagnostics.Add(ErrorCode.ERR_IllegalVarianceSyntax, tp.VarianceKeyword.GetLocation());
                    }

                    var name = typeParameterNames[i];
                    var location = new SourceLocation(tp.Identifier);
                    var varianceKind = typeParameterVarianceKeywords[i];

<<<<<<< HEAD
                    ReportTypeNamedRecord(tp.Identifier.Text, this.DeclaringCompilation, diagnostics.DiagnosticBag, location);
=======
                    ReportReservedTypeName(tp.Identifier.Text, this.DeclaringCompilation, diagnostics.DiagnosticBag, location);
>>>>>>> 67d940c4

                    if (name == null)
                    {
                        name = typeParameterNames[i] = tp.Identifier.ValueText;
                        varianceKind = typeParameterVarianceKeywords[i] = tp.VarianceKeyword.ValueText;
                        for (int j = 0; j < i; j++)
                        {
                            if (name == typeParameterNames[j])
                            {
                                typeParameterMismatchReported = true;
                                diagnostics.Add(ErrorCode.ERR_DuplicateTypeParameter, location, name);
                                goto next;
                            }
                        }

                        if (!ReferenceEquals(ContainingType, null))
                        {
                            var tpEnclosing = ContainingType.FindEnclosingTypeParameter(name);
                            if ((object)tpEnclosing != null)
                            {
                                // Type parameter '{0}' has the same name as the type parameter from outer type '{1}'
                                diagnostics.Add(ErrorCode.WRN_TypeParameterSameAsOuterTypeParameter, location, name, tpEnclosing.ContainingType);
                            }
                        }
next:;
                    }
                    else if (!typeParameterMismatchReported)
                    {
                        // Note: the "this", below, refers to the name of the current class, which includes its type
                        // parameter names.  But the type parameter names have not been computed yet.  Therefore, we
                        // take advantage of the fact that "this" won't undergo "ToString()" until later, when the
                        // diagnostic is printed, by which time the type parameters field will have been filled in.
                        if (varianceKind != tp.VarianceKeyword.ValueText)
                        {
                            // Dev10 reports CS1067, even if names also don't match
                            typeParameterMismatchReported = true;
                            diagnostics.Add(
                                ErrorCode.ERR_PartialWrongTypeParamsVariance,
                                declaration.NameLocations.First(),
                                this); // see comment above
                        }
                        else if (name != tp.Identifier.ValueText)
                        {
                            typeParameterMismatchReported = true;
                            diagnostics.Add(
                                ErrorCode.ERR_PartialWrongTypeParams,
                                declaration.NameLocations.First(),
                                this); // see comment above
                        }
                    }
                    parameterBuilder.Add(new TypeParameterBuilder(syntaxTree.GetReference(tp), this, location));
                    i++;
                }
            }

            var parameterBuilders2 = parameterBuilders1.Transpose(); // type arguments are positional
            var parameters = parameterBuilders2.Select((builders, i) => builders[0].MakeSymbol(i, builders, diagnostics));
            return parameters.AsImmutable();
        }

        /// <summary>
        /// Returns the constraint types for the given type parameter.
        /// </summary>
        internal ImmutableArray<TypeWithAnnotations> GetTypeParameterConstraintTypes(int ordinal)
        {
            var constraintTypes = GetTypeParameterConstraintTypes();
            return (constraintTypes.Length > 0) ? constraintTypes[ordinal] : ImmutableArray<TypeWithAnnotations>.Empty;
        }

        private ImmutableArray<ImmutableArray<TypeWithAnnotations>> GetTypeParameterConstraintTypes()
        {
            var constraintTypes = _lazyTypeParameterConstraintTypes;
            if (constraintTypes.IsDefault)
            {
                GetTypeParameterConstraintKinds();

                var diagnostics = BindingDiagnosticBag.GetInstance();
                if (ImmutableInterlocked.InterlockedInitialize(ref _lazyTypeParameterConstraintTypes, MakeTypeParameterConstraintTypes(diagnostics)))
                {
                    this.AddDeclarationDiagnostics(diagnostics);
                }
                diagnostics.Free();
                constraintTypes = _lazyTypeParameterConstraintTypes;
            }

            return constraintTypes;
        }

        /// <summary>
        /// Returns the constraint kind for the given type parameter.
        /// </summary>
        internal TypeParameterConstraintKind GetTypeParameterConstraintKind(int ordinal)
        {
            var constraintKinds = GetTypeParameterConstraintKinds();
            return (constraintKinds.Length > 0) ? constraintKinds[ordinal] : TypeParameterConstraintKind.None;
        }

        private ImmutableArray<TypeParameterConstraintKind> GetTypeParameterConstraintKinds()
        {
            var constraintKinds = _lazyTypeParameterConstraintKinds;
            if (constraintKinds.IsDefault)
            {
                ImmutableInterlocked.InterlockedInitialize(ref _lazyTypeParameterConstraintKinds, MakeTypeParameterConstraintKinds());
                constraintKinds = _lazyTypeParameterConstraintKinds;
            }

            return constraintKinds;
        }

        private ImmutableArray<ImmutableArray<TypeWithAnnotations>> MakeTypeParameterConstraintTypes(BindingDiagnosticBag diagnostics)
        {
            var typeParameters = this.TypeParameters;
            var results = ImmutableArray<TypeParameterConstraintClause>.Empty;

            int arity = typeParameters.Length;
            if (arity > 0)
            {
                bool skipPartialDeclarationsWithoutConstraintClauses = SkipPartialDeclarationsWithoutConstraintClauses();
                ArrayBuilder<ImmutableArray<TypeParameterConstraintClause>> otherPartialClauses = null;

                foreach (var decl in declaration.Declarations)
                {
                    var syntaxRef = decl.SyntaxReference;
                    var constraintClauses = GetConstraintClauses((CSharpSyntaxNode)syntaxRef.GetSyntax(), out TypeParameterListSyntax typeParameterList);

                    if (skipPartialDeclarationsWithoutConstraintClauses && constraintClauses.Count == 0)
                    {
                        continue;
                    }

                    var binderFactory = this.DeclaringCompilation.GetBinderFactory(syntaxRef.SyntaxTree);
                    Binder binder;
                    ImmutableArray<TypeParameterConstraintClause> constraints;

                    if (constraintClauses.Count == 0)
                    {
                        binder = binderFactory.GetBinder(typeParameterList.Parameters[0]);

                        constraints = binder.GetDefaultTypeParameterConstraintClauses(typeParameterList);
                    }
                    else
                    {
                        binder = binderFactory.GetBinder(constraintClauses[0]);

                        // Wrap binder from factory in a generic constraints specific binder 
                        // to avoid checking constraints when binding type names.
                        Debug.Assert(!binder.Flags.Includes(BinderFlags.GenericConstraintsClause));
                        binder = binder.WithContainingMemberOrLambda(this).WithAdditionalFlags(BinderFlags.GenericConstraintsClause | BinderFlags.SuppressConstraintChecks);

                        constraints = binder.BindTypeParameterConstraintClauses(this, typeParameters, typeParameterList, constraintClauses, diagnostics, performOnlyCycleSafeValidation: false);
                    }

                    Debug.Assert(constraints.Length == arity);

                    if (results.Length == 0)
                    {
                        results = constraints;
                    }
                    else
                    {
                        (otherPartialClauses ??= ArrayBuilder<ImmutableArray<TypeParameterConstraintClause>>.GetInstance()).Add(constraints);
                    }
                }

                results = MergeConstraintTypesForPartialDeclarations(results, otherPartialClauses, diagnostics);

                if (results.All(clause => clause.ConstraintTypes.IsEmpty))
                {
                    results = ImmutableArray<TypeParameterConstraintClause>.Empty;
                }

                otherPartialClauses?.Free();
            }

            return results.SelectAsArray(clause => clause.ConstraintTypes);
        }

        private bool SkipPartialDeclarationsWithoutConstraintClauses()
        {
            foreach (var decl in declaration.Declarations)
            {
                if (GetConstraintClauses((CSharpSyntaxNode)decl.SyntaxReference.GetSyntax(), out _).Count != 0)
                {
                    return true;
                }
            }

            return false;
        }

        private ImmutableArray<TypeParameterConstraintKind> MakeTypeParameterConstraintKinds()
        {
            var typeParameters = this.TypeParameters;
            var results = ImmutableArray<TypeParameterConstraintClause>.Empty;

            int arity = typeParameters.Length;
            if (arity > 0)
            {
                bool skipPartialDeclarationsWithoutConstraintClauses = SkipPartialDeclarationsWithoutConstraintClauses();
                ArrayBuilder<ImmutableArray<TypeParameterConstraintClause>> otherPartialClauses = null;

                foreach (var decl in declaration.Declarations)
                {
                    var syntaxRef = decl.SyntaxReference;
                    var constraintClauses = GetConstraintClauses((CSharpSyntaxNode)syntaxRef.GetSyntax(), out TypeParameterListSyntax typeParameterList);

                    if (skipPartialDeclarationsWithoutConstraintClauses && constraintClauses.Count == 0)
                    {
                        continue;
                    }

                    var binderFactory = this.DeclaringCompilation.GetBinderFactory(syntaxRef.SyntaxTree);
                    Binder binder;
                    ImmutableArray<TypeParameterConstraintClause> constraints;

                    if (constraintClauses.Count == 0)
                    {
                        binder = binderFactory.GetBinder(typeParameterList.Parameters[0]);
                        constraints = binder.GetDefaultTypeParameterConstraintClauses(typeParameterList);
                    }
                    else
                    {
                        binder = binderFactory.GetBinder(constraintClauses[0]);

                        // Wrap binder from factory in a generic constraints specific binder 
                        // to avoid checking constraints when binding type names.
                        // Also, suppress type argument binding in constraint types, this helps to avoid cycles while we figure out constraint kinds. 
                        Debug.Assert(!binder.Flags.Includes(BinderFlags.GenericConstraintsClause));
                        binder = binder.WithContainingMemberOrLambda(this).WithAdditionalFlags(BinderFlags.GenericConstraintsClause | BinderFlags.SuppressConstraintChecks | BinderFlags.SuppressTypeArgumentBinding);

                        // We will recompute this diagnostics more accurately later, when binding without BinderFlags.SuppressTypeArgumentBinding  
                        constraints = binder.BindTypeParameterConstraintClauses(this, typeParameters, typeParameterList, constraintClauses, BindingDiagnosticBag.Discarded, performOnlyCycleSafeValidation: true);
                    }

                    Debug.Assert(constraints.Length == arity);

                    if (results.Length == 0)
                    {
                        results = constraints;
                    }
                    else
                    {
                        (otherPartialClauses ??= ArrayBuilder<ImmutableArray<TypeParameterConstraintClause>>.GetInstance()).Add(constraints);
                    }
                }

                results = MergeConstraintKindsForPartialDeclarations(results, otherPartialClauses);
                results = ConstraintsHelper.AdjustConstraintKindsBasedOnConstraintTypes(this, typeParameters, results);

                if (results.All(clause => clause.Constraints == TypeParameterConstraintKind.None))
                {
                    results = ImmutableArray<TypeParameterConstraintClause>.Empty;
                }

                otherPartialClauses?.Free();
            }

            return results.SelectAsArray(clause => clause.Constraints);
        }

        private static SyntaxList<TypeParameterConstraintClauseSyntax> GetConstraintClauses(CSharpSyntaxNode node, out TypeParameterListSyntax typeParameterList)
        {
            switch (node.Kind())
            {
                case SyntaxKind.ClassDeclaration:
                case SyntaxKind.StructDeclaration:
                case SyntaxKind.InterfaceDeclaration:
                case SyntaxKind.RecordDeclaration:
                case SyntaxKind.RecordStructDeclaration:
                    var typeDeclaration = (TypeDeclarationSyntax)node;
                    typeParameterList = typeDeclaration.TypeParameterList;
                    return typeDeclaration.ConstraintClauses;
                case SyntaxKind.DelegateDeclaration:
                    var delegateDeclaration = (DelegateDeclarationSyntax)node;
                    typeParameterList = delegateDeclaration.TypeParameterList;
                    return delegateDeclaration.ConstraintClauses;
                default:
                    throw ExceptionUtilities.UnexpectedValue(node.Kind());
            }
        }

        /// <summary>
        /// Note, only nullability aspects are merged if possible, other mismatches are treated as failures.
        /// </summary>
        private ImmutableArray<TypeParameterConstraintClause> MergeConstraintTypesForPartialDeclarations(ImmutableArray<TypeParameterConstraintClause> constraintClauses,
                                                                                                         ArrayBuilder<ImmutableArray<TypeParameterConstraintClause>> otherPartialClauses,
                                                                                                         BindingDiagnosticBag diagnostics)
        {
            if (otherPartialClauses == null)
            {
                return constraintClauses;
            }

            ArrayBuilder<TypeParameterConstraintClause> builder = null;
            var typeParameters = TypeParameters;
            int arity = typeParameters.Length;

            Debug.Assert(constraintClauses.Length == arity);

            for (int i = 0; i < arity; i++)
            {
                var constraint = constraintClauses[i];

                ImmutableArray<TypeWithAnnotations> originalConstraintTypes = constraint.ConstraintTypes;
                ArrayBuilder<TypeWithAnnotations> mergedConstraintTypes = null;
                SmallDictionary<TypeWithAnnotations, int> originalConstraintTypesMap = null;

                // Constraints defined on multiple partial declarations.
                // Report any mismatched constraints.
                bool report = (GetTypeParameterConstraintKind(i) & TypeParameterConstraintKind.PartialMismatch) != 0;
                foreach (ImmutableArray<TypeParameterConstraintClause> otherPartialConstraints in otherPartialClauses)
                {
                    if (!mergeConstraints(originalConstraintTypes, ref originalConstraintTypesMap, ref mergedConstraintTypes, otherPartialConstraints[i]))
                    {
                        report = true;
                    }
                }

                if (report)
                {
                    // "Partial declarations of '{0}' have inconsistent constraints for type parameter '{1}'"
                    diagnostics.Add(ErrorCode.ERR_PartialWrongConstraints, Locations[0], this, typeParameters[i]);
                }

                if (mergedConstraintTypes != null)
                {
#if DEBUG
                    Debug.Assert(originalConstraintTypes.Length == mergedConstraintTypes.Count);

                    for (int j = 0; j < originalConstraintTypes.Length; j++)
                    {
                        Debug.Assert(originalConstraintTypes[j].Equals(mergedConstraintTypes[j], TypeCompareKind.ObliviousNullableModifierMatchesAny));
                    }
#endif
                    if (builder == null)
                    {
                        builder = ArrayBuilder<TypeParameterConstraintClause>.GetInstance(constraintClauses.Length);
                        builder.AddRange(constraintClauses);
                    }

                    builder[i] = TypeParameterConstraintClause.Create(constraint.Constraints,
                                                                      mergedConstraintTypes?.ToImmutableAndFree() ?? originalConstraintTypes);
                }
            }

            if (builder != null)
            {
                constraintClauses = builder.ToImmutableAndFree();
            }

            return constraintClauses;

            static bool mergeConstraints(ImmutableArray<TypeWithAnnotations> originalConstraintTypes,
                                         ref SmallDictionary<TypeWithAnnotations, int> originalConstraintTypesMap, ref ArrayBuilder<TypeWithAnnotations> mergedConstraintTypes,
                                         TypeParameterConstraintClause clause)
            {
                bool result = true;

                if (originalConstraintTypes.Length == 0)
                {
                    if (clause.ConstraintTypes.Length == 0)
                    {
                        return result;
                    }

                    return false;
                }
                else if (clause.ConstraintTypes.Length == 0)
                {
                    return false;
                }

                originalConstraintTypesMap ??= toDictionary(originalConstraintTypes,
                                                            TypeWithAnnotations.EqualsComparer.IgnoreNullableModifiersForReferenceTypesComparer);
                SmallDictionary<TypeWithAnnotations, int> clauseConstraintTypesMap = toDictionary(clause.ConstraintTypes, originalConstraintTypesMap.Comparer);

                foreach (int index1 in originalConstraintTypesMap.Values)
                {
                    TypeWithAnnotations constraintType1 = mergedConstraintTypes?[index1] ?? originalConstraintTypes[index1];
                    int index2;

                    if (!clauseConstraintTypesMap.TryGetValue(constraintType1, out index2))
                    {
                        // No matching type
                        result = false;
                        continue;
                    }

                    TypeWithAnnotations constraintType2 = clause.ConstraintTypes[index2];

                    if (!constraintType1.Equals(constraintType2, TypeCompareKind.ObliviousNullableModifierMatchesAny))
                    {
                        // Nullability mismatch that doesn't involve oblivious
                        result = false;
                        continue;
                    }

                    if (!constraintType1.Equals(constraintType2, TypeCompareKind.ConsiderEverything))
                    {
                        // Mismatch with oblivious, merge
                        if (mergedConstraintTypes == null)
                        {
                            mergedConstraintTypes = ArrayBuilder<TypeWithAnnotations>.GetInstance(originalConstraintTypes.Length);
                            mergedConstraintTypes.AddRange(originalConstraintTypes);
                        }

                        mergedConstraintTypes[index1] = constraintType1.MergeEquivalentTypes(constraintType2, VarianceKind.None);
                    }
                }

                foreach (var constraintType in clauseConstraintTypesMap.Keys)
                {
                    if (!originalConstraintTypesMap.ContainsKey(constraintType))
                    {
                        result = false;
                        break;
                    }
                }

                return result;
            }

            static SmallDictionary<TypeWithAnnotations, int> toDictionary(ImmutableArray<TypeWithAnnotations> constraintTypes, IEqualityComparer<TypeWithAnnotations> comparer)
            {
                var result = new SmallDictionary<TypeWithAnnotations, int>(comparer);

                for (int i = constraintTypes.Length - 1; i >= 0; i--)
                {
                    result[constraintTypes[i]] = i; // Use the first type among the duplicates as the source of the nullable information
                }

                return result;
            }
        }

        /// <summary>
        /// Note, only nullability aspects are merged if possible, other mismatches are treated as failures.
        /// </summary>
        private ImmutableArray<TypeParameterConstraintClause> MergeConstraintKindsForPartialDeclarations(ImmutableArray<TypeParameterConstraintClause> constraintClauses,
                                                                                                         ArrayBuilder<ImmutableArray<TypeParameterConstraintClause>> otherPartialClauses)
        {
            if (otherPartialClauses == null)
            {
                return constraintClauses;
            }

            ArrayBuilder<TypeParameterConstraintClause> builder = null;
            var typeParameters = TypeParameters;
            int arity = typeParameters.Length;

            Debug.Assert(constraintClauses.Length == arity);

            for (int i = 0; i < arity; i++)
            {
                var constraint = constraintClauses[i];

                TypeParameterConstraintKind mergedKind = constraint.Constraints;
                ImmutableArray<TypeWithAnnotations> originalConstraintTypes = constraint.ConstraintTypes;

                foreach (ImmutableArray<TypeParameterConstraintClause> otherPartialConstraints in otherPartialClauses)
                {
                    mergeConstraints(ref mergedKind, originalConstraintTypes, otherPartialConstraints[i]);
                }

                if (constraint.Constraints != mergedKind)
                {
                    Debug.Assert((constraint.Constraints & (TypeParameterConstraintKind.AllNonNullableKinds | TypeParameterConstraintKind.NotNull)) ==
                                 (mergedKind & (TypeParameterConstraintKind.AllNonNullableKinds | TypeParameterConstraintKind.NotNull)));
                    Debug.Assert((mergedKind & TypeParameterConstraintKind.ObliviousNullabilityIfReferenceType) == 0 ||
                                 (constraint.Constraints & TypeParameterConstraintKind.ObliviousNullabilityIfReferenceType) != 0);
                    Debug.Assert((constraint.Constraints & TypeParameterConstraintKind.AllReferenceTypeKinds) == (mergedKind & TypeParameterConstraintKind.AllReferenceTypeKinds) ||
                                 (constraint.Constraints & TypeParameterConstraintKind.AllReferenceTypeKinds) == TypeParameterConstraintKind.ReferenceType);

                    if (builder == null)
                    {
                        builder = ArrayBuilder<TypeParameterConstraintClause>.GetInstance(constraintClauses.Length);
                        builder.AddRange(constraintClauses);
                    }

                    builder[i] = TypeParameterConstraintClause.Create(mergedKind, originalConstraintTypes);
                }
            }

            if (builder != null)
            {
                constraintClauses = builder.ToImmutableAndFree();
            }

            return constraintClauses;

            static void mergeConstraints(ref TypeParameterConstraintKind mergedKind, ImmutableArray<TypeWithAnnotations> originalConstraintTypes, TypeParameterConstraintClause clause)
            {
                if ((mergedKind & (TypeParameterConstraintKind.AllNonNullableKinds | TypeParameterConstraintKind.NotNull)) != (clause.Constraints & (TypeParameterConstraintKind.AllNonNullableKinds | TypeParameterConstraintKind.NotNull)))
                {
                    mergedKind |= TypeParameterConstraintKind.PartialMismatch;
                }

                if ((mergedKind & TypeParameterConstraintKind.ReferenceType) != 0 && (clause.Constraints & TypeParameterConstraintKind.ReferenceType) != 0)
                {
                    // Try merging nullability of a 'class' constraint
                    TypeParameterConstraintKind clause1Constraints = mergedKind & TypeParameterConstraintKind.AllReferenceTypeKinds;
                    TypeParameterConstraintKind clause2Constraints = clause.Constraints & TypeParameterConstraintKind.AllReferenceTypeKinds;
                    if (clause1Constraints != clause2Constraints)
                    {
                        if (clause1Constraints == TypeParameterConstraintKind.ReferenceType) // Oblivious
                        {
                            // Take nullability from clause2
                            mergedKind = (mergedKind & (~TypeParameterConstraintKind.AllReferenceTypeKinds)) | clause2Constraints;
                        }
                        else if (clause2Constraints != TypeParameterConstraintKind.ReferenceType)
                        {
                            // Neither nullability is oblivious and they do not match. Cannot merge.
                            mergedKind |= TypeParameterConstraintKind.PartialMismatch;
                        }
                    }
                }

                if (originalConstraintTypes.Length == 0 && clause.ConstraintTypes.Length == 0)
                {
                    // Try merging nullability of implied 'object' constraint
                    if (((mergedKind | clause.Constraints) & ~(TypeParameterConstraintKind.ObliviousNullabilityIfReferenceType | TypeParameterConstraintKind.Constructor)) == 0 &&
                        (mergedKind & TypeParameterConstraintKind.ObliviousNullabilityIfReferenceType) != 0 && // 'object~'
                        (clause.Constraints & TypeParameterConstraintKind.ObliviousNullabilityIfReferenceType) == 0)   // 'object?' 
                    {
                        // Merged value is 'object?'
                        mergedKind &= ~TypeParameterConstraintKind.ObliviousNullabilityIfReferenceType;
                    }
                }
            }
        }

        internal sealed override ImmutableArray<TypeWithAnnotations> TypeArgumentsWithAnnotationsNoUseSiteDiagnostics
        {
            get
            {
                return GetTypeParametersAsTypeArguments();
            }
        }

        public override ImmutableArray<TypeParameterSymbol> TypeParameters
        {
            get
            {
                if (_lazyTypeParameters.IsDefault)
                {
                    var diagnostics = BindingDiagnosticBag.GetInstance();
                    if (ImmutableInterlocked.InterlockedInitialize(ref _lazyTypeParameters, MakeTypeParameters(diagnostics)))
                    {
                        AddDeclarationDiagnostics(diagnostics);
                    }

                    diagnostics.Free();
                }

                return _lazyTypeParameters;
            }
        }

        #endregion

        #region Attributes

        /// <summary>
        /// Gets all the attribute lists for this named type.  If <paramref name="quickAttributes"/> is provided
        /// the attribute lists will only be returned if there is reasonable belief that 
        /// the type has one of the attributes specified by <paramref name="quickAttributes"/> on it.
        /// This can avoid going back to syntax if we know the type definitely doesn't have an attribute
        /// on it that could be the one specified by <paramref name="quickAttributes"/>. Pass <see langword="null"/>
        /// to get all attribute declarations.
        /// </summary>
        internal ImmutableArray<SyntaxList<AttributeListSyntax>> GetAttributeDeclarations(QuickAttributes? quickAttributes = null)
        {
            // if the compilation has any global aliases to these quick attributes, then we have to return
            // all the attributes on the decl.  For example, if there is a `global using X = Y;` and 
            // then we have to return any attributes on the type as they might say `[X]`.
            if (quickAttributes != null)
            {
                foreach (var decl in this.DeclaringCompilation.MergedRootDeclaration.Declarations)
                {
                    if (decl is RootSingleNamespaceDeclaration rootNamespaceDecl &&
                        (rootNamespaceDecl.GlobalAliasedQuickAttributes & quickAttributes) != 0)
                    {
                        return declaration.GetAttributeDeclarations(quickAttributes: null);
                    }
                }
            }

            return declaration.GetAttributeDeclarations(quickAttributes);
        }

        IAttributeTargetSymbol IAttributeTargetSymbol.AttributesOwner
        {
            get { return this; }
        }

        AttributeLocation IAttributeTargetSymbol.DefaultAttributeLocation
        {
            get { return AttributeLocation.Type; }
        }

        AttributeLocation IAttributeTargetSymbol.AllowedAttributeLocations
        {
            get
            {
                switch (TypeKind)
                {
                    case TypeKind.Delegate:
                        return AttributeLocation.Type | AttributeLocation.Return;

                    case TypeKind.Enum:
                    case TypeKind.Interface:
                        return AttributeLocation.Type;

                    case TypeKind.Struct:
                    case TypeKind.Class:
                        return AttributeLocation.Type;

                    default:
                        return AttributeLocation.None;
                }
            }
        }

        /// <summary>
        /// Returns a bag of applied custom attributes and data decoded from well-known attributes. Returns null if there are no attributes applied on the symbol.
        /// </summary>
        /// <remarks>
        /// Forces binding and decoding of attributes.
        /// </remarks>
        private CustomAttributesBag<CSharpAttributeData> GetAttributesBag()
        {
            var bag = _lazyCustomAttributesBag;
            if (bag != null && bag.IsSealed)
            {
                return bag;
            }

            if (LoadAndValidateAttributes(OneOrMany.Create(this.GetAttributeDeclarations()), ref _lazyCustomAttributesBag))
            {
                var completed = state.NotePartComplete(CompletionPart.Attributes);
                Debug.Assert(completed);
            }

            Debug.Assert(_lazyCustomAttributesBag.IsSealed);
            return _lazyCustomAttributesBag;
        }

        /// <summary>
        /// Gets the attributes applied on this symbol.
        /// Returns an empty array if there are no attributes.
        /// </summary>
        public sealed override ImmutableArray<CSharpAttributeData> GetAttributes()
        {
            return this.GetAttributesBag().Attributes;
        }

        /// <summary>
        /// Returns data decoded from well-known attributes applied to the symbol or null if there are no applied attributes.
        /// </summary>
        /// <remarks>
        /// Forces binding and decoding of attributes.
        /// </remarks>
        private TypeWellKnownAttributeData GetDecodedWellKnownAttributeData()
        {
            var attributesBag = _lazyCustomAttributesBag;
            if (attributesBag == null || !attributesBag.IsDecodedWellKnownAttributeDataComputed)
            {
                attributesBag = this.GetAttributesBag();
            }

            return (TypeWellKnownAttributeData)attributesBag.DecodedWellKnownAttributeData;
        }

#nullable enable
        /// <summary>
        /// Returns data decoded from special early bound well-known attributes applied to the symbol or null if there are no applied attributes.
        /// </summary>
        /// <remarks>
        /// Forces binding and decoding of attributes.
        /// </remarks>
        internal TypeEarlyWellKnownAttributeData? GetEarlyDecodedWellKnownAttributeData()
        {
            var attributesBag = _lazyCustomAttributesBag;
            if (attributesBag == null || !attributesBag.IsEarlyDecodedWellKnownAttributeDataComputed)
            {
                attributesBag = this.GetAttributesBag();
            }

            return (TypeEarlyWellKnownAttributeData)attributesBag.EarlyDecodedWellKnownAttributeData;
        }

        internal override (CSharpAttributeData?, BoundAttribute?) EarlyDecodeWellKnownAttribute(ref EarlyDecodeWellKnownAttributeArguments<EarlyWellKnownAttributeBinder, NamedTypeSymbol, AttributeSyntax, AttributeLocation> arguments)
        {
            bool hasAnyDiagnostics;
            CSharpAttributeData? attributeData;
            BoundAttribute? boundAttribute;

            if (CSharpAttributeData.IsTargetEarlyAttribute(arguments.AttributeType, arguments.AttributeSyntax, AttributeDescription.ComImportAttribute))
            {
<<<<<<< HEAD
                (attributeData, boundAttribute) = arguments.Binder.GetAttribute(arguments.AttributeSyntax, arguments.AttributeType, out hasAnyDiagnostics);
=======
                (attributeData, boundAttribute) = arguments.Binder.GetAttribute(arguments.AttributeSyntax, arguments.AttributeType, beforeAttributePartBound: null, afterAttributePartBound: null, out hasAnyDiagnostics);
>>>>>>> 67d940c4
                if (!attributeData.HasErrors)
                {
                    arguments.GetOrCreateData<TypeEarlyWellKnownAttributeData>().HasComImportAttribute = true;
                    if (!hasAnyDiagnostics)
                    {
                        return (attributeData, boundAttribute);
                    }
                }

                return (null, null);
            }

            if (CSharpAttributeData.IsTargetEarlyAttribute(arguments.AttributeType, arguments.AttributeSyntax, AttributeDescription.CodeAnalysisEmbeddedAttribute))
            {
<<<<<<< HEAD
                (attributeData, boundAttribute) = arguments.Binder.GetAttribute(arguments.AttributeSyntax, arguments.AttributeType, out hasAnyDiagnostics);
=======
                (attributeData, boundAttribute) = arguments.Binder.GetAttribute(arguments.AttributeSyntax, arguments.AttributeType, beforeAttributePartBound: null, afterAttributePartBound: null, out hasAnyDiagnostics);
>>>>>>> 67d940c4
                if (!attributeData.HasErrors)
                {
                    arguments.GetOrCreateData<TypeEarlyWellKnownAttributeData>().HasCodeAnalysisEmbeddedAttribute = true;
                    if (!hasAnyDiagnostics)
                    {
                        return (attributeData, boundAttribute);
                    }
                }

                return (null, null);
            }

            if (CSharpAttributeData.IsTargetEarlyAttribute(arguments.AttributeType, arguments.AttributeSyntax, AttributeDescription.ConditionalAttribute))
            {
<<<<<<< HEAD
                (attributeData, boundAttribute) = arguments.Binder.GetAttribute(arguments.AttributeSyntax, arguments.AttributeType, out hasAnyDiagnostics);
=======
                (attributeData, boundAttribute) = arguments.Binder.GetAttribute(arguments.AttributeSyntax, arguments.AttributeType, beforeAttributePartBound: null, afterAttributePartBound: null, out hasAnyDiagnostics);
>>>>>>> 67d940c4
                if (!attributeData.HasErrors)
                {
                    string? name = attributeData.GetConstructorArgument<string>(0, SpecialType.System_String);
                    arguments.GetOrCreateData<TypeEarlyWellKnownAttributeData>().AddConditionalSymbol(name);
                    if (!hasAnyDiagnostics)
                    {
                        return (attributeData, boundAttribute);
                    }
                }

                return (null, null);
            }

            ObsoleteAttributeData? obsoleteData;
            if (EarlyDecodeDeprecatedOrExperimentalOrObsoleteAttribute(ref arguments, out attributeData, out boundAttribute, out obsoleteData))
            {
                if (obsoleteData != null)
                {
                    arguments.GetOrCreateData<TypeEarlyWellKnownAttributeData>().ObsoleteAttributeData = obsoleteData;
                }

                return (attributeData, boundAttribute);
            }

            if (CSharpAttributeData.IsTargetEarlyAttribute(arguments.AttributeType, arguments.AttributeSyntax, AttributeDescription.AttributeUsageAttribute))
            {
<<<<<<< HEAD
                (attributeData, boundAttribute) = arguments.Binder.GetAttribute(arguments.AttributeSyntax, arguments.AttributeType, out hasAnyDiagnostics);
=======
                (attributeData, boundAttribute) = arguments.Binder.GetAttribute(arguments.AttributeSyntax, arguments.AttributeType, beforeAttributePartBound: null, afterAttributePartBound: null, out hasAnyDiagnostics);
>>>>>>> 67d940c4
                if (!attributeData.HasErrors)
                {
                    AttributeUsageInfo info = this.DecodeAttributeUsageAttribute(attributeData, arguments.AttributeSyntax, diagnose: false);
                    if (!info.IsNull)
                    {
                        var typeData = arguments.GetOrCreateData<TypeEarlyWellKnownAttributeData>();
                        if (typeData.AttributeUsageInfo.IsNull)
                        {
                            typeData.AttributeUsageInfo = info;
                        }

                        if (!hasAnyDiagnostics)
                        {
                            return (attributeData, boundAttribute);
                        }
                    }
                }

                return (null, null);
            }

            // We want to decode this early because it can influence overload resolution, which could affect attribute binding itself. Consider an attribute with these
            // constructors:
            //
            //   MyAttribute(string s)
            //   MyAttribute(CustomBuilder c) // CustomBuilder has InterpolatedStringHandlerAttribute on the type
            //
            // If it's applied with [MyAttribute($"{1}")], overload resolution rules say that we should prefer the CustomBuilder overload over the string overload. This
            // is an error scenario regardless (non-constant interpolated string), but it's good to get right as it will affect public API results.
            if (CSharpAttributeData.IsTargetEarlyAttribute(arguments.AttributeType, arguments.AttributeSyntax, AttributeDescription.InterpolatedStringHandlerAttribute))
            {
<<<<<<< HEAD
                (attributeData, boundAttribute) = arguments.Binder.GetAttribute(arguments.AttributeSyntax, arguments.AttributeType, out hasAnyDiagnostics);
=======
                (attributeData, boundAttribute) = arguments.Binder.GetAttribute(arguments.AttributeSyntax, arguments.AttributeType, beforeAttributePartBound: null, afterAttributePartBound: null, out hasAnyDiagnostics);
>>>>>>> 67d940c4
                if (!attributeData.HasErrors)
                {
                    arguments.GetOrCreateData<TypeEarlyWellKnownAttributeData>().HasInterpolatedStringHandlerAttribute = true;
                    if (!hasAnyDiagnostics)
                    {
                        return (attributeData, boundAttribute);
                    }
                }

                return (null, null);
            }

            return base.EarlyDecodeWellKnownAttribute(ref arguments);
        }
#nullable disable

        internal override AttributeUsageInfo GetAttributeUsageInfo()
        {
            Debug.Assert(this.SpecialType == SpecialType.System_Object || this.DeclaringCompilation.IsAttributeType(this));

            TypeEarlyWellKnownAttributeData data = this.GetEarlyDecodedWellKnownAttributeData();
            if (data != null && !data.AttributeUsageInfo.IsNull)
            {
                return data.AttributeUsageInfo;
            }

            return ((object)this.BaseTypeNoUseSiteDiagnostics != null) ? this.BaseTypeNoUseSiteDiagnostics.GetAttributeUsageInfo() : AttributeUsageInfo.Default;
        }

        /// <summary>
        /// Returns data decoded from Obsolete attribute or null if there is no Obsolete attribute.
        /// This property returns ObsoleteAttributeData.Uninitialized if attribute arguments haven't been decoded yet.
        /// </summary>
        internal override ObsoleteAttributeData ObsoleteAttributeData
        {
            get
            {
                var lazyCustomAttributesBag = _lazyCustomAttributesBag;
                if (lazyCustomAttributesBag != null && lazyCustomAttributesBag.IsEarlyDecodedWellKnownAttributeDataComputed)
                {
                    var data = (TypeEarlyWellKnownAttributeData)lazyCustomAttributesBag.EarlyDecodedWellKnownAttributeData;
                    return data != null ? data.ObsoleteAttributeData : null;
                }

                foreach (var decl in this.declaration.Declarations)
                {
                    if (decl.HasAnyAttributes)
                    {
                        return ObsoleteAttributeData.Uninitialized;
                    }
                }

                return null;
            }
        }

        internal sealed override void DecodeWellKnownAttribute(ref DecodeWellKnownAttributeArguments<AttributeSyntax, CSharpAttributeData, AttributeLocation> arguments)
        {
            Debug.Assert((object)arguments.AttributeSyntaxOpt != null);
            var diagnostics = (BindingDiagnosticBag)arguments.Diagnostics;

            var attribute = arguments.Attribute;
            Debug.Assert(!attribute.HasErrors);
            Debug.Assert(arguments.SymbolPart == AttributeLocation.None);

            if (attribute.IsTargetAttribute(this, AttributeDescription.AttributeUsageAttribute))
            {
                DecodeAttributeUsageAttribute(attribute, arguments.AttributeSyntaxOpt, diagnose: true, diagnosticsOpt: diagnostics);
            }
            else if (attribute.IsTargetAttribute(this, AttributeDescription.DefaultMemberAttribute))
            {
                arguments.GetOrCreateData<TypeWellKnownAttributeData>().HasDefaultMemberAttribute = true;
            }
            else if (attribute.IsTargetAttribute(this, AttributeDescription.CoClassAttribute))
            {
                DecodeCoClassAttribute(ref arguments);
            }
            else if (attribute.IsTargetAttribute(this, AttributeDescription.ConditionalAttribute))
            {
                ValidateConditionalAttribute(attribute, arguments.AttributeSyntaxOpt, diagnostics);
            }
            else if (attribute.IsTargetAttribute(this, AttributeDescription.GuidAttribute))
            {
                arguments.GetOrCreateData<TypeWellKnownAttributeData>().GuidString = attribute.DecodeGuidAttribute(arguments.AttributeSyntaxOpt, diagnostics);
            }
            else if (attribute.IsTargetAttribute(this, AttributeDescription.SpecialNameAttribute))
            {
                arguments.GetOrCreateData<TypeWellKnownAttributeData>().HasSpecialNameAttribute = true;
            }
            else if (attribute.IsTargetAttribute(this, AttributeDescription.SerializableAttribute))
            {
                arguments.GetOrCreateData<TypeWellKnownAttributeData>().HasSerializableAttribute = true;
            }
            else if (attribute.IsTargetAttribute(this, AttributeDescription.ExcludeFromCodeCoverageAttribute))
            {
                arguments.GetOrCreateData<TypeWellKnownAttributeData>().HasExcludeFromCodeCoverageAttribute = true;
            }
            else if (attribute.IsTargetAttribute(this, AttributeDescription.StructLayoutAttribute))
            {
                AttributeData.DecodeStructLayoutAttribute<TypeWellKnownAttributeData, AttributeSyntax, CSharpAttributeData, AttributeLocation>(
                    ref arguments, this.DefaultMarshallingCharSet, defaultAutoLayoutSize: 0, messageProvider: MessageProvider.Instance);
            }
            else if (attribute.IsTargetAttribute(this, AttributeDescription.SuppressUnmanagedCodeSecurityAttribute))
            {
                arguments.GetOrCreateData<TypeWellKnownAttributeData>().HasSuppressUnmanagedCodeSecurityAttribute = true;
            }
            else if (attribute.IsTargetAttribute(this, AttributeDescription.ClassInterfaceAttribute))
            {
                attribute.DecodeClassInterfaceAttribute(arguments.AttributeSyntaxOpt, diagnostics);
            }
            else if (attribute.IsTargetAttribute(this, AttributeDescription.InterfaceTypeAttribute))
            {
                attribute.DecodeInterfaceTypeAttribute(arguments.AttributeSyntaxOpt, diagnostics);
            }
            else if (attribute.IsTargetAttribute(this, AttributeDescription.WindowsRuntimeImportAttribute))
            {
                arguments.GetOrCreateData<TypeWellKnownAttributeData>().HasWindowsRuntimeImportAttribute = true;
            }
            else if (attribute.IsTargetAttribute(this, AttributeDescription.RequiredAttributeAttribute))
            {
                // CS1608: The Required attribute is not permitted on C# types
                diagnostics.Add(ErrorCode.ERR_CantUseRequiredAttribute, arguments.AttributeSyntaxOpt.Name.Location);
            }
            else if (ReportExplicitUseOfReservedAttributes(in arguments,
                ReservedAttributes.DynamicAttribute | ReservedAttributes.IsReadOnlyAttribute | ReservedAttributes.IsUnmanagedAttribute | ReservedAttributes.IsByRefLikeAttribute | ReservedAttributes.TupleElementNamesAttribute | ReservedAttributes.NullableAttribute | ReservedAttributes.NullableContextAttribute | ReservedAttributes.NativeIntegerAttribute | ReservedAttributes.CaseSensitiveExtensionAttribute))
            {
            }
            else if (attribute.IsTargetAttribute(this, AttributeDescription.SecurityCriticalAttribute)
                || attribute.IsTargetAttribute(this, AttributeDescription.SecuritySafeCriticalAttribute))
            {
                arguments.GetOrCreateData<TypeWellKnownAttributeData>().HasSecurityCriticalAttributes = true;
            }
            else if (attribute.IsTargetAttribute(this, AttributeDescription.SkipLocalsInitAttribute))
            {
                CSharpAttributeData.DecodeSkipLocalsInitAttribute<TypeWellKnownAttributeData>(DeclaringCompilation, ref arguments);
            }
            else if (_lazyIsExplicitDefinitionOfNoPiaLocalType == ThreeState.Unknown && attribute.IsTargetAttribute(this, AttributeDescription.TypeIdentifierAttribute))
            {
                _lazyIsExplicitDefinitionOfNoPiaLocalType = ThreeState.True;
            }
            else
            {
                var compilation = this.DeclaringCompilation;
                if (attribute.IsSecurityAttribute(compilation))
                {
                    attribute.DecodeSecurityAttribute<TypeWellKnownAttributeData>(this, compilation, ref arguments);
                }
            }
        }

        internal override bool IsExplicitDefinitionOfNoPiaLocalType
        {
            get
            {
                if (_lazyIsExplicitDefinitionOfNoPiaLocalType == ThreeState.Unknown)
                {
                    CheckPresenceOfTypeIdentifierAttribute();

                    if (_lazyIsExplicitDefinitionOfNoPiaLocalType == ThreeState.Unknown)
                    {
                        _lazyIsExplicitDefinitionOfNoPiaLocalType = ThreeState.False;
                    }
                }

                Debug.Assert(_lazyIsExplicitDefinitionOfNoPiaLocalType != ThreeState.Unknown);
                return _lazyIsExplicitDefinitionOfNoPiaLocalType == ThreeState.True;
            }
        }

        private void CheckPresenceOfTypeIdentifierAttribute()
        {
            // Have we already decoded well-known attributes?
            if (_lazyCustomAttributesBag?.IsDecodedWellKnownAttributeDataComputed == true)
            {
                return;
            }

            // We want this function to be as cheap as possible, it is called for every top level type
            // and we don't want to bind attributes attached to the declaration unless there is a chance
            // that one of them is TypeIdentifier attribute.
            ImmutableArray<SyntaxList<AttributeListSyntax>> attributeLists = GetAttributeDeclarations(QuickAttributes.TypeIdentifier);

            foreach (SyntaxList<AttributeListSyntax> list in attributeLists)
            {
                var syntaxTree = list.Node.SyntaxTree;
                QuickAttributeChecker checker = this.DeclaringCompilation.GetBinderFactory(list.Node.SyntaxTree).GetBinder(list.Node).QuickAttributeChecker;

                foreach (AttributeListSyntax attrList in list)
                {
                    foreach (AttributeSyntax attr in attrList.Attributes)
                    {
                        if (checker.IsPossibleMatch(attr, QuickAttributes.TypeIdentifier))
                        {
                            // This attribute syntax might be an application of TypeIdentifierAttribute.
                            // Let's bind it.
                            // For simplicity we bind all attributes.
                            GetAttributes();
                            return;
                        }
                    }
                }
            }
        }

        // Process the specified AttributeUsage attribute on the given ownerSymbol
        private AttributeUsageInfo DecodeAttributeUsageAttribute(CSharpAttributeData attribute, AttributeSyntax node, bool diagnose, BindingDiagnosticBag diagnosticsOpt = null)
        {
            Debug.Assert(diagnose == (diagnosticsOpt != null));
            Debug.Assert(!attribute.HasErrors);

            Debug.Assert(!this.IsErrorType());

            // AttributeUsage can only be specified for attribute classes
            if (!this.DeclaringCompilation.IsAttributeType(this))
            {
                if (diagnose)
                {
                    diagnosticsOpt.Add(ErrorCode.ERR_AttributeUsageOnNonAttributeClass, node.Name.Location, node.GetErrorDisplayName());
                }

                return AttributeUsageInfo.Null;
            }
            else
            {
                AttributeUsageInfo info = attribute.DecodeAttributeUsageAttribute();

                // Validate first ctor argument for AttributeUsage specification is a valid AttributeTargets enum member
                if (!info.HasValidAttributeTargets)
                {
                    if (diagnose)
                    {
                        // invalid attribute target
                        CSharpSyntaxNode attributeArgumentSyntax = attribute.GetAttributeArgumentSyntax(0, node);
                        diagnosticsOpt.Add(ErrorCode.ERR_InvalidAttributeArgument, attributeArgumentSyntax.Location, node.GetErrorDisplayName());
                    }

                    return AttributeUsageInfo.Null;
                }

                return info;
            }
        }

        private void DecodeCoClassAttribute(ref DecodeWellKnownAttributeArguments<AttributeSyntax, CSharpAttributeData, AttributeLocation> arguments)
        {
            var attribute = arguments.Attribute;
            Debug.Assert(!attribute.HasErrors);

            if (this.IsInterfaceType() && (!arguments.HasDecodedData || (object)((TypeWellKnownAttributeData)arguments.DecodedData).ComImportCoClass == null))
            {
                TypedConstant argument = attribute.CommonConstructorArguments[0];
                Debug.Assert(argument.Kind == TypedConstantKind.Type);

                var coClassType = argument.ValueInternal as NamedTypeSymbol;
                if ((object)coClassType != null && coClassType.TypeKind == TypeKind.Class)
                {
                    arguments.GetOrCreateData<TypeWellKnownAttributeData>().ComImportCoClass = coClassType;
                }
            }
        }

        internal override bool IsComImport
        {
            get
            {
                TypeEarlyWellKnownAttributeData data = this.GetEarlyDecodedWellKnownAttributeData();
                return data != null && data.HasComImportAttribute;
            }
        }

        internal override NamedTypeSymbol ComImportCoClass
        {
            get
            {
                TypeWellKnownAttributeData data = this.GetDecodedWellKnownAttributeData();
                return data != null ? data.ComImportCoClass : null;
            }
        }

        private void ValidateConditionalAttribute(CSharpAttributeData attribute, AttributeSyntax node, BindingDiagnosticBag diagnostics)
        {
            Debug.Assert(this.IsConditional);
            Debug.Assert(!attribute.HasErrors);

            if (!this.DeclaringCompilation.IsAttributeType(this))
            {
                // CS1689: Attribute '{0}' is only valid on methods or attribute classes
                diagnostics.Add(ErrorCode.ERR_ConditionalOnNonAttributeClass, node.Location, node.GetErrorDisplayName());
            }
            else
            {
                string name = attribute.GetConstructorArgument<string>(0, SpecialType.System_String);

                if (name == null || !SyntaxFacts.IsValidIdentifier(name))
                {
                    // CS0633: The argument to the '{0}' attribute must be a valid identifier
                    CSharpSyntaxNode attributeArgumentSyntax = attribute.GetAttributeArgumentSyntax(0, node);
                    diagnostics.Add(ErrorCode.ERR_BadArgumentToAttribute, attributeArgumentSyntax.Location, node.GetErrorDisplayName());
                }
            }
        }

        internal override bool HasSpecialName
        {
            get
            {
                var data = GetDecodedWellKnownAttributeData();
                return data != null && data.HasSpecialNameAttribute;
            }
        }

        internal override bool HasCodeAnalysisEmbeddedAttribute
        {
            get
            {
                var data = GetEarlyDecodedWellKnownAttributeData();
                return data != null && data.HasCodeAnalysisEmbeddedAttribute;
            }
        }

#nullable enable
        internal sealed override bool IsInterpolatedStringHandlerType
            => GetEarlyDecodedWellKnownAttributeData()?.HasInterpolatedStringHandlerAttribute == true;
#nullable disable

        internal sealed override bool ShouldAddWinRTMembers
        {
            get { return false; }
        }

        internal sealed override bool IsWindowsRuntimeImport
        {
            get
            {
                TypeWellKnownAttributeData data = this.GetDecodedWellKnownAttributeData();
                return data != null && data.HasWindowsRuntimeImportAttribute;
            }
        }

        public sealed override bool IsSerializable
        {
            get
            {
                var data = this.GetDecodedWellKnownAttributeData();
                return data != null && data.HasSerializableAttribute;
            }
        }

        public sealed override bool AreLocalsZeroed
        {
            get
            {
                var data = this.GetDecodedWellKnownAttributeData();
                return data?.HasSkipLocalsInitAttribute != true && (ContainingType?.AreLocalsZeroed ?? ContainingModule.AreLocalsZeroed);
            }
        }

        internal override bool IsDirectlyExcludedFromCodeCoverage =>
            GetDecodedWellKnownAttributeData()?.HasExcludeFromCodeCoverageAttribute == true;

        private bool HasInstanceFields()
        {
            var fields = this.GetFieldsToEmit();
            foreach (var field in fields)
            {
                if (!field.IsStatic)
                {
                    return true;
                }
            }

            return false;
        }

        internal sealed override TypeLayout Layout
        {
            get
            {
                var data = GetDecodedWellKnownAttributeData();
                if (data != null && data.HasStructLayoutAttribute)
                {
                    return data.Layout;
                }

                if (this.TypeKind == TypeKind.Struct)
                {
                    // CLI spec 22.37.16:
                    // "A ValueType shall have a non-zero size - either by defining at least one field, or by providing a non-zero ClassSize"
                    // 
                    // Dev11 compiler sets the value to 1 for structs with no instance fields and no size specified.
                    // It does not change the size value if it was explicitly specified to be 0, nor does it report an error.
                    return new TypeLayout(LayoutKind.Sequential, this.HasInstanceFields() ? 0 : 1, alignment: 0);
                }

                return default(TypeLayout);
            }
        }

        internal bool HasStructLayoutAttribute
        {
            get
            {
                var data = GetDecodedWellKnownAttributeData();
                return data != null && data.HasStructLayoutAttribute;
            }
        }

        internal override CharSet MarshallingCharSet
        {
            get
            {
                var data = GetDecodedWellKnownAttributeData();
                return (data != null && data.HasStructLayoutAttribute) ? data.MarshallingCharSet : DefaultMarshallingCharSet;
            }
        }

        internal sealed override bool HasDeclarativeSecurity
        {
            get
            {
                var data = this.GetDecodedWellKnownAttributeData();
                return data != null && data.HasDeclarativeSecurity;
            }
        }

        internal bool HasSecurityCriticalAttributes
        {
            get
            {
                var data = this.GetDecodedWellKnownAttributeData();
                return data != null && data.HasSecurityCriticalAttributes;
            }
        }

        internal sealed override IEnumerable<Microsoft.Cci.SecurityAttribute> GetSecurityInformation()
        {
            var attributesBag = this.GetAttributesBag();
            var wellKnownData = (TypeWellKnownAttributeData)attributesBag.DecodedWellKnownAttributeData;
            if (wellKnownData != null)
            {
                SecurityWellKnownAttributeData securityData = wellKnownData.SecurityInformation;
                if (securityData != null)
                {
                    return securityData.GetSecurityAttributes(attributesBag.Attributes);
                }
            }

            return null;
        }

        internal override ImmutableArray<string> GetAppliedConditionalSymbols()
        {
            var data = GetEarlyDecodedWellKnownAttributeData();
            return data != null ? data.ConditionalSymbols : ImmutableArray<string>.Empty;
        }

        internal override void PostDecodeWellKnownAttributes(ImmutableArray<CSharpAttributeData> boundAttributes, ImmutableArray<AttributeSyntax> allAttributeSyntaxNodes, BindingDiagnosticBag diagnostics, AttributeLocation symbolPart, WellKnownAttributeData decodedData)
        {
            Debug.Assert(!boundAttributes.IsDefault);
            Debug.Assert(!allAttributeSyntaxNodes.IsDefault);
            Debug.Assert(boundAttributes.Length == allAttributeSyntaxNodes.Length);
            Debug.Assert(_lazyCustomAttributesBag != null);
            Debug.Assert(_lazyCustomAttributesBag.IsDecodedWellKnownAttributeDataComputed);
            Debug.Assert(symbolPart == AttributeLocation.None);

            var data = (TypeWellKnownAttributeData)decodedData;

            if (this.IsComImport)
            {
                Debug.Assert(boundAttributes.Any());

                // Symbol with ComImportAttribute must have a GuidAttribute
                if (data == null || data.GuidString == null)
                {
                    int index = boundAttributes.IndexOfAttribute(this, AttributeDescription.ComImportAttribute);
                    diagnostics.Add(ErrorCode.ERR_ComImportWithoutUuidAttribute, allAttributeSyntaxNodes[index].Name.Location, this.Name);
                }

                if (this.TypeKind == TypeKind.Class)
                {
                    var baseType = this.BaseTypeNoUseSiteDiagnostics;
                    if ((object)baseType != null && baseType.SpecialType != SpecialType.System_Object)
                    {
                        // CS0424: '{0}': a class with the ComImport attribute cannot specify a base class
                        diagnostics.Add(ErrorCode.ERR_ComImportWithBase, this.Locations[0], this.Name);
                    }

                    var initializers = this.StaticInitializers;
                    if (!initializers.IsDefaultOrEmpty)
                    {
                        foreach (var initializerGroup in initializers)
                        {
                            foreach (var singleInitializer in initializerGroup)
                            {
                                if (!singleInitializer.FieldOpt.IsMetadataConstant)
                                {
                                    // CS8028: '{0}': a class with the ComImport attribute cannot specify field initializers.
                                    diagnostics.Add(ErrorCode.ERR_ComImportWithInitializers, singleInitializer.Syntax.GetLocation(), this.Name);
                                }
                            }
                        }
                    }

                    initializers = this.InstanceInitializers;
                    if (!initializers.IsDefaultOrEmpty)
                    {
                        foreach (var initializerGroup in initializers)
                        {
                            foreach (var singleInitializer in initializerGroup)
                            {
                                // CS8028: '{0}': a class with the ComImport attribute cannot specify field initializers.
                                diagnostics.Add(ErrorCode.ERR_ComImportWithInitializers, singleInitializer.Syntax.GetLocation(), this.Name);
                            }
                        }
                    }
                }
            }
            else if ((object)this.ComImportCoClass != null)
            {
                Debug.Assert(boundAttributes.Any());

                // Symbol with CoClassAttribute must have a ComImportAttribute
                int index = boundAttributes.IndexOfAttribute(this, AttributeDescription.CoClassAttribute);
                diagnostics.Add(ErrorCode.WRN_CoClassWithoutComImport, allAttributeSyntaxNodes[index].Location, this.Name);
            }

            // Report ERR_DefaultMemberOnIndexedType if type has a default member attribute and has indexers.
            if (data != null && data.HasDefaultMemberAttribute && this.Indexers.Any())
            {
                Debug.Assert(boundAttributes.Any());

                int index = boundAttributes.IndexOfAttribute(this, AttributeDescription.DefaultMemberAttribute);
                diagnostics.Add(ErrorCode.ERR_DefaultMemberOnIndexedType, allAttributeSyntaxNodes[index].Name.Location);
            }

            base.PostDecodeWellKnownAttributes(boundAttributes, allAttributeSyntaxNodes, diagnostics, symbolPart, decodedData);
        }

        /// <remarks>
        /// These won't be returned by GetAttributes on source methods, but they
        /// will be returned by GetAttributes on metadata symbols.
        /// </remarks>
        internal override void AddSynthesizedAttributes(PEModuleBuilder moduleBuilder, ref ArrayBuilder<SynthesizedAttributeData> attributes)
        {
            base.AddSynthesizedAttributes(moduleBuilder, ref attributes);

            CSharpCompilation compilation = this.DeclaringCompilation;

            if (this.ContainsExtensionMethods)
            {
                // No need to check if [Extension] attribute was explicitly set since
                // we'll issue CS1112 error in those cases and won't generate IL.
                AddSynthesizedAttribute(ref attributes, compilation.TrySynthesizeAttribute(WellKnownMember.System_Runtime_CompilerServices_ExtensionAttribute__ctor));
            }

            if (this.IsRefLikeType)
            {
                AddSynthesizedAttribute(ref attributes, moduleBuilder.SynthesizeIsByRefLikeAttribute(this));

                var obsoleteData = ObsoleteAttributeData;
                Debug.Assert(obsoleteData != ObsoleteAttributeData.Uninitialized, "getting synthesized attributes before attributes are decoded");

                // If user specified an Obsolete attribute, we cannot emit ours.
                // NB: we do not check the kind of deprecation. 
                //     we will not emit Obsolete even if Deprecated or Experimental was used.
                //     we do not want to get into a scenario where different kinds of deprecation are combined together.
                //
                if (obsoleteData == null && !this.IsRestrictedType(ignoreSpanLikeTypes: true))
                {
                    AddSynthesizedAttribute(ref attributes, compilation.TrySynthesizeAttribute(WellKnownMember.System_ObsoleteAttribute__ctor,
                        ImmutableArray.Create(
                            new TypedConstant(compilation.GetSpecialType(SpecialType.System_String), TypedConstantKind.Primitive, PEModule.ByRefLikeMarker), // message
                            new TypedConstant(compilation.GetSpecialType(SpecialType.System_Boolean), TypedConstantKind.Primitive, true)), // error=true
                        isOptionalUse: true));
                }
            }

            if (this.IsReadOnly)
            {
                AddSynthesizedAttribute(ref attributes, moduleBuilder.SynthesizeIsReadOnlyAttribute(this));
            }

            if (this.Indexers.Any())
            {
                string defaultMemberName = this.Indexers.First().MetadataName; // UNDONE: IndexerNameAttribute
                var defaultMemberNameConstant = new TypedConstant(compilation.GetSpecialType(SpecialType.System_String), TypedConstantKind.Primitive, defaultMemberName);

                AddSynthesizedAttribute(ref attributes, compilation.TrySynthesizeAttribute(
                    WellKnownMember.System_Reflection_DefaultMemberAttribute__ctor,
                    ImmutableArray.Create(defaultMemberNameConstant)));
            }

            if (this.declaration.Declarations.All(d => d.IsSimpleProgram))
            {
                AddSynthesizedAttribute(ref attributes,
                    this.DeclaringCompilation.TrySynthesizeAttribute(WellKnownMember.System_Runtime_CompilerServices_CompilerGeneratedAttribute__ctor));
            }
        }

        #endregion

        internal override NamedTypeSymbol AsNativeInteger()
        {
            Debug.Assert(this.SpecialType == SpecialType.System_IntPtr || this.SpecialType == SpecialType.System_UIntPtr);

            return ContainingAssembly.GetNativeIntegerType(this);
        }

        internal override NamedTypeSymbol NativeIntegerUnderlyingType => null;

        internal override bool Equals(TypeSymbol t2, TypeCompareKind comparison)
        {
            return t2 is NativeIntegerTypeSymbol nativeInteger ?
                nativeInteger.Equals(this, comparison) :
                base.Equals(t2, comparison);
        }

#nullable enable
        internal bool IsSimpleProgram
        {
            get
            {
                return this.declaration.Declarations.Any(d => d.IsSimpleProgram);
            }
        }
    }
}<|MERGE_RESOLUTION|>--- conflicted
+++ resolved
@@ -196,11 +196,7 @@
                     var location = new SourceLocation(tp.Identifier);
                     var varianceKind = typeParameterVarianceKeywords[i];
 
-<<<<<<< HEAD
-                    ReportTypeNamedRecord(tp.Identifier.Text, this.DeclaringCompilation, diagnostics.DiagnosticBag, location);
-=======
                     ReportReservedTypeName(tp.Identifier.Text, this.DeclaringCompilation, diagnostics.DiagnosticBag, location);
->>>>>>> 67d940c4
 
                     if (name == null)
                     {
@@ -900,11 +896,7 @@
 
             if (CSharpAttributeData.IsTargetEarlyAttribute(arguments.AttributeType, arguments.AttributeSyntax, AttributeDescription.ComImportAttribute))
             {
-<<<<<<< HEAD
-                (attributeData, boundAttribute) = arguments.Binder.GetAttribute(arguments.AttributeSyntax, arguments.AttributeType, out hasAnyDiagnostics);
-=======
                 (attributeData, boundAttribute) = arguments.Binder.GetAttribute(arguments.AttributeSyntax, arguments.AttributeType, beforeAttributePartBound: null, afterAttributePartBound: null, out hasAnyDiagnostics);
->>>>>>> 67d940c4
                 if (!attributeData.HasErrors)
                 {
                     arguments.GetOrCreateData<TypeEarlyWellKnownAttributeData>().HasComImportAttribute = true;
@@ -919,11 +911,7 @@
 
             if (CSharpAttributeData.IsTargetEarlyAttribute(arguments.AttributeType, arguments.AttributeSyntax, AttributeDescription.CodeAnalysisEmbeddedAttribute))
             {
-<<<<<<< HEAD
-                (attributeData, boundAttribute) = arguments.Binder.GetAttribute(arguments.AttributeSyntax, arguments.AttributeType, out hasAnyDiagnostics);
-=======
                 (attributeData, boundAttribute) = arguments.Binder.GetAttribute(arguments.AttributeSyntax, arguments.AttributeType, beforeAttributePartBound: null, afterAttributePartBound: null, out hasAnyDiagnostics);
->>>>>>> 67d940c4
                 if (!attributeData.HasErrors)
                 {
                     arguments.GetOrCreateData<TypeEarlyWellKnownAttributeData>().HasCodeAnalysisEmbeddedAttribute = true;
@@ -938,11 +926,7 @@
 
             if (CSharpAttributeData.IsTargetEarlyAttribute(arguments.AttributeType, arguments.AttributeSyntax, AttributeDescription.ConditionalAttribute))
             {
-<<<<<<< HEAD
-                (attributeData, boundAttribute) = arguments.Binder.GetAttribute(arguments.AttributeSyntax, arguments.AttributeType, out hasAnyDiagnostics);
-=======
                 (attributeData, boundAttribute) = arguments.Binder.GetAttribute(arguments.AttributeSyntax, arguments.AttributeType, beforeAttributePartBound: null, afterAttributePartBound: null, out hasAnyDiagnostics);
->>>>>>> 67d940c4
                 if (!attributeData.HasErrors)
                 {
                     string? name = attributeData.GetConstructorArgument<string>(0, SpecialType.System_String);
@@ -969,11 +953,7 @@
 
             if (CSharpAttributeData.IsTargetEarlyAttribute(arguments.AttributeType, arguments.AttributeSyntax, AttributeDescription.AttributeUsageAttribute))
             {
-<<<<<<< HEAD
-                (attributeData, boundAttribute) = arguments.Binder.GetAttribute(arguments.AttributeSyntax, arguments.AttributeType, out hasAnyDiagnostics);
-=======
                 (attributeData, boundAttribute) = arguments.Binder.GetAttribute(arguments.AttributeSyntax, arguments.AttributeType, beforeAttributePartBound: null, afterAttributePartBound: null, out hasAnyDiagnostics);
->>>>>>> 67d940c4
                 if (!attributeData.HasErrors)
                 {
                     AttributeUsageInfo info = this.DecodeAttributeUsageAttribute(attributeData, arguments.AttributeSyntax, diagnose: false);
@@ -1005,11 +985,7 @@
             // is an error scenario regardless (non-constant interpolated string), but it's good to get right as it will affect public API results.
             if (CSharpAttributeData.IsTargetEarlyAttribute(arguments.AttributeType, arguments.AttributeSyntax, AttributeDescription.InterpolatedStringHandlerAttribute))
             {
-<<<<<<< HEAD
-                (attributeData, boundAttribute) = arguments.Binder.GetAttribute(arguments.AttributeSyntax, arguments.AttributeType, out hasAnyDiagnostics);
-=======
                 (attributeData, boundAttribute) = arguments.Binder.GetAttribute(arguments.AttributeSyntax, arguments.AttributeType, beforeAttributePartBound: null, afterAttributePartBound: null, out hasAnyDiagnostics);
->>>>>>> 67d940c4
                 if (!attributeData.HasErrors)
                 {
                     arguments.GetOrCreateData<TypeEarlyWellKnownAttributeData>().HasInterpolatedStringHandlerAttribute = true;
