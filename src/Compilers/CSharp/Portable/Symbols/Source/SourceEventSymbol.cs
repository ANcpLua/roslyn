﻿// Licensed to the .NET Foundation under one or more agreements.
// The .NET Foundation licenses this file to you under the MIT license.
// See the LICENSE file in the project root for more information.

#nullable enable

using System.Collections.Immutable;
using System.Diagnostics;
using System.Globalization;
using System.Threading;
using Microsoft.CodeAnalysis.CSharp.Symbols;
using Microsoft.CodeAnalysis.CSharp.Syntax;
using Microsoft.CodeAnalysis.PooledObjects;
using Microsoft.CodeAnalysis.Text;
using Roslyn.Utilities;
using System.Collections.Generic;
using Microsoft.CodeAnalysis.Diagnostics;
using Microsoft.CodeAnalysis.CSharp.Emit;

namespace Microsoft.CodeAnalysis.CSharp.Symbols
{
    /// <summary>
    /// This class represents an event declared in source.  It may be either
    /// field-like (see <see cref="SourceFieldLikeEventSymbol"/>) or property-like (see
    /// <see cref="SourceCustomEventSymbol"/>).
    /// </summary>
    internal abstract class SourceEventSymbol : EventSymbol, IAttributeTargetSymbol
    {
        private readonly Location _location;
        private readonly SyntaxReference _syntaxRef;
        private readonly DeclarationModifiers _modifiers;
        internal readonly SourceMemberContainerTypeSymbol containingType;

        private SymbolCompletionState _state;
        private CustomAttributesBag<CSharpAttributeData>? _lazyCustomAttributesBag;
        private string? _lazyDocComment;
        private string? _lazyExpandedDocComment;
        private OverriddenOrHiddenMembersResult? _lazyOverriddenOrHiddenMembers;
        private ThreeState _lazyIsWindowsRuntimeEvent = ThreeState.Unknown;

        // TODO: CLSCompliantAttribute

        internal SourceEventSymbol(
            SourceMemberContainerTypeSymbol containingType,
            CSharpSyntaxNode syntax,
            SyntaxTokenList modifiers,
            bool isFieldLike,
            ExplicitInterfaceSpecifierSyntax? interfaceSpecifierSyntaxOpt,
            SyntaxToken nameTokenSyntax,
            BindingDiagnosticBag diagnostics)
        {
            _location = nameTokenSyntax.GetLocation();

            this.containingType = containingType;

            _syntaxRef = syntax.GetReference();

            var isExplicitInterfaceImplementation = interfaceSpecifierSyntaxOpt != null;
            bool modifierErrors;
            _modifiers = MakeModifiers(modifiers, isExplicitInterfaceImplementation, isFieldLike, _location, diagnostics, out modifierErrors);
            this.CheckAccessibility(_location, diagnostics, isExplicitInterfaceImplementation);
        }

        internal sealed override bool RequiresCompletion
        {
            get { return true; }
        }

        internal sealed override bool HasComplete(CompletionPart part)
        {
            return _state.HasComplete(part);
        }

        internal override void ForceComplete(SourceLocation? locationOpt, CancellationToken cancellationToken)
        {
            _state.DefaultForceComplete(this, cancellationToken);
        }

        public override abstract string Name { get; }

        public override abstract MethodSymbol? AddMethod { get; }

        public override abstract MethodSymbol? RemoveMethod { get; }

        public override abstract ImmutableArray<EventSymbol> ExplicitInterfaceImplementations { get; }

        public override abstract TypeWithAnnotations TypeWithAnnotations { get; }

        public sealed override Symbol ContainingSymbol
        {
            get
            {
                return containingType;
            }
        }

        public override NamedTypeSymbol ContainingType
        {
            get
            {
                return this.containingType;
            }
        }

        internal override LexicalSortKey GetLexicalSortKey()
        {
            return new LexicalSortKey(_location, this.DeclaringCompilation);
        }

        public sealed override ImmutableArray<Location> Locations
        {
            get
            {
                return ImmutableArray.Create(_location);
            }
        }

        public sealed override ImmutableArray<SyntaxReference> DeclaringSyntaxReferences
        {
            get
            {
                return ImmutableArray.Create<SyntaxReference>(_syntaxRef);
            }
        }

        /// <summary>
        /// Gets the syntax list of custom attributes applied on the event symbol.
        /// </summary>
        internal SyntaxList<AttributeListSyntax> AttributeDeclarationSyntaxList
        {
            get
            {
                if (this.containingType.AnyMemberHasAttributes)
                {
                    var syntax = this.CSharpSyntaxNode;
                    if (syntax != null)
                    {
                        switch (syntax.Kind())
                        {
                            case SyntaxKind.EventDeclaration:
                                return ((EventDeclarationSyntax)syntax).AttributeLists;
                            case SyntaxKind.VariableDeclarator:
                                return ((EventFieldDeclarationSyntax)syntax.Parent.Parent).AttributeLists;
                            default:
                                throw ExceptionUtilities.UnexpectedValue(syntax.Kind());
                        }
                    }
                }

                return default(SyntaxList<AttributeListSyntax>);
            }
        }

        IAttributeTargetSymbol IAttributeTargetSymbol.AttributesOwner
        {
            get { return this; }
        }

        AttributeLocation IAttributeTargetSymbol.DefaultAttributeLocation
        {
            get { return AttributeLocation.Event; }
        }

        AttributeLocation IAttributeTargetSymbol.AllowedAttributeLocations
        {
            get
            {
                return this.AllowedAttributeLocations;
            }
        }

        protected abstract AttributeLocation AllowedAttributeLocations
        {
            get;
        }

        /// <summary>
        /// Returns a bag of applied custom attributes and data decoded from well-known attributes. Returns null if there are no attributes applied on the symbol.
        /// </summary>
        /// <remarks>
        /// Forces binding and decoding of attributes.
        /// </remarks>
        private CustomAttributesBag<CSharpAttributeData> GetAttributesBag()
        {
            if ((_lazyCustomAttributesBag == null || !_lazyCustomAttributesBag.IsSealed) &&
                LoadAndValidateAttributes(OneOrMany.Create(this.AttributeDeclarationSyntaxList), ref _lazyCustomAttributesBag))
            {
                DeclaringCompilation.SymbolDeclaredEvent(this);
                var wasCompletedThisThread = _state.NotePartComplete(CompletionPart.Attributes);
                Debug.Assert(wasCompletedThisThread);
            }

            RoslynDebug.AssertNotNull(_lazyCustomAttributesBag);
            return _lazyCustomAttributesBag;
        }

        /// <summary>
        /// Gets the attributes applied on this symbol.
        /// Returns an empty array if there are no attributes.
        /// </summary>
        /// <remarks>
        /// NOTE: This method should always be kept as a sealed override.
        /// If you want to override attribute binding logic for a sub-class, then override <see cref="GetAttributesBag"/> method.
        /// </remarks>
        public sealed override ImmutableArray<CSharpAttributeData> GetAttributes()
        {
            return this.GetAttributesBag().Attributes;
        }

        /// <summary>
        /// Returns data decoded from well-known attributes applied to the symbol or null if there are no applied attributes.
        /// </summary>
        /// <remarks>
        /// Forces binding and decoding of attributes.
        /// </remarks>
        protected CommonEventWellKnownAttributeData GetDecodedWellKnownAttributeData()
        {
            var attributesBag = _lazyCustomAttributesBag;
            if (attributesBag == null || !attributesBag.IsDecodedWellKnownAttributeDataComputed)
            {
                attributesBag = this.GetAttributesBag();
            }

            return (CommonEventWellKnownAttributeData)attributesBag.DecodedWellKnownAttributeData;
        }

        /// <summary>
        /// Returns data decoded from special early bound well-known attributes applied to the symbol or null if there are no applied attributes.
        /// </summary>
        /// <remarks>
        /// Forces binding and decoding of attributes.
        /// </remarks>
        internal CommonEventEarlyWellKnownAttributeData GetEarlyDecodedWellKnownAttributeData()
        {
            var attributesBag = _lazyCustomAttributesBag;

            if (attributesBag == null || !attributesBag.IsEarlyDecodedWellKnownAttributeDataComputed)
            {
                attributesBag = this.GetAttributesBag();
            }

            return (CommonEventEarlyWellKnownAttributeData)attributesBag.EarlyDecodedWellKnownAttributeData;
        }

        internal override CSharpAttributeData? EarlyDecodeWellKnownAttribute(ref EarlyDecodeWellKnownAttributeArguments<EarlyWellKnownAttributeBinder, NamedTypeSymbol, AttributeSyntax, AttributeLocation> arguments)
        {
            CSharpAttributeData? boundAttribute;
            ObsoleteAttributeData? obsoleteData;

            if (EarlyDecodeDeprecatedOrExperimentalOrObsoleteAttribute(ref arguments, out boundAttribute, out obsoleteData))
            {
                if (obsoleteData != null)
                {
                    arguments.GetOrCreateData<CommonEventEarlyWellKnownAttributeData>().ObsoleteAttributeData = obsoleteData;
                }

                return boundAttribute;
            }

            return base.EarlyDecodeWellKnownAttribute(ref arguments);
        }

        /// <summary>
        /// Returns data decoded from Obsolete attribute or null if there is no Obsolete attribute.
        /// This property returns ObsoleteAttributeData.Uninitialized if attribute arguments haven't been decoded yet.
        /// </summary>
        internal override ObsoleteAttributeData? ObsoleteAttributeData
        {
            get
            {
                if (!this.containingType.AnyMemberHasAttributes)
                {
                    return null;
                }

                var lazyCustomAttributesBag = _lazyCustomAttributesBag;
                if (lazyCustomAttributesBag != null && lazyCustomAttributesBag.IsEarlyDecodedWellKnownAttributeDataComputed)
                {
                    var data = (CommonEventEarlyWellKnownAttributeData)lazyCustomAttributesBag.EarlyDecodedWellKnownAttributeData;
                    return data != null ? data.ObsoleteAttributeData : null;
                }

                return ObsoleteAttributeData.Uninitialized;
            }
        }

        internal sealed override void DecodeWellKnownAttribute(ref DecodeWellKnownAttributeArguments<AttributeSyntax, CSharpAttributeData, AttributeLocation> arguments)
        {
            var attribute = arguments.Attribute;
            Debug.Assert(!attribute.HasErrors);
            Debug.Assert(arguments.SymbolPart == AttributeLocation.None);
            var diagnostics = (BindingDiagnosticBag)arguments.Diagnostics;

            if (attribute.IsTargetAttribute(this, AttributeDescription.SpecialNameAttribute))
            {
                arguments.GetOrCreateData<CommonEventWellKnownAttributeData>().HasSpecialNameAttribute = true;
            }
            else if (ReportExplicitUseOfReservedAttributes(in arguments, ReservedAttributes.NullableAttribute | ReservedAttributes.NativeIntegerAttribute | ReservedAttributes.TupleElementNamesAttribute))
            {
<<<<<<< HEAD
                // NullableAttribute should not be set explicitly.
                RoslynDebug.AssertNotNull(arguments.AttributeSyntaxOpt);
                diagnostics.Add(ErrorCode.ERR_ExplicitNullableAttribute, arguments.AttributeSyntaxOpt.Location);
=======
>>>>>>> 37429b83
            }
            else if (attribute.IsTargetAttribute(this, AttributeDescription.ExcludeFromCodeCoverageAttribute))
            {
                arguments.GetOrCreateData<CommonEventWellKnownAttributeData>().HasExcludeFromCodeCoverageAttribute = true;
            }
<<<<<<< HEAD
            else if (attribute.IsTargetAttribute(this, AttributeDescription.TupleElementNamesAttribute))
            {
                RoslynDebug.AssertNotNull(arguments.AttributeSyntaxOpt);
                diagnostics.Add(ErrorCode.ERR_ExplicitTupleElementNamesAttribute, arguments.AttributeSyntaxOpt.Location);
            }
=======
>>>>>>> 37429b83
            else if (attribute.IsTargetAttribute(this, AttributeDescription.SkipLocalsInitAttribute))
            {
                CSharpAttributeData.DecodeSkipLocalsInitAttribute<CommonEventWellKnownAttributeData>(DeclaringCompilation, ref arguments);
            }
        }

        internal override void AddSynthesizedAttributes(PEModuleBuilder moduleBuilder, ref ArrayBuilder<SynthesizedAttributeData>? attributes)
        {
            base.AddSynthesizedAttributes(moduleBuilder, ref attributes);

            var compilation = this.DeclaringCompilation;
            var type = this.TypeWithAnnotations;

            if (type.Type.ContainsDynamic())
            {
                AddSynthesizedAttribute(ref attributes, compilation.SynthesizeDynamicAttribute(type.Type, type.CustomModifiers.Length));
            }

            if (type.Type.ContainsNativeInteger())
            {
                AddSynthesizedAttribute(ref attributes, moduleBuilder.SynthesizeNativeIntegerAttribute(this, type.Type));
            }

            if (type.Type.ContainsTupleNames())
            {
                AddSynthesizedAttribute(ref attributes,
                    DeclaringCompilation.SynthesizeTupleNamesAttribute(type.Type));
            }

            if (compilation.ShouldEmitNullableAttributes(this))
            {
                AddSynthesizedAttribute(ref attributes, moduleBuilder.SynthesizeNullableAttributeIfNecessary(this, containingType.GetNullableContextValue(), type));
            }
        }

        internal sealed override bool IsDirectlyExcludedFromCodeCoverage =>
            GetDecodedWellKnownAttributeData()?.HasExcludeFromCodeCoverageAttribute == true;

        internal sealed override bool HasSpecialName
        {
            get
            {
                var data = GetDecodedWellKnownAttributeData();
                return data != null && data.HasSpecialNameAttribute;
            }
        }

        public bool HasSkipLocalsInitAttribute
            => GetDecodedWellKnownAttributeData()?.HasSkipLocalsInitAttribute == true;

        public sealed override bool IsAbstract
        {
            get { return (_modifiers & DeclarationModifiers.Abstract) != 0; }
        }

        public sealed override bool IsExtern
        {
            get { return (_modifiers & DeclarationModifiers.Extern) != 0; }
        }

        public sealed override bool IsStatic
        {
            get { return (_modifiers & DeclarationModifiers.Static) != 0; }
        }

        public sealed override bool IsOverride
        {
            get { return (_modifiers & DeclarationModifiers.Override) != 0; }
        }

        public sealed override bool IsSealed
        {
            get { return (_modifiers & DeclarationModifiers.Sealed) != 0; }
        }

        public sealed override bool IsVirtual
        {
            get { return (_modifiers & DeclarationModifiers.Virtual) != 0; }
        }

        internal bool IsReadOnly
        {
            get { return (_modifiers & DeclarationModifiers.ReadOnly) != 0; }
        }

        public sealed override Accessibility DeclaredAccessibility
        {
            get { return ModifierUtils.EffectiveAccessibility(_modifiers); }
        }

        internal sealed override bool MustCallMethodsDirectly
        {
            get { return false; } // always false for source events
        }

        internal SyntaxReference SyntaxReference
        {
            get { return _syntaxRef; }
        }

        internal CSharpSyntaxNode CSharpSyntaxNode
        {
            get { return (CSharpSyntaxNode)_syntaxRef.GetSyntax(); }
        }

        internal SyntaxTree SyntaxTree
        {
            get { return _syntaxRef.SyntaxTree; }
        }

        internal bool IsNew
        {
            get { return (_modifiers & DeclarationModifiers.New) != 0; }
        }

        internal DeclarationModifiers Modifiers
        {
            get { return _modifiers; }
        }

        private void CheckAccessibility(Location location, BindingDiagnosticBag diagnostics, bool isExplicitInterfaceImplementation)
        {
            var info = ModifierUtils.CheckAccessibility(_modifiers, this, isExplicitInterfaceImplementation);
            if (info != null)
            {
                diagnostics.Add(new CSDiagnostic(info, location));
            }
        }

        private DeclarationModifiers MakeModifiers(SyntaxTokenList modifiers, bool explicitInterfaceImplementation,
                                                   bool isFieldLike, Location location,
                                                   BindingDiagnosticBag diagnostics, out bool modifierErrors)
        {
            bool isInterface = this.ContainingType.IsInterface;
            var defaultAccess = isInterface && !explicitInterfaceImplementation ? DeclarationModifiers.Public : DeclarationModifiers.Private;
            var defaultInterfaceImplementationModifiers = DeclarationModifiers.None;

            // Check that the set of modifiers is allowed
            var allowedModifiers = DeclarationModifiers.Unsafe;
            if (!explicitInterfaceImplementation)
            {
                allowedModifiers |= DeclarationModifiers.New |
                                    DeclarationModifiers.Sealed |
                                    DeclarationModifiers.Abstract |
                                    DeclarationModifiers.Static |
                                    DeclarationModifiers.Virtual |
                                    DeclarationModifiers.AccessibilityMask;

                if (!isInterface)
                {
                    allowedModifiers |= DeclarationModifiers.Override;
                }
                else
                {
                    // This is needed to make sure we can detect 'public' modifier specified explicitly and
                    // check it against language version below.
                    defaultAccess = DeclarationModifiers.None;

                    allowedModifiers |= DeclarationModifiers.Extern;
                    defaultInterfaceImplementationModifiers |= DeclarationModifiers.Sealed |
                                                               DeclarationModifiers.Abstract |
                                                               DeclarationModifiers.Static |
                                                               DeclarationModifiers.Virtual |
                                                               DeclarationModifiers.Extern |
                                                               DeclarationModifiers.AccessibilityMask;
                }
            }
            else if (isInterface)
            {
                Debug.Assert(explicitInterfaceImplementation);
                allowedModifiers |= DeclarationModifiers.Abstract;
            }

            if (this.ContainingType.IsStructType())
            {
                allowedModifiers |= DeclarationModifiers.ReadOnly;
            }

            if (!isInterface)
            {
                allowedModifiers |= DeclarationModifiers.Extern;
            }

            var mods = ModifierUtils.MakeAndCheckNontypeMemberModifiers(modifiers, defaultAccess, allowedModifiers, location, diagnostics, out modifierErrors);

            this.CheckUnsafeModifier(mods, diagnostics);

            ModifierUtils.ReportDefaultInterfaceImplementationModifiers(!isFieldLike, mods,
                                                                        defaultInterfaceImplementationModifiers,
                                                                        location, diagnostics);

            // Let's overwrite modifiers for interface events with what they are supposed to be. 
            // Proper errors must have been reported by now.
            if (isInterface)
            {
                mods = ModifierUtils.AdjustModifiersForAnInterfaceMember(mods, !isFieldLike, explicitInterfaceImplementation);
            }

            return mods;
        }

        protected void CheckModifiersAndType(BindingDiagnosticBag diagnostics)
        {
            Location location = this.Locations[0];
            var useSiteInfo = new CompoundUseSiteInfo<AssemblySymbol>(diagnostics, ContainingAssembly);
            bool isExplicitInterfaceImplementationInInterface = ContainingType.IsInterface && IsExplicitInterfaceImplementation;

            if (this.DeclaredAccessibility == Accessibility.Private && (IsVirtual || (IsAbstract && !isExplicitInterfaceImplementationInInterface) || IsOverride))
            {
                diagnostics.Add(ErrorCode.ERR_VirtualPrivate, location, this);
            }
            else if (IsStatic && (IsOverride || IsVirtual || IsAbstract))
            {
                // A static member '{0}' cannot be marked as override, virtual, or abstract
                diagnostics.Add(ErrorCode.ERR_StaticNotVirtual, location, this);
            }
            else if (IsReadOnly && IsStatic)
            {
                // Static member '{0}' cannot be marked 'readonly'.
                diagnostics.Add(ErrorCode.ERR_StaticMemberCantBeReadOnly, location, this);
            }
            else if (IsReadOnly && HasAssociatedField)
            {
                // Field-like event '{0}' cannot be 'readonly'.
                diagnostics.Add(ErrorCode.ERR_FieldLikeEventCantBeReadOnly, location, this);
            }
            else if (IsOverride && (IsNew || IsVirtual))
            {
                // A member '{0}' marked as override cannot be marked as new or virtual
                diagnostics.Add(ErrorCode.ERR_OverrideNotNew, location, this);
            }
            else if (IsSealed && !IsOverride && !(isExplicitInterfaceImplementationInInterface && IsAbstract))
            {
                // '{0}' cannot be sealed because it is not an override
                diagnostics.Add(ErrorCode.ERR_SealedNonOverride, location, this);
            }
            else if (IsAbstract && ContainingType.TypeKind == TypeKind.Struct)
            {
                // The modifier '{0}' is not valid for this item
                diagnostics.Add(ErrorCode.ERR_BadMemberFlag, location, SyntaxFacts.GetText(SyntaxKind.AbstractKeyword));
            }
            else if (IsVirtual && ContainingType.TypeKind == TypeKind.Struct)
            {
                // The modifier '{0}' is not valid for this item
                diagnostics.Add(ErrorCode.ERR_BadMemberFlag, location, SyntaxFacts.GetText(SyntaxKind.VirtualKeyword));
            }
            else if (IsAbstract && IsExtern)
            {
                diagnostics.Add(ErrorCode.ERR_AbstractAndExtern, location, this);
            }
            else if (IsAbstract && IsSealed && !isExplicitInterfaceImplementationInInterface)
            {
                diagnostics.Add(ErrorCode.ERR_AbstractAndSealed, location, this);
            }
            else if (IsAbstract && IsVirtual)
            {
                diagnostics.Add(ErrorCode.ERR_AbstractNotVirtual, location, this.Kind.Localize(), this);
            }
            else if (ContainingType.IsSealed && this.DeclaredAccessibility.HasProtected() && !this.IsOverride)
            {
                diagnostics.Add(AccessCheck.GetProtectedMemberInSealedTypeError(ContainingType), location, this);
            }
            else if (ContainingType.IsStatic && !IsStatic)
            {
                diagnostics.Add(ErrorCode.ERR_InstanceMemberInStaticClass, location, Name);
            }
            else if (this.Type.IsVoidType())
            {
                // Diagnostic reported by parser.
            }
            else if (!this.IsNoMoreVisibleThan(this.Type, ref useSiteInfo) && (CSharpSyntaxNode as EventDeclarationSyntax)?.ExplicitInterfaceSpecifier == null)
            {
                // Dev10 reports different errors for field-like events (ERR_BadVisFieldType) and custom events (ERR_BadVisPropertyType).
                // Both seem odd, so add a new one.

                diagnostics.Add(ErrorCode.ERR_BadVisEventType, location, this, this.Type);
            }
            else if (!this.Type.IsDelegateType() && !this.Type.IsErrorType())
            {
                // Suppressed for error types.
                diagnostics.Add(ErrorCode.ERR_EventNotDelegate, location, this);
            }
            else if (IsAbstract && !ContainingType.IsAbstract && (ContainingType.TypeKind == TypeKind.Class || ContainingType.TypeKind == TypeKind.Submission))
            {
                // '{0}' is abstract but it is contained in non-abstract class '{1}'
                diagnostics.Add(ErrorCode.ERR_AbstractInConcreteClass, location, this, ContainingType);
            }
            else if (IsVirtual && ContainingType.IsSealed)
            {
                // '{0}' is a new virtual member in sealed class '{1}'
                diagnostics.Add(ErrorCode.ERR_NewVirtualInSealed, location, this, ContainingType);
            }

            diagnostics.Add(location, useSiteInfo);
        }

        public override string GetDocumentationCommentXml(CultureInfo? preferredCulture = null, bool expandIncludes = false, CancellationToken cancellationToken = default(CancellationToken))
        {
            ref var lazyDocComment = ref expandIncludes ? ref _lazyExpandedDocComment : ref _lazyDocComment;
            return SourceDocumentationCommentUtils.GetAndCacheDocumentationComment(this, expandIncludes, ref lazyDocComment);
        }

        protected static void CopyEventCustomModifiers(EventSymbol eventWithCustomModifiers, ref TypeWithAnnotations type, AssemblySymbol containingAssembly)
        {
            RoslynDebug.Assert((object)eventWithCustomModifiers != null);

            TypeSymbol overriddenEventType = eventWithCustomModifiers.Type;

            // We do an extra check before copying the type to handle the case where the overriding
            // event (incorrectly) has a different type than the overridden event.  In such cases,
            // we want to retain the original (incorrect) type to avoid hiding the type given in source.
            if (type.Type.Equals(overriddenEventType, TypeCompareKind.IgnoreCustomModifiersAndArraySizesAndLowerBounds | TypeCompareKind.IgnoreNullableModifiersForReferenceTypes | TypeCompareKind.IgnoreDynamic))
            {
                type = type.WithTypeAndModifiers(CustomModifierUtils.CopyTypeCustomModifiers(overriddenEventType, type.Type, containingAssembly),
                                   eventWithCustomModifiers.TypeWithAnnotations.CustomModifiers);
            }
        }

        internal override OverriddenOrHiddenMembersResult OverriddenOrHiddenMembers
        {
            get
            {
                if (_lazyOverriddenOrHiddenMembers == null)
                {
                    Interlocked.CompareExchange(ref _lazyOverriddenOrHiddenMembers, this.MakeOverriddenOrHiddenMembers(), null);
                }
                return _lazyOverriddenOrHiddenMembers;
            }
        }

        public sealed override bool IsWindowsRuntimeEvent
        {
            get
            {
                if (!_lazyIsWindowsRuntimeEvent.HasValue())
                {
                    // This would be a CompareExchange if there was an overload for ThreeState.
                    _lazyIsWindowsRuntimeEvent = ComputeIsWindowsRuntimeEvent().ToThreeState();
                }
                Debug.Assert(_lazyIsWindowsRuntimeEvent.HasValue());
                return _lazyIsWindowsRuntimeEvent.Value();
            }
        }

        private bool ComputeIsWindowsRuntimeEvent()
        {
            // If you explicitly implement an event, then you're a WinRT event if and only if it's a WinRT event.
            ImmutableArray<EventSymbol> explicitInterfaceImplementations = this.ExplicitInterfaceImplementations;
            if (!explicitInterfaceImplementations.IsEmpty)
            {
                // If there could be more than one, we'd have to worry about conflicts, but that's impossible for source events.
                Debug.Assert(explicitInterfaceImplementations.Length == 1);
                // Don't have to worry about conflicting with the override rule, since explicit impls are never overrides (in source).
                Debug.Assert((object?)this.OverriddenEvent == null);

                return explicitInterfaceImplementations[0].IsWindowsRuntimeEvent;
            }

            // Interface events don't override or implicitly implement other events, so they only
            // depend on the output kind at this point.
            if (this.containingType.IsInterfaceType())
            {
                return this.IsCompilationOutputWinMdObj();
            }

            // If you override an event, then you're a WinRT event if and only if it's a WinRT event.
            EventSymbol? overriddenEvent = this.OverriddenEvent;
            if ((object?)overriddenEvent != null)
            {
                return overriddenEvent.IsWindowsRuntimeEvent;
            }

            // If you implicitly implement one or more interface events (for yourself, not for a derived type),
            // then you're a WinRT event if and only if at least one is a WinRT event.
            //
            // NOTE: it's possible that we returned false above even though we would have returned true
            // below.  Whenever this occurs, we need to report a diagnostic (because an event can't be
            // both WinRT and non-WinRT), but we'll do that when we're checking interface implementations
            // (see SourceMemberContainerTypeSymbol.ComputeInterfaceImplementations).
            bool sawImplicitImplementation = false;
            foreach (NamedTypeSymbol @interface in this.containingType.InterfacesAndTheirBaseInterfacesNoUseSiteDiagnostics.Keys)
            {
                foreach (Symbol interfaceMember in @interface.GetMembers(this.Name))
                {
                    if (interfaceMember.Kind == SymbolKind.Event && //quick check (necessary, not sufficient)
                        interfaceMember.IsImplementableInterfaceMember() &&
                        // We are passing ignoreImplementationInInterfacesIfResultIsNotReady: true to avoid a cycle. If false is passed, FindImplementationForInterfaceMemberInNonInterface
                        // will look how event accessors are implemented and we end up here again since we will need to know their signature for that.
                        this == this.containingType.FindImplementationForInterfaceMemberInNonInterface(interfaceMember, ignoreImplementationInInterfacesIfResultIsNotReady: true)) //slow check (necessary and sufficient)
                    {
                        sawImplicitImplementation = true;

                        if (((EventSymbol)interfaceMember).IsWindowsRuntimeEvent)
                        {
                            return true;
                        }
                    }
                }
            }

            // If you implement one or more interface events and none of them are WinRT events, then you
            // are not a WinRT event.
            if (sawImplicitImplementation)
            {
                return false;
            }

            // If you're not constrained by your relationships with other members, then you're a WinRT event
            // if and only if this compilation will produce a ".winmdobj" file.
            return this.IsCompilationOutputWinMdObj();
        }

        internal static string GetAccessorName(string eventName, bool isAdder)
        {
            return (isAdder ? "add_" : "remove_") + eventName;
        }

        protected TypeWithAnnotations BindEventType(Binder binder, TypeSyntax typeSyntax, BindingDiagnosticBag diagnostics)
        {
            // NOTE: no point in reporting unsafe errors in the return type - anything unsafe will either
            // fail to be a delegate or will be (invalidly) passed as a type argument.
            // Prevent constraint checking.
            binder = binder.WithAdditionalFlagsAndContainingMemberOrLambda(BinderFlags.SuppressConstraintChecks | BinderFlags.SuppressUnsafeDiagnostics, this);

            return binder.BindType(typeSyntax, diagnostics);
        }

        internal override void AfterAddingTypeMembersChecks(ConversionsBase conversions, BindingDiagnosticBag diagnostics)
        {
            var compilation = DeclaringCompilation;
            var location = this.Locations[0];

            this.CheckModifiersAndType(diagnostics);
            this.Type.CheckAllConstraints(compilation, conversions, location, diagnostics);

            if (Type.ContainsNativeInteger())
            {
                compilation.EnsureNativeIntegerAttributeExists(diagnostics, location, modifyCompilation: true);
            }

            if (compilation.ShouldEmitNullableAttributes(this) &&
                TypeWithAnnotations.NeedsNullableAttribute())
            {
                compilation.EnsureNullableAttributeExists(diagnostics, location, modifyCompilation: true);
            }
        }
    }
}<|MERGE_RESOLUTION|>--- conflicted
+++ resolved
@@ -297,25 +297,11 @@
             }
             else if (ReportExplicitUseOfReservedAttributes(in arguments, ReservedAttributes.NullableAttribute | ReservedAttributes.NativeIntegerAttribute | ReservedAttributes.TupleElementNamesAttribute))
             {
-<<<<<<< HEAD
-                // NullableAttribute should not be set explicitly.
-                RoslynDebug.AssertNotNull(arguments.AttributeSyntaxOpt);
-                diagnostics.Add(ErrorCode.ERR_ExplicitNullableAttribute, arguments.AttributeSyntaxOpt.Location);
-=======
->>>>>>> 37429b83
             }
             else if (attribute.IsTargetAttribute(this, AttributeDescription.ExcludeFromCodeCoverageAttribute))
             {
                 arguments.GetOrCreateData<CommonEventWellKnownAttributeData>().HasExcludeFromCodeCoverageAttribute = true;
             }
-<<<<<<< HEAD
-            else if (attribute.IsTargetAttribute(this, AttributeDescription.TupleElementNamesAttribute))
-            {
-                RoslynDebug.AssertNotNull(arguments.AttributeSyntaxOpt);
-                diagnostics.Add(ErrorCode.ERR_ExplicitTupleElementNamesAttribute, arguments.AttributeSyntaxOpt.Location);
-            }
-=======
->>>>>>> 37429b83
             else if (attribute.IsTargetAttribute(this, AttributeDescription.SkipLocalsInitAttribute))
             {
                 CSharpAttributeData.DecodeSkipLocalsInitAttribute<CommonEventWellKnownAttributeData>(DeclaringCompilation, ref arguments);
