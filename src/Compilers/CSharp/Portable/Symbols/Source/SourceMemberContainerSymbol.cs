--- conflicted
+++ resolved
@@ -1434,17 +1434,15 @@
                 compilation.EnsureIsReadOnlyAttributeExists(diagnostics, location, modifyCompilation: true);
             }
 
-<<<<<<< HEAD
+            var baseType = BaseTypeNoUseSiteDiagnostics;
+            var interfaces = InterfacesNoUseSiteDiagnostics();
+
             // https://github.com/dotnet/roslyn/issues/30080: Report diagnostics for base type and interfaces at more specific locations.
             if (hasBaseTypeOrInterface(t => t.ContainsNativeInteger()))
             {
                 compilation.EnsureNativeIntegerAttributeExists(diagnostics, location, modifyCompilation: true);
             }
 
-=======
-            var baseType = BaseTypeNoUseSiteDiagnostics;
-            var interfaces = GetInterfacesToEmit();
->>>>>>> d8ef80e3
             if (compilation.ShouldEmitNullableAttributes(this))
             {
                 if (ShouldEmitNullableContextValue(out _))
@@ -1452,30 +1450,25 @@
                     compilation.EnsureNullableContextAttributeExists(diagnostics, location, modifyCompilation: true);
                 }
 
-<<<<<<< HEAD
-                if (hasBaseTypeOrInterface(t => t.NeedsNullableAttribute()))
-=======
                 // https://github.com/dotnet/roslyn/issues/30080: Report diagnostics for base type and interfaces at more specific locations.
                 if (baseType?.NeedsNullableAttribute() == true ||
-                     interfaces.Any(t => t.NeedsNullableAttribute()))
->>>>>>> d8ef80e3
+                    interfaces.Any(t => t.NeedsNullableAttribute()))
                 {
                     compilation.EnsureNullableAttributeExists(diagnostics, location, modifyCompilation: true);
                 }
             }
 
-<<<<<<< HEAD
-            bool hasBaseTypeOrInterface(Func<NamedTypeSymbol, bool> predicate)
-            {
-                var baseType = BaseTypeNoUseSiteDiagnostics;
-                return ((object)baseType != null && predicate(baseType)) ||
-                    InterfacesNoUseSiteDiagnostics().Any(predicate);
-=======
             if (interfaces.Any(t => needsTupleElementNamesAttribute(t)))
             {
                 // Note: we don't need to check base type or directly implemented interfaces (which will be reported during binding)
                 // so the checking of all interfaces here involves some redundancy.
                 Binder.ReportMissingTupleElementNamesAttributesIfNeeded(compilation, location, diagnostics);
+            }
+
+            bool hasBaseTypeOrInterface(Func<NamedTypeSymbol, bool> predicate)
+            {
+                return ((object)baseType != null && predicate(baseType)) ||
+                    interfaces.Any(predicate);
             }
 
             static bool needsTupleElementNamesAttribute(TypeSymbol type)
@@ -1489,7 +1482,6 @@
                     predicate: (t, a, b) => !t.TupleElementNames.IsDefaultOrEmpty && !t.IsErrorType(),
                     arg: (object)null);
                 return resultType is object;
->>>>>>> d8ef80e3
             }
         }
 
