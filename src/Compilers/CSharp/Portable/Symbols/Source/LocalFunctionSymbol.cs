--- conflicted
+++ resolved
@@ -211,14 +211,8 @@
             }
 
             var diagnostics = DiagnosticBag.GetInstance();
-<<<<<<< HEAD
-            RefKind refKind;
-            TypeSyntax returnTypeSyntax = _syntax.ReturnType.SkipRef(out refKind);
+            TypeSyntax returnTypeSyntax = _syntax.ReturnType.SkipRef();
             TypeSymbolWithAnnotations returnType = _binder.BindType(returnTypeSyntax, diagnostics);
-=======
-            TypeSyntax returnTypeSyntax = _syntax.ReturnType.SkipRef();
-            TypeSymbol returnType = _binder.BindType(returnTypeSyntax, diagnostics);
->>>>>>> 3b5a3354
             if (IsAsync &&
                 returnType.SpecialType != SpecialType.System_Void &&
                 !returnType.TypeSymbol.IsNonGenericTaskType(_binder.Compilation) &&
