﻿// Licensed to the .NET Foundation under one or more agreements.
// The .NET Foundation licenses this file to you under the MIT license.
// See the LICENSE file in the project root for more information.

#nullable disable

using System;
using System.Collections.Immutable;
using System.Diagnostics;
using Microsoft.CodeAnalysis.CSharp.Syntax;
using Roslyn.Utilities;

namespace Microsoft.CodeAnalysis.CSharp.Symbols
{
    internal sealed class SourceUserDefinedOperatorSymbol : SourceUserDefinedOperatorSymbolBase
    {
        public static SourceUserDefinedOperatorSymbol CreateUserDefinedOperatorSymbol(
            SourceMemberContainerTypeSymbol containingType,
            OperatorDeclarationSyntax syntax,
<<<<<<< HEAD
            BindingDiagnosticBag diagnostics)
=======
            bool isNullableAnalysisEnabled,
            DiagnosticBag diagnostics)
>>>>>>> 230d0d0c
        {
            var location = syntax.OperatorToken.GetLocation();

            string name = OperatorFacts.OperatorNameFromDeclaration(syntax);

            return new SourceUserDefinedOperatorSymbol(
                containingType, name, location, syntax, isNullableAnalysisEnabled, diagnostics);
        }

        // NOTE: no need to call WithUnsafeRegionIfNecessary, since the signature
        // is bound lazily using binders from a BinderFactory (which will already include an
        // UnsafeBinder, if necessary).
        private SourceUserDefinedOperatorSymbol(
            SourceMemberContainerTypeSymbol containingType,
            string name,
            Location location,
            OperatorDeclarationSyntax syntax,
<<<<<<< HEAD
            BindingDiagnosticBag diagnostics) :
=======
            bool isNullableAnalysisEnabled,
            DiagnosticBag diagnostics) :
>>>>>>> 230d0d0c
            base(
                MethodKind.UserDefinedOperator,
                name,
                containingType,
                location,
                syntax,
                MakeDeclarationModifiers(syntax, location, diagnostics),
                hasBody: syntax.HasAnyBody(),
                isExpressionBodied: syntax.Body == null && syntax.ExpressionBody != null,
                isIterator: SyntaxFacts.HasYieldOperations(syntax.Body),
                isNullableAnalysisEnabled: isNullableAnalysisEnabled,
                diagnostics)
        {
            CheckForBlockAndExpressionBody(
                syntax.Body, syntax.ExpressionBody, syntax, diagnostics);

            if (name != WellKnownMemberNames.EqualityOperatorName && name != WellKnownMemberNames.InequalityOperatorName)
            {
                CheckFeatureAvailabilityAndRuntimeSupport(syntax, location, hasBody: syntax.Body != null || syntax.ExpressionBody != null, diagnostics: diagnostics);
            }
        }

        internal OperatorDeclarationSyntax GetSyntax()
        {
            Debug.Assert(syntaxReferenceOpt != null);
            return (OperatorDeclarationSyntax)syntaxReferenceOpt.GetSyntax();
        }

        protected override int GetParameterCountFromSyntax()
        {
            return GetSyntax().ParameterList.ParameterCount;
        }

        protected override Location ReturnTypeLocation
        {
            get
            {
                return GetSyntax().ReturnType.Location;
            }
        }

        internal override bool GenerateDebugInfo
        {
            get { return true; }
        }

        internal sealed override OneOrMany<SyntaxList<AttributeListSyntax>> GetAttributeDeclarations()
        {
            return OneOrMany.Create(this.GetSyntax().AttributeLists);
        }

        protected override (TypeWithAnnotations ReturnType, ImmutableArray<ParameterSymbol> Parameters) MakeParametersAndBindReturnType(BindingDiagnosticBag diagnostics)
        {
            OperatorDeclarationSyntax declarationSyntax = GetSyntax();
            return MakeParametersAndBindReturnType(declarationSyntax, declarationSyntax.ReturnType, diagnostics);
        }
    }
}<|MERGE_RESOLUTION|>--- conflicted
+++ resolved
@@ -17,12 +17,8 @@
         public static SourceUserDefinedOperatorSymbol CreateUserDefinedOperatorSymbol(
             SourceMemberContainerTypeSymbol containingType,
             OperatorDeclarationSyntax syntax,
-<<<<<<< HEAD
+            bool isNullableAnalysisEnabled,
             BindingDiagnosticBag diagnostics)
-=======
-            bool isNullableAnalysisEnabled,
-            DiagnosticBag diagnostics)
->>>>>>> 230d0d0c
         {
             var location = syntax.OperatorToken.GetLocation();
 
@@ -40,12 +36,8 @@
             string name,
             Location location,
             OperatorDeclarationSyntax syntax,
-<<<<<<< HEAD
+            bool isNullableAnalysisEnabled,
             BindingDiagnosticBag diagnostics) :
-=======
-            bool isNullableAnalysisEnabled,
-            DiagnosticBag diagnostics) :
->>>>>>> 230d0d0c
             base(
                 MethodKind.UserDefinedOperator,
                 name,
