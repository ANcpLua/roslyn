﻿// Copyright (c) Microsoft.  All Rights Reserved.  Licensed under the Apache License, Version 2.0.  See License.txt in the project root for license information.

using System.Diagnostics;
using Roslyn.Utilities;

namespace Microsoft.CodeAnalysis.CSharp.Symbols
{
    internal static class ModifierUtils
    {
        internal static DeclarationModifiers MakeAndCheckNontypeMemberModifiers(
            SyntaxTokenList modifiers,
            DeclarationModifiers defaultAccess,
            DeclarationModifiers allowedModifiers,
            Location errorLocation,
            DiagnosticBag diagnostics,
            out bool modifierErrors,
            bool ignoreParameterModifiers = false)
        {
            var result = modifiers.ToDeclarationModifiers(ignoreParameterModifiers);
            result = CheckModifiers(result, allowedModifiers, errorLocation, diagnostics, out modifierErrors);

            if ((result & DeclarationModifiers.AccessibilityMask) == 0)
            {
                result |= defaultAccess;
            }

            return result;
        }

        internal static DeclarationModifiers CheckModifiers(
            DeclarationModifiers modifiers,
            DeclarationModifiers allowedModifiers,
            Location errorLocation,
            DiagnosticBag diagnostics,
            out bool modifierErrors)
        {
            modifierErrors = false;
            DeclarationModifiers errorModifiers = modifiers & ~allowedModifiers;
            DeclarationModifiers result = modifiers & allowedModifiers;
            while (errorModifiers != DeclarationModifiers.None)
            {
                DeclarationModifiers oneError = errorModifiers & ~(errorModifiers - 1);
                Debug.Assert(oneError != DeclarationModifiers.None);
                errorModifiers = errorModifiers & ~oneError;
                switch (oneError)
                {
                    case DeclarationModifiers.Partial:
                        diagnostics.Add(ErrorCode.ERR_PartialMethodOnlyMethods, errorLocation);
                        break;

                    default:
                        diagnostics.Add(ErrorCode.ERR_BadMemberFlag, errorLocation, ConvertSingleModifierToSyntaxText(oneError));
                        break;
                }
                modifierErrors = true;
            }

            bool isMethod = (allowedModifiers & (DeclarationModifiers.Partial | DeclarationModifiers.Virtual)) == (DeclarationModifiers.Partial | DeclarationModifiers.Virtual);
            if (isMethod && ((result & (DeclarationModifiers.Partial | DeclarationModifiers.Private)) == (DeclarationModifiers.Partial | DeclarationModifiers.Private)))
            {
                diagnostics.Add(ErrorCode.ERR_PartialMethodInvalidModifier, errorLocation);
            }
            return result;
        }

        private static string ConvertSingleModifierToSyntaxText(DeclarationModifiers modifier)
        {
            switch (modifier)
            {
                case DeclarationModifiers.Abstract:
                    return SyntaxFacts.GetText(SyntaxKind.AbstractKeyword);
                case DeclarationModifiers.Sealed:
                    return SyntaxFacts.GetText(SyntaxKind.SealedKeyword);
                case DeclarationModifiers.Static:
                    return SyntaxFacts.GetText(SyntaxKind.StaticKeyword);
                case DeclarationModifiers.New:
                    return SyntaxFacts.GetText(SyntaxKind.NewKeyword);
                case DeclarationModifiers.Public:
                    return SyntaxFacts.GetText(SyntaxKind.PublicKeyword);
                case DeclarationModifiers.Protected:
                    return SyntaxFacts.GetText(SyntaxKind.ProtectedKeyword);
                case DeclarationModifiers.Internal:
                    return SyntaxFacts.GetText(SyntaxKind.InternalKeyword);
                case DeclarationModifiers.ProtectedInternal:
                    return SyntaxFacts.GetText(SyntaxKind.ProtectedKeyword) + " " + SyntaxFacts.GetText(SyntaxKind.InternalKeyword);
                case DeclarationModifiers.Private:
                    return SyntaxFacts.GetText(SyntaxKind.PrivateKeyword);
                case DeclarationModifiers.ReadOnly:
                    return SyntaxFacts.GetText(SyntaxKind.ReadOnlyKeyword);
                case DeclarationModifiers.Const:
                    return SyntaxFacts.GetText(SyntaxKind.ConstKeyword);
                case DeclarationModifiers.Volatile:
                    return SyntaxFacts.GetText(SyntaxKind.VolatileKeyword);
                case DeclarationModifiers.Extern:
                    return SyntaxFacts.GetText(SyntaxKind.ExternKeyword);
                case DeclarationModifiers.Partial:
                    return SyntaxFacts.GetText(SyntaxKind.PartialKeyword);
                case DeclarationModifiers.Unsafe:
                    return SyntaxFacts.GetText(SyntaxKind.UnsafeKeyword);
                case DeclarationModifiers.Fixed:
                    return SyntaxFacts.GetText(SyntaxKind.FixedKeyword);
                case DeclarationModifiers.Virtual:
                    return SyntaxFacts.GetText(SyntaxKind.VirtualKeyword);
                case DeclarationModifiers.Override:
                    return SyntaxFacts.GetText(SyntaxKind.OverrideKeyword);
                case DeclarationModifiers.Async:
                    return SyntaxFacts.GetText(SyntaxKind.AsyncKeyword);
                case DeclarationModifiers.Extension:
                    return SyntaxFacts.GetText(SyntaxKind.ExtensionKeyword);
                default:
                    throw ExceptionUtilities.UnexpectedValue(modifier);
            }
        }

        private static DeclarationModifiers ToDeclarationModifier(SyntaxKind kind, bool ignoreParameterModifiers)
        {
            switch (kind)
            {
                case SyntaxKind.AbstractKeyword:
                    return DeclarationModifiers.Abstract;
                case SyntaxKind.AsyncKeyword:
                    return DeclarationModifiers.Async;
                case SyntaxKind.SealedKeyword:
                    return DeclarationModifiers.Sealed;
                case SyntaxKind.StaticKeyword:
                    return DeclarationModifiers.Static;
                case SyntaxKind.NewKeyword:
                    return DeclarationModifiers.New;
                case SyntaxKind.PublicKeyword:
                    return DeclarationModifiers.Public;
                case SyntaxKind.ProtectedKeyword:
                    return DeclarationModifiers.Protected;
                case SyntaxKind.InternalKeyword:
                    return DeclarationModifiers.Internal;
                case SyntaxKind.PrivateKeyword:
                    return DeclarationModifiers.Private;
                case SyntaxKind.ExternKeyword:
                    return DeclarationModifiers.Extern;
                case SyntaxKind.ReadOnlyKeyword:
                    return DeclarationModifiers.ReadOnly;
                case SyntaxKind.PartialKeyword:
                    return DeclarationModifiers.Partial;
                case SyntaxKind.UnsafeKeyword:
                    return DeclarationModifiers.Unsafe;
                case SyntaxKind.VirtualKeyword:
                    return DeclarationModifiers.Virtual;
                case SyntaxKind.OverrideKeyword:
                    return DeclarationModifiers.Override;
<<<<<<< HEAD
                case SyntaxKind.ReplaceKeyword:
                    return DeclarationModifiers.Replace;
                case SyntaxKind.ExtensionKeyword:
                    return DeclarationModifiers.Extension;
=======
>>>>>>> 69db534f
                case SyntaxKind.ConstKeyword:
                    return DeclarationModifiers.Const;
                case SyntaxKind.FixedKeyword:
                    return DeclarationModifiers.Fixed;
                case SyntaxKind.VolatileKeyword:
                    return DeclarationModifiers.Volatile;
                case SyntaxKind.ThisKeyword:
                case SyntaxKind.RefKeyword:
                case SyntaxKind.OutKeyword:
                case SyntaxKind.ParamsKeyword:
                    if (ignoreParameterModifiers)
                    {
                        return DeclarationModifiers.None;
                    }
                    goto default;
                default:
                    throw ExceptionUtilities.UnexpectedValue(kind);
            }
        }

        public static DeclarationModifiers ToDeclarationModifiers(this SyntaxTokenList modifiers, bool ignoreParameterModifiers = false)
        {
            var result = DeclarationModifiers.None;

            foreach (var modifier in modifiers)
            {
                DeclarationModifiers one = ToDeclarationModifier(modifier.ContextualKind(), ignoreParameterModifiers);
                result |= one;
            }

            // the two keywords "protected" and "internal" together are treated as one modifier.
            if ((result & DeclarationModifiers.AccessibilityMask) == (DeclarationModifiers.Protected | DeclarationModifiers.Internal))
            {
                result &= ~DeclarationModifiers.AccessibilityMask;
                result |= DeclarationModifiers.ProtectedInternal;
            }

            return result;
        }

        internal static CSDiagnosticInfo CheckAccessibility(DeclarationModifiers modifiers)
        {
            if (!IsValidAccessibility(modifiers))
            {
                // error CS0107: More than one protection modifier
                return new CSDiagnosticInfo(ErrorCode.ERR_BadMemberProtection);
            }

            return null;
        }

        // Returns declared accessibility.
        // In a case of bogus accessibility (i.e. "public private"), defaults to public.
        internal static Accessibility EffectiveAccessibility(DeclarationModifiers modifiers)
        {
            var acc = modifiers & DeclarationModifiers.AccessibilityMask;
            switch (acc)
            {
                case DeclarationModifiers.None:
                    return Accessibility.NotApplicable; // for explicit interface implementation
                case DeclarationModifiers.Private:
                    return Accessibility.Private;
                case DeclarationModifiers.Protected:
                    return Accessibility.Protected;
                case DeclarationModifiers.Internal:
                    return Accessibility.Internal;
                case DeclarationModifiers.Public:
                    return Accessibility.Public;
                case DeclarationModifiers.ProtectedInternal:
                    return Accessibility.ProtectedOrInternal;
                default:
                    // This happens when you have a mix of accessibilities.
                    //
                    // i.e.: public private void Foo()
                    return Accessibility.Public;
            }
        }

        internal static bool IsValidAccessibility(DeclarationModifiers modifiers)
        {
            var acc = modifiers & DeclarationModifiers.AccessibilityMask;
            switch (acc)
            {
                case DeclarationModifiers.None:
                case DeclarationModifiers.Private:
                case DeclarationModifiers.Protected:
                case DeclarationModifiers.Internal:
                case DeclarationModifiers.Public:
                case DeclarationModifiers.ProtectedInternal:
                    return true;

                default:
                    // This happens when you have a mix of accessibilities.
                    //
                    // i.e.: public private void Foo()
                    return false;
            }
        }
    }
}<|MERGE_RESOLUTION|>--- conflicted
+++ resolved
@@ -146,13 +146,8 @@
                     return DeclarationModifiers.Virtual;
                 case SyntaxKind.OverrideKeyword:
                     return DeclarationModifiers.Override;
-<<<<<<< HEAD
-                case SyntaxKind.ReplaceKeyword:
-                    return DeclarationModifiers.Replace;
                 case SyntaxKind.ExtensionKeyword:
                     return DeclarationModifiers.Extension;
-=======
->>>>>>> 69db534f
                 case SyntaxKind.ConstKeyword:
                     return DeclarationModifiers.Const;
                 case SyntaxKind.FixedKeyword:
