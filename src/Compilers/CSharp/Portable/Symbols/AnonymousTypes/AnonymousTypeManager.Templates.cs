﻿// Licensed to the .NET Foundation under one or more agreements.
// The .NET Foundation licenses this file to you under the MIT license.
// See the LICENSE file in the project root for more information.

#nullable disable

using System;
using System.Collections.Concurrent;
using System.Collections.Generic;
using System.Collections.Immutable;
using System.Diagnostics;
using System.Linq;
using System.Threading;
using Microsoft.CodeAnalysis.CSharp.Emit;
using Microsoft.CodeAnalysis.PooledObjects;
using Roslyn.Utilities;

namespace Microsoft.CodeAnalysis.CSharp.Symbols
{
    /// <summary>
    /// Manages anonymous types created on module level. All requests for anonymous type symbols 
    /// go via the instance of this class, the symbol will be either created or returned from cache.
    /// </summary>
    internal sealed partial class AnonymousTypeManager
    {
        /// <summary>
        /// Cache of created anonymous type templates used as an implementation of anonymous 
        /// types in emit phase.
        /// </summary>
        private ConcurrentDictionary<string, AnonymousTypeTemplateSymbol> _lazyAnonymousTypeTemplates;

        /// <summary>
        /// Maps delegate signature shape (number of parameters and their ref-ness) to a synthesized generic delegate symbol.
        /// Currently used for dynamic call-sites and inferred delegate types whose signature doesn't match any of the well-known Func or Action types.
        /// </summary>
        private ConcurrentDictionary<SynthesizedDelegateKey, SynthesizedDelegateValue> _lazySynthesizedDelegates;

        private struct SynthesizedDelegateKey : IEquatable<SynthesizedDelegateKey>
        {
            private readonly RefKindVector _byRefs;
            private readonly ushort _parameterCount;
            private readonly bool _returnsVoid;
            private readonly int _generation;

            public SynthesizedDelegateKey(int parameterCount, RefKindVector byRefs, bool returnsVoid, int generation)
            {
                _parameterCount = (ushort)parameterCount;
                _returnsVoid = returnsVoid;
                _generation = generation;
                _byRefs = byRefs;
            }

            public string MakeTypeName()
            {
                return GeneratedNames.MakeSynthesizedDelegateName(_byRefs, _returnsVoid, _generation);
            }

            public override bool Equals(object obj)
            {
                return obj is SynthesizedDelegateKey && Equals((SynthesizedDelegateKey)obj);
            }

            public bool Equals(SynthesizedDelegateKey other)
            {
                return _parameterCount == other._parameterCount
                    && _returnsVoid == other._returnsVoid
                    && _generation == other._generation
                    && _byRefs.Equals(other._byRefs);
            }

            public override int GetHashCode()
            {
                return Hash.Combine(
                    Hash.Combine((int)_parameterCount, _generation),
                    Hash.Combine(_returnsVoid.GetHashCode(), _byRefs.GetHashCode()));
            }
        }

        private struct SynthesizedDelegateValue
        {
            public readonly SynthesizedDelegateSymbol Delegate;

            // the manager that created this delegate:
            public readonly AnonymousTypeManager Manager;

            public SynthesizedDelegateValue(AnonymousTypeManager manager, SynthesizedDelegateSymbol @delegate)
            {
                Debug.Assert(manager != null && (object)@delegate != null);
                this.Manager = manager;
                this.Delegate = @delegate;
            }
        }

#if DEBUG
        /// <summary>
        /// Holds a collection of all the locations of anonymous types and delegates from source
        /// </summary>
        private readonly ConcurrentDictionary<Location, bool> _sourceLocationsSeen = new ConcurrentDictionary<Location, bool>();
#endif

        [Conditional("DEBUG")]
        private void CheckSourceLocationSeen(AnonymousTypePublicSymbol anonymous)
        {
#if DEBUG
            Location location = anonymous.Locations[0];
            if (location.IsInSource)
            {
                if (this.AreTemplatesSealed)
                {
                    Debug.Assert(_sourceLocationsSeen.ContainsKey(location));
                }
                else
                {
                    _sourceLocationsSeen.TryAdd(location, true);
                }
            }
#endif
        }

        private ConcurrentDictionary<string, AnonymousTypeTemplateSymbol> AnonymousTypeTemplates
        {
            get
            {
                // Lazily create a template types cache
                if (_lazyAnonymousTypeTemplates == null)
                {
                    CSharpCompilation previousSubmission = this.Compilation.PreviousSubmission;

                    // TODO (tomat): avoid recursion
                    var previousCache = (previousSubmission == null) ? null : previousSubmission.AnonymousTypeManager.AnonymousTypeTemplates;

                    Interlocked.CompareExchange(ref _lazyAnonymousTypeTemplates,
                                                previousCache == null
                                                    ? new ConcurrentDictionary<string, AnonymousTypeTemplateSymbol>()
                                                    : new ConcurrentDictionary<string, AnonymousTypeTemplateSymbol>(previousCache),
                                                null);
                }

                return _lazyAnonymousTypeTemplates;
            }
        }

        private ConcurrentDictionary<SynthesizedDelegateKey, SynthesizedDelegateValue> SynthesizedDelegates
        {
            get
            {
                if (_lazySynthesizedDelegates == null)
                {
                    CSharpCompilation previousSubmission = this.Compilation.PreviousSubmission;

                    // TODO (tomat): avoid recursion
                    var previousCache = (previousSubmission == null) ? null : previousSubmission.AnonymousTypeManager._lazySynthesizedDelegates;

                    Interlocked.CompareExchange(ref _lazySynthesizedDelegates,
                                                previousCache == null
                                                    ? new ConcurrentDictionary<SynthesizedDelegateKey, SynthesizedDelegateValue>()
                                                    : new ConcurrentDictionary<SynthesizedDelegateKey, SynthesizedDelegateValue>(previousCache),
                                                null);
                }

                return _lazySynthesizedDelegates;
            }
        }

<<<<<<< HEAD
=======
#nullable enable
>>>>>>> 67d940c4
        internal SynthesizedDelegateSymbol SynthesizeDelegate(int parameterCount, RefKindVector refKinds, bool returnsVoid, int generation)
        {
            // parameterCount doesn't include return type
            Debug.Assert(refKinds.IsNull || parameterCount == refKinds.Capacity - (returnsVoid ? 0 : 1));

            var key = new SynthesizedDelegateKey(parameterCount, refKinds, returnsVoid, generation);

            SynthesizedDelegateValue result;
            if (this.SynthesizedDelegates.TryGetValue(key, out result))
            {
                return result.Delegate;
            }

            // NOTE: the newly created template may be thrown away if another thread wins
            var synthesizedDelegate = new SynthesizedDelegateSymbol(
                this.Compilation.Assembly.GlobalNamespace,
                key.MakeTypeName(),
                this.System_Object,
                Compilation.GetSpecialType(SpecialType.System_IntPtr),
                returnsVoid ? Compilation.GetSpecialType(SpecialType.System_Void) : null,
                parameterCount,
                refKinds);
            return this.SynthesizedDelegates.GetOrAdd(key, new SynthesizedDelegateValue(this, synthesizedDelegate)).Delegate;
<<<<<<< HEAD
=======
        }

        private NamedTypeSymbol ConstructAnonymousDelegateImplementationSymbol(AnonymousDelegatePublicSymbol anonymous, int generation)
        {
            var typeDescr = anonymous.TypeDescriptor;
            Debug.Assert(typeDescr.Location.IsInSource); // AnonymousDelegateTemplateSymbol requires a location in source for ordering.

            var fields = typeDescr.Fields;
            bool returnsVoid = fields.Last().Type.IsVoidType();
            int nTypeArguments = fields.Length - (returnsVoid ? 1 : 0);
            var refKinds = default(RefKindVector);
            if (fields.Any(f => f.RefKind != RefKind.None))
            {
                refKinds = RefKindVector.Create(nTypeArguments);
                for (int i = 0; i < nTypeArguments; i++)
                {
                    refKinds[i] = fields[i].RefKind;
                }
            }
            var typeArgumentsBuilder = ArrayBuilder<TypeWithAnnotations>.GetInstance(nTypeArguments);
            for (int i = 0; i < nTypeArguments; i++)
            {
                typeArgumentsBuilder.Add(fields[i].TypeWithAnnotations);
            }
            var typeArguments = typeArgumentsBuilder.ToImmutableAndFree();
            var template = SynthesizeDelegate(parameterCount: fields.Length - 1, refKinds, returnsVoid, generation);

            Debug.Assert(typeArguments.Length == template.TypeParameters.Length);
            return typeArguments.Length == 0 ?
                template :
                template.Construct(typeArguments);
>>>>>>> 67d940c4
        }

        /// <summary>
        /// Given anonymous type provided constructs an implementation type symbol to be used in emit phase; 
        /// if the anonymous type has at least one field the implementation type symbol will be created based on 
        /// a generic type template generated for each 'unique' anonymous type structure, otherwise the template
        /// type will be non-generic.
        /// </summary>
        private NamedTypeSymbol ConstructAnonymousTypeImplementationSymbol(AnonymousTypePublicSymbol anonymous)
        {
            Debug.Assert(ReferenceEquals(this, anonymous.Manager));

            CheckSourceLocationSeen(anonymous);

            AnonymousTypeDescriptor typeDescr = anonymous.TypeDescriptor;
            typeDescr.AssertIsGood();

            // Get anonymous type template
            AnonymousTypeTemplateSymbol? template;
            if (!this.AnonymousTypeTemplates.TryGetValue(typeDescr.Key, out template))
            {
                // NOTE: the newly created template may be thrown away if another thread wins
                template = this.AnonymousTypeTemplates.GetOrAdd(typeDescr.Key, new AnonymousTypeTemplateSymbol(this, typeDescr));
            }

            // Adjust template location if the template is owned by this manager
            if (ReferenceEquals(template.Manager, this))
            {
                template.AdjustLocation(typeDescr.Location);
            }

            // In case template is not generic, just return it
            if (template.Arity == 0)
            {
                return template;
            }

            // otherwise construct type using the field types
            var typeArguments = typeDescr.Fields.SelectAsArray(f => f.Type);
            return template.Construct(typeArguments);
        }
#nullable disable

        private AnonymousTypeTemplateSymbol CreatePlaceholderTemplate(Microsoft.CodeAnalysis.Emit.AnonymousTypeKey key)
        {
            var fields = key.Fields.SelectAsArray(f => new AnonymousTypeField(f.Name, Location.None, typeWithAnnotations: default, refKind: RefKind.None));
            var typeDescr = new AnonymousTypeDescriptor(fields, Location.None);
            return new AnonymousTypeTemplateSymbol(this, typeDescr);
        }

        private SynthesizedDelegateValue CreatePlaceholderSynthesizedDelegateValue(string name, RefKindVector refKinds, bool returnsVoid, int parameterCount)
        {
            var symbol = new SynthesizedDelegateSymbol(
               this.Compilation.Assembly.GlobalNamespace,
               MetadataHelpers.InferTypeArityAndUnmangleMetadataName(name, out _),
               this.System_Object,
               Compilation.GetSpecialType(SpecialType.System_IntPtr),
               returnsVoid ? Compilation.GetSpecialType(SpecialType.System_Void) : null,
               parameterCount,
               refKinds);
            return new SynthesizedDelegateValue(this, symbol);
        }

        /// <summary>
        /// Resets numbering in anonymous type names and compiles the
        /// anonymous type methods. Also seals the collection of templates.
        /// </summary>
        public void AssignTemplatesNamesAndCompile(MethodCompiler compiler, PEModuleBuilder moduleBeingBuilt, BindingDiagnosticBag diagnostics)
        {
            // Ensure all previous anonymous type templates are included so the
            // types are available for subsequent edit and continue generations.
            foreach (var key in moduleBeingBuilt.GetPreviousAnonymousTypes())
            {
                var templateKey = AnonymousTypeDescriptor.ComputeKey(key.Fields, f => f.Name);
                this.AnonymousTypeTemplates.GetOrAdd(templateKey, k => this.CreatePlaceholderTemplate(key));
            }

            // Get all anonymous types owned by this manager
            var builder = ArrayBuilder<AnonymousTypeTemplateSymbol>.GetInstance();
            GetCreatedAnonymousTypeTemplates(builder);

            // If the collection is not sealed yet we should assign 
            // new indexes to the created anonymous type templates
            if (!this.AreTemplatesSealed)
            {
                // If we are emitting .NET module, include module's name into type's name to ensure
                // uniqueness across added modules.
                string moduleId;

                if (moduleBeingBuilt.OutputKind == OutputKind.NetModule)
                {
                    moduleId = moduleBeingBuilt.Name;

                    string extension = OutputKind.NetModule.GetDefaultExtension();

                    if (moduleId.EndsWith(extension, StringComparison.OrdinalIgnoreCase))
                    {
                        moduleId = moduleId.Substring(0, moduleId.Length - extension.Length);
                    }

                    moduleId = MetadataHelpers.MangleForTypeNameIfNeeded(moduleId);
                }
                else
                {
                    moduleId = string.Empty;
                }

                int nextIndex = moduleBeingBuilt.GetNextAnonymousTypeIndex();
                foreach (var template in builder)
                {
                    string name;
                    int index;
                    if (!moduleBeingBuilt.TryGetAnonymousTypeName(template, out name, out index))
                    {
                        index = nextIndex++;
                        name = GeneratedNames.MakeAnonymousTypeTemplateName(index, this.Compilation.GetSubmissionSlotIndex(), moduleId);
                    }
                    // normally it should only happen once, but in case there is a race
                    // NameAndIndex.set has an assert which guarantees that the
                    // template name provided is the same as the one already assigned
                    template.NameAndIndex = new NameAndIndex(name, index);
                }

                this.SealTemplates();
            }

            if (builder.Count > 0 && !ReportMissingOrErroneousSymbols(diagnostics))
            {
                // Process all the templates
                foreach (var template in builder)
                {
                    foreach (var method in template.SpecialMembers)
                    {
                        moduleBeingBuilt.AddSynthesizedDefinition(template, method.GetCciAdapter());
                    }

                    compiler.Visit(template, null);
                }
            }

            builder.Free();

            // Ensure all previous synthesized delegates are included so the
            // types are available for subsequent edit and continue generations.
            foreach (var key in moduleBeingBuilt.GetPreviousSynthesizedDelegates())
            {
                if (GeneratedNames.TryParseSynthesizedDelegateName(key.Name, out var refKinds, out var returnsVoid, out var generation, out var parameterCount))
                {
                    var delegateKey = new SynthesizedDelegateKey(parameterCount, refKinds, returnsVoid, generation);
                    this.SynthesizedDelegates.GetOrAdd(delegateKey, (k, args) => CreatePlaceholderSynthesizedDelegateValue(key.Name, args.refKinds, args.returnsVoid, args.parameterCount), (refKinds, returnsVoid, parameterCount));
                }
            }

            var synthesizedDelegates = ArrayBuilder<SynthesizedDelegateSymbol>.GetInstance();
            GetCreatedSynthesizedDelegates(synthesizedDelegates);
            if (synthesizedDelegates.Count > 0)
            {
                ReportMissingOrErroneousSymbolsForDelegates(diagnostics);
                foreach (var synthesizedDelegate in synthesizedDelegates)
                {
                    compiler.Visit(synthesizedDelegate, null);
                }
            }
            synthesizedDelegates.Free();
        }

        /// <summary>
        /// The set of anonymous type templates created by
        /// this AnonymousTypeManager, in fixed order.
        /// </summary>
        private void GetCreatedAnonymousTypeTemplates(ArrayBuilder<AnonymousTypeTemplateSymbol> builder)
        {
            Debug.Assert(!builder.Any());
            var anonymousTypes = _lazyAnonymousTypeTemplates;
            if (anonymousTypes != null)
            {
                foreach (var template in anonymousTypes.Values)
                {
                    if (ReferenceEquals(template.Manager, this))
                    {
                        builder.Add(template);
                    }
                }
                // Sort types and delegates using smallest location
                builder.Sort(new AnonymousTypeComparer(this.Compilation));
            }
        }

        /// <summary>
        /// The set of synthesized delegates created by
        /// this AnonymousTypeManager.
        /// </summary>
        private void GetCreatedSynthesizedDelegates(ArrayBuilder<SynthesizedDelegateSymbol> builder)
        {
            Debug.Assert(!builder.Any());
            var delegates = _lazySynthesizedDelegates;
            if (delegates != null)
            {
                foreach (var template in delegates.Values)
                {
                    if (ReferenceEquals(template.Manager, this))
                    {
                        builder.Add(template.Delegate);
                    }
                }
                builder.Sort(SynthesizedDelegateSymbolComparer.Instance);
            }
        }

        private class SynthesizedDelegateSymbolComparer : IComparer<SynthesizedDelegateSymbol>
        {
            public static readonly SynthesizedDelegateSymbolComparer Instance = new SynthesizedDelegateSymbolComparer();

            public int Compare(SynthesizedDelegateSymbol x, SynthesizedDelegateSymbol y)
            {
                return x.MetadataName.CompareTo(y.MetadataName);
            }
        }

        internal IReadOnlyDictionary<CodeAnalysis.Emit.SynthesizedDelegateKey, CodeAnalysis.Emit.SynthesizedDelegateValue> GetSynthesizedDelegates()
        {
            var result = new Dictionary<CodeAnalysis.Emit.SynthesizedDelegateKey, CodeAnalysis.Emit.SynthesizedDelegateValue>();
            var synthesizedDelegates = ArrayBuilder<SynthesizedDelegateSymbol>.GetInstance();
            GetCreatedSynthesizedDelegates(synthesizedDelegates);
            foreach (var delegateSymbol in synthesizedDelegates)
            {
                var key = new CodeAnalysis.Emit.SynthesizedDelegateKey(delegateSymbol.MetadataName);
                var value = new CodeAnalysis.Emit.SynthesizedDelegateValue(delegateSymbol.GetCciAdapter());
                result.Add(key, value);
            }
            synthesizedDelegates.Free();
            return result;
        }

        internal IReadOnlyDictionary<Microsoft.CodeAnalysis.Emit.AnonymousTypeKey, Microsoft.CodeAnalysis.Emit.AnonymousTypeValue> GetAnonymousTypeMap()
        {
            var result = new Dictionary<Microsoft.CodeAnalysis.Emit.AnonymousTypeKey, Microsoft.CodeAnalysis.Emit.AnonymousTypeValue>();
            var templates = ArrayBuilder<AnonymousTypeTemplateSymbol>.GetInstance();
            // Get anonymous types but not synthesized delegates. (Delegate types are
            // not reused across generations since reuse would add complexity (such
            // as parsing delegate type names from metadata) without a clear benefit.)
            GetCreatedAnonymousTypeTemplates(templates);
            foreach (AnonymousTypeTemplateSymbol template in templates)
            {
                var nameAndIndex = template.NameAndIndex;
                var key = template.GetAnonymousTypeKey();
                var value = new Microsoft.CodeAnalysis.Emit.AnonymousTypeValue(nameAndIndex.Name, nameAndIndex.Index, template.GetCciAdapter());
                result.Add(key, value);
            }
            templates.Free();
            return result;
        }

        /// <summary>
        /// Returns all templates owned by this type manager
        /// </summary>
        internal ImmutableArray<NamedTypeSymbol> GetAllCreatedTemplates()
        {
            // NOTE: templates may not be sealed in case metadata is being emitted without IL

            var builder = ArrayBuilder<NamedTypeSymbol>.GetInstance();

            var anonymousTypes = ArrayBuilder<AnonymousTypeTemplateSymbol>.GetInstance();
            GetCreatedAnonymousTypeTemplates(anonymousTypes);
            builder.AddRange(anonymousTypes);
            anonymousTypes.Free();

            var synthesizedDelegates = ArrayBuilder<SynthesizedDelegateSymbol>.GetInstance();
            GetCreatedSynthesizedDelegates(synthesizedDelegates);
            builder.AddRange(synthesizedDelegates);
            synthesizedDelegates.Free();

            return builder.ToImmutableAndFree();
        }

        /// <summary>
        /// Returns true if the named type is an implementation template for an anonymous type
        /// </summary>
        internal static bool IsAnonymousTypeTemplate(NamedTypeSymbol type)
        {
            return type is AnonymousTypeTemplateSymbol;
        }

        /// <summary>
        /// Retrieves methods of anonymous type template which are not placed to symbol table.
        /// In current implementation those are overridden 'ToString', 'Equals' and 'GetHashCode'
        /// </summary>
        internal static ImmutableArray<MethodSymbol> GetAnonymousTypeHiddenMethods(NamedTypeSymbol type)
        {
            Debug.Assert((object)type != null);
            return ((AnonymousTypeTemplateSymbol)type).SpecialMembers;
        }

        /// <summary>
        /// Translates anonymous type public symbol into an implementation type symbol to be used in emit.
        /// </summary>
        internal static NamedTypeSymbol TranslateAnonymousTypeSymbol(NamedTypeSymbol type)
        {
            Debug.Assert((object)type != null);
            Debug.Assert(type.IsAnonymousType);

            var anonymous = (AnonymousTypeOrDelegatePublicSymbol)type;
            return anonymous.MapToImplementationSymbol();
        }

        /// <summary>
        /// Translates anonymous type method symbol into an implementation method symbol to be used in emit.
        /// </summary>
        internal static MethodSymbol TranslateAnonymousTypeMethodSymbol(MethodSymbol method)
        {
            Debug.Assert((object)method != null);
            NamedTypeSymbol translatedType = TranslateAnonymousTypeSymbol(method.ContainingType);
            // find a method in anonymous type template by name
            foreach (var member in ((NamedTypeSymbol)translatedType.OriginalDefinition).GetMembers(method.Name))
            {
                if (member.Kind == SymbolKind.Method)
                {
                    // found a method definition, get a constructed method
                    return ((MethodSymbol)member).AsMember(translatedType);
                }
            }
            throw ExceptionUtilities.Unreachable;
        }

        /// <summary> 
        /// Comparator being used for stable ordering in anonymous type indices.
        /// </summary>
        private sealed class AnonymousTypeComparer : IComparer<AnonymousTypeTemplateSymbol>
        {
            private readonly CSharpCompilation _compilation;

            public AnonymousTypeComparer(CSharpCompilation compilation)
            {
                _compilation = compilation;
            }

            public int Compare(AnonymousTypeTemplateSymbol x, AnonymousTypeTemplateSymbol y)
            {
                if ((object)x == (object)y)
                {
                    return 0;
                }

                // We compare two anonymous type templates by comparing their locations and descriptor keys

                // NOTE: If anonymous type got to this phase it must have the location set
                int result = this.CompareLocations(x.SmallestLocation, y.SmallestLocation);

                if (result == 0)
                {
                    // It is still possible for two templates to have the same smallest location 
                    // in case they are implicitly created and use the same syntax for location
                    result = string.CompareOrdinal(x.TypeDescriptorKey, y.TypeDescriptorKey);
                }

                return result;
            }

            private int CompareLocations(Location x, Location y)
            {
                if (x == y)
                {
                    return 0;
                }
                else if (x == Location.None)
                {
                    return -1;
                }
                else if (y == Location.None)
                {
                    return 1;
                }
                else
                {
                    return _compilation.CompareSourceLocations(x, y);
                }
            }
        }
    }
}<|MERGE_RESOLUTION|>--- conflicted
+++ resolved
@@ -162,10 +162,7 @@
             }
         }
 
-<<<<<<< HEAD
-=======
 #nullable enable
->>>>>>> 67d940c4
         internal SynthesizedDelegateSymbol SynthesizeDelegate(int parameterCount, RefKindVector refKinds, bool returnsVoid, int generation)
         {
             // parameterCount doesn't include return type
@@ -189,8 +186,6 @@
                 parameterCount,
                 refKinds);
             return this.SynthesizedDelegates.GetOrAdd(key, new SynthesizedDelegateValue(this, synthesizedDelegate)).Delegate;
-<<<<<<< HEAD
-=======
         }
 
         private NamedTypeSymbol ConstructAnonymousDelegateImplementationSymbol(AnonymousDelegatePublicSymbol anonymous, int generation)
@@ -222,7 +217,6 @@
             return typeArguments.Length == 0 ?
                 template :
                 template.Construct(typeArguments);
->>>>>>> 67d940c4
         }
 
         /// <summary>
