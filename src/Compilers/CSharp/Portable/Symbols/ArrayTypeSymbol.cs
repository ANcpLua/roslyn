﻿// Licensed to the .NET Foundation under one or more agreements.
// The .NET Foundation licenses this file to you under the MIT license.
// See the LICENSE file in the project root for more information.

#nullable enable

using System;
using System.Collections.Generic;
using System.Collections.Immutable;
using System.Diagnostics;
using System.Diagnostics.CodeAnalysis;
using System.Linq;
using Microsoft.CodeAnalysis.PooledObjects;
using Roslyn.Utilities;

namespace Microsoft.CodeAnalysis.CSharp.Symbols
{
    /// <summary>
    /// An ArrayTypeSymbol represents an array type, such as int[] or object[,].
    /// </summary>
    internal abstract partial class ArrayTypeSymbol : TypeSymbol
    {
        private readonly TypeWithAnnotations _elementTypeWithAnnotations;
        private readonly NamedTypeSymbol _baseType;

        private ArrayTypeSymbol(
            TypeWithAnnotations elementTypeWithAnnotations,
            NamedTypeSymbol array)
        {
            Debug.Assert(elementTypeWithAnnotations.HasType);
            RoslynDebug.Assert((object)array != null);

            _elementTypeWithAnnotations = elementTypeWithAnnotations;
            _baseType = array;
        }

        internal static ArrayTypeSymbol CreateCSharpArray(
            AssemblySymbol declaringAssembly,
            TypeWithAnnotations elementTypeWithAnnotations,
            int rank = 1)
        {
            if (rank == 1)
            {
                return CreateSZArray(declaringAssembly, elementTypeWithAnnotations);
            }

            return CreateMDArray(declaringAssembly, elementTypeWithAnnotations, rank, default(ImmutableArray<int>), default(ImmutableArray<int>));
        }

        internal static ArrayTypeSymbol CreateMDArray(
            TypeWithAnnotations elementTypeWithAnnotations,
            int rank,
            ImmutableArray<int> sizes,
            ImmutableArray<int> lowerBounds,
            NamedTypeSymbol array)
        {
            // Optimize for most common case - no sizes and all dimensions are zero lower bound.
            if (sizes.IsDefaultOrEmpty && lowerBounds.IsDefault)
            {
                return new MDArrayNoSizesOrBounds(elementTypeWithAnnotations, rank, array);
            }

            return new MDArrayWithSizesAndBounds(elementTypeWithAnnotations, rank, sizes, lowerBounds, array);
        }

        internal static ArrayTypeSymbol CreateMDArray(
            AssemblySymbol declaringAssembly,
            TypeWithAnnotations elementType,
            int rank,
            ImmutableArray<int> sizes,
            ImmutableArray<int> lowerBounds)
        {
            return CreateMDArray(elementType, rank, sizes, lowerBounds, declaringAssembly.GetSpecialType(SpecialType.System_Array));
        }

        internal static ArrayTypeSymbol CreateSZArray(
            TypeWithAnnotations elementTypeWithAnnotations,
            NamedTypeSymbol array)
        {
            return new SZArray(elementTypeWithAnnotations, array, GetSZArrayInterfaces(elementTypeWithAnnotations, array.ContainingAssembly));
        }

        internal static ArrayTypeSymbol CreateSZArray(
            TypeWithAnnotations elementTypeWithAnnotations,
            NamedTypeSymbol array,
            ImmutableArray<NamedTypeSymbol> constructedInterfaces)
        {
            return new SZArray(elementTypeWithAnnotations, array, constructedInterfaces);
        }

        internal static ArrayTypeSymbol CreateSZArray(
            AssemblySymbol declaringAssembly,
            TypeWithAnnotations elementType)
        {
            return CreateSZArray(elementType, declaringAssembly.GetSpecialType(SpecialType.System_Array), GetSZArrayInterfaces(elementType, declaringAssembly));
        }

        internal ArrayTypeSymbol WithElementType(TypeWithAnnotations elementTypeWithAnnotations)
        {
            return ElementTypeWithAnnotations.IsSameAs(elementTypeWithAnnotations) ? this : WithElementTypeCore(elementTypeWithAnnotations);
        }

        protected abstract ArrayTypeSymbol WithElementTypeCore(TypeWithAnnotations elementTypeWithAnnotations);

        private static ImmutableArray<NamedTypeSymbol> GetSZArrayInterfaces(
            TypeWithAnnotations elementTypeWithAnnotations,
            AssemblySymbol declaringAssembly)
        {
            var constructedInterfaces = ArrayBuilder<NamedTypeSymbol>.GetInstance();

            //There are cases where the platform does contain the interfaces.
            //So it is fine not to have them listed under the type
            var iListOfT = declaringAssembly.GetSpecialType(SpecialType.System_Collections_Generic_IList_T);
            if (!iListOfT.IsErrorType())
            {
                constructedInterfaces.Add(new ConstructedNamedTypeSymbol(iListOfT, ImmutableArray.Create(elementTypeWithAnnotations)));
            }

            var iReadOnlyListOfT = declaringAssembly.GetSpecialType(SpecialType.System_Collections_Generic_IReadOnlyList_T);

            if (!iReadOnlyListOfT.IsErrorType())
            {
                constructedInterfaces.Add(new ConstructedNamedTypeSymbol(iReadOnlyListOfT, ImmutableArray.Create(elementTypeWithAnnotations)));
            }

            return constructedInterfaces.ToImmutableAndFree();
        }

        /// <summary>
        /// Gets the number of dimensions of the array. A regular single-dimensional array
        /// has rank 1, a two-dimensional array has rank 2, etc.
        /// </summary>
        public abstract int Rank { get; }

        /// <summary>
        /// Is this a zero-based one-dimensional array, i.e. SZArray in CLR terms.
        /// </summary>
        public abstract bool IsSZArray { get; }

        internal bool HasSameShapeAs(ArrayTypeSymbol other)
        {
            return Rank == other.Rank && IsSZArray == other.IsSZArray;
        }

        /// <summary>
        /// Specified sizes for dimensions, by position. The length can be less than <see cref="Rank"/>,
        /// meaning that some trailing dimensions don't have the size specified.
        /// The most common case is none of the dimensions have the size specified - an empty array is returned.
        /// </summary>
        public virtual ImmutableArray<int> Sizes
        {
            get
            {
                return ImmutableArray<int>.Empty;
            }
        }

        /// <summary>
        /// Specified lower bounds for dimensions, by position. The length can be less than <see cref="Rank"/>,
        /// meaning that some trailing dimensions don't have the lower bound specified.
        /// The most common case is all dimensions are zero bound - a default array is returned in this case.
        /// </summary>
        public virtual ImmutableArray<int> LowerBounds
        {
            get
            {
                return default(ImmutableArray<int>);
            }
        }

        /// <summary>
        /// Note, <see cref="Rank"/> equality should be checked separately!!!
        /// </summary>
        internal bool HasSameSizesAndLowerBoundsAs(ArrayTypeSymbol other)
        {
            if (this.Sizes.SequenceEqual(other.Sizes))
            {
                var thisLowerBounds = this.LowerBounds;

                if (thisLowerBounds.IsDefault)
                {
                    return other.LowerBounds.IsDefault;
                }

                var otherLowerBounds = other.LowerBounds;

                return !otherLowerBounds.IsDefault && thisLowerBounds.SequenceEqual(otherLowerBounds);
            }

            return false;
        }

        /// <summary>
        /// Normally C# arrays have default sizes and lower bounds - sizes are not specified and all dimensions are zero bound.
        /// This property should return false for any deviations.
        /// </summary>
        internal abstract bool HasDefaultSizesAndLowerBounds { get; }

        /// <summary>
        /// Gets the type of the elements stored in the array along with its annotations.
        /// </summary>
        public TypeWithAnnotations ElementTypeWithAnnotations
        {
            get
            {
                return _elementTypeWithAnnotations;
            }
        }

        /// <summary>
        /// Gets the type of the elements stored in the array.
        /// </summary>
        public TypeSymbol ElementType
        {
            get
            {
                return _elementTypeWithAnnotations.Type;
            }
        }

        internal override NamedTypeSymbol BaseTypeNoUseSiteDiagnostics => _baseType;

        public override bool IsReferenceType
        {
            get
            {
                return true;
            }
        }

        public override bool IsValueType
        {
            get
            {
                return false;
            }
        }

        internal sealed override ManagedKind ManagedKind => ManagedKind.Managed;

        public sealed override bool IsRefLikeType
        {
            get
            {
                return false;
            }
        }

        public sealed override bool IsReadOnly
        {
            get
            {
                return false;
            }
        }

        internal sealed override ObsoleteAttributeData? ObsoleteAttributeData
        {
            get { return null; }
        }

        public override ImmutableArray<Symbol> GetMembers()
        {
            return ImmutableArray<Symbol>.Empty;
        }

        public override ImmutableArray<Symbol> GetMembers(string name)
        {
            return ImmutableArray<Symbol>.Empty;
        }

        public override ImmutableArray<NamedTypeSymbol> GetTypeMembers()
        {
            return ImmutableArray<NamedTypeSymbol>.Empty;
        }

        public override ImmutableArray<NamedTypeSymbol> GetTypeMembers(string name)
        {
            return ImmutableArray<NamedTypeSymbol>.Empty;
        }

        public override ImmutableArray<NamedTypeSymbol> GetTypeMembers(string name, int arity)
        {
            return ImmutableArray<NamedTypeSymbol>.Empty;
        }

        public override SymbolKind Kind
        {
            get
            {
                return SymbolKind.ArrayType;
            }
        }

        public override TypeKind TypeKind
        {
            get
            {
                return TypeKind.Array;
            }
        }

        public override Symbol? ContainingSymbol
        {
            get
            {
                return null;
            }
        }

        public override ImmutableArray<Location> Locations
        {
            get
            {
                return ImmutableArray<Location>.Empty;
            }
        }

        public override ImmutableArray<SyntaxReference> DeclaringSyntaxReferences
        {
            get
            {
                return ImmutableArray<SyntaxReference>.Empty;
            }
        }

        internal override TResult Accept<TArgument, TResult>(CSharpSymbolVisitor<TArgument, TResult> visitor, TArgument argument)
        {
            return visitor.VisitArrayType(this, argument);
        }

        public override void Accept(CSharpSymbolVisitor visitor)
        {
            visitor.VisitArrayType(this);
        }

        public override TResult Accept<TResult>(CSharpSymbolVisitor<TResult> visitor)
        {
            return visitor.VisitArrayType(this);
        }

        internal override bool Equals(TypeSymbol? t2, TypeCompareKind comparison, IReadOnlyDictionary<TypeParameterSymbol, bool>? isValueTypeOverrideOpt = null)
        {
            return this.Equals(t2 as ArrayTypeSymbol, comparison, isValueTypeOverrideOpt);
        }

        private bool Equals(ArrayTypeSymbol? other, TypeCompareKind comparison, IReadOnlyDictionary<TypeParameterSymbol, bool>? isValueTypeOverrideOpt)
        {
            if (ReferenceEquals(this, other))
            {
                return true;
            }

            if ((object?)other == null || !other.HasSameShapeAs(this) ||
                !other.ElementTypeWithAnnotations.Equals(ElementTypeWithAnnotations, comparison, isValueTypeOverrideOpt))
            {
                return false;
            }

            // Make sure bounds are the same.
            if ((comparison & TypeCompareKind.IgnoreCustomModifiersAndArraySizesAndLowerBounds) == 0 && !this.HasSameSizesAndLowerBoundsAs(other))
            {
                return false;
            }

            return true;
        }

        public override int GetHashCode()
        {
            // We don't want to blow the stack if we have a type like T[][][][][][][][]....[][],
            // so we do not recurse until we have a non-array. Rather, hash all the ranks together
            // and then hash that with the "T" type.

            int hash = 0;
            TypeSymbol current = this;
            while (current.TypeKind == TypeKind.Array)
            {
                var cur = (ArrayTypeSymbol)current;
                hash = Hash.Combine(cur.Rank, hash);
                current = cur.ElementType;
            }

            return Hash.Combine(current, hash);
        }

        internal override void AddNullableTransforms(ArrayBuilder<byte> transforms)
        {
            ElementTypeWithAnnotations.AddNullableTransforms(transforms);
        }

        internal override bool ApplyNullableTransforms(byte defaultTransformFlag, ImmutableArray<byte> transforms, ref int position, out TypeSymbol result)
        {
            TypeWithAnnotations oldElementType = ElementTypeWithAnnotations;
            TypeWithAnnotations newElementType;

            if (!oldElementType.ApplyNullableTransforms(defaultTransformFlag, transforms, ref position, out newElementType))
            {
                result = this;
                return false;
            }

            result = WithElementType(newElementType);
            return true;
        }

        internal override TypeSymbol SetNullabilityForReferenceTypes(Func<TypeWithAnnotations, TypeWithAnnotations> transform)
        {
            return WithElementType(transform(ElementTypeWithAnnotations));
        }

        internal override TypeSymbol MergeEquivalentTypes(TypeSymbol other, VarianceKind variance)
        {
            Debug.Assert(this.Equals(other, TypeCompareKind.IgnoreDynamicAndTupleNames | TypeCompareKind.IgnoreNullableModifiersForReferenceTypes));
            TypeWithAnnotations elementType = ElementTypeWithAnnotations.MergeEquivalentTypes(((ArrayTypeSymbol)other).ElementTypeWithAnnotations, variance);
            return WithElementType(elementType);
        }

        public override Accessibility DeclaredAccessibility
        {
            get
            {
                return Accessibility.NotApplicable;
            }
        }

        public override bool IsStatic
        {
            get
            {
                return false;
            }
        }

        public override bool IsAbstract
        {
            get
            {
                return false;
            }
        }

        public override bool IsSealed
        {
            get
            {
                return false;
            }
        }

        #region Use-Site Diagnostics

<<<<<<< HEAD
        internal override UseSiteInfo<AssemblySymbol> GetUseSiteInfo()
        {
            UseSiteInfo<AssemblySymbol> result = default;
=======
        internal override DiagnosticInfo? GetUseSiteDiagnostic()
        {
            DiagnosticInfo? result = null;
>>>>>>> 27b21d2e

            // check element type
            // check custom modifiers
            DeriveUseSiteInfoFromType(ref result, this.ElementTypeWithAnnotations);

            return result;
        }

        internal override bool GetUnificationUseSiteDiagnosticRecursive(ref DiagnosticInfo result, Symbol owner, ref HashSet<TypeSymbol> checkedTypes)
        {
            return _elementTypeWithAnnotations.GetUnificationUseSiteDiagnosticRecursive(ref result, owner, ref checkedTypes) ||
                   ((object)_baseType != null && _baseType.GetUnificationUseSiteDiagnosticRecursive(ref result, owner, ref checkedTypes)) ||
                   GetUnificationUseSiteDiagnosticRecursive(ref result, this.InterfacesNoUseSiteDiagnostics(), owner, ref checkedTypes);
        }

        #endregion

        protected sealed override ISymbol CreateISymbol()
        {
            return new PublicModel.ArrayTypeSymbol(this, DefaultNullableAnnotation);
        }

        protected sealed override ITypeSymbol CreateITypeSymbol(CodeAnalysis.NullableAnnotation nullableAnnotation)
        {
            Debug.Assert(nullableAnnotation != DefaultNullableAnnotation);
            return new PublicModel.ArrayTypeSymbol(this, nullableAnnotation);
        }

        /// <summary>
        /// Represents SZARRAY - zero-based one-dimensional array 
        /// </summary>
        private sealed class SZArray : ArrayTypeSymbol
        {
            private readonly ImmutableArray<NamedTypeSymbol> _interfaces;

            internal SZArray(
                TypeWithAnnotations elementTypeWithAnnotations,
                NamedTypeSymbol array,
                ImmutableArray<NamedTypeSymbol> constructedInterfaces)
                : base(elementTypeWithAnnotations, array)
            {
                Debug.Assert(constructedInterfaces.Length <= 2);
                _interfaces = constructedInterfaces;
            }

            protected override ArrayTypeSymbol WithElementTypeCore(TypeWithAnnotations newElementType)
            {
                var newInterfaces = _interfaces.SelectAsArray((i, t) => i.OriginalDefinition.Construct(t), newElementType.Type);
                return new SZArray(newElementType, BaseTypeNoUseSiteDiagnostics, newInterfaces);
            }

            public override int Rank
            {
                get
                {
                    return 1;
                }
            }

            /// <summary>
            /// SZArray is an array type encoded in metadata with ELEMENT_TYPE_SZARRAY (always single-dim array with 0 lower bound).
            /// Non-SZArray type is encoded in metadata with ELEMENT_TYPE_ARRAY and with optional sizes and lower bounds. Even though 
            /// non-SZArray can also be a single-dim array with 0 lower bound, the encoding of these types in metadata is distinct.
            /// </summary>
            public override bool IsSZArray
            {
                get
                {
                    return true;
                }
            }

            internal override ImmutableArray<NamedTypeSymbol> InterfacesNoUseSiteDiagnostics(ConsList<TypeSymbol>? basesBeingResolved = null)
            {
                return _interfaces;
            }

            internal override bool HasDefaultSizesAndLowerBounds
            {
                get
                {
                    return true;
                }
            }
        }

        /// <summary>
        /// Represents MDARRAY - multi-dimensional array (possibly of rank 1)
        /// </summary>
        private abstract class MDArray : ArrayTypeSymbol
        {
            private readonly int _rank;

            internal MDArray(
                TypeWithAnnotations elementTypeWithAnnotations,
                int rank,
                NamedTypeSymbol array)
                : base(elementTypeWithAnnotations, array)
            {
                Debug.Assert(rank >= 1);
                _rank = rank;
            }

            public sealed override int Rank
            {
                get
                {
                    return _rank;
                }
            }

            public sealed override bool IsSZArray
            {
                get
                {
                    return false;
                }
            }

            internal sealed override ImmutableArray<NamedTypeSymbol> InterfacesNoUseSiteDiagnostics(ConsList<TypeSymbol>? basesBeingResolved = null)
            {
                return ImmutableArray<NamedTypeSymbol>.Empty;
            }
        }

        private sealed class MDArrayNoSizesOrBounds : MDArray
        {
            internal MDArrayNoSizesOrBounds(
                TypeWithAnnotations elementTypeWithAnnotations,
                int rank,
                NamedTypeSymbol array)
                : base(elementTypeWithAnnotations, rank, array)
            {
            }

            protected override ArrayTypeSymbol WithElementTypeCore(TypeWithAnnotations elementTypeWithAnnotations)
            {
                return new MDArrayNoSizesOrBounds(elementTypeWithAnnotations, Rank, BaseTypeNoUseSiteDiagnostics);
            }

            internal override bool HasDefaultSizesAndLowerBounds
            {
                get
                {
                    return true;
                }
            }
        }

        private sealed class MDArrayWithSizesAndBounds : MDArray
        {
            private readonly ImmutableArray<int> _sizes;
            private readonly ImmutableArray<int> _lowerBounds;

            internal MDArrayWithSizesAndBounds(
                TypeWithAnnotations elementTypeWithAnnotations,
                int rank,
                ImmutableArray<int> sizes,
                ImmutableArray<int> lowerBounds,
                NamedTypeSymbol array)
                : base(elementTypeWithAnnotations, rank, array)
            {
                Debug.Assert(!sizes.IsDefaultOrEmpty || !lowerBounds.IsDefault);
                Debug.Assert(lowerBounds.IsDefaultOrEmpty || (!lowerBounds.IsEmpty && (lowerBounds.Length != rank || !lowerBounds.All(b => b == 0))));
                _sizes = sizes.NullToEmpty();
                _lowerBounds = lowerBounds;
            }

            protected override ArrayTypeSymbol WithElementTypeCore(TypeWithAnnotations elementTypeWithAnnotations)
            {
                return new MDArrayWithSizesAndBounds(elementTypeWithAnnotations, Rank, _sizes, _lowerBounds, BaseTypeNoUseSiteDiagnostics);
            }

            public override ImmutableArray<int> Sizes
            {
                get
                {
                    return _sizes;
                }
            }

            public override ImmutableArray<int> LowerBounds
            {
                get
                {
                    return _lowerBounds;
                }
            }

            internal override bool HasDefaultSizesAndLowerBounds
            {
                get
                {
                    return false;
                }
            }
        }
    }
}<|MERGE_RESOLUTION|>--- conflicted
+++ resolved
@@ -450,15 +450,9 @@
 
         #region Use-Site Diagnostics
 
-<<<<<<< HEAD
         internal override UseSiteInfo<AssemblySymbol> GetUseSiteInfo()
         {
             UseSiteInfo<AssemblySymbol> result = default;
-=======
-        internal override DiagnosticInfo? GetUseSiteDiagnostic()
-        {
-            DiagnosticInfo? result = null;
->>>>>>> 27b21d2e
 
             // check element type
             // check custom modifiers
