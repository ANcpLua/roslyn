--- conflicted
+++ resolved
@@ -366,11 +366,6 @@
             }
         }
 
-<<<<<<< HEAD
-        internal bool IsExtensionInstanceUnderlyingSymbol => _isExtensionInstanceUnderlyingSymbol;
-
-        private bool MustCallMethodsDirectlyCore(bool isInstanceExtension)
-=======
         private UncommonFields CreateUncommonFields()
         {
             var retVal = new UncommonFields();
@@ -398,8 +393,9 @@
             return retVal ?? InterlockedOperations.Initialize(ref _uncommonFields, CreateUncommonFields());
         }
 
-        private bool MustCallMethodsDirectlyCore()
->>>>>>> 49097675
+        internal bool IsExtensionInstanceUnderlyingSymbol => _isExtensionInstanceUnderlyingSymbol;
+
+        private bool MustCallMethodsDirectlyCore(bool isInstanceExtension)
         {
             if (this.RefKind != RefKind.None && _setMethod != null)
             {
@@ -1031,12 +1027,6 @@
         {
             get
             {
-<<<<<<< HEAD
-                ObsoleteAttributeHelpers.InitializeObsoleteDataFromMetadata(ref _lazyObsoleteAttributeData, _handle, (PEModuleSymbol)(this.ContainingModule),
-                    ignoreByRefLikeMarker: false, ignoreRequiredMemberMarker: false);
-
-                return _lazyObsoleteAttributeData;
-=======
                 if (!_flags.IsObsoleteAttributePopulated)
                 {
                     var result = ObsoleteAttributeHelpers.GetObsoleteDataFromMetadata(_handle, (PEModuleSymbol)(this.ContainingModule), ignoreByRefLikeMarker: false, ignoreRequiredMemberMarker: false);
@@ -1061,7 +1051,6 @@
                         ? InterlockedOperations.Initialize(ref uncommonFields._lazyObsoleteAttributeData, initializedValue: null, ObsoleteAttributeData.Uninitialized)
                         : result;
                 }
->>>>>>> 49097675
             }
         }
 
