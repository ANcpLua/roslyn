--- conflicted
+++ resolved
@@ -251,12 +251,8 @@
             public ImmutableArray<CSharpAttributeData> _lazyCustomAttributes;
             public ImmutableArray<string> _lazyConditionalAttributeSymbols;
             public ObsoleteAttributeData _lazyObsoleteAttributeData;
-<<<<<<< HEAD
+            public UnmanagedCallersOnlyAttributeData _lazyUnmanagedCallersOnlyAttributeData;
             public CachedUseSiteInfo<AssemblySymbol> _lazyCachedUseSiteInfo;
-=======
-            public UnmanagedCallersOnlyAttributeData _lazyUnmanagedCallersOnlyAttributeData;
-            public DiagnosticInfo _lazyUseSiteDiagnostic;
->>>>>>> cdb59565
             public ImmutableArray<string> _lazyNotNullMembers;
             public ImmutableArray<string> _lazyNotNullMembersWhenTrue;
             public ImmutableArray<string> _lazyNotNullMembersWhenFalse;
@@ -1337,25 +1333,20 @@
             {
                 UseSiteInfo<AssemblySymbol> result = new UseSiteInfo<AssemblySymbol>(PrimaryDependency);
                 CalculateUseSiteDiagnostic(ref result);
-<<<<<<< HEAD
 
                 var diagnosticInfo = result.DiagnosticInfo;
                 EnsureTypeParametersAreLoaded(ref diagnosticInfo);
-                return InitializeUseSiteDiagnostic(result.AdjustDiagnosticInfo(diagnosticInfo));
-=======
-                EnsureTypeParametersAreLoaded(ref result);
-                if (result == null && GetUnmanagedCallersOnlyAttributeData(forceComplete: true) is UnmanagedCallersOnlyAttributeData data)
+                if (diagnosticInfo == null && GetUnmanagedCallersOnlyAttributeData(forceComplete: true) is UnmanagedCallersOnlyAttributeData data)
                 {
                     Debug.Assert(!ReferenceEquals(data, UnmanagedCallersOnlyAttributeData.Uninitialized));
                     Debug.Assert(!ReferenceEquals(data, UnmanagedCallersOnlyAttributeData.AttributePresentDataNotBound));
                     if (CheckAndReportValidUnmanagedCallersOnlyTarget(location: null, diagnostics: null))
                     {
-                        result = new CSDiagnosticInfo(ErrorCode.ERR_BindToBogus, this);
+                        diagnosticInfo = new CSDiagnosticInfo(ErrorCode.ERR_BindToBogus, this);
                     }
                 }
 
-                return InitializeUseSiteDiagnostic(result);
->>>>>>> cdb59565
+                return InitializeUseSiteDiagnostic(result.AdjustDiagnosticInfo(diagnosticInfo));
             }
 
             return GetCachedUseSiteInfo();
