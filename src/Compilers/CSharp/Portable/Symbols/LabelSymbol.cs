--- conflicted
+++ resolved
@@ -174,27 +174,5 @@
         {
             return new PublicModel.LabelSymbol(this);
         }
-<<<<<<< HEAD
-
-        #endregion
-
-        #region ISymbol Members
-
-        public override void Accept(SymbolVisitor visitor)
-        {
-            visitor.VisitLabel(this);
-        }
-
-        [return: MaybeNull]
-        public override TResult Accept<TResult>(SymbolVisitor<TResult> visitor)
-        {
-#pragma warning disable CS8717 // A member returning a [MaybeNull] value introduces a null value when 'TResult' is a non-nullable reference type.
-            return visitor.VisitLabel(this);
-#pragma warning restore CS8717 // A member returning a [MaybeNull] value introduces a null value when 'TResult' is a non-nullable reference type.
-        }
-
-        #endregion
-=======
->>>>>>> e8bec7d0
     }
 }