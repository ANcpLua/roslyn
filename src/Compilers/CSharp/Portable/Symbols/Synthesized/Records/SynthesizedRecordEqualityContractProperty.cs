--- conflicted
+++ resolved
@@ -50,11 +50,7 @@
         protected override Location TypeLocation
             => ContainingType.Locations[0];
 
-<<<<<<< HEAD
-        protected override SourcePropertyAccessorSymbol CreateGetAccessorSymbol(bool isAutoPropertyAccessor, bool isExplicitInterfaceImplementation, PropertySymbol? explicitlyImplementedPropertyOpt, BindingDiagnosticBag diagnostics)
-=======
-        protected override SourcePropertyAccessorSymbol CreateGetAccessorSymbol(bool isAutoPropertyAccessor, DiagnosticBag diagnostics)
->>>>>>> 230d0d0c
+        protected override SourcePropertyAccessorSymbol CreateGetAccessorSymbol(bool isAutoPropertyAccessor, BindingDiagnosticBag diagnostics)
         {
             return SourcePropertyAccessorSymbol.CreateAccessorSymbol(
                 ContainingType,
@@ -65,11 +61,7 @@
                 diagnostics);
         }
 
-<<<<<<< HEAD
-        protected override SourcePropertyAccessorSymbol CreateSetAccessorSymbol(bool isAutoPropertyAccessor, bool isExplicitInterfaceImplementation, PropertySymbol? explicitlyImplementedPropertyOpt, BindingDiagnosticBag diagnostics)
-=======
-        protected override SourcePropertyAccessorSymbol CreateSetAccessorSymbol(bool isAutoPropertyAccessor, DiagnosticBag diagnostics)
->>>>>>> 230d0d0c
+        protected override SourcePropertyAccessorSymbol CreateSetAccessorSymbol(bool isAutoPropertyAccessor, BindingDiagnosticBag diagnostics)
         {
             throw ExceptionUtilities.Unreachable;
         }
