﻿// Licensed to the .NET Foundation under one or more agreements.
// The .NET Foundation licenses this file to you under the MIT license.
// See the LICENSE file in the project root for more information.

#nullable enable

using System.Collections.Immutable;
using System.Diagnostics;
using System.Linq;

namespace Microsoft.CodeAnalysis.CSharp.Symbols
{
    /// <summary>
    /// If the record type is derived from a base record type Base, the record type includes
    /// a synthesized override of the strongly-typed Equals(Base other). The synthesized
    /// override is sealed. It is an error if the override is declared explicitly.
    /// The synthesized override returns Equals((object?)other).
    /// </summary>
    internal sealed class SynthesizedRecordBaseEquals : SynthesizedRecordOrdinaryMethod
    {
<<<<<<< HEAD
        public SynthesizedRecordBaseEquals(SourceMemberContainerTypeSymbol containingType, int memberOffset, BindingDiagnosticBag diagnostics)
            : base(containingType, WellKnownMemberNames.ObjectEquals, memberOffset, diagnostics)
=======
        public SynthesizedRecordBaseEquals(SourceMemberContainerTypeSymbol containingType, int memberOffset, DiagnosticBag diagnostics)
            : base(containingType, WellKnownMemberNames.ObjectEquals, hasBody: true, memberOffset, diagnostics)
>>>>>>> 7e9bff78
        {
        }

        protected override DeclarationModifiers MakeDeclarationModifiers(DeclarationModifiers allowedModifiers, BindingDiagnosticBag diagnostics)
        {
            const DeclarationModifiers result = DeclarationModifiers.Public | DeclarationModifiers.Override | DeclarationModifiers.Sealed;
            Debug.Assert((result & ~allowedModifiers) == 0);
            return result;
        }

        protected override (TypeWithAnnotations ReturnType, ImmutableArray<ParameterSymbol> Parameters, bool IsVararg, ImmutableArray<TypeParameterConstraintClause> DeclaredConstraintsForOverrideOrImplementation) MakeParametersAndBindReturnType(BindingDiagnosticBag diagnostics)
        {
            var compilation = DeclaringCompilation;
            var location = ReturnTypeLocation;
            return (ReturnType: TypeWithAnnotations.Create(Binder.GetSpecialType(compilation, SpecialType.System_Boolean, location, diagnostics)),
                    Parameters: ImmutableArray.Create<ParameterSymbol>(
                                    new SourceSimpleParameterSymbol(owner: this,
                                                                    TypeWithAnnotations.Create(ContainingType.BaseTypeNoUseSiteDiagnostics, NullableAnnotation.Annotated),
                                                                    ordinal: 0, RefKind.None, "other", isDiscard: false, Locations)),
                    IsVararg: false,
                    DeclaredConstraintsForOverrideOrImplementation: ImmutableArray<TypeParameterConstraintClause>.Empty);
        }

        protected override int GetParameterCountFromSyntax() => 1;

        protected override void MethodChecks(BindingDiagnosticBag diagnostics)
        {
            base.MethodChecks(diagnostics);

            var overridden = OverriddenMethod;

            if (overridden is object &&
                !overridden.ContainingType.Equals(ContainingType.BaseTypeNoUseSiteDiagnostics, TypeCompareKind.AllIgnoreOptions))
            {
                diagnostics.Add(ErrorCode.ERR_DoesNotOverrideBaseEquals, Locations[0], this, ContainingType.BaseTypeNoUseSiteDiagnostics);
            }
        }

        internal override void GenerateMethodBody(TypeCompilationState compilationState, BindingDiagnosticBag diagnostics)
        {
            var F = new SyntheticBoundNodeFactory(this, this.SyntaxNode, compilationState, diagnostics);

            try
            {
                ParameterSymbol parameter = Parameters[0];

                if (parameter.Type.IsErrorType())
                {
                    F.CloseMethod(F.ThrowNull());
                    return;
                }

                var retExpr = F.Call(
                    F.This(),
                    ContainingType.GetMembersUnordered().OfType<SynthesizedRecordObjEquals>().Single(),
                    F.Convert(F.SpecialType(SpecialType.System_Object), F.Parameter(parameter)));

                F.CloseMethod(F.Block(F.Return(retExpr)));
            }
            catch (SyntheticBoundNodeFactory.MissingPredefinedMember ex)
            {
                diagnostics.Add(ex.Diagnostic);
                F.CloseMethod(F.ThrowNull());
            }
        }
    }
}<|MERGE_RESOLUTION|>--- conflicted
+++ resolved
@@ -18,13 +18,8 @@
     /// </summary>
     internal sealed class SynthesizedRecordBaseEquals : SynthesizedRecordOrdinaryMethod
     {
-<<<<<<< HEAD
         public SynthesizedRecordBaseEquals(SourceMemberContainerTypeSymbol containingType, int memberOffset, BindingDiagnosticBag diagnostics)
-            : base(containingType, WellKnownMemberNames.ObjectEquals, memberOffset, diagnostics)
-=======
-        public SynthesizedRecordBaseEquals(SourceMemberContainerTypeSymbol containingType, int memberOffset, DiagnosticBag diagnostics)
             : base(containingType, WellKnownMemberNames.ObjectEquals, hasBody: true, memberOffset, diagnostics)
->>>>>>> 7e9bff78
         {
         }
 
