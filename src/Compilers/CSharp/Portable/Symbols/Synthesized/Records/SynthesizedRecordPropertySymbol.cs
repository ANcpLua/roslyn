﻿// Licensed to the .NET Foundation under one or more agreements.
// The .NET Foundation licenses this file to you under the MIT license.
// See the LICENSE file in the project root for more information.

using System.Collections.Immutable;
using System.Diagnostics;
using Microsoft.CodeAnalysis.CSharp.Syntax;
using Roslyn.Utilities;

namespace Microsoft.CodeAnalysis.CSharp.Symbols
{
    internal sealed class SynthesizedRecordPropertySymbol : SourcePropertySymbolBase
    {
        public SourceParameterSymbol BackingParameter { get; }

        public SynthesizedRecordPropertySymbol(
            SourceMemberContainerTypeSymbol containingType,
            CSharpSyntaxNode syntax,
            ParameterSymbol backingParameter,
<<<<<<< HEAD
            bool isOverride,
            BindingDiagnosticBag diagnostics)
=======
            bool isOverride)
>>>>>>> 1afc0cf9
            : base(
                containingType,
                syntax: syntax,
                hasGetAccessor: true,
                hasSetAccessor: true,
                isExplicitInterfaceImplementation: false,
                explicitInterfaceType: null,
                aliasQualifierOpt: null,
                modifiers: DeclarationModifiers.Public | (isOverride ? DeclarationModifiers.Override : DeclarationModifiers.None),
                hasInitializer: true, // Synthesized record properties always have a synthesized initializer
                isAutoProperty: true,
                isExpressionBodied: false,
                isInitOnly: true,
                RefKind.None,
                backingParameter.Name,
                indexerNameAttributeLists: new SyntaxList<AttributeListSyntax>(),
                backingParameter.Locations[0])
        {
            BackingParameter = (SourceParameterSymbol)backingParameter;
        }

        public override IAttributeTargetSymbol AttributesOwner => BackingParameter as IAttributeTargetSymbol ?? this;

        protected override Location TypeLocation
            => ((ParameterSyntax)CSharpSyntaxNode).Type!.Location;

        public override SyntaxList<AttributeListSyntax> AttributeDeclarationSyntaxList
            => BackingParameter.AttributeDeclarationList;

<<<<<<< HEAD
        protected override void CheckForBlockAndExpressionBody(CSharpSyntaxNode syntax, BindingDiagnosticBag diagnostics)
=======
        protected override SourcePropertyAccessorSymbol CreateGetAccessorSymbol(bool isAutoPropertyAccessor, bool isExplicitInterfaceImplementation, PropertySymbol? explicitlyImplementedPropertyOpt, DiagnosticBag diagnostics)
>>>>>>> 1afc0cf9
        {
            Debug.Assert(isAutoPropertyAccessor);
            return CreateAccessorSymbol(isGet: true, CSharpSyntaxNode, diagnostics);
        }

<<<<<<< HEAD
        protected override SourcePropertyAccessorSymbol CreateAccessorSymbol(
            bool isGet,
            CSharpSyntaxNode? syntax,
            PropertySymbol? explicitlyImplementedPropertyOpt,
            string? aliasQualifierOpt,
            bool isAutoPropertyAccessor,
            bool isExplicitInterfaceImplementation,
            BindingDiagnosticBag diagnostics)
=======
        protected override SourcePropertyAccessorSymbol CreateSetAccessorSymbol(bool isAutoPropertyAccessor, bool isExplicitInterfaceImplementation, PropertySymbol? explicitlyImplementedPropertyOpt, DiagnosticBag diagnostics)
>>>>>>> 1afc0cf9
        {
            Debug.Assert(isAutoPropertyAccessor);
            return CreateAccessorSymbol(isGet: false, CSharpSyntaxNode, diagnostics);
        }

        private SourcePropertyAccessorSymbol CreateAccessorSymbol(
            bool isGet,
            CSharpSyntaxNode syntax,
            DiagnosticBag diagnostics)
        {
            return SourcePropertyAccessorSymbol.CreateAccessorSymbol(
                isGet,
                usesInit: !isGet, // the setter is always init-only
                ContainingType,
                this,
                _modifiers,
                ((ParameterSyntax)syntax).Identifier.GetLocation(),
                syntax,
                diagnostics);
        }

<<<<<<< HEAD
        protected override SourcePropertyAccessorSymbol CreateExpressionBodiedAccessor(
            ArrowExpressionClauseSyntax syntax,
            PropertySymbol? explicitlyImplementedPropertyOpt,
            string? aliasQualifierOpt,
            bool isExplicitInterfaceImplementation,
            BindingDiagnosticBag diagnostics)
        {
            // There should be no expression-bodied synthesized record properties
            throw ExceptionUtilities.Unreachable;
        }

        protected override ImmutableArray<ParameterSymbol> ComputeParameters(Binder? binder, CSharpSyntaxNode syntax, BindingDiagnosticBag diagnostics)
        {
            return ImmutableArray<ParameterSymbol>.Empty;
        }

        protected override TypeWithAnnotations ComputeType(Binder? binder, SyntaxNode syntax, BindingDiagnosticBag diagnostics)
=======
        protected override (TypeWithAnnotations Type, ImmutableArray<ParameterSymbol> Parameters) MakeParametersAndBindType(DiagnosticBag diagnostics)
>>>>>>> 1afc0cf9
        {
            return (BackingParameter.TypeWithAnnotations,
                    ImmutableArray<ParameterSymbol>.Empty);
        }

        protected override bool HasPointerTypeSyntactically
            // Since we already bound the type, don't bother looking at syntax
            => TypeWithAnnotations.DefaultType.IsPointerOrFunctionPointer();

        public static bool HaveCorrespondingSynthesizedRecordPropertySymbol(SourceParameterSymbol parameter)
        {
            return parameter.ContainingSymbol is SynthesizedRecordConstructor &&
                   parameter.ContainingType.GetMembersUnordered().Any((s, parameter) => (s as SynthesizedRecordPropertySymbol)?.BackingParameter == (object)parameter, parameter);
        }
    }
}<|MERGE_RESOLUTION|>--- conflicted
+++ resolved
@@ -17,12 +17,7 @@
             SourceMemberContainerTypeSymbol containingType,
             CSharpSyntaxNode syntax,
             ParameterSymbol backingParameter,
-<<<<<<< HEAD
-            bool isOverride,
-            BindingDiagnosticBag diagnostics)
-=======
             bool isOverride)
->>>>>>> 1afc0cf9
             : base(
                 containingType,
                 syntax: syntax,
@@ -52,28 +47,13 @@
         public override SyntaxList<AttributeListSyntax> AttributeDeclarationSyntaxList
             => BackingParameter.AttributeDeclarationList;
 
-<<<<<<< HEAD
-        protected override void CheckForBlockAndExpressionBody(CSharpSyntaxNode syntax, BindingDiagnosticBag diagnostics)
-=======
-        protected override SourcePropertyAccessorSymbol CreateGetAccessorSymbol(bool isAutoPropertyAccessor, bool isExplicitInterfaceImplementation, PropertySymbol? explicitlyImplementedPropertyOpt, DiagnosticBag diagnostics)
->>>>>>> 1afc0cf9
+        protected override SourcePropertyAccessorSymbol CreateGetAccessorSymbol(bool isAutoPropertyAccessor, bool isExplicitInterfaceImplementation, PropertySymbol? explicitlyImplementedPropertyOpt, BindingDiagnosticBag diagnostics)
         {
             Debug.Assert(isAutoPropertyAccessor);
             return CreateAccessorSymbol(isGet: true, CSharpSyntaxNode, diagnostics);
         }
 
-<<<<<<< HEAD
-        protected override SourcePropertyAccessorSymbol CreateAccessorSymbol(
-            bool isGet,
-            CSharpSyntaxNode? syntax,
-            PropertySymbol? explicitlyImplementedPropertyOpt,
-            string? aliasQualifierOpt,
-            bool isAutoPropertyAccessor,
-            bool isExplicitInterfaceImplementation,
-            BindingDiagnosticBag diagnostics)
-=======
-        protected override SourcePropertyAccessorSymbol CreateSetAccessorSymbol(bool isAutoPropertyAccessor, bool isExplicitInterfaceImplementation, PropertySymbol? explicitlyImplementedPropertyOpt, DiagnosticBag diagnostics)
->>>>>>> 1afc0cf9
+        protected override SourcePropertyAccessorSymbol CreateSetAccessorSymbol(bool isAutoPropertyAccessor, bool isExplicitInterfaceImplementation, PropertySymbol? explicitlyImplementedPropertyOpt, BindingDiagnosticBag diagnostics)
         {
             Debug.Assert(isAutoPropertyAccessor);
             return CreateAccessorSymbol(isGet: false, CSharpSyntaxNode, diagnostics);
@@ -82,7 +62,7 @@
         private SourcePropertyAccessorSymbol CreateAccessorSymbol(
             bool isGet,
             CSharpSyntaxNode syntax,
-            DiagnosticBag diagnostics)
+            BindingDiagnosticBag diagnostics)
         {
             return SourcePropertyAccessorSymbol.CreateAccessorSymbol(
                 isGet,
@@ -95,27 +75,7 @@
                 diagnostics);
         }
 
-<<<<<<< HEAD
-        protected override SourcePropertyAccessorSymbol CreateExpressionBodiedAccessor(
-            ArrowExpressionClauseSyntax syntax,
-            PropertySymbol? explicitlyImplementedPropertyOpt,
-            string? aliasQualifierOpt,
-            bool isExplicitInterfaceImplementation,
-            BindingDiagnosticBag diagnostics)
-        {
-            // There should be no expression-bodied synthesized record properties
-            throw ExceptionUtilities.Unreachable;
-        }
-
-        protected override ImmutableArray<ParameterSymbol> ComputeParameters(Binder? binder, CSharpSyntaxNode syntax, BindingDiagnosticBag diagnostics)
-        {
-            return ImmutableArray<ParameterSymbol>.Empty;
-        }
-
-        protected override TypeWithAnnotations ComputeType(Binder? binder, SyntaxNode syntax, BindingDiagnosticBag diagnostics)
-=======
-        protected override (TypeWithAnnotations Type, ImmutableArray<ParameterSymbol> Parameters) MakeParametersAndBindType(DiagnosticBag diagnostics)
->>>>>>> 1afc0cf9
+        protected override (TypeWithAnnotations Type, ImmutableArray<ParameterSymbol> Parameters) MakeParametersAndBindType(BindingDiagnosticBag diagnostics)
         {
             return (BackingParameter.TypeWithAnnotations,
                     ImmutableArray<ParameterSymbol>.Empty);
