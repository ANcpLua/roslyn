﻿// Copyright (c) Microsoft.  All Rights Reserved.  Licensed under the Apache License, Version 2.0.  See License.txt in the project root for license information.

using System;
using System.Collections.Immutable;
using System.Diagnostics;
using Microsoft.CodeAnalysis.CSharp.Symbols;
using Microsoft.CodeAnalysis.CSharp.Syntax;
using Microsoft.CodeAnalysis.Text;

namespace Microsoft.CodeAnalysis.CSharp.Symbols
{
    /// <summary>
    /// Represents a simple compiler generated parameter of a given type.
    /// </summary>
    internal class SynthesizedParameterSymbol : ParameterSymbol
    {
        private readonly MethodSymbol _container;
        private readonly TypeSymbolWithAnnotations _type;
        private readonly int _ordinal;
        private readonly string _name;
        private readonly ushort _countOfCustomModifiersPrecedingByRef;
        private readonly RefKind _refKind;

        public SynthesizedParameterSymbol(
            MethodSymbol container,
            TypeSymbol type,
            int ordinal,
            RefKind refKind,
            string name = "",
            ImmutableArray<CustomModifier> customModifiers = default(ImmutableArray<CustomModifier>),
            ushort countOfCustomModifiersPrecedingByRef = 0)
        {
            Debug.Assert((object)type != null);
            Debug.Assert(name != null);
            Debug.Assert(ordinal >= 0);

            _container = container;
            _type = TypeSymbolWithAnnotations.Create(type, customModifiers.NullToEmpty());
            _ordinal = ordinal;
            _refKind = refKind;
            _name = name;
            _countOfCustomModifiersPrecedingByRef = countOfCustomModifiersPrecedingByRef;
        }

        public override TypeSymbolWithAnnotations Type
        {
            get { return _type; }
        }

        public override RefKind RefKind
        {
            get { return _refKind; }
        }

        internal override bool IsMetadataIn
        {
            get { return false; }
        }

        internal override bool IsMetadataOut
        {
            get { return _refKind == RefKind.Out; }
        }

        internal override MarshalPseudoCustomAttributeData MarshallingInformation
        {
            get { return null; }
        }

        public override string Name
        {
            get { return _name; }
        }

        public override int Ordinal
        {
            get { return _ordinal; }
        }

        public override bool IsParams
        {
            get { return false; }
        }

        internal override bool IsMetadataOptional
        {
            get { return false; }
        }

        public override bool IsImplicitlyDeclared
        {
            get { return true; }
        }

        internal override ConstantValue ExplicitDefaultConstantValue
        {
            get { return null; }
        }

        internal override bool IsIDispatchConstant
        {
            get { return false; }
        }

        internal override bool IsIUnknownConstant
        {
            get { return false; }
        }

        internal override bool IsCallerLineNumber
        {
            get { return false; }
        }

        internal override bool IsCallerFilePath
        {
            get { return false; }
        }

        internal override bool IsCallerMemberName
        {
            get { return false; }
        }

        internal sealed override ushort CountOfCustomModifiersPrecedingByRef
        {
            get { return _countOfCustomModifiersPrecedingByRef; }
        }

        public override Symbol ContainingSymbol
        {
            get { return _container; }
        }

        public override ImmutableArray<Location> Locations
        {
            get { return ImmutableArray<Location>.Empty; }
        }

        public override ImmutableArray<SyntaxReference> DeclaringSyntaxReferences
        {
            get
            {
                return ImmutableArray<SyntaxReference>.Empty;
            }
        }

        internal override void AddSynthesizedAttributes(ModuleCompilationState compilationState, ref ArrayBuilder<SynthesizedAttributeData> attributes)
        {
            // Emit [Dynamic] on synthesized parameter symbols when the original parameter was dynamic 
            // in order to facilitate debugging.  In the case the necessary attributes are missing 
            // this is a no-op.  Emitting an error here, or when the original parameter was bound, would
            // adversely effect the compilation or potentially change overload resolution.  
            var compilation = this.DeclaringCompilation;
<<<<<<< HEAD
            if (Type.TypeSymbol.ContainsDynamic() && compilation.HasDynamicEmitAttributes())
            {
                var boolType = compilation.GetSpecialType(SpecialType.System_Boolean);
                var diagnostic = boolType.GetUseSiteDiagnostic();
                if ((diagnostic == null) || (diagnostic.Severity != DiagnosticSeverity.Error))
            {
                AddSynthesizedAttribute(ref attributes, compilation.SynthesizeDynamicAttribute(this.Type.TypeSymbol, this.Type.CustomModifiers.Length, this.RefKind));
=======
            if (Type.ContainsDynamic() && compilation.HasDynamicEmitAttributes() && compilation.CanEmitBoolean())
            {
                AddSynthesizedAttribute(ref attributes, compilation.SynthesizeDynamicAttribute(this.Type, this.CustomModifiers.Length, this.RefKind));
>>>>>>> c7afb2d2
            }
        }
        }

        /// <summary>
        /// For each parameter of a source method, construct a corresponding synthesized parameter
        /// for a destination method.
        /// </summary>
        /// <param name="sourceMethod">Has parameters.</param>
        /// <param name="destinationMethod">Needs parameters.</param>
        /// <returns>Synthesized parameters to add to destination method.</returns>
        internal static ImmutableArray<ParameterSymbol> DeriveParameters(MethodSymbol sourceMethod, MethodSymbol destinationMethod)
        {
            var builder = ArrayBuilder<ParameterSymbol>.GetInstance();

            foreach (var oldParam in sourceMethod.Parameters)
            {
                //same properties as the old one, just change the owner
                builder.Add(new SynthesizedParameterSymbol(destinationMethod, oldParam.Type.TypeSymbol, oldParam.Ordinal,
                    oldParam.RefKind, oldParam.Name, oldParam.Type.CustomModifiers, oldParam.CountOfCustomModifiersPrecedingByRef));
            }

            return builder.ToImmutableAndFree();
        }
    }
}<|MERGE_RESOLUTION|>--- conflicted
+++ resolved
@@ -152,22 +152,11 @@
             // this is a no-op.  Emitting an error here, or when the original parameter was bound, would
             // adversely effect the compilation or potentially change overload resolution.  
             var compilation = this.DeclaringCompilation;
-<<<<<<< HEAD
-            if (Type.TypeSymbol.ContainsDynamic() && compilation.HasDynamicEmitAttributes())
-            {
-                var boolType = compilation.GetSpecialType(SpecialType.System_Boolean);
-                var diagnostic = boolType.GetUseSiteDiagnostic();
-                if ((diagnostic == null) || (diagnostic.Severity != DiagnosticSeverity.Error))
+            if (Type.TypeSymbol.ContainsDynamic() && compilation.HasDynamicEmitAttributes() && compilation.CanEmitBoolean())
             {
                 AddSynthesizedAttribute(ref attributes, compilation.SynthesizeDynamicAttribute(this.Type.TypeSymbol, this.Type.CustomModifiers.Length, this.RefKind));
-=======
-            if (Type.ContainsDynamic() && compilation.HasDynamicEmitAttributes() && compilation.CanEmitBoolean())
-            {
-                AddSynthesizedAttribute(ref attributes, compilation.SynthesizeDynamicAttribute(this.Type, this.CustomModifiers.Length, this.RefKind));
->>>>>>> c7afb2d2
+                }
             }
-        }
-        }
 
         /// <summary>
         /// For each parameter of a source method, construct a corresponding synthesized parameter
