--- conflicted
+++ resolved
@@ -150,23 +150,14 @@
             get { return TypeSymbolWithAnnotations.Create(ContainingAssembly.GetSpecialType(SpecialType.System_Void)); }
         }
 
+        public override ImmutableArray<CustomModifier> RefCustomModifiers
+        {
+            get { return ImmutableArray<CustomModifier>.Empty; }
+        }
+
         public sealed override ImmutableArray<TypeSymbolWithAnnotations> TypeArguments
         {
-<<<<<<< HEAD
             get { return ImmutableArray<TypeSymbolWithAnnotations>.Empty; }
-=======
-            get { return ImmutableArray<CustomModifier>.Empty; }
-        }
-
-        public override ImmutableArray<CustomModifier> RefCustomModifiers
-        {
-            get { return ImmutableArray<CustomModifier>.Empty; }
-        }
-
-        public sealed override ImmutableArray<TypeSymbol> TypeArguments
-        {
-            get { return ImmutableArray<TypeSymbol>.Empty; }
->>>>>>> 2355a7be
         }
 
         public sealed override Symbol AssociatedSymbol
