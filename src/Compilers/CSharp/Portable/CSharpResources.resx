--- conflicted
+++ resolved
@@ -7520,7 +7520,9 @@
   <data name="ERR_ConstantValueOfTypeExpected" xml:space="preserve">
     <value>A constant value of type '{0}' is expected</value>
   </data>
-<<<<<<< HEAD
+  <data name="ERR_UnsupportedPrimaryConstructorParameterCapturingRefAny" xml:space="preserve">
+    <value>Cannot use primary constructor parameter of type '{0}' inside an instance member</value>
+  </data>
   <data name="ERR_BadExtensionUnderlyingType" xml:space="preserve">
     <value>The extended type may not be dynamic, a pointer, a ref struct, or an extension.</value>
   </data>
@@ -7565,9 +7567,5 @@
   </data>
   <data name="ERR_MalformedExtensionInMetadata" xml:space="preserve">
     <value>Extension marker method on type '{0}' is malformed.</value>
-=======
-  <data name="ERR_UnsupportedPrimaryConstructorParameterCapturingRefAny" xml:space="preserve">
-    <value>Cannot use primary constructor parameter of type '{0}' inside an instance member</value>
->>>>>>> ce2b2c7d
   </data>
 </root>