﻿<?xml version="1.0" encoding="utf-8"?>
<root>
  <!-- 
    Microsoft ResX Schema 
    
    Version 2.0
    
    The primary goals of this format is to allow a simple XML format 
    that is mostly human readable. The generation and parsing of the 
    various data types are done through the TypeConverter classes 
    associated with the data types.
    
    Example:
    
    ... ado.net/XML headers & schema ...
    <resheader name="resmimetype">text/microsoft-resx</resheader>
    <resheader name="version">2.0</resheader>
    <resheader name="reader">System.Resources.ResXResourceReader, System.Windows.Forms, ...</resheader>
    <resheader name="writer">System.Resources.ResXResourceWriter, System.Windows.Forms, ...</resheader>
    <data name="Name1"><value>this is my long string</value><comment>this is a comment</comment></data>
    <data name="Color1" type="System.Drawing.Color, System.Drawing">Blue</data>
    <data name="Bitmap1" mimetype="application/x-microsoft.net.object.binary.base64">
        <value>[base64 mime encoded serialized .NET Framework object]</value>
    </data>
    <data name="Icon1" type="System.Drawing.Icon, System.Drawing" mimetype="application/x-microsoft.net.object.bytearray.base64">
        <value>[base64 mime encoded string representing a byte array form of the .NET Framework object]</value>
        <comment>This is a comment</comment>
    </data>
                
    There are any number of "resheader" rows that contain simple 
    name/value pairs.
    
    Each data row contains a name, and value. The row also contains a 
    type or mimetype. Type corresponds to a .NET class that support 
    text/value conversion through the TypeConverter architecture. 
    Classes that don't support this are serialized and stored with the 
    mimetype set.
    
    The mimetype is used for serialized objects, and tells the 
    ResXResourceReader how to depersist the object. This is currently not 
    extensible. For a given mimetype the value must be set accordingly:
    
    Note - application/x-microsoft.net.object.binary.base64 is the format 
    that the ResXResourceWriter will generate, however the reader can 
    read any of the formats listed below.
    
    mimetype: application/x-microsoft.net.object.binary.base64
    value   : The object must be serialized with 
            : System.Runtime.Serialization.Formatters.Binary.BinaryFormatter
            : and then encoded with base64 encoding.
    
    mimetype: application/x-microsoft.net.object.soap.base64
    value   : The object must be serialized with 
            : System.Runtime.Serialization.Formatters.Soap.SoapFormatter
            : and then encoded with base64 encoding.

    mimetype: application/x-microsoft.net.object.bytearray.base64
    value   : The object must be serialized into a byte array 
            : using a System.ComponentModel.TypeConverter
            : and then encoded with base64 encoding.
    -->
  <xsd:schema id="root" xmlns="" xmlns:xsd="http://www.w3.org/2001/XMLSchema" xmlns:msdata="urn:schemas-microsoft-com:xml-msdata">
    <xsd:import namespace="http://www.w3.org/XML/1998/namespace" />
    <xsd:element name="root" msdata:IsDataSet="true">
      <xsd:complexType>
        <xsd:choice maxOccurs="unbounded">
          <xsd:element name="metadata">
            <xsd:complexType>
              <xsd:sequence>
                <xsd:element name="value" type="xsd:string" minOccurs="0" />
              </xsd:sequence>
              <xsd:attribute name="name" use="required" type="xsd:string" />
              <xsd:attribute name="type" type="xsd:string" />
              <xsd:attribute name="mimetype" type="xsd:string" />
              <xsd:attribute ref="xml:space" />
            </xsd:complexType>
          </xsd:element>
          <xsd:element name="assembly">
            <xsd:complexType>
              <xsd:attribute name="alias" type="xsd:string" />
              <xsd:attribute name="name" type="xsd:string" />
            </xsd:complexType>
          </xsd:element>
          <xsd:element name="data">
            <xsd:complexType>
              <xsd:sequence>
                <xsd:element name="value" type="xsd:string" minOccurs="0" msdata:Ordinal="1" />
                <xsd:element name="comment" type="xsd:string" minOccurs="0" msdata:Ordinal="2" />
              </xsd:sequence>
              <xsd:attribute name="name" type="xsd:string" use="required" msdata:Ordinal="1" />
              <xsd:attribute name="type" type="xsd:string" msdata:Ordinal="3" />
              <xsd:attribute name="mimetype" type="xsd:string" msdata:Ordinal="4" />
              <xsd:attribute ref="xml:space" />
            </xsd:complexType>
          </xsd:element>
          <xsd:element name="resheader">
            <xsd:complexType>
              <xsd:sequence>
                <xsd:element name="value" type="xsd:string" minOccurs="0" msdata:Ordinal="1" />
              </xsd:sequence>
              <xsd:attribute name="name" type="xsd:string" use="required" />
            </xsd:complexType>
          </xsd:element>
        </xsd:choice>
      </xsd:complexType>
    </xsd:element>
  </xsd:schema>
  <resheader name="resmimetype">
    <value>text/microsoft-resx</value>
  </resheader>
  <resheader name="version">
    <value>2.0</value>
  </resheader>
  <resheader name="reader">
    <value>System.Resources.ResXResourceReader, System.Windows.Forms, Version=4.0.0.0, Culture=neutral, PublicKeyToken=b77a5c561934e089</value>
  </resheader>
  <resheader name="writer">
    <value>System.Resources.ResXResourceWriter, System.Windows.Forms, Version=4.0.0.0, Culture=neutral, PublicKeyToken=b77a5c561934e089</value>
  </resheader>
  <data name="IDS_NULL" xml:space="preserve">
    <value>&lt;null&gt;</value>
  </data>
  <data name="IDS_ThrowExpression" xml:space="preserve">
    <value>&lt;throw expression&gt;</value>
  </data>
  <data name="IDS_FeatureSwitchExpression" xml:space="preserve">
    <value>&lt;switch expression&gt;</value>
  </data>
  <data name="IDS_FeatureLocalFunctionAttributes" xml:space="preserve">
    <value>local function attributes</value>
  </data>
  <data name="IDS_FeatureExternLocalFunctions" xml:space="preserve">
    <value>extern local functions</value>
  </data>
  <data name="IDS_RELATEDERROR" xml:space="preserve">
    <value>(Location of symbol related to previous error)</value>
  </data>
  <data name="IDS_RELATEDWARNING" xml:space="preserve">
    <value>(Location of symbol related to previous warning)</value>
  </data>
  <data name="IDS_XMLIGNORED" xml:space="preserve">
    <value>&lt;!-- Badly formed XML comment ignored for member "{0}" --&gt;</value>
  </data>
  <data name="IDS_XMLIGNORED2" xml:space="preserve">
    <value> Badly formed XML file "{0}" cannot be included </value>
  </data>
  <data name="IDS_XMLFAILEDINCLUDE" xml:space="preserve">
    <value> Failed to insert some or all of included XML </value>
  </data>
  <data name="IDS_XMLBADINCLUDE" xml:space="preserve">
    <value> Include tag is invalid </value>
  </data>
  <data name="IDS_XMLNOINCLUDE" xml:space="preserve">
    <value> No matching elements were found for the following include tag </value>
  </data>
  <data name="IDS_XMLMISSINGINCLUDEFILE" xml:space="preserve">
    <value>Missing file attribute</value>
  </data>
  <data name="IDS_XMLMISSINGINCLUDEPATH" xml:space="preserve">
    <value>Missing path attribute</value>
  </data>
  <data name="IDS_GlobalNamespace" xml:space="preserve">
    <value>&lt;global namespace&gt;</value>
  </data>
  <data name="IDS_FeatureGenerics" xml:space="preserve">
    <value>generics</value>
  </data>
  <data name="IDS_FeatureAnonDelegates" xml:space="preserve">
    <value>anonymous methods</value>
  </data>
  <data name="IDS_FeatureModuleAttrLoc" xml:space="preserve">
    <value>module as an attribute target specifier</value>
  </data>
  <data name="IDS_FeatureGlobalNamespace" xml:space="preserve">
    <value>namespace alias qualifier</value>
  </data>
  <data name="IDS_FeatureFixedBuffer" xml:space="preserve">
    <value>fixed size buffers</value>
  </data>
  <data name="IDS_FeaturePragma" xml:space="preserve">
    <value>#pragma</value>
  </data>
  <data name="IDS_FeatureStaticClasses" xml:space="preserve">
    <value>static classes</value>
  </data>
  <data name="IDS_FeatureReadOnlyStructs" xml:space="preserve">
    <value>readonly structs</value>
  </data>
  <data name="IDS_FeaturePartialTypes" xml:space="preserve">
    <value>partial types</value>
  </data>
  <data name="IDS_FeatureAsync" xml:space="preserve">
    <value>async function</value>
  </data>
  <data name="IDS_FeatureSwitchOnBool" xml:space="preserve">
    <value>switch on boolean type</value>
  </data>
  <data name="IDS_MethodGroup" xml:space="preserve">
    <value>method group</value>
  </data>
  <data name="IDS_AnonMethod" xml:space="preserve">
    <value>anonymous method</value>
  </data>
  <data name="IDS_Lambda" xml:space="preserve">
    <value>lambda expression</value>
  </data>
  <data name="IDS_Collection" xml:space="preserve">
    <value>collection</value>
  </data>
  <data name="IDS_Disposable" xml:space="preserve">
    <value>disposable</value>
  </data>
  <data name="IDS_FeaturePropertyAccessorMods" xml:space="preserve">
    <value>access modifiers on properties</value>
  </data>
  <data name="IDS_FeatureExternAlias" xml:space="preserve">
    <value>extern alias</value>
  </data>
  <data name="IDS_FeatureIterators" xml:space="preserve">
    <value>iterators</value>
  </data>
  <data name="IDS_FeatureDefault" xml:space="preserve">
    <value>default operator</value>
  </data>
  <data name="IDS_FeatureAsyncStreams" xml:space="preserve">
    <value>async streams</value>
  </data>
  <data name="IDS_FeatureUnmanagedConstructedTypes" xml:space="preserve">
    <value>unmanaged constructed types</value>
  </data>
  <data name="IDS_FeatureReadOnlyMembers" xml:space="preserve">
    <value>readonly members</value>
  </data>
  <data name="IDS_FeatureDefaultLiteral" xml:space="preserve">
    <value>default literal</value>
  </data>
  <data name="IDS_FeaturePrivateProtected" xml:space="preserve">
    <value>private protected</value>
  </data>
  <data name="IDS_FeatureTupleEquality" xml:space="preserve">
    <value>tuple equality</value>
  </data>
  <data name="IDS_FeatureNullable" xml:space="preserve">
    <value>nullable types</value>
  </data>
  <data name="IDS_FeaturePatternMatching" xml:space="preserve">
    <value>pattern matching</value>
  </data>
  <data name="IDS_FeatureExpressionBodiedAccessor" xml:space="preserve">
    <value>expression body property accessor</value>
  </data>
  <data name="IDS_FeatureExpressionBodiedDeOrConstructor" xml:space="preserve">
    <value>expression body constructor and destructor</value>
  </data>
  <data name="IDS_FeatureThrowExpression" xml:space="preserve">
    <value>throw expression</value>
  </data>
  <data name="IDS_FeatureImplicitArray" xml:space="preserve">
    <value>implicitly typed array</value>
  </data>
  <data name="IDS_FeatureImplicitLocal" xml:space="preserve">
    <value>implicitly typed local variable</value>
  </data>
  <data name="IDS_FeatureAnonymousTypes" xml:space="preserve">
    <value>anonymous types</value>
  </data>
  <data name="IDS_FeatureAutoImplementedProperties" xml:space="preserve">
    <value>automatically implemented properties</value>
  </data>
  <data name="IDS_FeatureReadonlyAutoImplementedProperties" xml:space="preserve">
    <value>readonly automatically implemented properties</value>
  </data>
  <data name="IDS_FeatureObjectInitializer" xml:space="preserve">
    <value>object initializer</value>
  </data>
  <data name="IDS_FeatureCollectionInitializer" xml:space="preserve">
    <value>collection initializer</value>
  </data>
  <data name="IDS_FeatureQueryExpression" xml:space="preserve">
    <value>query expression</value>
  </data>
  <data name="IDS_FeatureExtensionMethod" xml:space="preserve">
    <value>extension method</value>
  </data>
  <data name="IDS_FeaturePartialMethod" xml:space="preserve">
    <value>partial method</value>
  </data>
  <data name="IDS_SK_METHOD" xml:space="preserve">
    <value>method</value>
  </data>
  <data name="IDS_SK_TYPE" xml:space="preserve">
    <value>type</value>
  </data>
  <data name="IDS_SK_NAMESPACE" xml:space="preserve">
    <value>namespace</value>
  </data>
  <data name="IDS_SK_FIELD" xml:space="preserve">
    <value>field</value>
  </data>
  <data name="IDS_SK_PROPERTY" xml:space="preserve">
    <value>property</value>
  </data>
  <data name="IDS_SK_UNKNOWN" xml:space="preserve">
    <value>element</value>
  </data>
  <data name="IDS_SK_VARIABLE" xml:space="preserve">
    <value>variable</value>
  </data>
  <data name="IDS_SK_LABEL" xml:space="preserve">
    <value>label</value>
  </data>
  <data name="IDS_SK_EVENT" xml:space="preserve">
    <value>event</value>
  </data>
  <data name="IDS_SK_TYVAR" xml:space="preserve">
    <value>type parameter</value>
  </data>
  <data name="IDS_SK_ALIAS" xml:space="preserve">
    <value>using alias</value>
  </data>
  <data name="IDS_SK_EXTERNALIAS" xml:space="preserve">
    <value>extern alias</value>
  </data>
  <data name="IDS_SK_CONSTRUCTOR" xml:space="preserve">
    <value>constructor</value>
  </data>
  <data name="IDS_FOREACHLOCAL" xml:space="preserve">
    <value>foreach iteration variable</value>
  </data>
  <data name="IDS_FIXEDLOCAL" xml:space="preserve">
    <value>fixed variable</value>
  </data>
  <data name="IDS_USINGLOCAL" xml:space="preserve">
    <value>using variable</value>
  </data>
  <data name="IDS_Contravariant" xml:space="preserve">
    <value>contravariant</value>
  </data>
  <data name="IDS_Contravariantly" xml:space="preserve">
    <value>contravariantly</value>
  </data>
  <data name="IDS_Covariant" xml:space="preserve">
    <value>covariant</value>
  </data>
  <data name="IDS_Covariantly" xml:space="preserve">
    <value>covariantly</value>
  </data>
  <data name="IDS_Invariantly" xml:space="preserve">
    <value>invariantly</value>
  </data>
  <data name="IDS_FeatureDynamic" xml:space="preserve">
    <value>dynamic</value>
  </data>
  <data name="IDS_FeatureNamedArgument" xml:space="preserve">
    <value>named argument</value>
  </data>
  <data name="IDS_FeatureOptionalParameter" xml:space="preserve">
    <value>optional parameter</value>
  </data>
  <data name="IDS_FeatureExceptionFilter" xml:space="preserve">
    <value>exception filter</value>
  </data>
  <data name="IDS_FeatureTypeVariance" xml:space="preserve">
    <value>type variance</value>
  </data>
  <data name="XML_InvalidToken" xml:space="preserve">
    <value>The character(s) '{0}' cannot be used at this location.</value>
  </data>
  <data name="XML_IncorrectComment" xml:space="preserve">
    <value>Incorrect syntax was used in a comment.</value>
  </data>
  <data name="XML_InvalidCharEntity" xml:space="preserve">
    <value>An invalid character was found inside an entity reference.</value>
  </data>
  <data name="XML_ExpectedEndOfTag" xml:space="preserve">
    <value>Expected '&gt;' or '/&gt;' to close tag '{0}'.</value>
  </data>
  <data name="XML_ExpectedIdentifier" xml:space="preserve">
    <value>An identifier was expected.</value>
  </data>
  <data name="XML_InvalidUnicodeChar" xml:space="preserve">
    <value>Invalid unicode character.</value>
  </data>
  <data name="XML_InvalidWhitespace" xml:space="preserve">
    <value>Whitespace is not allowed at this location.</value>
  </data>
  <data name="XML_LessThanInAttributeValue" xml:space="preserve">
    <value>The character '&lt;' cannot be used in an attribute value.</value>
  </data>
  <data name="XML_MissingEqualsAttribute" xml:space="preserve">
    <value>Missing equals sign between attribute and attribute value.</value>
  </data>
  <data name="XML_RefUndefinedEntity_1" xml:space="preserve">
    <value>Reference to undefined entity '{0}'.</value>
  </data>
  <data name="XML_StringLiteralNoStartQuote" xml:space="preserve">
    <value>A string literal was expected, but no opening quotation mark was found.</value>
  </data>
  <data name="XML_StringLiteralNoEndQuote" xml:space="preserve">
    <value>Missing closing quotation mark for string literal.</value>
  </data>
  <data name="XML_StringLiteralNonAsciiQuote" xml:space="preserve">
    <value>Non-ASCII quotations marks may not be used around string literals.</value>
  </data>
  <data name="XML_EndTagNotExpected" xml:space="preserve">
    <value>End tag was not expected at this location.</value>
  </data>
  <data name="XML_ElementTypeMatch" xml:space="preserve">
    <value>End tag '{0}' does not match the start tag '{1}'.</value>
  </data>
  <data name="XML_EndTagExpected" xml:space="preserve">
    <value>Expected an end tag for element '{0}'.</value>
  </data>
  <data name="XML_WhitespaceMissing" xml:space="preserve">
    <value>Required white space was missing.</value>
  </data>
  <data name="XML_ExpectedEndOfXml" xml:space="preserve">
    <value>Unexpected character at this location.</value>
  </data>
  <data name="XML_CDataEndTagNotAllowed" xml:space="preserve">
    <value>The literal string ']]&gt;' is not allowed in element content.</value>
  </data>
  <data name="XML_DuplicateAttribute" xml:space="preserve">
    <value>Duplicate '{0}' attribute</value>
  </data>
  <data name="ERR_NoMetadataFile" xml:space="preserve">
    <value>Metadata file '{0}' could not be found</value>
  </data>
  <data name="ERR_MetadataReferencesNotSupported" xml:space="preserve">
    <value>Metadata references are not supported.</value>
  </data>
  <data name="FTL_MetadataCantOpenFile" xml:space="preserve">
    <value>Metadata file '{0}' could not be opened -- {1}</value>
  </data>
  <data name="ERR_NoTypeDef" xml:space="preserve">
    <value>The type '{0}' is defined in an assembly that is not referenced. You must add a reference to assembly '{1}'.</value>
  </data>
  <data name="ERR_NoTypeDefFromModule" xml:space="preserve">
    <value>The type '{0}' is defined in a module that has not been added. You must add the module '{1}'.</value>
  </data>
  <data name="ERR_OutputWriteFailed" xml:space="preserve">
    <value>Could not write to output file '{0}' -- '{1}'</value>
  </data>
  <data name="ERR_MultipleEntryPoints" xml:space="preserve">
    <value>Program has more than one entry point defined. Compile with /main to specify the type that contains the entry point.</value>
  </data>
  <data name="ERR_BadBinaryOps" xml:space="preserve">
    <value>Operator '{0}' cannot be applied to operands of type '{1}' and '{2}'</value>
  </data>
  <data name="ERR_AmbigBinaryOpsOnUnconstrainedDefault" xml:space="preserve">
    <value>Operator '{0}' cannot be applied to 'default' and operand of type '{1}' because it is a type parameter that is not known to be a reference type</value>
  </data>
  <data name="ERR_IntDivByZero" xml:space="preserve">
    <value>Division by constant zero</value>
  </data>
  <data name="ERR_BadIndexLHS" xml:space="preserve">
    <value>Cannot apply indexing with [] to an expression of type '{0}'</value>
  </data>
  <data name="ERR_BadIndexCount" xml:space="preserve">
    <value>Wrong number of indices inside []; expected {0}</value>
  </data>
  <data name="ERR_BadUnaryOp" xml:space="preserve">
    <value>Operator '{0}' cannot be applied to operand of type '{1}'</value>
  </data>
  <data name="ERR_BadOpOnNullOrDefaultOrNew" xml:space="preserve">
    <value>Operator '{0}' cannot be applied to operand '{1}'</value>
  </data>
  <data name="ERR_ThisInStaticMeth" xml:space="preserve">
    <value>Keyword 'this' is not valid in a static property, static method, or static field initializer</value>
  </data>
  <data name="ERR_ThisInBadContext" xml:space="preserve">
    <value>Keyword 'this' is not available in the current context</value>
  </data>
  <data name="WRN_InvalidMainSig" xml:space="preserve">
    <value>'{0}' has the wrong signature to be an entry point</value>
  </data>
  <data name="WRN_InvalidMainSig_Title" xml:space="preserve">
    <value>Method has the wrong signature to be an entry point</value>
  </data>
  <data name="ERR_NoImplicitConv" xml:space="preserve">
    <value>Cannot implicitly convert type '{0}' to '{1}'</value>
  </data>
  <data name="ERR_NoExplicitConv" xml:space="preserve">
    <value>Cannot convert type '{0}' to '{1}'</value>
  </data>
  <data name="ERR_ConstOutOfRange" xml:space="preserve">
    <value>Constant value '{0}' cannot be converted to a '{1}'</value>
  </data>
  <data name="ERR_AmbigBinaryOps" xml:space="preserve">
    <value>Operator '{0}' is ambiguous on operands of type '{1}' and '{2}'</value>
  </data>
  <data name="ERR_AmbigBinaryOpsOnDefault" xml:space="preserve">
    <value>Operator '{0}' is ambiguous on operands '{1}' and '{2}'</value>
  </data>
  <data name="ERR_AmbigUnaryOp" xml:space="preserve">
    <value>Operator '{0}' is ambiguous on an operand of type '{1}'</value>
  </data>
  <data name="ERR_InAttrOnOutParam" xml:space="preserve">
    <value>An out parameter cannot have the In attribute</value>
  </data>
  <data name="ERR_ValueCantBeNull" xml:space="preserve">
    <value>Cannot convert null to '{0}' because it is a non-nullable value type</value>
  </data>
  <data name="ERR_NoExplicitBuiltinConv" xml:space="preserve">
    <value>Cannot convert type '{0}' to '{1}' via a reference conversion, boxing conversion, unboxing conversion, wrapping conversion, or null type conversion</value>
  </data>
  <data name="FTL_DebugEmitFailure" xml:space="preserve">
    <value>Unexpected error writing debug information -- '{0}'</value>
  </data>
  <data name="ERR_BadVisReturnType" xml:space="preserve">
    <value>Inconsistent accessibility: return type '{1}' is less accessible than method '{0}'</value>
  </data>
  <data name="ERR_BadVisParamType" xml:space="preserve">
    <value>Inconsistent accessibility: parameter type '{1}' is less accessible than method '{0}'</value>
  </data>
  <data name="ERR_BadVisFieldType" xml:space="preserve">
    <value>Inconsistent accessibility: field type '{1}' is less accessible than field '{0}'</value>
  </data>
  <data name="ERR_BadVisPropertyType" xml:space="preserve">
    <value>Inconsistent accessibility: property type '{1}' is less accessible than property '{0}'</value>
  </data>
  <data name="ERR_BadVisIndexerReturn" xml:space="preserve">
    <value>Inconsistent accessibility: indexer return type '{1}' is less accessible than indexer '{0}'</value>
  </data>
  <data name="ERR_BadVisIndexerParam" xml:space="preserve">
    <value>Inconsistent accessibility: parameter type '{1}' is less accessible than indexer '{0}'</value>
  </data>
  <data name="ERR_BadVisOpReturn" xml:space="preserve">
    <value>Inconsistent accessibility: return type '{1}' is less accessible than operator '{0}'</value>
  </data>
  <data name="ERR_BadVisOpParam" xml:space="preserve">
    <value>Inconsistent accessibility: parameter type '{1}' is less accessible than operator '{0}'</value>
  </data>
  <data name="ERR_BadVisDelegateReturn" xml:space="preserve">
    <value>Inconsistent accessibility: return type '{1}' is less accessible than delegate '{0}'</value>
  </data>
  <data name="ERR_BadVisDelegateParam" xml:space="preserve">
    <value>Inconsistent accessibility: parameter type '{1}' is less accessible than delegate '{0}'</value>
  </data>
  <data name="ERR_BadVisBaseClass" xml:space="preserve">
    <value>Inconsistent accessibility: base class '{1}' is less accessible than class '{0}'</value>
  </data>
  <data name="ERR_BadVisBaseInterface" xml:space="preserve">
    <value>Inconsistent accessibility: base interface '{1}' is less accessible than interface '{0}'</value>
  </data>
  <data name="ERR_EventNeedsBothAccessors" xml:space="preserve">
    <value>'{0}': event property must have both add and remove accessors</value>
  </data>
  <data name="ERR_AbstractEventHasAccessors" xml:space="preserve">
    <value>'{0}': abstract event cannot use event accessor syntax</value>
  </data>
  <data name="ERR_EventNotDelegate" xml:space="preserve">
    <value>'{0}': event must be of a delegate type</value>
  </data>
  <data name="WRN_UnreferencedEvent" xml:space="preserve">
    <value>The event '{0}' is never used</value>
  </data>
  <data name="WRN_UnreferencedEvent_Title" xml:space="preserve">
    <value>Event is never used</value>
  </data>
  <data name="ERR_InterfaceEventInitializer" xml:space="preserve">
    <value>'{0}': instance event in interface cannot have initializer</value>
  </data>
  <data name="ERR_BadEventUsage" xml:space="preserve">
    <value>The event '{0}' can only appear on the left hand side of += or -= (except when used from within the type '{1}')</value>
  </data>
  <data name="ERR_ExplicitEventFieldImpl" xml:space="preserve">
    <value>An explicit interface implementation of an event must use event accessor syntax</value>
  </data>
  <data name="ERR_CantOverrideNonEvent" xml:space="preserve">
    <value>'{0}': cannot override; '{1}' is not an event</value>
  </data>
  <data name="ERR_AddRemoveMustHaveBody" xml:space="preserve">
    <value>An add or remove accessor must have a body</value>
  </data>
  <data name="ERR_AbstractEventInitializer" xml:space="preserve">
    <value>'{0}': abstract event cannot have initializer</value>
  </data>
  <data name="ERR_ReservedAssemblyName" xml:space="preserve">
    <value>The assembly name '{0}' is reserved and cannot be used as a reference in an interactive session</value>
  </data>
  <data name="ERR_ReservedEnumerator" xml:space="preserve">
    <value>The enumerator name '{0}' is reserved and cannot be used</value>
  </data>
  <data name="ERR_AsMustHaveReferenceType" xml:space="preserve">
    <value>The as operator must be used with a reference type or nullable type ('{0}' is a non-nullable value type)</value>
  </data>
  <data name="WRN_LowercaseEllSuffix" xml:space="preserve">
    <value>The 'l' suffix is easily confused with the digit '1' -- use 'L' for clarity</value>
  </data>
  <data name="WRN_LowercaseEllSuffix_Title" xml:space="preserve">
    <value>The 'l' suffix is easily confused with the digit '1'</value>
  </data>
  <data name="ERR_BadEventUsageNoField" xml:space="preserve">
    <value>The event '{0}' can only appear on the left hand side of += or -=</value>
  </data>
  <data name="ERR_ConstraintOnlyAllowedOnGenericDecl" xml:space="preserve">
    <value>Constraints are not allowed on non-generic declarations</value>
  </data>
  <data name="ERR_TypeParamMustBeIdentifier" xml:space="preserve">
    <value>Type parameter declaration must be an identifier not a type</value>
  </data>
  <data name="ERR_MemberReserved" xml:space="preserve">
    <value>Type '{1}' already reserves a member called '{0}' with the same parameter types</value>
  </data>
  <data name="ERR_DuplicateParamName" xml:space="preserve">
    <value>The parameter name '{0}' is a duplicate</value>
  </data>
  <data name="ERR_DuplicateNameInNS" xml:space="preserve">
    <value>The namespace '{1}' already contains a definition for '{0}'</value>
  </data>
  <data name="ERR_DuplicateNameInClass" xml:space="preserve">
    <value>The type '{0}' already contains a definition for '{1}'</value>
  </data>
  <data name="ERR_NameNotInContext" xml:space="preserve">
    <value>The name '{0}' does not exist in the current context</value>
  </data>
  <data name="ERR_NameNotInContextPossibleMissingReference" xml:space="preserve">
    <value>The name '{0}' does not exist in the current context (are you missing a reference to assembly '{1}'?)</value>
  </data>
  <data name="ERR_AmbigContext" xml:space="preserve">
    <value>'{0}' is an ambiguous reference between '{1}' and '{2}'</value>
  </data>
  <data name="WRN_DuplicateUsing" xml:space="preserve">
    <value>The using directive for '{0}' appeared previously in this namespace</value>
  </data>
  <data name="WRN_DuplicateUsing_Title" xml:space="preserve">
    <value>Using directive appeared previously in this namespace</value>
  </data>
  <data name="ERR_BadMemberFlag" xml:space="preserve">
    <value>The modifier '{0}' is not valid for this item</value>
  </data>
  <data name="ERR_BadInitAccessor" xml:space="preserve">
    <value>The 'init' accessor is not valid on static members</value>
  </data>
  <data name="ERR_BadMemberProtection" xml:space="preserve">
    <value>More than one protection modifier</value>
  </data>
  <data name="WRN_NewRequired" xml:space="preserve">
    <value>'{0}' hides inherited member '{1}'. Use the new keyword if hiding was intended.</value>
  </data>
  <data name="WRN_NewRequired_Title" xml:space="preserve">
    <value>Member hides inherited member; missing new keyword</value>
  </data>
  <data name="WRN_NewRequired_Description" xml:space="preserve">
    <value>A variable was declared with the same name as a variable in a base class. However, the new keyword was not used. This warning informs you that you should use new; the variable is declared as if new had been used in the declaration.</value>
  </data>
  <data name="WRN_NewNotRequired" xml:space="preserve">
    <value>The member '{0}' does not hide an accessible member. The new keyword is not required.</value>
  </data>
  <data name="WRN_NewNotRequired_Title" xml:space="preserve">
    <value>Member does not hide an inherited member; new keyword is not required</value>
  </data>
  <data name="ERR_CircConstValue" xml:space="preserve">
    <value>The evaluation of the constant value for '{0}' involves a circular definition</value>
  </data>
  <data name="ERR_MemberAlreadyExists" xml:space="preserve">
    <value>Type '{1}' already defines a member called '{0}' with the same parameter types</value>
  </data>
  <data name="ERR_StaticNotVirtual" xml:space="preserve">
    <value>A static member '{0}' cannot be marked as override, virtual, or abstract</value>
  </data>
  <data name="ERR_OverrideNotNew" xml:space="preserve">
    <value>A member '{0}' marked as override cannot be marked as new or virtual</value>
  </data>
  <data name="WRN_NewOrOverrideExpected" xml:space="preserve">
    <value>'{0}' hides inherited member '{1}'. To make the current member override that implementation, add the override keyword. Otherwise add the new keyword.</value>
  </data>
  <data name="WRN_NewOrOverrideExpected_Title" xml:space="preserve">
    <value>Member hides inherited member; missing override keyword</value>
  </data>
  <data name="ERR_OverrideNotExpected" xml:space="preserve">
    <value>'{0}': no suitable method found to override</value>
  </data>
  <data name="ERR_NamespaceUnexpected" xml:space="preserve">
    <value>A namespace cannot directly contain members such as fields or methods</value>
  </data>
  <data name="ERR_NoSuchMember" xml:space="preserve">
    <value>'{0}' does not contain a definition for '{1}'</value>
  </data>
  <data name="ERR_BadSKknown" xml:space="preserve">
    <value>'{0}' is a {1} but is used like a {2}</value>
  </data>
  <data name="ERR_BadSKunknown" xml:space="preserve">
    <value>'{0}' is a {1}, which is not valid in the given context</value>
  </data>
  <data name="ERR_ObjectRequired" xml:space="preserve">
    <value>An object reference is required for the non-static field, method, or property '{0}'</value>
  </data>
  <data name="ERR_AmbigCall" xml:space="preserve">
    <value>The call is ambiguous between the following methods or properties: '{0}' and '{1}'</value>
  </data>
  <data name="ERR_BadAccess" xml:space="preserve">
    <value>'{0}' is inaccessible due to its protection level</value>
  </data>
  <data name="ERR_MethDelegateMismatch" xml:space="preserve">
    <value>No overload for '{0}' matches delegate '{1}'</value>
  </data>
  <data name="ERR_RetObjectRequired" xml:space="preserve">
    <value>An object of a type convertible to '{0}' is required</value>
  </data>
  <data name="ERR_RetNoObjectRequired" xml:space="preserve">
    <value>Since '{0}' returns void, a return keyword must not be followed by an object expression</value>
  </data>
  <data name="ERR_LocalDuplicate" xml:space="preserve">
    <value>A local variable or function named '{0}' is already defined in this scope</value>
  </data>
  <data name="ERR_AssgLvalueExpected" xml:space="preserve">
    <value>The left-hand side of an assignment must be a variable, property or indexer</value>
  </data>
  <data name="ERR_StaticConstParam" xml:space="preserve">
    <value>'{0}': a static constructor must be parameterless</value>
  </data>
  <data name="ERR_NotConstantExpression" xml:space="preserve">
    <value>The expression being assigned to '{0}' must be constant</value>
  </data>
  <data name="ERR_NotNullConstRefField" xml:space="preserve">
    <value>'{0}' is of type '{1}'. A const field of a reference type other than string can only be initialized with null.</value>
  </data>
  <data name="ERR_LocalIllegallyOverrides" xml:space="preserve">
    <value>A local or parameter named '{0}' cannot be declared in this scope because that name is used in an enclosing local scope to define a local or parameter</value>
  </data>
  <data name="ERR_BadUsingNamespace" xml:space="preserve">
    <value>A 'using namespace' directive can only be applied to namespaces; '{0}' is a type not a namespace. Consider a 'using static' directive instead</value>
  </data>
  <data name="ERR_BadUsingType" xml:space="preserve">
    <value>A 'using static' directive can only be applied to types; '{0}' is a namespace not a type. Consider a 'using namespace' directive instead</value>
  </data>
  <data name="ERR_NoAliasHere" xml:space="preserve">
    <value>A 'using static' directive cannot be used to declare an alias</value>
  </data>
  <data name="ERR_NoBreakOrCont" xml:space="preserve">
    <value>No enclosing loop out of which to break or continue</value>
  </data>
  <data name="ERR_DuplicateLabel" xml:space="preserve">
    <value>The label '{0}' is a duplicate</value>
  </data>
  <data name="ERR_NoConstructors" xml:space="preserve">
    <value>The type '{0}' has no constructors defined</value>
  </data>
  <data name="ERR_NoNewAbstract" xml:space="preserve">
    <value>Cannot create an instance of the abstract class or interface '{0}'</value>
  </data>
  <data name="ERR_ConstValueRequired" xml:space="preserve">
    <value>A const field requires a value to be provided</value>
  </data>
  <data name="ERR_CircularBase" xml:space="preserve">
    <value>Circular base class dependency involving '{0}' and '{1}'</value>
  </data>
  <data name="ERR_BadDelegateConstructor" xml:space="preserve">
    <value>The delegate '{0}' does not have a valid constructor</value>
  </data>
  <data name="ERR_MethodNameExpected" xml:space="preserve">
    <value>Method name expected</value>
  </data>
  <data name="ERR_ConstantExpected" xml:space="preserve">
    <value>A constant value is expected</value>
  </data>
  <data name="ERR_V6SwitchGoverningTypeValueExpected" xml:space="preserve">
    <value>A switch expression or case label must be a bool, char, string, integral, enum, or corresponding nullable type in C# 6 and earlier.</value>
  </data>
  <data name="ERR_IntegralTypeValueExpected" xml:space="preserve">
    <value>A value of an integral type expected</value>
  </data>
  <data name="ERR_DuplicateCaseLabel" xml:space="preserve">
    <value>The switch statement contains multiple cases with the label value '{0}'</value>
  </data>
  <data name="ERR_InvalidGotoCase" xml:space="preserve">
    <value>A goto case is only valid inside a switch statement</value>
  </data>
  <data name="ERR_PropertyLacksGet" xml:space="preserve">
    <value>The property or indexer '{0}' cannot be used in this context because it lacks the get accessor</value>
  </data>
  <data name="ERR_BadExceptionType" xml:space="preserve">
    <value>The type caught or thrown must be derived from System.Exception</value>
  </data>
  <data name="ERR_BadEmptyThrow" xml:space="preserve">
    <value>A throw statement with no arguments is not allowed outside of a catch clause</value>
  </data>
  <data name="ERR_BadFinallyLeave" xml:space="preserve">
    <value>Control cannot leave the body of a finally clause</value>
  </data>
  <data name="ERR_LabelShadow" xml:space="preserve">
    <value>The label '{0}' shadows another label by the same name in a contained scope</value>
  </data>
  <data name="ERR_LabelNotFound" xml:space="preserve">
    <value>No such label '{0}' within the scope of the goto statement</value>
  </data>
  <data name="ERR_UnreachableCatch" xml:space="preserve">
    <value>A previous catch clause already catches all exceptions of this or of a super type ('{0}')</value>
  </data>
  <data name="WRN_FilterIsConstantTrue" xml:space="preserve">
    <value>Filter expression is a constant 'true', consider removing the filter</value>
  </data>
  <data name="WRN_FilterIsConstantTrue_Title" xml:space="preserve">
    <value>Filter expression is a constant 'true'</value>
  </data>
  <data name="ERR_ReturnExpected" xml:space="preserve">
    <value>'{0}': not all code paths return a value</value>
  </data>
  <data name="WRN_UnreachableCode" xml:space="preserve">
    <value>Unreachable code detected</value>
  </data>
  <data name="WRN_UnreachableCode_Title" xml:space="preserve">
    <value>Unreachable code detected</value>
  </data>
  <data name="ERR_SwitchFallThrough" xml:space="preserve">
    <value>Control cannot fall through from one case label ('{0}') to another</value>
  </data>
  <data name="WRN_UnreferencedLabel" xml:space="preserve">
    <value>This label has not been referenced</value>
  </data>
  <data name="WRN_UnreferencedLabel_Title" xml:space="preserve">
    <value>This label has not been referenced</value>
  </data>
  <data name="ERR_UseDefViolation" xml:space="preserve">
    <value>Use of unassigned local variable '{0}'</value>
  </data>
  <data name="WRN_UnreferencedVar" xml:space="preserve">
    <value>The variable '{0}' is declared but never used</value>
  </data>
  <data name="WRN_UnreferencedVar_Title" xml:space="preserve">
    <value>Variable is declared but never used</value>
  </data>
  <data name="WRN_UnreferencedField" xml:space="preserve">
    <value>The field '{0}' is never used</value>
  </data>
  <data name="WRN_UnreferencedField_Title" xml:space="preserve">
    <value>Field is never used</value>
  </data>
  <data name="ERR_UseDefViolationField" xml:space="preserve">
    <value>Use of possibly unassigned field '{0}'</value>
  </data>
  <data name="ERR_UseDefViolationProperty" xml:space="preserve">
    <value>Use of possibly unassigned auto-implemented property '{0}'</value>
  </data>
  <data name="ERR_UnassignedThis" xml:space="preserve">
    <value>Field '{0}' must be fully assigned before control is returned to the caller</value>
  </data>
  <data name="ERR_AmbigQM" xml:space="preserve">
    <value>Type of conditional expression cannot be determined because '{0}' and '{1}' implicitly convert to one another</value>
  </data>
  <data name="ERR_InvalidQM" xml:space="preserve">
    <value>Type of conditional expression cannot be determined because there is no implicit conversion between '{0}' and '{1}'</value>
  </data>
  <data name="ERR_NoBaseClass" xml:space="preserve">
    <value>A base class is required for a 'base' reference</value>
  </data>
  <data name="ERR_BaseIllegal" xml:space="preserve">
    <value>Use of keyword 'base' is not valid in this context</value>
  </data>
  <data name="ERR_ObjectProhibited" xml:space="preserve">
    <value>Member '{0}' cannot be accessed with an instance reference; qualify it with a type name instead</value>
  </data>
  <data name="ERR_ParamUnassigned" xml:space="preserve">
    <value>The out parameter '{0}' must be assigned to before control leaves the current method</value>
  </data>
  <data name="ERR_InvalidArray" xml:space="preserve">
    <value>Invalid rank specifier: expected ',' or ']'</value>
  </data>
  <data name="ERR_ExternHasBody" xml:space="preserve">
    <value>'{0}' cannot be extern and declare a body</value>
  </data>
  <data name="ERR_ExternHasConstructorInitializer" xml:space="preserve">
    <value>'{0}' cannot be extern and have a constructor initializer</value>
  </data>
  <data name="ERR_AbstractAndExtern" xml:space="preserve">
    <value>'{0}' cannot be both extern and abstract</value>
  </data>
  <data name="ERR_BadAttributeParamType" xml:space="preserve">
    <value>Attribute constructor parameter '{0}' has type '{1}', which is not a valid attribute parameter type</value>
  </data>
  <data name="ERR_BadAttributeArgument" xml:space="preserve">
    <value>An attribute argument must be a constant expression, typeof expression or array creation expression of an attribute parameter type</value>
  </data>
  <data name="ERR_BadAttributeParamDefaultArgument" xml:space="preserve">
    <value>Attribute constructor parameter '{0}' is optional, but no default parameter value was specified.</value>
  </data>
  <data name="WRN_IsAlwaysTrue" xml:space="preserve">
    <value>The given expression is always of the provided ('{0}') type</value>
  </data>
  <data name="WRN_IsAlwaysTrue_Title" xml:space="preserve">
    <value>'is' expression's given expression is always of the provided type</value>
  </data>
  <data name="WRN_IsAlwaysFalse" xml:space="preserve">
    <value>The given expression is never of the provided ('{0}') type</value>
  </data>
  <data name="WRN_IsAlwaysFalse_Title" xml:space="preserve">
    <value>'is' expression's given expression is never of the provided type</value>
  </data>
  <data name="ERR_LockNeedsReference" xml:space="preserve">
    <value>'{0}' is not a reference type as required by the lock statement</value>
  </data>
  <data name="ERR_NullNotValid" xml:space="preserve">
    <value>Use of null is not valid in this context</value>
  </data>
  <data name="ERR_DefaultLiteralNotValid" xml:space="preserve">
    <value>Use of default literal is not valid in this context</value>
  </data>
  <data name="ERR_UseDefViolationThis" xml:space="preserve">
    <value>The 'this' object cannot be used before all of its fields are assigned to</value>
  </data>
  <data name="ERR_ArgsInvalid" xml:space="preserve">
    <value>The __arglist construct is valid only within a variable argument method</value>
  </data>
  <data name="ERR_PtrExpected" xml:space="preserve">
    <value>The * or -&gt; operator must be applied to a pointer</value>
  </data>
  <data name="ERR_PtrIndexSingle" xml:space="preserve">
    <value>A pointer must be indexed by only one value</value>
  </data>
  <data name="WRN_ByRefNonAgileField" xml:space="preserve">
    <value>Using '{0}' as a ref or out value or taking its address may cause a runtime exception because it is a field of a marshal-by-reference class</value>
  </data>
  <data name="WRN_ByRefNonAgileField_Title" xml:space="preserve">
    <value>Using a field of a marshal-by-reference class as a ref or out value or taking its address may cause a runtime exception</value>
  </data>
  <data name="ERR_AssgReadonlyStatic" xml:space="preserve">
    <value>A static readonly field cannot be assigned to (except in a static constructor or a variable initializer)</value>
  </data>
  <data name="ERR_RefReadonlyStatic" xml:space="preserve">
    <value>A static readonly field cannot be used as a ref or out value (except in a static constructor)</value>
  </data>
  <data name="ERR_AssgReadonlyProp" xml:space="preserve">
    <value>Property or indexer '{0}' cannot be assigned to -- it is read only</value>
  </data>
  <data name="ERR_IllegalStatement" xml:space="preserve">
    <value>Only assignment, call, increment, decrement, await, and new object expressions can be used as a statement</value>
  </data>
  <data name="ERR_BadGetEnumerator" xml:space="preserve">
    <value>foreach requires that the return type '{0}' of '{1}' must have a suitable public 'MoveNext' method and public 'Current' property</value>
  </data>
  <data name="ERR_BadGetAsyncEnumerator" xml:space="preserve">
    <value>Asynchronous foreach requires that the return type '{0}' of '{1}' must have a suitable public 'MoveNextAsync' method and public 'Current' property</value>
  </data>
  <data name="ERR_TooManyLocals" xml:space="preserve">
    <value>Only 65534 locals, including those generated by the compiler, are allowed</value>
  </data>
  <data name="ERR_AbstractBaseCall" xml:space="preserve">
    <value>Cannot call an abstract base member: '{0}'</value>
  </data>
  <data name="ERR_RefProperty" xml:space="preserve">
    <value>A property or indexer may not be passed as an out or ref parameter</value>
  </data>
  <data name="ERR_ManagedAddr" xml:space="preserve">
    <value>Cannot take the address of, get the size of, or declare a pointer to a managed type ('{0}')</value>
  </data>
  <data name="ERR_BadFixedInitType" xml:space="preserve">
    <value>The type of a local declared in a fixed statement must be a pointer type</value>
  </data>
  <data name="ERR_FixedMustInit" xml:space="preserve">
    <value>You must provide an initializer in a fixed or using statement declaration</value>
  </data>
  <data name="ERR_InvalidAddrOp" xml:space="preserve">
    <value>Cannot take the address of the given expression</value>
  </data>
  <data name="ERR_FixedNeeded" xml:space="preserve">
    <value>You can only take the address of an unfixed expression inside of a fixed statement initializer</value>
  </data>
  <data name="ERR_FixedNotNeeded" xml:space="preserve">
    <value>You cannot use the fixed statement to take the address of an already fixed expression</value>
  </data>
  <data name="ERR_ExprCannotBeFixed" xml:space="preserve">
    <value>The given expression cannot be used in a fixed statement</value>
  </data>
  <data name="ERR_UnsafeNeeded" xml:space="preserve">
    <value>Pointers and fixed size buffers may only be used in an unsafe context</value>
  </data>
  <data name="ERR_OpTFRetType" xml:space="preserve">
    <value>The return type of operator True or False must be bool</value>
  </data>
  <data name="ERR_OperatorNeedsMatch" xml:space="preserve">
    <value>The operator '{0}' requires a matching operator '{1}' to also be defined</value>
  </data>
  <data name="ERR_BadBoolOp" xml:space="preserve">
    <value>In order to be applicable as a short circuit operator a user-defined logical operator ('{0}') must have the same return type and parameter types</value>
  </data>
  <data name="ERR_MustHaveOpTF" xml:space="preserve">
    <value>In order for '{0}' to be applicable as a short circuit operator, its declaring type '{1}' must define operator true and operator false</value>
  </data>
  <data name="WRN_UnreferencedVarAssg" xml:space="preserve">
    <value>The variable '{0}' is assigned but its value is never used</value>
  </data>
  <data name="WRN_UnreferencedVarAssg_Title" xml:space="preserve">
    <value>Variable is assigned but its value is never used</value>
  </data>
  <data name="ERR_CheckedOverflow" xml:space="preserve">
    <value>The operation overflows at compile time in checked mode</value>
  </data>
  <data name="ERR_ConstOutOfRangeChecked" xml:space="preserve">
    <value>Constant value '{0}' cannot be converted to a '{1}' (use 'unchecked' syntax to override)</value>
  </data>
  <data name="ERR_BadVarargs" xml:space="preserve">
    <value>A method with vararg cannot be generic, be in a generic type, or have a params parameter</value>
  </data>
  <data name="ERR_ParamsMustBeArray" xml:space="preserve">
    <value>The params parameter must be a single dimensional array</value>
  </data>
  <data name="ERR_IllegalArglist" xml:space="preserve">
    <value>An __arglist expression may only appear inside of a call or new expression</value>
  </data>
  <data name="ERR_IllegalUnsafe" xml:space="preserve">
    <value>Unsafe code may only appear if compiling with /unsafe</value>
  </data>
  <data name="ERR_AmbigMember" xml:space="preserve">
    <value>Ambiguity between '{0}' and '{1}'</value>
  </data>
  <data name="ERR_BadForeachDecl" xml:space="preserve">
    <value>Type and identifier are both required in a foreach statement</value>
  </data>
  <data name="ERR_ParamsLast" xml:space="preserve">
    <value>A params parameter must be the last parameter in a formal parameter list</value>
  </data>
  <data name="ERR_SizeofUnsafe" xml:space="preserve">
    <value>'{0}' does not have a predefined size, therefore sizeof can only be used in an unsafe context</value>
  </data>
  <data name="ERR_DottedTypeNameNotFoundInNS" xml:space="preserve">
    <value>The type or namespace name '{0}' does not exist in the namespace '{1}' (are you missing an assembly reference?)</value>
  </data>
  <data name="ERR_FieldInitRefNonstatic" xml:space="preserve">
    <value>A field initializer cannot reference the non-static field, method, or property '{0}'</value>
  </data>
  <data name="ERR_SealedNonOverride" xml:space="preserve">
    <value>'{0}' cannot be sealed because it is not an override</value>
  </data>
  <data name="ERR_CantOverrideSealed" xml:space="preserve">
    <value>'{0}': cannot override inherited member '{1}' because it is sealed</value>
  </data>
  <data name="ERR_VoidError" xml:space="preserve">
    <value>The operation in question is undefined on void pointers</value>
  </data>
  <data name="ERR_ConditionalOnOverride" xml:space="preserve">
    <value>The Conditional attribute is not valid on '{0}' because it is an override method</value>
  </data>
  <data name="ERR_ConditionalOnLocalFunction" xml:space="preserve">
    <value>Local function '{0}' must be 'static' in order to use the Conditional attribute</value>
  </data>
  <data name="ERR_PointerInAsOrIs" xml:space="preserve">
    <value>Neither 'is' nor 'as' is valid on pointer types</value>
  </data>
  <data name="ERR_CallingFinalizeDeprecated" xml:space="preserve">
    <value>Destructors and object.Finalize cannot be called directly. Consider calling IDisposable.Dispose if available.</value>
  </data>
  <data name="ERR_SingleTypeNameNotFound" xml:space="preserve">
    <value>The type or namespace name '{0}' could not be found (are you missing a using directive or an assembly reference?)</value>
  </data>
  <data name="ERR_NegativeStackAllocSize" xml:space="preserve">
    <value>Cannot use a negative size with stackalloc</value>
  </data>
  <data name="ERR_NegativeArraySize" xml:space="preserve">
    <value>Cannot create an array with a negative size</value>
  </data>
  <data name="ERR_OverrideFinalizeDeprecated" xml:space="preserve">
    <value>Do not override object.Finalize. Instead, provide a destructor.</value>
  </data>
  <data name="ERR_CallingBaseFinalizeDeprecated" xml:space="preserve">
    <value>Do not directly call your base class Finalize method. It is called automatically from your destructor.</value>
  </data>
  <data name="WRN_NegativeArrayIndex" xml:space="preserve">
    <value>Indexing an array with a negative index (array indices always start at zero)</value>
  </data>
  <data name="WRN_NegativeArrayIndex_Title" xml:space="preserve">
    <value>Indexing an array with a negative index</value>
  </data>
  <data name="WRN_BadRefCompareLeft" xml:space="preserve">
    <value>Possible unintended reference comparison; to get a value comparison, cast the left hand side to type '{0}'</value>
  </data>
  <data name="WRN_BadRefCompareLeft_Title" xml:space="preserve">
    <value>Possible unintended reference comparison; left hand side needs cast</value>
  </data>
  <data name="WRN_BadRefCompareRight" xml:space="preserve">
    <value>Possible unintended reference comparison; to get a value comparison, cast the right hand side to type '{0}'</value>
  </data>
  <data name="WRN_BadRefCompareRight_Title" xml:space="preserve">
    <value>Possible unintended reference comparison; right hand side needs cast</value>
  </data>
  <data name="ERR_BadCastInFixed" xml:space="preserve">
    <value>The right hand side of a fixed statement assignment may not be a cast expression</value>
  </data>
  <data name="ERR_StackallocInCatchFinally" xml:space="preserve">
    <value>stackalloc may not be used in a catch or finally block</value>
  </data>
  <data name="ERR_VarargsLast" xml:space="preserve">
    <value>An __arglist parameter must be the last parameter in a formal parameter list</value>
  </data>
  <data name="ERR_MissingPartial" xml:space="preserve">
    <value>Missing partial modifier on declaration of type '{0}'; another partial declaration of this type exists</value>
  </data>
  <data name="ERR_PartialTypeKindConflict" xml:space="preserve">
    <value>Partial declarations of '{0}' must be all classes, all structs, or all interfaces</value>
  </data>
  <data name="ERR_PartialModifierConflict" xml:space="preserve">
    <value>Partial declarations of '{0}' have conflicting accessibility modifiers</value>
  </data>
  <data name="ERR_PartialMultipleBases" xml:space="preserve">
    <value>Partial declarations of '{0}' must not specify different base classes</value>
  </data>
  <data name="ERR_PartialWrongTypeParams" xml:space="preserve">
    <value>Partial declarations of '{0}' must have the same type parameter names in the same order</value>
  </data>
  <data name="ERR_PartialWrongConstraints" xml:space="preserve">
    <value>Partial declarations of '{0}' have inconsistent constraints for type parameter '{1}'</value>
  </data>
  <data name="ERR_NoImplicitConvCast" xml:space="preserve">
    <value>Cannot implicitly convert type '{0}' to '{1}'. An explicit conversion exists (are you missing a cast?)</value>
  </data>
  <data name="ERR_PartialMisplaced" xml:space="preserve">
    <value>The 'partial' modifier can only appear immediately before 'class', 'struct', 'interface', or 'void'</value>
  </data>
  <data name="ERR_ImportedCircularBase" xml:space="preserve">
    <value>Imported type '{0}' is invalid. It contains a circular base class dependency.</value>
  </data>
  <data name="ERR_UseDefViolationOut" xml:space="preserve">
    <value>Use of unassigned out parameter '{0}'</value>
  </data>
  <data name="ERR_ArraySizeInDeclaration" xml:space="preserve">
    <value>Array size cannot be specified in a variable declaration (try initializing with a 'new' expression)</value>
  </data>
  <data name="ERR_InaccessibleGetter" xml:space="preserve">
    <value>The property or indexer '{0}' cannot be used in this context because the get accessor is inaccessible</value>
  </data>
  <data name="ERR_InaccessibleSetter" xml:space="preserve">
    <value>The property or indexer '{0}' cannot be used in this context because the set accessor is inaccessible</value>
  </data>
  <data name="ERR_InvalidPropertyAccessMod" xml:space="preserve">
    <value>The accessibility modifier of the '{0}' accessor must be more restrictive than the property or indexer '{1}'</value>
  </data>
  <data name="ERR_DuplicatePropertyAccessMods" xml:space="preserve">
    <value>Cannot specify accessibility modifiers for both accessors of the property or indexer '{0}'</value>
  </data>
  <data name="ERR_AccessModMissingAccessor" xml:space="preserve">
    <value>'{0}': accessibility modifiers on accessors may only be used if the property or indexer has both a get and a set accessor</value>
  </data>
  <data name="ERR_UnimplementedInterfaceAccessor" xml:space="preserve">
    <value>'{0}' does not implement interface member '{1}'. '{2}' is not public.</value>
  </data>
  <data name="WRN_PatternIsAmbiguous" xml:space="preserve">
    <value>'{0}' does not implement the '{1}' pattern. '{2}' is ambiguous with '{3}'.</value>
  </data>
  <data name="WRN_PatternIsAmbiguous_Title" xml:space="preserve">
    <value>Type does not implement the collection pattern; members are ambiguous</value>
  </data>
  <data name="WRN_PatternStaticOrInaccessible" xml:space="preserve">
    <value>'{0}' does not implement the '{1}' pattern. '{2}' is either static or not public.</value>
  </data>
  <data name="WRN_PatternStaticOrInaccessible_Title" xml:space="preserve">
    <value>Type does not implement the collection pattern; member is either static or not public</value>
  </data>
  <data name="WRN_PatternBadSignature" xml:space="preserve">
    <value>'{0}' does not implement the '{1}' pattern. '{2}' has the wrong signature.</value>
  </data>
  <data name="WRN_PatternBadSignature_Title" xml:space="preserve">
    <value>Type does not implement the collection pattern; member has the wrong signature</value>
  </data>
  <data name="ERR_FriendRefNotEqualToThis" xml:space="preserve">
    <value>Friend access was granted by '{0}', but the public key of the output assembly ('{1}') does not match that specified by the InternalsVisibleTo attribute in the granting assembly.</value>
  </data>
  <data name="ERR_FriendRefSigningMismatch" xml:space="preserve">
    <value>Friend access was granted by '{0}', but the strong name signing state of the output assembly does not match that of the granting assembly.</value>
  </data>
  <data name="WRN_SequentialOnPartialClass" xml:space="preserve">
    <value>There is no defined ordering between fields in multiple declarations of partial struct '{0}'. To specify an ordering, all instance fields must be in the same declaration.</value>
  </data>
  <data name="WRN_SequentialOnPartialClass_Title" xml:space="preserve">
    <value>There is no defined ordering between fields in multiple declarations of partial struct</value>
  </data>
  <data name="ERR_BadConstType" xml:space="preserve">
    <value>The type '{0}' cannot be declared const</value>
  </data>
  <data name="ERR_NoNewTyvar" xml:space="preserve">
    <value>Cannot create an instance of the variable type '{0}' because it does not have the new() constraint</value>
  </data>
  <data name="ERR_BadArity" xml:space="preserve">
    <value>Using the generic {1} '{0}' requires {2} type arguments</value>
  </data>
  <data name="ERR_BadTypeArgument" xml:space="preserve">
    <value>The type '{0}' may not be used as a type argument</value>
  </data>
  <data name="ERR_TypeArgsNotAllowed" xml:space="preserve">
    <value>The {1} '{0}' cannot be used with type arguments</value>
  </data>
  <data name="ERR_HasNoTypeVars" xml:space="preserve">
    <value>The non-generic {1} '{0}' cannot be used with type arguments</value>
  </data>
  <data name="ERR_NewConstraintNotSatisfied" xml:space="preserve">
    <value>'{2}' must be a non-abstract type with a public parameterless constructor in order to use it as parameter '{1}' in the generic type or method '{0}'</value>
  </data>
  <data name="ERR_GenericConstraintNotSatisfiedRefType" xml:space="preserve">
    <value>The type '{3}' cannot be used as type parameter '{2}' in the generic type or method '{0}'. There is no implicit reference conversion from '{3}' to '{1}'.</value>
  </data>
  <data name="ERR_GenericConstraintNotSatisfiedNullableEnum" xml:space="preserve">
    <value>The type '{3}' cannot be used as type parameter '{2}' in the generic type or method '{0}'. The nullable type '{3}' does not satisfy the constraint of '{1}'.</value>
  </data>
  <data name="ERR_GenericConstraintNotSatisfiedNullableInterface" xml:space="preserve">
    <value>The type '{3}' cannot be used as type parameter '{2}' in the generic type or method '{0}'. The nullable type '{3}' does not satisfy the constraint of '{1}'. Nullable types can not satisfy any interface constraints.</value>
  </data>
  <data name="ERR_GenericConstraintNotSatisfiedTyVar" xml:space="preserve">
    <value>The type '{3}' cannot be used as type parameter '{2}' in the generic type or method '{0}'. There is no boxing conversion or type parameter conversion from '{3}' to '{1}'.</value>
  </data>
  <data name="ERR_GenericConstraintNotSatisfiedValType" xml:space="preserve">
    <value>The type '{3}' cannot be used as type parameter '{2}' in the generic type or method '{0}'. There is no boxing conversion from '{3}' to '{1}'.</value>
  </data>
  <data name="ERR_DuplicateGeneratedName" xml:space="preserve">
    <value>The parameter name '{0}' conflicts with an automatically-generated parameter name</value>
  </data>
  <data name="ERR_GlobalSingleTypeNameNotFound" xml:space="preserve">
    <value>The type or namespace name '{0}' could not be found in the global namespace (are you missing an assembly reference?)</value>
  </data>
  <data name="ERR_NewBoundMustBeLast" xml:space="preserve">
    <value>The new() constraint must be the last constraint specified</value>
  </data>
  <data name="WRN_MainCantBeGeneric" xml:space="preserve">
    <value>'{0}': an entry point cannot be generic or in a generic type</value>
  </data>
  <data name="WRN_MainCantBeGeneric_Title" xml:space="preserve">
    <value>An entry point cannot be generic or in a generic type</value>
  </data>
  <data name="ERR_TypeVarCantBeNull" xml:space="preserve">
    <value>Cannot convert null to type parameter '{0}' because it could be a non-nullable value type. Consider using 'default({0})' instead.</value>
  </data>
  <data name="ERR_AttributeCantBeGeneric" xml:space="preserve">
    <value>Cannot apply attribute class '{0}' because it is generic</value>
  </data>
  <data name="ERR_DuplicateBound" xml:space="preserve">
    <value>Duplicate constraint '{0}' for type parameter '{1}'</value>
  </data>
  <data name="ERR_ClassBoundNotFirst" xml:space="preserve">
    <value>The class type constraint '{0}' must come before any other constraints</value>
  </data>
  <data name="ERR_BadRetType" xml:space="preserve">
    <value>'{1} {0}' has the wrong return type</value>
  </data>
  <data name="ERR_DelegateRefMismatch" xml:space="preserve">
    <value>Ref mismatch between '{0}' and delegate '{1}'</value>
  </data>
  <data name="ERR_DuplicateConstraintClause" xml:space="preserve">
    <value>A constraint clause has already been specified for type parameter '{0}'. All of the constraints for a type parameter must be specified in a single where clause.</value>
  </data>
  <data name="ERR_CantInferMethTypeArgs" xml:space="preserve">
    <value>The type arguments for method '{0}' cannot be inferred from the usage. Try specifying the type arguments explicitly.</value>
  </data>
  <data name="ERR_LocalSameNameAsTypeParam" xml:space="preserve">
    <value>'{0}': a parameter, local variable, or local function cannot have the same name as a method type parameter</value>
  </data>
  <data name="ERR_AsWithTypeVar" xml:space="preserve">
    <value>The type parameter '{0}' cannot be used with the 'as' operator because it does not have a class type constraint nor a 'class' constraint</value>
  </data>
  <data name="WRN_UnreferencedFieldAssg" xml:space="preserve">
    <value>The field '{0}' is assigned but its value is never used</value>
  </data>
  <data name="WRN_UnreferencedFieldAssg_Title" xml:space="preserve">
    <value>Field is assigned but its value is never used</value>
  </data>
  <data name="ERR_BadIndexerNameAttr" xml:space="preserve">
    <value>The '{0}' attribute is valid only on an indexer that is not an explicit interface member declaration</value>
  </data>
  <data name="ERR_AttrArgWithTypeVars" xml:space="preserve">
    <value>'{0}': an attribute argument cannot use type parameters</value>
  </data>
  <data name="ERR_NewTyvarWithArgs" xml:space="preserve">
    <value>'{0}': cannot provide arguments when creating an instance of a variable type</value>
  </data>
  <data name="ERR_AbstractSealedStatic" xml:space="preserve">
    <value>'{0}': an abstract class cannot be sealed or static</value>
  </data>
  <data name="WRN_AmbiguousXMLReference" xml:space="preserve">
    <value>Ambiguous reference in cref attribute: '{0}'. Assuming '{1}', but could have also matched other overloads including '{2}'.</value>
  </data>
  <data name="WRN_AmbiguousXMLReference_Title" xml:space="preserve">
    <value>Ambiguous reference in cref attribute</value>
  </data>
  <data name="WRN_VolatileByRef" xml:space="preserve">
    <value>'{0}': a reference to a volatile field will not be treated as volatile</value>
  </data>
  <data name="WRN_VolatileByRef_Title" xml:space="preserve">
    <value>A reference to a volatile field will not be treated as volatile</value>
  </data>
  <data name="WRN_VolatileByRef_Description" xml:space="preserve">
    <value>A volatile field should not normally be used as a ref or out value, since it will not be treated as volatile. There are exceptions to this, such as when calling an interlocked API.</value>
  </data>
  <data name="ERR_ComImportWithImpl" xml:space="preserve">
    <value>Since '{1}' has the ComImport attribute, '{0}' must be extern or abstract</value>
  </data>
  <data name="ERR_ComImportWithBase" xml:space="preserve">
    <value>'{0}': a class with the ComImport attribute cannot specify a base class</value>
  </data>
  <data name="ERR_ImplBadConstraints" xml:space="preserve">
    <value>The constraints for type parameter '{0}' of method '{1}' must match the constraints for type parameter '{2}' of interface method '{3}'. Consider using an explicit interface implementation instead.</value>
  </data>
  <data name="ERR_ImplBadTupleNames" xml:space="preserve">
    <value>The tuple element names in the signature of method '{0}' must match the tuple element names of interface method '{1}' (including on the return type).</value>
  </data>
  <data name="ERR_DottedTypeNameNotFoundInAgg" xml:space="preserve">
    <value>The type name '{0}' does not exist in the type '{1}'</value>
  </data>
  <data name="ERR_MethGrpToNonDel" xml:space="preserve">
    <value>Cannot convert method group '{0}' to non-delegate type '{1}'. Did you intend to invoke the method?</value>
  </data>
  <data name="ERR_BadExternAlias" xml:space="preserve">
    <value>The extern alias '{0}' was not specified in a /reference option</value>
  </data>
  <data name="ERR_ColColWithTypeAlias" xml:space="preserve">
    <value>Cannot use alias '{0}' with '::' since the alias references a type. Use '.' instead.</value>
  </data>
  <data name="ERR_AliasNotFound" xml:space="preserve">
    <value>Alias '{0}' not found</value>
  </data>
  <data name="ERR_SameFullNameAggAgg" xml:space="preserve">
    <value>The type '{1}' exists in both '{0}' and '{2}'</value>
  </data>
  <data name="ERR_SameFullNameNsAgg" xml:space="preserve">
    <value>The namespace '{1}' in '{0}' conflicts with the type '{3}' in '{2}'</value>
  </data>
  <data name="WRN_SameFullNameThisNsAgg" xml:space="preserve">
    <value>The namespace '{1}' in '{0}' conflicts with the imported type '{3}' in '{2}'. Using the namespace defined in '{0}'.</value>
  </data>
  <data name="WRN_SameFullNameThisNsAgg_Title" xml:space="preserve">
    <value>Namespace conflicts with imported type</value>
  </data>
  <data name="WRN_SameFullNameThisAggAgg" xml:space="preserve">
    <value>The type '{1}' in '{0}' conflicts with the imported type '{3}' in '{2}'. Using the type defined in '{0}'.</value>
  </data>
  <data name="WRN_SameFullNameThisAggAgg_Title" xml:space="preserve">
    <value>Type conflicts with imported type</value>
  </data>
  <data name="WRN_SameFullNameThisAggNs" xml:space="preserve">
    <value>The type '{1}' in '{0}' conflicts with the imported namespace '{3}' in '{2}'. Using the type defined in '{0}'.</value>
  </data>
  <data name="WRN_SameFullNameThisAggNs_Title" xml:space="preserve">
    <value>Type conflicts with imported namespace</value>
  </data>
  <data name="ERR_SameFullNameThisAggThisNs" xml:space="preserve">
    <value>The type '{1}' in '{0}' conflicts with the namespace '{3}' in '{2}'</value>
  </data>
  <data name="ERR_ExternAfterElements" xml:space="preserve">
    <value>An extern alias declaration must precede all other elements defined in the namespace</value>
  </data>
  <data name="WRN_GlobalAliasDefn" xml:space="preserve">
    <value>Defining an alias named 'global' is ill-advised since 'global::' always references the global namespace and not an alias</value>
  </data>
  <data name="WRN_GlobalAliasDefn_Title" xml:space="preserve">
    <value>Defining an alias named 'global' is ill-advised</value>
  </data>
  <data name="ERR_SealedStaticClass" xml:space="preserve">
    <value>'{0}': a class cannot be both static and sealed</value>
  </data>
  <data name="ERR_PrivateAbstractAccessor" xml:space="preserve">
    <value>'{0}': abstract properties cannot have private accessors</value>
  </data>
  <data name="ERR_ValueExpected" xml:space="preserve">
    <value>Syntax error; value expected</value>
  </data>
  <data name="ERR_UnboxNotLValue" xml:space="preserve">
    <value>Cannot modify the result of an unboxing conversion</value>
  </data>
  <data name="ERR_AnonMethGrpInForEach" xml:space="preserve">
    <value>Foreach cannot operate on a '{0}'. Did you intend to invoke the '{0}'?</value>
  </data>
  <data name="ERR_BadIncDecRetType" xml:space="preserve">
    <value>The return type for ++ or -- operator must match the parameter type or be derived from the parameter type</value>
  </data>
  <data name="ERR_RefValBoundMustBeFirst" xml:space="preserve">
    <value>The 'class' or 'struct' constraint must come before any other constraints</value>
  </data>
  <data name="ERR_RefValBoundWithClass" xml:space="preserve">
    <value>'{0}': cannot specify both a constraint class and the 'class' or 'struct' constraint</value>
  </data>
  <data name="ERR_UnmanagedBoundWithClass" xml:space="preserve">
    <value>'{0}': cannot specify both a constraint class and the 'unmanaged' constraint</value>
  </data>
  <data name="ERR_NewBoundWithVal" xml:space="preserve">
    <value>The 'new()' constraint cannot be used with the 'struct' constraint</value>
  </data>
  <data name="ERR_RefConstraintNotSatisfied" xml:space="preserve">
    <value>The type '{2}' must be a reference type in order to use it as parameter '{1}' in the generic type or method '{0}'</value>
  </data>
  <data name="ERR_ValConstraintNotSatisfied" xml:space="preserve">
    <value>The type '{2}' must be a non-nullable value type in order to use it as parameter '{1}' in the generic type or method '{0}'</value>
  </data>
  <data name="ERR_CircularConstraint" xml:space="preserve">
    <value>Circular constraint dependency involving '{0}' and '{1}'</value>
  </data>
  <data name="ERR_BaseConstraintConflict" xml:space="preserve">
    <value>Type parameter '{0}' inherits conflicting constraints '{1}' and '{2}'</value>
  </data>
  <data name="ERR_ConWithValCon" xml:space="preserve">
    <value>Type parameter '{1}' has the 'struct' constraint so '{1}' cannot be used as a constraint for '{0}'</value>
  </data>
  <data name="ERR_AmbigUDConv" xml:space="preserve">
    <value>Ambiguous user defined conversions '{0}' and '{1}' when converting from '{2}' to '{3}'</value>
  </data>
  <data name="WRN_AlwaysNull" xml:space="preserve">
    <value>The result of the expression is always 'null' of type '{0}'</value>
  </data>
  <data name="WRN_AlwaysNull_Title" xml:space="preserve">
    <value>The result of the expression is always 'null'</value>
  </data>
  <data name="ERR_RefReturnThis" xml:space="preserve">
    <value>Cannot return 'this' by reference.</value>
  </data>
  <data name="ERR_AttributeCtorInParameter" xml:space="preserve">
    <value>Cannot use attribute constructor '{0}' because it has 'in' parameters.</value>
  </data>
  <data name="ERR_OverrideWithConstraints" xml:space="preserve">
    <value>Constraints for override and explicit interface implementation methods are inherited from the base method, so they cannot be specified directly, except for either a 'class', or a 'struct' constraint.</value>
  </data>
  <data name="ERR_AmbigOverride" xml:space="preserve">
    <value>The inherited members '{0}' and '{1}' have the same signature in type '{2}', so they cannot be overridden</value>
  </data>
  <data name="ERR_DecConstError" xml:space="preserve">
    <value>Evaluation of the decimal constant expression failed</value>
  </data>
  <data name="WRN_CmpAlwaysFalse" xml:space="preserve">
    <value>Comparing with null of type '{0}' always produces 'false'</value>
  </data>
  <data name="WRN_CmpAlwaysFalse_Title" xml:space="preserve">
    <value>Comparing with null of struct type always produces 'false'</value>
  </data>
  <data name="WRN_FinalizeMethod" xml:space="preserve">
    <value>Introducing a 'Finalize' method can interfere with destructor invocation. Did you intend to declare a destructor?</value>
  </data>
  <data name="WRN_FinalizeMethod_Title" xml:space="preserve">
    <value>Introducing a 'Finalize' method can interfere with destructor invocation</value>
  </data>
  <data name="WRN_FinalizeMethod_Description" xml:space="preserve">
    <value>This warning occurs when you create a class with a method whose signature is public virtual void Finalize.

If such a class is used as a base class and if the deriving class defines a destructor, the destructor will override the base class Finalize method, not Finalize.</value>
  </data>
  <data name="ERR_ExplicitImplParams" xml:space="preserve">
    <value>'{0}' should not have a params parameter since '{1}' does not</value>
  </data>
  <data name="WRN_GotoCaseShouldConvert" xml:space="preserve">
    <value>The 'goto case' value is not implicitly convertible to type '{0}'</value>
  </data>
  <data name="WRN_GotoCaseShouldConvert_Title" xml:space="preserve">
    <value>The 'goto case' value is not implicitly convertible to the switch type</value>
  </data>
  <data name="ERR_MethodImplementingAccessor" xml:space="preserve">
    <value>Method '{0}' cannot implement interface accessor '{1}' for type '{2}'. Use an explicit interface implementation.</value>
  </data>
  <data name="WRN_NubExprIsConstBool" xml:space="preserve">
    <value>The result of the expression is always '{0}' since a value of type '{1}' is never equal to 'null' of type '{2}'</value>
  </data>
  <data name="WRN_NubExprIsConstBool_Title" xml:space="preserve">
    <value>The result of the expression is always the same since a value of this type is never equal to 'null'</value>
  </data>
  <data name="WRN_NubExprIsConstBool2" xml:space="preserve">
    <value>The result of the expression is always '{0}' since a value of type '{1}' is never equal to 'null' of type '{2}'</value>
  </data>
  <data name="WRN_NubExprIsConstBool2_Title" xml:space="preserve">
    <value>The result of the expression is always the same since a value of this type is never equal to 'null'</value>
  </data>
  <data name="WRN_ExplicitImplCollision" xml:space="preserve">
    <value>Explicit interface implementation '{0}' matches more than one interface member. Which interface member is actually chosen is implementation-dependent. Consider using a non-explicit implementation instead.</value>
  </data>
  <data name="WRN_ExplicitImplCollision_Title" xml:space="preserve">
    <value>Explicit interface implementation matches more than one interface member</value>
  </data>
  <data name="ERR_AbstractHasBody" xml:space="preserve">
    <value>'{0}' cannot declare a body because it is marked abstract</value>
  </data>
  <data name="ERR_ConcreteMissingBody" xml:space="preserve">
    <value>'{0}' must declare a body because it is not marked abstract, extern, or partial</value>
  </data>
  <data name="ERR_AbstractAndSealed" xml:space="preserve">
    <value>'{0}' cannot be both abstract and sealed</value>
  </data>
  <data name="ERR_AbstractNotVirtual" xml:space="preserve">
    <value>The abstract {0} '{1}' cannot be marked virtual</value>
  </data>
  <data name="ERR_StaticConstant" xml:space="preserve">
    <value>The constant '{0}' cannot be marked static</value>
  </data>
  <data name="ERR_CantOverrideNonFunction" xml:space="preserve">
    <value>'{0}': cannot override because '{1}' is not a function</value>
  </data>
  <data name="ERR_CantOverrideNonVirtual" xml:space="preserve">
    <value>'{0}': cannot override inherited member '{1}' because it is not marked virtual, abstract, or override</value>
  </data>
  <data name="ERR_CantChangeAccessOnOverride" xml:space="preserve">
    <value>'{0}': cannot change access modifiers when overriding '{1}' inherited member '{2}'</value>
  </data>
  <data name="ERR_CantChangeTupleNamesOnOverride" xml:space="preserve">
    <value>'{0}': cannot change tuple element names when overriding inherited member '{1}'</value>
  </data>
  <data name="ERR_CantChangeReturnTypeOnOverride" xml:space="preserve">
    <value>'{0}': return type must be '{2}' to match overridden member '{1}'</value>
  </data>
  <data name="ERR_CantDeriveFromSealedType" xml:space="preserve">
    <value>'{0}': cannot derive from sealed type '{1}'</value>
  </data>
  <data name="ERR_AbstractInConcreteClass" xml:space="preserve">
    <value>'{0}' is abstract but it is contained in non-abstract class '{1}'</value>
  </data>
  <data name="ERR_StaticConstructorWithExplicitConstructorCall" xml:space="preserve">
    <value>'{0}': static constructor cannot have an explicit 'this' or 'base' constructor call</value>
  </data>
  <data name="ERR_StaticConstructorWithAccessModifiers" xml:space="preserve">
    <value>'{0}': access modifiers are not allowed on static constructors</value>
  </data>
  <data name="ERR_RecursiveConstructorCall" xml:space="preserve">
    <value>Constructor '{0}' cannot call itself</value>
  </data>
  <data name="ERR_IndirectRecursiveConstructorCall" xml:space="preserve">
    <value>Constructor '{0}' cannot call itself through another constructor</value>
  </data>
  <data name="ERR_ObjectCallingBaseConstructor" xml:space="preserve">
    <value>'{0}' has no base class and cannot call a base constructor</value>
  </data>
  <data name="ERR_PredefinedTypeNotFound" xml:space="preserve">
    <value>Predefined type '{0}' is not defined or imported</value>
  </data>
  <data name="ERR_PredefinedValueTupleTypeNotFound" xml:space="preserve">
    <value>Predefined type '{0}' is not defined or imported</value>
  </data>
  <data name="ERR_PredefinedValueTupleTypeAmbiguous3" xml:space="preserve">
    <value>Predefined type '{0}' is declared in multiple referenced assemblies: '{1}' and '{2}'</value>
  </data>
  <data name="ERR_StructWithBaseConstructorCall" xml:space="preserve">
    <value>'{0}': structs cannot call base class constructors</value>
  </data>
  <data name="ERR_StructLayoutCycle" xml:space="preserve">
    <value>Struct member '{0}' of type '{1}' causes a cycle in the struct layout</value>
  </data>
  <data name="ERR_InterfacesCantContainFields" xml:space="preserve">
    <value>Interfaces cannot contain instance fields</value>
  </data>
  <data name="ERR_InterfacesCantContainConstructors" xml:space="preserve">
    <value>Interfaces cannot contain instance constructors</value>
  </data>
  <data name="ERR_NonInterfaceInInterfaceList" xml:space="preserve">
    <value>Type '{0}' in interface list is not an interface</value>
  </data>
  <data name="ERR_DuplicateInterfaceInBaseList" xml:space="preserve">
    <value>'{0}' is already listed in interface list</value>
  </data>
  <data name="ERR_DuplicateInterfaceWithTupleNamesInBaseList" xml:space="preserve">
    <value>'{0}' is already listed in the interface list on type '{2}' with different tuple element names, as '{1}'.</value>
  </data>
  <data name="ERR_CycleInInterfaceInheritance" xml:space="preserve">
    <value>Inherited interface '{1}' causes a cycle in the interface hierarchy of '{0}'</value>
  </data>
  <data name="ERR_HidingAbstractMethod" xml:space="preserve">
    <value>'{0}' hides inherited abstract member '{1}'</value>
  </data>
  <data name="ERR_UnimplementedAbstractMethod" xml:space="preserve">
    <value>'{0}' does not implement inherited abstract member '{1}'</value>
  </data>
  <data name="ERR_UnimplementedInterfaceMember" xml:space="preserve">
    <value>'{0}' does not implement interface member '{1}'</value>
  </data>
  <data name="ERR_ObjectCantHaveBases" xml:space="preserve">
    <value>The class System.Object cannot have a base class or implement an interface</value>
  </data>
  <data name="ERR_ExplicitInterfaceImplementationNotInterface" xml:space="preserve">
    <value>'{0}' in explicit interface declaration is not an interface</value>
  </data>
  <data name="ERR_InterfaceMemberNotFound" xml:space="preserve">
    <value>'{0}' in explicit interface declaration is not found among members of the interface that can be implemented</value>
  </data>
  <data name="ERR_ClassDoesntImplementInterface" xml:space="preserve">
    <value>'{0}': containing type does not implement interface '{1}'</value>
  </data>
  <data name="ERR_ExplicitInterfaceImplementationInNonClassOrStruct" xml:space="preserve">
    <value>'{0}': explicit interface declaration can only be declared in a class, struct or interface</value>
  </data>
  <data name="ERR_MemberNameSameAsType" xml:space="preserve">
    <value>'{0}': member names cannot be the same as their enclosing type</value>
  </data>
  <data name="ERR_EnumeratorOverflow" xml:space="preserve">
    <value>'{0}': the enumerator value is too large to fit in its type</value>
  </data>
  <data name="ERR_CantOverrideNonProperty" xml:space="preserve">
    <value>'{0}': cannot override because '{1}' is not a property</value>
  </data>
  <data name="ERR_NoGetToOverride" xml:space="preserve">
    <value>'{0}': cannot override because '{1}' does not have an overridable get accessor</value>
  </data>
  <data name="ERR_NoSetToOverride" xml:space="preserve">
    <value>'{0}': cannot override because '{1}' does not have an overridable set accessor</value>
  </data>
  <data name="ERR_PropertyCantHaveVoidType" xml:space="preserve">
    <value>'{0}': property or indexer cannot have void type</value>
  </data>
  <data name="ERR_PropertyWithNoAccessors" xml:space="preserve">
    <value>'{0}': property or indexer must have at least one accessor</value>
  </data>
  <data name="ERR_CantUseVoidInArglist" xml:space="preserve">
    <value>__arglist cannot have an argument of void type</value>
  </data>
  <data name="ERR_NewVirtualInSealed" xml:space="preserve">
    <value>'{0}' is a new virtual member in sealed class '{1}'</value>
  </data>
  <data name="ERR_ExplicitPropertyAddingAccessor" xml:space="preserve">
    <value>'{0}' adds an accessor not found in interface member '{1}'</value>
  </data>
  <data name="ERR_ExplicitPropertyMismatchInitOnly" xml:space="preserve">
    <value>Accessors '{0}' and '{1}' should both be init-only or neither</value>
  </data>
  <data name="ERR_ExplicitPropertyMissingAccessor" xml:space="preserve">
    <value>Explicit interface implementation '{0}' is missing accessor '{1}'</value>
  </data>
  <data name="ERR_ConversionWithInterface" xml:space="preserve">
    <value>'{0}': user-defined conversions to or from an interface are not allowed</value>
  </data>
  <data name="ERR_ConversionWithBase" xml:space="preserve">
    <value>'{0}': user-defined conversions to or from a base class are not allowed</value>
  </data>
  <data name="ERR_ConversionWithDerived" xml:space="preserve">
    <value>'{0}': user-defined conversions to or from a derived class are not allowed</value>
  </data>
  <data name="ERR_IdentityConversion" xml:space="preserve">
    <value>User-defined operator cannot take an object of the enclosing type and convert to an object of the enclosing type</value>
  </data>
  <data name="ERR_ConversionNotInvolvingContainedType" xml:space="preserve">
    <value>User-defined conversion must convert to or from the enclosing type</value>
  </data>
  <data name="ERR_DuplicateConversionInClass" xml:space="preserve">
    <value>Duplicate user-defined conversion in type '{0}'</value>
  </data>
  <data name="ERR_OperatorsMustBeStatic" xml:space="preserve">
    <value>User-defined operator '{0}' must be declared static and public</value>
  </data>
  <data name="ERR_BadIncDecSignature" xml:space="preserve">
    <value>The parameter type for ++ or -- operator must be the containing type</value>
  </data>
  <data name="ERR_BadUnaryOperatorSignature" xml:space="preserve">
    <value>The parameter of a unary operator must be the containing type</value>
  </data>
  <data name="ERR_BadBinaryOperatorSignature" xml:space="preserve">
    <value>One of the parameters of a binary operator must be the containing type</value>
  </data>
  <data name="ERR_BadShiftOperatorSignature" xml:space="preserve">
    <value>The first operand of an overloaded shift operator must have the same type as the containing type, and the type of the second operand must be int</value>
  </data>
  <data name="ERR_InterfacesCantContainConversionOrEqualityOperators" xml:space="preserve">
    <value>Interfaces cannot contain conversion, equality, or inequality operators</value>
  </data>
  <data name="ERR_StructsCantContainDefaultConstructor" xml:space="preserve">
    <value>Structs cannot contain explicit parameterless constructors</value>
  </data>
  <data name="ERR_EnumsCantContainDefaultConstructor" xml:space="preserve">
    <value>Enums cannot contain explicit parameterless constructors</value>
  </data>
  <data name="ERR_CantOverrideBogusMethod" xml:space="preserve">
    <value>'{0}': cannot override '{1}' because it is not supported by the language</value>
  </data>
  <data name="ERR_BindToBogus" xml:space="preserve">
    <value>'{0}' is not supported by the language</value>
  </data>
  <data name="ERR_CantCallSpecialMethod" xml:space="preserve">
    <value>'{0}': cannot explicitly call operator or accessor</value>
  </data>
  <data name="ERR_BadTypeReference" xml:space="preserve">
    <value>'{0}': cannot reference a type through an expression; try '{1}' instead</value>
  </data>
  <data name="ERR_FieldInitializerInStruct" xml:space="preserve">
    <value>'{0}': cannot have instance property or field initializers in structs</value>
  </data>
  <data name="ERR_BadDestructorName" xml:space="preserve">
    <value>Name of destructor must match name of class</value>
  </data>
  <data name="ERR_OnlyClassesCanContainDestructors" xml:space="preserve">
    <value>Only class types can contain destructors</value>
  </data>
  <data name="ERR_ConflictAliasAndMember" xml:space="preserve">
    <value>Namespace '{1}' contains a definition conflicting with alias '{0}'</value>
  </data>
  <data name="ERR_ConflictingAliasAndDefinition" xml:space="preserve">
    <value>Alias '{0}' conflicts with {1} definition</value>
  </data>
  <data name="ERR_ConditionalOnSpecialMethod" xml:space="preserve">
    <value>The Conditional attribute is not valid on '{0}' because it is a constructor, destructor, operator, or explicit interface implementation</value>
  </data>
  <data name="ERR_ConditionalMustReturnVoid" xml:space="preserve">
    <value>The Conditional attribute is not valid on '{0}' because its return type is not void</value>
  </data>
  <data name="ERR_DuplicateAttribute" xml:space="preserve">
    <value>Duplicate '{0}' attribute</value>
  </data>
  <data name="ERR_DuplicateAttributeInNetModule" xml:space="preserve">
    <value>Duplicate '{0}' attribute in '{1}'</value>
  </data>
  <data name="ERR_ConditionalOnInterfaceMethod" xml:space="preserve">
    <value>The Conditional attribute is not valid on interface members</value>
  </data>
  <data name="ERR_OperatorCantReturnVoid" xml:space="preserve">
    <value>User-defined operators cannot return void</value>
  </data>
  <data name="ERR_BadDynamicConversion" xml:space="preserve">
    <value>'{0}': user-defined conversions to or from the dynamic type are not allowed</value>
  </data>
  <data name="ERR_InvalidAttributeArgument" xml:space="preserve">
    <value>Invalid value for argument to '{0}' attribute</value>
  </data>
  <data name="ERR_ParameterNotValidForType" xml:space="preserve">
    <value>Parameter not valid for the specified unmanaged type.</value>
  </data>
  <data name="ERR_AttributeParameterRequired1" xml:space="preserve">
    <value>Attribute parameter '{0}' must be specified.</value>
  </data>
  <data name="ERR_AttributeParameterRequired2" xml:space="preserve">
    <value>Attribute parameter '{0}' or '{1}' must be specified.</value>
  </data>
  <data name="ERR_MarshalUnmanagedTypeNotValidForFields" xml:space="preserve">
    <value>Unmanaged type '{0}' not valid for fields.</value>
  </data>
  <data name="ERR_MarshalUnmanagedTypeOnlyValidForFields" xml:space="preserve">
    <value>Unmanaged type '{0}' is only valid for fields.</value>
  </data>
  <data name="ERR_AttributeOnBadSymbolType" xml:space="preserve">
    <value>Attribute '{0}' is not valid on this declaration type. It is only valid on '{1}' declarations.</value>
  </data>
  <data name="ERR_FloatOverflow" xml:space="preserve">
    <value>Floating-point constant is outside the range of type '{0}'</value>
  </data>
  <data name="ERR_ComImportWithoutUuidAttribute" xml:space="preserve">
    <value>The Guid attribute must be specified with the ComImport attribute</value>
  </data>
  <data name="ERR_InvalidNamedArgument" xml:space="preserve">
    <value>Invalid value for named attribute argument '{0}'</value>
  </data>
  <data name="ERR_DllImportOnInvalidMethod" xml:space="preserve">
    <value>The DllImport attribute must be specified on a method marked 'static' and 'extern'</value>
  </data>
  <data name="ERR_EncUpdateFailedMissingAttribute" xml:space="preserve">
    <value>Cannot update '{0}'; attribute '{1}' is missing.</value>
  </data>
  <data name="ERR_DllImportOnGenericMethod" xml:space="preserve">
    <value>The DllImport attribute cannot be applied to a method that is generic or contained in a generic method or type.</value>
  </data>
  <data name="ERR_FieldCantBeRefAny" xml:space="preserve">
    <value>Field or property cannot be of type '{0}'</value>
  </data>
  <data name="ERR_FieldAutoPropCantBeByRefLike" xml:space="preserve">
    <value>Field or auto-implemented property cannot be of type '{0}' unless it is an instance member of a ref struct.</value>
  </data>
  <data name="ERR_ArrayElementCantBeRefAny" xml:space="preserve">
    <value>Array elements cannot be of type '{0}'</value>
  </data>
  <data name="WRN_DeprecatedSymbol" xml:space="preserve">
    <value>'{0}' is obsolete</value>
  </data>
  <data name="WRN_DeprecatedSymbol_Title" xml:space="preserve">
    <value>Type or member is obsolete</value>
  </data>
  <data name="ERR_NotAnAttributeClass" xml:space="preserve">
    <value>'{0}' is not an attribute class</value>
  </data>
  <data name="ERR_BadNamedAttributeArgument" xml:space="preserve">
    <value>'{0}' is not a valid named attribute argument. Named attribute arguments must be fields which are not readonly, static, or const, or read-write properties which are public and not static.</value>
  </data>
  <data name="WRN_DeprecatedSymbolStr" xml:space="preserve">
    <value>'{0}' is obsolete: '{1}'</value>
  </data>
  <data name="WRN_DeprecatedSymbolStr_Title" xml:space="preserve">
    <value>Type or member is obsolete</value>
  </data>
  <data name="ERR_DeprecatedSymbolStr" xml:space="preserve">
    <value>'{0}' is obsolete: '{1}'</value>
  </data>
  <data name="ERR_IndexerCantHaveVoidType" xml:space="preserve">
    <value>Indexers cannot have void type</value>
  </data>
  <data name="ERR_VirtualPrivate" xml:space="preserve">
    <value>'{0}': virtual or abstract members cannot be private</value>
  </data>
  <data name="ERR_ArrayInitToNonArrayType" xml:space="preserve">
    <value>Can only use array initializer expressions to assign to array types. Try using a new expression instead.</value>
  </data>
  <data name="ERR_ArrayInitInBadPlace" xml:space="preserve">
    <value>Array initializers can only be used in a variable or field initializer. Try using a new expression instead.</value>
  </data>
  <data name="ERR_MissingStructOffset" xml:space="preserve">
    <value>'{0}': instance field in types marked with StructLayout(LayoutKind.Explicit) must have a FieldOffset attribute</value>
  </data>
  <data name="WRN_ExternMethodNoImplementation" xml:space="preserve">
    <value>Method, operator, or accessor '{0}' is marked external and has no attributes on it. Consider adding a DllImport attribute to specify the external implementation.</value>
  </data>
  <data name="WRN_ExternMethodNoImplementation_Title" xml:space="preserve">
    <value>Method, operator, or accessor is marked external and has no attributes on it</value>
  </data>
  <data name="WRN_ProtectedInSealed" xml:space="preserve">
    <value>'{0}': new protected member declared in sealed class</value>
  </data>
  <data name="WRN_ProtectedInSealed_Title" xml:space="preserve">
    <value>New protected member declared in sealed class</value>
  </data>
  <data name="ERR_InterfaceImplementedByConditional" xml:space="preserve">
    <value>Conditional member '{0}' cannot implement interface member '{1}' in type '{2}'</value>
  </data>
  <data name="ERR_InterfaceImplementedImplicitlyByVariadic" xml:space="preserve">
    <value>'{0}' cannot implement interface member '{1}' in type '{2}' because it has an __arglist parameter</value>
  </data>
  <data name="ERR_IllegalRefParam" xml:space="preserve">
    <value>ref and out are not valid in this context</value>
  </data>
  <data name="ERR_BadArgumentToAttribute" xml:space="preserve">
    <value>The argument to the '{0}' attribute must be a valid identifier</value>
  </data>
  <data name="ERR_StructOffsetOnBadStruct" xml:space="preserve">
    <value>The FieldOffset attribute can only be placed on members of types marked with the StructLayout(LayoutKind.Explicit)</value>
  </data>
  <data name="ERR_StructOffsetOnBadField" xml:space="preserve">
    <value>The FieldOffset attribute is not allowed on static or const fields</value>
  </data>
  <data name="ERR_AttributeUsageOnNonAttributeClass" xml:space="preserve">
    <value>Attribute '{0}' is only valid on classes derived from System.Attribute</value>
  </data>
  <data name="WRN_PossibleMistakenNullStatement" xml:space="preserve">
    <value>Possible mistaken empty statement</value>
  </data>
  <data name="WRN_PossibleMistakenNullStatement_Title" xml:space="preserve">
    <value>Possible mistaken empty statement</value>
  </data>
  <data name="ERR_DuplicateNamedAttributeArgument" xml:space="preserve">
    <value>'{0}' duplicate named attribute argument</value>
  </data>
  <data name="ERR_DeriveFromEnumOrValueType" xml:space="preserve">
    <value>'{0}' cannot derive from special class '{1}'</value>
  </data>
  <data name="ERR_DefaultMemberOnIndexedType" xml:space="preserve">
    <value>Cannot specify the DefaultMember attribute on a type containing an indexer</value>
  </data>
  <data name="ERR_BogusType" xml:space="preserve">
    <value>'{0}' is a type not supported by the language</value>
  </data>
  <data name="WRN_UnassignedInternalField" xml:space="preserve">
    <value>Field '{0}' is never assigned to, and will always have its default value {1}</value>
  </data>
  <data name="WRN_UnassignedInternalField_Title" xml:space="preserve">
    <value>Field is never assigned to, and will always have its default value</value>
  </data>
  <data name="ERR_CStyleArray" xml:space="preserve">
    <value>Bad array declarator: To declare a managed array the rank specifier precedes the variable's identifier. To declare a fixed size buffer field, use the fixed keyword before the field type.</value>
  </data>
  <data name="WRN_VacuousIntegralComp" xml:space="preserve">
    <value>Comparison to integral constant is useless; the constant is outside the range of type '{0}'</value>
  </data>
  <data name="WRN_VacuousIntegralComp_Title" xml:space="preserve">
    <value>Comparison to integral constant is useless; the constant is outside the range of the type</value>
  </data>
  <data name="ERR_AbstractAttributeClass" xml:space="preserve">
    <value>Cannot apply attribute class '{0}' because it is abstract</value>
  </data>
  <data name="ERR_BadNamedAttributeArgumentType" xml:space="preserve">
    <value>'{0}' is not a valid named attribute argument because it is not a valid attribute parameter type</value>
  </data>
  <data name="ERR_MissingPredefinedMember" xml:space="preserve">
    <value>Missing compiler required member '{0}.{1}'</value>
  </data>
  <data name="WRN_AttributeLocationOnBadDeclaration" xml:space="preserve">
    <value>'{0}' is not a valid attribute location for this declaration. Valid attribute locations for this declaration are '{1}'. All attributes in this block will be ignored.</value>
  </data>
  <data name="WRN_AttributeLocationOnBadDeclaration_Title" xml:space="preserve">
    <value>Not a valid attribute location for this declaration</value>
  </data>
  <data name="WRN_InvalidAttributeLocation" xml:space="preserve">
    <value>'{0}' is not a recognized attribute location. Valid attribute locations for this declaration are '{1}'. All attributes in this block will be ignored.</value>
  </data>
  <data name="WRN_InvalidAttributeLocation_Title" xml:space="preserve">
    <value>Not a recognized attribute location</value>
  </data>
  <data name="WRN_EqualsWithoutGetHashCode" xml:space="preserve">
    <value>'{0}' overrides Object.Equals(object o) but does not override Object.GetHashCode()</value>
  </data>
  <data name="WRN_EqualsWithoutGetHashCode_Title" xml:space="preserve">
    <value>Type overrides Object.Equals(object o) but does not override Object.GetHashCode()</value>
  </data>
  <data name="WRN_EqualityOpWithoutEquals" xml:space="preserve">
    <value>'{0}' defines operator == or operator != but does not override Object.Equals(object o)</value>
  </data>
  <data name="WRN_EqualityOpWithoutEquals_Title" xml:space="preserve">
    <value>Type defines operator == or operator != but does not override Object.Equals(object o)</value>
  </data>
  <data name="WRN_EqualityOpWithoutGetHashCode" xml:space="preserve">
    <value>'{0}' defines operator == or operator != but does not override Object.GetHashCode()</value>
  </data>
  <data name="WRN_EqualityOpWithoutGetHashCode_Title" xml:space="preserve">
    <value>Type defines operator == or operator != but does not override Object.GetHashCode()</value>
  </data>
  <data name="ERR_OutAttrOnRefParam" xml:space="preserve">
    <value>Cannot specify the Out attribute on a ref parameter without also specifying the In attribute.</value>
  </data>
  <data name="ERR_OverloadRefKind" xml:space="preserve">
    <value>'{0}' cannot define an overloaded {1} that differs only on parameter modifiers '{2}' and '{3}'</value>
  </data>
  <data name="ERR_LiteralDoubleCast" xml:space="preserve">
    <value>Literal of type double cannot be implicitly converted to type '{1}'; use an '{0}' suffix to create a literal of this type</value>
  </data>
  <data name="WRN_IncorrectBooleanAssg" xml:space="preserve">
    <value>Assignment in conditional expression is always constant; did you mean to use == instead of = ?</value>
  </data>
  <data name="WRN_IncorrectBooleanAssg_Title" xml:space="preserve">
    <value>Assignment in conditional expression is always constant</value>
  </data>
  <data name="ERR_ProtectedInStruct" xml:space="preserve">
    <value>'{0}': new protected member declared in struct</value>
  </data>
  <data name="ERR_InconsistentIndexerNames" xml:space="preserve">
    <value>Two indexers have different names; the IndexerName attribute must be used with the same name on every indexer within a type</value>
  </data>
  <data name="ERR_ComImportWithUserCtor" xml:space="preserve">
    <value>A class with the ComImport attribute cannot have a user-defined constructor</value>
  </data>
  <data name="ERR_FieldCantHaveVoidType" xml:space="preserve">
    <value>Field cannot have void type</value>
  </data>
  <data name="WRN_NonObsoleteOverridingObsolete" xml:space="preserve">
    <value>Member '{0}' overrides obsolete member '{1}'. Add the Obsolete attribute to '{0}'.</value>
  </data>
  <data name="WRN_NonObsoleteOverridingObsolete_Title" xml:space="preserve">
    <value>Member overrides obsolete member</value>
  </data>
  <data name="ERR_SystemVoid" xml:space="preserve">
    <value>System.Void cannot be used from C# -- use typeof(void) to get the void type object</value>
  </data>
  <data name="ERR_ExplicitParamArray" xml:space="preserve">
    <value>Do not use 'System.ParamArrayAttribute'. Use the 'params' keyword instead.</value>
  </data>
  <data name="WRN_BitwiseOrSignExtend" xml:space="preserve">
    <value>Bitwise-or operator used on a sign-extended operand; consider casting to a smaller unsigned type first</value>
  </data>
  <data name="WRN_BitwiseOrSignExtend_Title" xml:space="preserve">
    <value>Bitwise-or operator used on a sign-extended operand</value>
  </data>
  <data name="WRN_BitwiseOrSignExtend_Description" xml:space="preserve">
    <value>The compiler implicitly widened and sign-extended a variable, and then used the resulting value in a bitwise OR operation. This can result in unexpected behavior.</value>
  </data>
  <data name="ERR_VolatileStruct" xml:space="preserve">
    <value>'{0}': a volatile field cannot be of the type '{1}'</value>
  </data>
  <data name="ERR_VolatileAndReadonly" xml:space="preserve">
    <value>'{0}': a field cannot be both volatile and readonly</value>
  </data>
  <data name="ERR_AbstractField" xml:space="preserve">
    <value>The modifier 'abstract' is not valid on fields. Try using a property instead.</value>
  </data>
  <data name="ERR_BogusExplicitImpl" xml:space="preserve">
    <value>'{0}' cannot implement '{1}' because it is not supported by the language</value>
  </data>
  <data name="ERR_ExplicitMethodImplAccessor" xml:space="preserve">
    <value>'{0}' explicit method implementation cannot implement '{1}' because it is an accessor</value>
  </data>
  <data name="WRN_CoClassWithoutComImport" xml:space="preserve">
    <value>'{0}' interface marked with 'CoClassAttribute' not marked with 'ComImportAttribute'</value>
  </data>
  <data name="WRN_CoClassWithoutComImport_Title" xml:space="preserve">
    <value>Interface marked with 'CoClassAttribute' not marked with 'ComImportAttribute'</value>
  </data>
  <data name="ERR_ConditionalWithOutParam" xml:space="preserve">
    <value>Conditional member '{0}' cannot have an out parameter</value>
  </data>
  <data name="ERR_AccessorImplementingMethod" xml:space="preserve">
    <value>Accessor '{0}' cannot implement interface member '{1}' for type '{2}'. Use an explicit interface implementation.</value>
  </data>
  <data name="ERR_AliasQualAsExpression" xml:space="preserve">
    <value>The namespace alias qualifier '::' always resolves to a type or namespace so is illegal here. Consider using '.' instead.</value>
  </data>
  <data name="ERR_DerivingFromATyVar" xml:space="preserve">
    <value>Cannot derive from '{0}' because it is a type parameter</value>
  </data>
  <data name="ERR_DuplicateTypeParameter" xml:space="preserve">
    <value>Duplicate type parameter '{0}'</value>
  </data>
  <data name="WRN_TypeParameterSameAsOuterTypeParameter" xml:space="preserve">
    <value>Type parameter '{0}' has the same name as the type parameter from outer type '{1}'</value>
  </data>
  <data name="WRN_TypeParameterSameAsOuterTypeParameter_Title" xml:space="preserve">
    <value>Type parameter has the same name as the type parameter from outer type</value>
  </data>
  <data name="WRN_TypeParameterSameAsOuterMethodTypeParameter" xml:space="preserve">
    <value>Type parameter '{0}' has the same name as the type parameter from outer method '{1}'</value>
  </data>
  <data name="WRN_TypeParameterSameAsOuterMethodTypeParameter_Title" xml:space="preserve">
    <value>Type parameter has the same type as the type parameter from outer method.</value>
  </data>
  <data name="ERR_TypeVariableSameAsParent" xml:space="preserve">
    <value>Type parameter '{0}' has the same name as the containing type, or method</value>
  </data>
  <data name="ERR_UnifyingInterfaceInstantiations" xml:space="preserve">
    <value>'{0}' cannot implement both '{1}' and '{2}' because they may unify for some type parameter substitutions</value>
  </data>
  <data name="ERR_GenericDerivingFromAttribute" xml:space="preserve">
    <value>A generic type cannot derive from '{0}' because it is an attribute class</value>
  </data>
  <data name="ERR_TyVarNotFoundInConstraint" xml:space="preserve">
    <value>'{1}' does not define type parameter '{0}'</value>
  </data>
  <data name="ERR_BadBoundType" xml:space="preserve">
    <value>'{0}' is not a valid constraint. A type used as a constraint must be an interface, a non-sealed class or a type parameter.</value>
  </data>
  <data name="ERR_SpecialTypeAsBound" xml:space="preserve">
    <value>Constraint cannot be special class '{0}'</value>
  </data>
  <data name="ERR_BadVisBound" xml:space="preserve">
    <value>Inconsistent accessibility: constraint type '{1}' is less accessible than '{0}'</value>
  </data>
  <data name="ERR_LookupInTypeVariable" xml:space="preserve">
    <value>Cannot do member lookup in '{0}' because it is a type parameter</value>
  </data>
  <data name="ERR_BadConstraintType" xml:space="preserve">
    <value>Invalid constraint type. A type used as a constraint must be an interface, a non-sealed class or a type parameter.</value>
  </data>
  <data name="ERR_InstanceMemberInStaticClass" xml:space="preserve">
    <value>'{0}': cannot declare instance members in a static class</value>
  </data>
  <data name="ERR_StaticBaseClass" xml:space="preserve">
    <value>'{1}': cannot derive from static class '{0}'</value>
  </data>
  <data name="ERR_ConstructorInStaticClass" xml:space="preserve">
    <value>Static classes cannot have instance constructors</value>
  </data>
  <data name="ERR_DestructorInStaticClass" xml:space="preserve">
    <value>Static classes cannot contain destructors</value>
  </data>
  <data name="ERR_InstantiatingStaticClass" xml:space="preserve">
    <value>Cannot create an instance of the static class '{0}'</value>
  </data>
  <data name="ERR_StaticDerivedFromNonObject" xml:space="preserve">
    <value>Static class '{0}' cannot derive from type '{1}'. Static classes must derive from object.</value>
  </data>
  <data name="ERR_StaticClassInterfaceImpl" xml:space="preserve">
    <value>'{0}': static classes cannot implement interfaces</value>
  </data>
  <data name="ERR_RefStructInterfaceImpl" xml:space="preserve">
    <value>'{0}': ref structs cannot implement interfaces</value>
  </data>
  <data name="ERR_OperatorInStaticClass" xml:space="preserve">
    <value>'{0}': static classes cannot contain user-defined operators</value>
  </data>
  <data name="ERR_ConvertToStaticClass" xml:space="preserve">
    <value>Cannot convert to static type '{0}'</value>
  </data>
  <data name="ERR_ConstraintIsStaticClass" xml:space="preserve">
    <value>'{0}': static classes cannot be used as constraints</value>
  </data>
  <data name="ERR_GenericArgIsStaticClass" xml:space="preserve">
    <value>'{0}': static types cannot be used as type arguments</value>
  </data>
  <data name="ERR_ArrayOfStaticClass" xml:space="preserve">
    <value>'{0}': array elements cannot be of static type</value>
  </data>
  <data name="ERR_IndexerInStaticClass" xml:space="preserve">
    <value>'{0}': cannot declare indexers in a static class</value>
  </data>
  <data name="ERR_ParameterIsStaticClass" xml:space="preserve">
    <value>'{0}': static types cannot be used as parameters</value>
  </data>
  <data name="ERR_ReturnTypeIsStaticClass" xml:space="preserve">
    <value>'{0}': static types cannot be used as return types</value>
  </data>
  <data name="ERR_VarDeclIsStaticClass" xml:space="preserve">
    <value>Cannot declare a variable of static type '{0}'</value>
  </data>
  <data name="ERR_BadEmptyThrowInFinally" xml:space="preserve">
    <value>A throw statement with no arguments is not allowed in a finally clause that is nested inside the nearest enclosing catch clause</value>
  </data>
  <data name="ERR_InvalidSpecifier" xml:space="preserve">
    <value>'{0}' is not a valid format specifier</value>
  </data>
  <data name="WRN_AssignmentToLockOrDispose" xml:space="preserve">
    <value>Possibly incorrect assignment to local '{0}' which is the argument to a using or lock statement. The Dispose call or unlocking will happen on the original value of the local.</value>
  </data>
  <data name="WRN_AssignmentToLockOrDispose_Title" xml:space="preserve">
    <value>Possibly incorrect assignment to local which is the argument to a using or lock statement</value>
  </data>
  <data name="ERR_ForwardedTypeInThisAssembly" xml:space="preserve">
    <value>Type '{0}' is defined in this assembly, but a type forwarder is specified for it</value>
  </data>
  <data name="ERR_ForwardedTypeIsNested" xml:space="preserve">
    <value>Cannot forward type '{0}' because it is a nested type of '{1}'</value>
  </data>
  <data name="ERR_CycleInTypeForwarder" xml:space="preserve">
    <value>The type forwarder for type '{0}' in assembly '{1}' causes a cycle</value>
  </data>
  <data name="ERR_AssemblyNameOnNonModule" xml:space="preserve">
    <value>The /moduleassemblyname option may only be specified when building a target type of 'module'</value>
  </data>
  <data name="ERR_InvalidAssemblyName" xml:space="preserve">
    <value>Assembly reference '{0}' is invalid and cannot be resolved</value>
  </data>
  <data name="ERR_InvalidFwdType" xml:space="preserve">
    <value>Invalid type specified as an argument for TypeForwardedTo attribute</value>
  </data>
  <data name="ERR_CloseUnimplementedInterfaceMemberStatic" xml:space="preserve">
    <value>'{0}' does not implement interface member '{1}'. '{2}' cannot implement an interface member because it is static.</value>
  </data>
  <data name="ERR_CloseUnimplementedInterfaceMemberNotPublic" xml:space="preserve">
    <value>'{0}' does not implement interface member '{1}'. '{2}' cannot implement an interface member because it is not public.</value>
  </data>
  <data name="ERR_CloseUnimplementedInterfaceMemberWrongReturnType" xml:space="preserve">
    <value>'{0}' does not implement interface member '{1}'. '{2}' cannot implement '{1}' because it does not have the matching return type of '{3}'.</value>
  </data>
  <data name="ERR_DuplicateTypeForwarder" xml:space="preserve">
    <value>'{0}' duplicate TypeForwardedToAttribute</value>
  </data>
  <data name="ERR_ExpectedSelectOrGroup" xml:space="preserve">
    <value>A query body must end with a select clause or a group clause</value>
  </data>
  <data name="ERR_ExpectedContextualKeywordOn" xml:space="preserve">
    <value>Expected contextual keyword 'on'</value>
  </data>
  <data name="ERR_ExpectedContextualKeywordEquals" xml:space="preserve">
    <value>Expected contextual keyword 'equals'</value>
  </data>
  <data name="ERR_ExpectedContextualKeywordBy" xml:space="preserve">
    <value>Expected contextual keyword 'by'</value>
  </data>
  <data name="ERR_InvalidAnonymousTypeMemberDeclarator" xml:space="preserve">
    <value>Invalid anonymous type member declarator. Anonymous type members must be declared with a member assignment, simple name or member access.</value>
  </data>
  <data name="ERR_InvalidInitializerElementInitializer" xml:space="preserve">
    <value>Invalid initializer member declarator</value>
  </data>
  <data name="ERR_InconsistentLambdaParameterUsage" xml:space="preserve">
    <value>Inconsistent lambda parameter usage; parameter types must be all explicit or all implicit</value>
  </data>
  <data name="ERR_PartialMethodInvalidModifier" xml:space="preserve">
    <value>A partial method cannot have access modifiers or the virtual, abstract, override, new, sealed, or extern modifiers</value>
  </data>
  <data name="ERR_PartialMethodOnlyInPartialClass" xml:space="preserve">
    <value>A partial method must be declared within a partial class, partial struct, or partial interface</value>
  </data>
  <data name="ERR_PartialMethodCannotHaveOutParameters" xml:space="preserve">
    <value>A partial method cannot have out parameters</value>
  </data>
  <data name="ERR_PartialMethodNotExplicit" xml:space="preserve">
    <value>A partial method may not explicitly implement an interface method</value>
  </data>
  <data name="ERR_PartialMethodExtensionDifference" xml:space="preserve">
    <value>Both partial method declarations must be extension methods or neither may be an extension method</value>
  </data>
  <data name="ERR_PartialMethodOnlyOneLatent" xml:space="preserve">
    <value>A partial method may not have multiple defining declarations</value>
  </data>
  <data name="ERR_PartialMethodOnlyOneActual" xml:space="preserve">
    <value>A partial method may not have multiple implementing declarations</value>
  </data>
  <data name="ERR_PartialMethodParamsDifference" xml:space="preserve">
    <value>Both partial method declarations must use a params parameter or neither may use a params parameter</value>
  </data>
  <data name="ERR_PartialMethodMustHaveLatent" xml:space="preserve">
    <value>No defining declaration found for implementing declaration of partial method '{0}'</value>
  </data>
  <data name="ERR_PartialMethodInconsistentTupleNames" xml:space="preserve">
    <value>Both partial method declarations, '{0}' and '{1}', must use the same tuple element names.</value>
  </data>
  <data name="ERR_PartialMethodInconsistentConstraints" xml:space="preserve">
    <value>Partial method declarations of '{0}' have inconsistent constraints for type parameter '{1}'</value>
  </data>
  <data name="ERR_PartialMethodToDelegate" xml:space="preserve">
    <value>Cannot create delegate from method '{0}' because it is a partial method without an implementing declaration</value>
  </data>
  <data name="ERR_PartialMethodStaticDifference" xml:space="preserve">
    <value>Both partial method declarations must be static or neither may be static</value>
  </data>
  <data name="ERR_PartialMethodUnsafeDifference" xml:space="preserve">
    <value>Both partial method declarations must be unsafe or neither may be unsafe</value>
  </data>
  <data name="ERR_PartialMethodInExpressionTree" xml:space="preserve">
    <value>Partial methods with only a defining declaration or removed conditional methods cannot be used in expression trees</value>
  </data>
  <data name="ERR_PartialMethodMustReturnVoid" xml:space="preserve">
    <value>Partial methods must have a void return type</value>
  </data>
  <data name="WRN_ObsoleteOverridingNonObsolete" xml:space="preserve">
    <value>Obsolete member '{0}' overrides non-obsolete member '{1}'</value>
  </data>
  <data name="WRN_ObsoleteOverridingNonObsolete_Title" xml:space="preserve">
    <value>Obsolete member overrides non-obsolete member</value>
  </data>
  <data name="WRN_DebugFullNameTooLong" xml:space="preserve">
    <value>The fully qualified name for '{0}' is too long for debug information. Compile without '/debug' option.</value>
  </data>
  <data name="WRN_DebugFullNameTooLong_Title" xml:space="preserve">
    <value>Fully qualified name is too long for debug information</value>
  </data>
  <data name="ERR_ImplicitlyTypedVariableAssignedBadValue" xml:space="preserve">
    <value>Cannot assign {0} to an implicitly-typed variable</value>
  </data>
  <data name="ERR_ImplicitlyTypedVariableWithNoInitializer" xml:space="preserve">
    <value>Implicitly-typed variables must be initialized</value>
  </data>
  <data name="ERR_ImplicitlyTypedVariableMultipleDeclarator" xml:space="preserve">
    <value>Implicitly-typed variables cannot have multiple declarators</value>
  </data>
  <data name="ERR_ImplicitlyTypedVariableAssignedArrayInitializer" xml:space="preserve">
    <value>Cannot initialize an implicitly-typed variable with an array initializer</value>
  </data>
  <data name="ERR_ImplicitlyTypedLocalCannotBeFixed" xml:space="preserve">
    <value>Implicitly-typed local variables cannot be fixed</value>
  </data>
  <data name="ERR_ImplicitlyTypedVariableCannotBeConst" xml:space="preserve">
    <value>Implicitly-typed variables cannot be constant</value>
  </data>
  <data name="WRN_ExternCtorNoImplementation" xml:space="preserve">
    <value>Constructor '{0}' is marked external</value>
  </data>
  <data name="WRN_ExternCtorNoImplementation_Title" xml:space="preserve">
    <value>Constructor is marked external</value>
  </data>
  <data name="ERR_TypeVarNotFound" xml:space="preserve">
    <value>The contextual keyword 'var' may only appear within a local variable declaration or in script code</value>
  </data>
  <data name="ERR_ImplicitlyTypedArrayNoBestType" xml:space="preserve">
    <value>No best type found for implicitly-typed array</value>
  </data>
  <data name="ERR_AnonymousTypePropertyAssignedBadValue" xml:space="preserve">
    <value>Cannot assign '{0}' to anonymous type property</value>
  </data>
  <data name="ERR_ExpressionTreeContainsBaseAccess" xml:space="preserve">
    <value>An expression tree may not contain a base access</value>
  </data>
  <data name="ERR_ExpressionTreeContainsTupleBinOp" xml:space="preserve">
    <value>An expression tree may not contain a tuple == or != operator</value>
  </data>
  <data name="ERR_ExpressionTreeContainsAssignment" xml:space="preserve">
    <value>An expression tree may not contain an assignment operator</value>
  </data>
  <data name="ERR_AnonymousTypeDuplicatePropertyName" xml:space="preserve">
    <value>An anonymous type cannot have multiple properties with the same name</value>
  </data>
  <data name="ERR_StatementLambdaToExpressionTree" xml:space="preserve">
    <value>A lambda expression with a statement body cannot be converted to an expression tree</value>
  </data>
  <data name="ERR_ExpressionTreeMustHaveDelegate" xml:space="preserve">
    <value>Cannot convert lambda to an expression tree whose type argument '{0}' is not a delegate type</value>
  </data>
  <data name="ERR_AnonymousTypeNotAvailable" xml:space="preserve">
    <value>Cannot use anonymous type in a constant expression</value>
  </data>
  <data name="ERR_LambdaInIsAs" xml:space="preserve">
    <value>The first operand of an 'is' or 'as' operator may not be a lambda expression, anonymous method, or method group.</value>
  </data>
  <data name="ERR_TypelessTupleInAs" xml:space="preserve">
    <value>The first operand of an 'as' operator may not be a tuple literal without a natural type.</value>
  </data>
  <data name="ERR_ExpressionTreeContainsMultiDimensionalArrayInitializer" xml:space="preserve">
    <value>An expression tree may not contain a multidimensional array initializer</value>
  </data>
  <data name="ERR_MissingArgument" xml:space="preserve">
    <value>Argument missing</value>
  </data>
  <data name="ERR_VariableUsedBeforeDeclaration" xml:space="preserve">
    <value>Cannot use local variable '{0}' before it is declared</value>
  </data>
  <data name="ERR_RecursivelyTypedVariable" xml:space="preserve">
    <value>Type of '{0}' cannot be inferred since its initializer directly or indirectly refers to the definition.</value>
  </data>
  <data name="ERR_UnassignedThisAutoProperty" xml:space="preserve">
    <value>Auto-implemented property '{0}' must be fully assigned before control is returned to the caller.</value>
  </data>
  <data name="ERR_VariableUsedBeforeDeclarationAndHidesField" xml:space="preserve">
    <value>Cannot use local variable '{0}' before it is declared. The declaration of the local variable hides the field '{1}'.</value>
  </data>
  <data name="ERR_ExpressionTreeContainsBadCoalesce" xml:space="preserve">
    <value>An expression tree lambda may not contain a coalescing operator with a null or default literal left-hand side</value>
  </data>
  <data name="ERR_IdentifierExpected" xml:space="preserve">
    <value>Identifier expected</value>
  </data>
  <data name="ERR_SemicolonExpected" xml:space="preserve">
    <value>; expected</value>
  </data>
  <data name="ERR_SyntaxError" xml:space="preserve">
    <value>Syntax error, '{0}' expected</value>
  </data>
  <data name="ERR_DuplicateModifier" xml:space="preserve">
    <value>Duplicate '{0}' modifier</value>
  </data>
  <data name="ERR_DuplicateAccessor" xml:space="preserve">
    <value>Property accessor already defined</value>
  </data>
  <data name="ERR_IntegralTypeExpected" xml:space="preserve">
    <value>Type byte, sbyte, short, ushort, int, uint, long, or ulong expected</value>
  </data>
  <data name="ERR_IllegalEscape" xml:space="preserve">
    <value>Unrecognized escape sequence</value>
  </data>
  <data name="ERR_NewlineInConst" xml:space="preserve">
    <value>Newline in constant</value>
  </data>
  <data name="ERR_EmptyCharConst" xml:space="preserve">
    <value>Empty character literal</value>
  </data>
  <data name="ERR_TooManyCharsInConst" xml:space="preserve">
    <value>Too many characters in character literal</value>
  </data>
  <data name="ERR_InvalidNumber" xml:space="preserve">
    <value>Invalid number</value>
  </data>
  <data name="ERR_GetOrSetExpected" xml:space="preserve">
    <value>A get or set accessor expected</value>
  </data>
  <data name="ERR_ClassTypeExpected" xml:space="preserve">
    <value>An object, string, or class type expected</value>
  </data>
  <data name="ERR_NamedArgumentExpected" xml:space="preserve">
    <value>Named attribute argument expected</value>
  </data>
  <data name="ERR_TooManyCatches" xml:space="preserve">
    <value>Catch clauses cannot follow the general catch clause of a try statement</value>
  </data>
  <data name="ERR_ThisOrBaseExpected" xml:space="preserve">
    <value>Keyword 'this' or 'base' expected</value>
  </data>
  <data name="ERR_OvlUnaryOperatorExpected" xml:space="preserve">
    <value>Overloadable unary operator expected</value>
  </data>
  <data name="ERR_OvlBinaryOperatorExpected" xml:space="preserve">
    <value>Overloadable binary operator expected</value>
  </data>
  <data name="ERR_IntOverflow" xml:space="preserve">
    <value>Integral constant is too large</value>
  </data>
  <data name="ERR_EOFExpected" xml:space="preserve">
    <value>Type or namespace definition, or end-of-file expected</value>
  </data>
  <data name="ERR_GlobalDefinitionOrStatementExpected" xml:space="preserve">
    <value>Member definition, statement, or end-of-file expected</value>
  </data>
  <data name="ERR_BadEmbeddedStmt" xml:space="preserve">
    <value>Embedded statement cannot be a declaration or labeled statement</value>
  </data>
  <data name="ERR_PPDirectiveExpected" xml:space="preserve">
    <value>Preprocessor directive expected</value>
  </data>
  <data name="ERR_EndOfPPLineExpected" xml:space="preserve">
    <value>Single-line comment or end-of-line expected</value>
  </data>
  <data name="ERR_CloseParenExpected" xml:space="preserve">
    <value>) expected</value>
  </data>
  <data name="ERR_EndifDirectiveExpected" xml:space="preserve">
    <value>#endif directive expected</value>
  </data>
  <data name="ERR_UnexpectedDirective" xml:space="preserve">
    <value>Unexpected preprocessor directive</value>
  </data>
  <data name="ERR_ErrorDirective" xml:space="preserve">
    <value>#error: '{0}'</value>
  </data>
  <data name="WRN_WarningDirective" xml:space="preserve">
    <value>#warning: '{0}'</value>
  </data>
  <data name="WRN_WarningDirective_Title" xml:space="preserve">
    <value>#warning directive</value>
  </data>
  <data name="ERR_TypeExpected" xml:space="preserve">
    <value>Type expected</value>
  </data>
  <data name="ERR_PPDefFollowsToken" xml:space="preserve">
    <value>Cannot define/undefine preprocessor symbols after first token in file</value>
  </data>
  <data name="ERR_PPReferenceFollowsToken" xml:space="preserve">
    <value>Cannot use #r after first token in file</value>
  </data>
  <data name="ERR_OpenEndedComment" xml:space="preserve">
    <value>End-of-file found, '*/' expected</value>
  </data>
  <data name="ERR_Merge_conflict_marker_encountered" xml:space="preserve">
    <value>Merge conflict marker encountered</value>
  </data>
  <data name="ERR_NoRefOutWhenRefOnly" xml:space="preserve">
    <value>Do not use refout when using refonly.</value>
  </data>
  <data name="ERR_NoNetModuleOutputWhenRefOutOrRefOnly" xml:space="preserve">
    <value>Cannot compile net modules when using /refout or /refonly.</value>
  </data>
  <data name="ERR_OvlOperatorExpected" xml:space="preserve">
    <value>Overloadable operator expected</value>
  </data>
  <data name="ERR_EndRegionDirectiveExpected" xml:space="preserve">
    <value>#endregion directive expected</value>
  </data>
  <data name="ERR_UnterminatedStringLit" xml:space="preserve">
    <value>Unterminated string literal</value>
  </data>
  <data name="ERR_BadDirectivePlacement" xml:space="preserve">
    <value>Preprocessor directives must appear as the first non-whitespace character on a line</value>
  </data>
  <data name="ERR_IdentifierExpectedKW" xml:space="preserve">
    <value>Identifier expected; '{1}' is a keyword</value>
  </data>
  <data name="ERR_SemiOrLBraceExpected" xml:space="preserve">
    <value>{ or ; expected</value>
  </data>
  <data name="ERR_MultiTypeInDeclaration" xml:space="preserve">
    <value>Cannot use more than one type in a for, using, fixed, or declaration statement</value>
  </data>
  <data name="ERR_AddOrRemoveExpected" xml:space="preserve">
    <value>An add or remove accessor expected</value>
  </data>
  <data name="ERR_UnexpectedCharacter" xml:space="preserve">
    <value>Unexpected character '{0}'</value>
  </data>
  <data name="ERR_UnexpectedToken" xml:space="preserve">
    <value>Unexpected token '{0}'</value>
  </data>
  <data name="ERR_ProtectedInStatic" xml:space="preserve">
    <value>'{0}': static classes cannot contain protected members</value>
  </data>
  <data name="WRN_UnreachableGeneralCatch" xml:space="preserve">
    <value>A previous catch clause already catches all exceptions. All non-exceptions thrown will be wrapped in a System.Runtime.CompilerServices.RuntimeWrappedException.</value>
  </data>
  <data name="WRN_UnreachableGeneralCatch_Title" xml:space="preserve">
    <value>A previous catch clause already catches all exceptions</value>
  </data>
  <data name="WRN_UnreachableGeneralCatch_Description" xml:space="preserve">
    <value>This warning is caused when a catch() block has no specified exception type after a catch (System.Exception e) block. The warning advises that the catch() block will not catch any exceptions.

A catch() block after a catch (System.Exception e) block can catch non-CLS exceptions if the RuntimeCompatibilityAttribute is set to false in the AssemblyInfo.cs file: [assembly: RuntimeCompatibilityAttribute(WrapNonExceptionThrows = false)]. If this attribute is not set explicitly to false, all thrown non-CLS exceptions are wrapped as Exceptions and the catch (System.Exception e) block catches them.</value>
  </data>
  <data name="ERR_IncrementLvalueExpected" xml:space="preserve">
    <value>The operand of an increment or decrement operator must be a variable, property or indexer</value>
  </data>
  <data name="ERR_NoSuchMemberOrExtension" xml:space="preserve">
    <value>'{0}' does not contain a definition for '{1}' and no accessible extension method '{1}' accepting a first argument of type '{0}' could be found (are you missing a using directive or an assembly reference?)</value>
  </data>
  <data name="ERR_NoSuchMemberOrExtensionNeedUsing" xml:space="preserve">
    <value>'{0}' does not contain a definition for '{1}' and no extension method '{1}' accepting a first argument of type '{0}' could be found (are you missing a using directive for '{2}'?)</value>
  </data>
  <data name="ERR_BadThisParam" xml:space="preserve">
    <value>Method '{0}' has a parameter modifier 'this' which is not on the first parameter</value>
  </data>
  <data name="ERR_BadParameterModifiers" xml:space="preserve">
    <value> The parameter modifier '{0}' cannot be used with '{1}'</value>
  </data>
  <data name="ERR_BadTypeforThis" xml:space="preserve">
    <value>The first parameter of an extension method cannot be of type '{0}'</value>
  </data>
  <data name="ERR_BadParamModThis" xml:space="preserve">
    <value>A parameter array cannot be used with 'this' modifier on an extension method</value>
  </data>
  <data name="ERR_BadExtensionMeth" xml:space="preserve">
    <value>Extension method must be static</value>
  </data>
  <data name="ERR_BadExtensionAgg" xml:space="preserve">
    <value>Extension method must be defined in a non-generic static class</value>
  </data>
  <data name="ERR_DupParamMod" xml:space="preserve">
    <value>A parameter can only have one '{0}' modifier</value>
  </data>
  <data name="ERR_ExtensionMethodsDecl" xml:space="preserve">
    <value>Extension methods must be defined in a top level static class; {0} is a nested class</value>
  </data>
  <data name="ERR_ExtensionAttrNotFound" xml:space="preserve">
    <value>Cannot define a new extension method because the compiler required type '{0}' cannot be found. Are you missing a reference to System.Core.dll?</value>
  </data>
  <data name="ERR_ExplicitExtension" xml:space="preserve">
    <value>Do not use 'System.Runtime.CompilerServices.ExtensionAttribute'. Use the 'this' keyword instead.</value>
  </data>
  <data name="ERR_ExplicitDynamicAttr" xml:space="preserve">
    <value>Do not use 'System.Runtime.CompilerServices.DynamicAttribute'. Use the 'dynamic' keyword instead.</value>
  </data>
  <data name="ERR_NoDynamicPhantomOnBaseCtor" xml:space="preserve">
    <value>The constructor call needs to be dynamically dispatched, but cannot be because it is part of a constructor initializer. Consider casting the dynamic arguments.</value>
  </data>
  <data name="ERR_ValueTypeExtDelegate" xml:space="preserve">
    <value>Extension method '{0}' defined on value type '{1}' cannot be used to create delegates</value>
  </data>
  <data name="ERR_BadArgCount" xml:space="preserve">
    <value>No overload for method '{0}' takes {1} arguments</value>
  </data>
  <data name="ERR_BadArgType" xml:space="preserve">
    <value>Argument {0}: cannot convert from '{1}' to '{2}'</value>
  </data>
  <data name="ERR_NoSourceFile" xml:space="preserve">
    <value>Source file '{0}' could not be opened -- {1}</value>
  </data>
  <data name="ERR_CantRefResource" xml:space="preserve">
    <value>Cannot link resource files when building a module</value>
  </data>
  <data name="ERR_ResourceNotUnique" xml:space="preserve">
    <value>Resource identifier '{0}' has already been used in this assembly</value>
  </data>
  <data name="ERR_ResourceFileNameNotUnique" xml:space="preserve">
    <value>Each linked resource and module must have a unique filename. Filename '{0}' is specified more than once in this assembly</value>
  </data>
  <data name="ERR_ImportNonAssembly" xml:space="preserve">
    <value>The referenced file '{0}' is not an assembly</value>
  </data>
  <data name="ERR_RefLvalueExpected" xml:space="preserve">
    <value>A ref or out value must be an assignable variable</value>
  </data>
  <data name="ERR_BaseInStaticMeth" xml:space="preserve">
    <value>Keyword 'base' is not available in a static method</value>
  </data>
  <data name="ERR_BaseInBadContext" xml:space="preserve">
    <value>Keyword 'base' is not available in the current context</value>
  </data>
  <data name="ERR_RbraceExpected" xml:space="preserve">
    <value>} expected</value>
  </data>
  <data name="ERR_LbraceExpected" xml:space="preserve">
    <value>{ expected</value>
  </data>
  <data name="ERR_InExpected" xml:space="preserve">
    <value>'in' expected</value>
  </data>
  <data name="ERR_InvalidPreprocExpr" xml:space="preserve">
    <value>Invalid preprocessor expression</value>
  </data>
  <data name="ERR_InvalidMemberDecl" xml:space="preserve">
    <value>Invalid token '{0}' in class, struct, or interface member declaration</value>
  </data>
  <data name="ERR_MemberNeedsType" xml:space="preserve">
    <value>Method must have a return type</value>
  </data>
  <data name="ERR_BadBaseType" xml:space="preserve">
    <value>Invalid base type</value>
  </data>
  <data name="WRN_EmptySwitch" xml:space="preserve">
    <value>Empty switch block</value>
  </data>
  <data name="WRN_EmptySwitch_Title" xml:space="preserve">
    <value>Empty switch block</value>
  </data>
  <data name="ERR_ExpectedEndTry" xml:space="preserve">
    <value>Expected catch or finally</value>
  </data>
  <data name="ERR_InvalidExprTerm" xml:space="preserve">
    <value>Invalid expression term '{0}'</value>
  </data>
  <data name="ERR_BadNewExpr" xml:space="preserve">
    <value>A new expression requires an argument list or (), [], or {} after type</value>
  </data>
  <data name="ERR_NoNamespacePrivate" xml:space="preserve">
    <value>Elements defined in a namespace cannot be explicitly declared as private, protected, protected internal, or private protected</value>
  </data>
  <data name="ERR_BadVarDecl" xml:space="preserve">
    <value>Expected ; or = (cannot specify constructor arguments in declaration)</value>
  </data>
  <data name="ERR_UsingAfterElements" xml:space="preserve">
    <value>A using clause must precede all other elements defined in the namespace except extern alias declarations</value>
  </data>
  <data name="ERR_BadBinOpArgs" xml:space="preserve">
    <value>Overloaded binary operator '{0}' takes two parameters</value>
  </data>
  <data name="ERR_BadUnOpArgs" xml:space="preserve">
    <value>Overloaded unary operator '{0}' takes one parameter</value>
  </data>
  <data name="ERR_NoVoidParameter" xml:space="preserve">
    <value>Invalid parameter type 'void'</value>
  </data>
  <data name="ERR_DuplicateAlias" xml:space="preserve">
    <value>The using alias '{0}' appeared previously in this namespace</value>
  </data>
  <data name="ERR_BadProtectedAccess" xml:space="preserve">
    <value>Cannot access protected member '{0}' via a qualifier of type '{1}'; the qualifier must be of type '{2}' (or derived from it)</value>
  </data>
  <data name="ERR_AddModuleAssembly" xml:space="preserve">
    <value>'{0}' cannot be added to this assembly because it already is an assembly</value>
  </data>
  <data name="ERR_BindToBogusProp2" xml:space="preserve">
    <value>Property, indexer, or event '{0}' is not supported by the language; try directly calling accessor methods '{1}' or '{2}'</value>
  </data>
  <data name="ERR_BindToBogusProp1" xml:space="preserve">
    <value>Property, indexer, or event '{0}' is not supported by the language; try directly calling accessor method '{1}'</value>
  </data>
  <data name="ERR_NoVoidHere" xml:space="preserve">
    <value>Keyword 'void' cannot be used in this context</value>
  </data>
  <data name="ERR_IndexerNeedsParam" xml:space="preserve">
    <value>Indexers must have at least one parameter</value>
  </data>
  <data name="ERR_BadArraySyntax" xml:space="preserve">
    <value>Array type specifier, [], must appear before parameter name</value>
  </data>
  <data name="ERR_BadOperatorSyntax" xml:space="preserve">
    <value>Declaration is not valid; use '{0} operator &lt;dest-type&gt; (...' instead</value>
  </data>
  <data name="ERR_MainClassNotFound" xml:space="preserve">
    <value>Could not find '{0}' specified for Main method</value>
  </data>
  <data name="ERR_MainClassNotClass" xml:space="preserve">
    <value>'{0}' specified for Main method must be a non-generic class, struct, or interface</value>
  </data>
  <data name="ERR_NoMainInClass" xml:space="preserve">
    <value>'{0}' does not have a suitable static 'Main' method</value>
  </data>
  <data name="ERR_MainClassIsImport" xml:space="preserve">
    <value>Cannot use '{0}' for Main method because it is imported</value>
  </data>
  <data name="ERR_OutputNeedsName" xml:space="preserve">
    <value>Outputs without source must have the /out option specified</value>
  </data>
  <data name="ERR_NoOutputDirectory" xml:space="preserve">
    <value>Output directory could not be determined</value>
  </data>
  <data name="ERR_CantHaveWin32ResAndManifest" xml:space="preserve">
    <value>Conflicting options specified: Win32 resource file; Win32 manifest</value>
  </data>
  <data name="ERR_CantHaveWin32ResAndIcon" xml:space="preserve">
    <value>Conflicting options specified: Win32 resource file; Win32 icon</value>
  </data>
  <data name="ERR_CantReadResource" xml:space="preserve">
    <value>Error reading resource '{0}' -- '{1}'</value>
  </data>
  <data name="ERR_DocFileGen" xml:space="preserve">
    <value>Error writing to XML documentation file: {0}</value>
  </data>
  <data name="WRN_XMLParseError" xml:space="preserve">
    <value>XML comment has badly formed XML -- '{0}'</value>
  </data>
  <data name="WRN_XMLParseError_Title" xml:space="preserve">
    <value>XML comment has badly formed XML</value>
  </data>
  <data name="WRN_DuplicateParamTag" xml:space="preserve">
    <value>XML comment has a duplicate param tag for '{0}'</value>
  </data>
  <data name="WRN_DuplicateParamTag_Title" xml:space="preserve">
    <value>XML comment has a duplicate param tag</value>
  </data>
  <data name="WRN_UnmatchedParamTag" xml:space="preserve">
    <value>XML comment has a param tag for '{0}', but there is no parameter by that name</value>
  </data>
  <data name="WRN_UnmatchedParamTag_Title" xml:space="preserve">
    <value>XML comment has a param tag, but there is no parameter by that name</value>
  </data>
  <data name="WRN_UnmatchedParamRefTag" xml:space="preserve">
    <value>XML comment on '{1}' has a paramref tag for '{0}', but there is no parameter by that name</value>
  </data>
  <data name="WRN_UnmatchedParamRefTag_Title" xml:space="preserve">
    <value>XML comment has a paramref tag, but there is no parameter by that name</value>
  </data>
  <data name="WRN_MissingParamTag" xml:space="preserve">
    <value>Parameter '{0}' has no matching param tag in the XML comment for '{1}' (but other parameters do)</value>
  </data>
  <data name="WRN_MissingParamTag_Title" xml:space="preserve">
    <value>Parameter has no matching param tag in the XML comment (but other parameters do)</value>
  </data>
  <data name="WRN_BadXMLRef" xml:space="preserve">
    <value>XML comment has cref attribute '{0}' that could not be resolved</value>
  </data>
  <data name="WRN_BadXMLRef_Title" xml:space="preserve">
    <value>XML comment has cref attribute that could not be resolved</value>
  </data>
  <data name="ERR_BadStackAllocExpr" xml:space="preserve">
    <value>A stackalloc expression requires [] after type</value>
  </data>
  <data name="ERR_InvalidLineNumber" xml:space="preserve">
    <value>The line number specified for #line directive is missing or invalid</value>
  </data>
  <data name="ERR_MissingPPFile" xml:space="preserve">
    <value>Quoted file name, single-line comment or end-of-line expected</value>
  </data>
  <data name="ERR_ExpectedPPFile" xml:space="preserve">
    <value>Quoted file name expected</value>
  </data>
  <data name="ERR_ReferenceDirectiveOnlyAllowedInScripts" xml:space="preserve">
    <value>#r is only allowed in scripts</value>
  </data>
  <data name="ERR_ForEachMissingMember" xml:space="preserve">
    <value>foreach statement cannot operate on variables of type '{0}' because '{0}' does not contain a public instance definition for '{1}'</value>
  </data>
  <data name="ERR_AwaitForEachMissingMember" xml:space="preserve">
    <value>Asynchronous foreach statement cannot operate on variables of type '{0}' because '{0}' does not contain a suitable public instance definition for '{1}'</value>
  </data>
  <data name="ERR_ForEachMissingMemberWrongAsync" xml:space="preserve">
    <value>foreach statement cannot operate on variables of type '{0}' because '{0}' does not contain a public instance definition for '{1}'. Did you mean 'await foreach' rather than 'foreach'?</value>
  </data>
  <data name="ERR_AwaitForEachMissingMemberWrongAsync" xml:space="preserve">
    <value>Asynchronous foreach statement cannot operate on variables of type '{0}' because '{0}' does not contain a public instance definition for '{1}'. Did you mean 'foreach' rather than 'await foreach'?</value>
  </data>
  <data name="ERR_PossibleAsyncIteratorWithoutYield" xml:space="preserve">
    <value>The body of an async-iterator method must contain a 'yield' statement.</value>
  </data>
  <data name="ERR_PossibleAsyncIteratorWithoutYieldOrAwait" xml:space="preserve">
    <value>The body of an async-iterator method must contain a 'yield' statement. Consider removing 'async' from the method declaration or adding a 'yield' statement.</value>
  </data>
  <data name="ERR_StaticLocalFunctionCannotCaptureVariable" xml:space="preserve">
    <value>A static local function cannot contain a reference to '{0}'.</value>
  </data>
  <data name="ERR_StaticLocalFunctionCannotCaptureThis" xml:space="preserve">
    <value>A static local function cannot contain a reference to 'this' or 'base'.</value>
  </data>
  <data name="WRN_BadXMLRefParamType" xml:space="preserve">
    <value>Invalid type for parameter {0} in XML comment cref attribute: '{1}'</value>
  </data>
  <data name="WRN_BadXMLRefParamType_Title" xml:space="preserve">
    <value>Invalid type for parameter in XML comment cref attribute</value>
  </data>
  <data name="WRN_BadXMLRefReturnType" xml:space="preserve">
    <value>Invalid return type in XML comment cref attribute</value>
  </data>
  <data name="WRN_BadXMLRefReturnType_Title" xml:space="preserve">
    <value>Invalid return type in XML comment cref attribute</value>
  </data>
  <data name="ERR_BadWin32Res" xml:space="preserve">
    <value>Error reading Win32 resources -- {0}</value>
  </data>
  <data name="WRN_BadXMLRefSyntax" xml:space="preserve">
    <value>XML comment has syntactically incorrect cref attribute '{0}'</value>
  </data>
  <data name="WRN_BadXMLRefSyntax_Title" xml:space="preserve">
    <value>XML comment has syntactically incorrect cref attribute</value>
  </data>
  <data name="ERR_BadModifierLocation" xml:space="preserve">
    <value>Member modifier '{0}' must precede the member type and name</value>
  </data>
  <data name="ERR_MissingArraySize" xml:space="preserve">
    <value>Array creation must have array size or array initializer</value>
  </data>
  <data name="WRN_UnprocessedXMLComment" xml:space="preserve">
    <value>XML comment is not placed on a valid language element</value>
  </data>
  <data name="WRN_UnprocessedXMLComment_Title" xml:space="preserve">
    <value>XML comment is not placed on a valid language element</value>
  </data>
  <data name="WRN_FailedInclude" xml:space="preserve">
    <value>Unable to include XML fragment '{1}' of file '{0}' -- {2}</value>
  </data>
  <data name="WRN_FailedInclude_Title" xml:space="preserve">
    <value>Unable to include XML fragment</value>
  </data>
  <data name="WRN_InvalidInclude" xml:space="preserve">
    <value>Invalid XML include element -- {0}</value>
  </data>
  <data name="WRN_InvalidInclude_Title" xml:space="preserve">
    <value>Invalid XML include element</value>
  </data>
  <data name="WRN_MissingXMLComment" xml:space="preserve">
    <value>Missing XML comment for publicly visible type or member '{0}'</value>
  </data>
  <data name="WRN_MissingXMLComment_Title" xml:space="preserve">
    <value>Missing XML comment for publicly visible type or member</value>
  </data>
  <data name="WRN_MissingXMLComment_Description" xml:space="preserve">
    <value>The /doc compiler option was specified, but one or more constructs did not have comments.</value>
  </data>
  <data name="WRN_XMLParseIncludeError" xml:space="preserve">
    <value>Badly formed XML in included comments file -- '{0}'</value>
  </data>
  <data name="WRN_XMLParseIncludeError_Title" xml:space="preserve">
    <value>Badly formed XML in included comments file</value>
  </data>
  <data name="ERR_BadDelArgCount" xml:space="preserve">
    <value>Delegate '{0}' does not take {1} arguments</value>
  </data>
  <data name="ERR_UnexpectedSemicolon" xml:space="preserve">
    <value>Semicolon after method or accessor block is not valid</value>
  </data>
  <data name="ERR_MethodReturnCantBeRefAny" xml:space="preserve">
    <value>Method or delegate cannot return type '{0}'</value>
  </data>
  <data name="ERR_CompileCancelled" xml:space="preserve">
    <value>Compilation cancelled by user</value>
  </data>
  <data name="ERR_MethodArgCantBeRefAny" xml:space="preserve">
    <value>Cannot make reference to variable of type '{0}'</value>
  </data>
  <data name="ERR_AssgReadonlyLocal" xml:space="preserve">
    <value>Cannot assign to '{0}' because it is read-only</value>
  </data>
  <data name="ERR_RefReadonlyLocal" xml:space="preserve">
    <value>Cannot use '{0}' as a ref or out value because it is read-only</value>
  </data>
  <data name="ERR_CantUseRequiredAttribute" xml:space="preserve">
    <value>The RequiredAttribute attribute is not permitted on C# types</value>
  </data>
  <data name="ERR_NoModifiersOnAccessor" xml:space="preserve">
    <value>Modifiers cannot be placed on event accessor declarations</value>
  </data>
  <data name="ERR_ParamsCantBeWithModifier" xml:space="preserve">
    <value>The params parameter cannot be declared as {0}</value>
  </data>
  <data name="ERR_ReturnNotLValue" xml:space="preserve">
    <value>Cannot modify the return value of '{0}' because it is not a variable</value>
  </data>
  <data name="ERR_MissingCoClass" xml:space="preserve">
    <value>The managed coclass wrapper class '{0}' for interface '{1}' cannot be found (are you missing an assembly reference?)</value>
  </data>
  <data name="ERR_AmbiguousAttribute" xml:space="preserve">
    <value>'{0}' is ambiguous between '{1}' and '{2}'; use either '@{0}' or '{0}Attribute'</value>
  </data>
  <data name="ERR_BadArgExtraRef" xml:space="preserve">
    <value>Argument {0} may not be passed with the '{1}' keyword</value>
  </data>
  <data name="WRN_CmdOptionConflictsSource" xml:space="preserve">
    <value>Option '{0}' overrides attribute '{1}' given in a source file or added module</value>
  </data>
  <data name="WRN_CmdOptionConflictsSource_Title" xml:space="preserve">
    <value>Option overrides attribute given in a source file or added module</value>
  </data>
  <data name="WRN_CmdOptionConflictsSource_Description" xml:space="preserve">
    <value>This warning occurs if the assembly attributes AssemblyKeyFileAttribute or AssemblyKeyNameAttribute found in source conflict with the /keyfile or /keycontainer command line option or key file name or key container specified in the Project Properties.</value>
  </data>
  <data name="ERR_BadCompatMode" xml:space="preserve">
    <value>Invalid option '{0}' for /langversion. Use '/langversion:?' to list supported values.</value>
  </data>
  <data name="ERR_DelegateOnConditional" xml:space="preserve">
    <value>Cannot create delegate with '{0}' because it or a method it overrides has a Conditional attribute</value>
  </data>
  <data name="ERR_CantMakeTempFile" xml:space="preserve">
    <value>Cannot create temporary file -- {0}</value>
  </data>
  <data name="ERR_BadArgRef" xml:space="preserve">
    <value>Argument {0} must be passed with the '{1}' keyword</value>
  </data>
  <data name="ERR_YieldInAnonMeth" xml:space="preserve">
    <value>The yield statement cannot be used inside an anonymous method or lambda expression</value>
  </data>
  <data name="ERR_ReturnInIterator" xml:space="preserve">
    <value>Cannot return a value from an iterator. Use the yield return statement to return a value, or yield break to end the iteration.</value>
  </data>
  <data name="ERR_BadIteratorArgType" xml:space="preserve">
    <value>Iterators cannot have ref, in or out parameters</value>
  </data>
  <data name="ERR_BadIteratorReturn" xml:space="preserve">
    <value>The body of '{0}' cannot be an iterator block because '{1}' is not an iterator interface type</value>
  </data>
  <data name="ERR_BadYieldInFinally" xml:space="preserve">
    <value>Cannot yield in the body of a finally clause</value>
  </data>
  <data name="ERR_IteratorMustBeAsync" xml:space="preserve">
    <value>Method '{0}' with an iterator block must be 'async' to return '{1}'</value>
  </data>
  <data name="ERR_BadYieldInTryOfCatch" xml:space="preserve">
    <value>Cannot yield a value in the body of a try block with a catch clause</value>
  </data>
  <data name="ERR_EmptyYield" xml:space="preserve">
    <value>Expression expected after yield return</value>
  </data>
  <data name="ERR_AnonDelegateCantUse" xml:space="preserve">
    <value>Cannot use ref, out, or in parameter '{0}' inside an anonymous method, lambda expression, query expression, or local function</value>
  </data>
  <data name="ERR_IllegalInnerUnsafe" xml:space="preserve">
    <value>Unsafe code may not appear in iterators</value>
  </data>
  <data name="ERR_BadYieldInCatch" xml:space="preserve">
    <value>Cannot yield a value in the body of a catch clause</value>
  </data>
  <data name="ERR_BadDelegateLeave" xml:space="preserve">
    <value>Control cannot leave the body of an anonymous method or lambda expression</value>
  </data>
  <data name="ERR_IllegalSuppression" xml:space="preserve">
    <value>The suppression operator is not allowed in this context</value>
  </data>
  <data name="WRN_IllegalPragma" xml:space="preserve">
    <value>Unrecognized #pragma directive</value>
  </data>
  <data name="WRN_IllegalPragma_Title" xml:space="preserve">
    <value>Unrecognized #pragma directive</value>
  </data>
  <data name="WRN_IllegalPPWarning" xml:space="preserve">
    <value>Expected 'disable' or 'restore'</value>
  </data>
  <data name="WRN_IllegalPPWarning_Title" xml:space="preserve">
    <value>Expected 'disable' or 'restore' after #pragma warning</value>
  </data>
  <data name="WRN_BadRestoreNumber" xml:space="preserve">
    <value>Cannot restore warning 'CS{0}' because it was disabled globally</value>
  </data>
  <data name="WRN_BadRestoreNumber_Title" xml:space="preserve">
    <value>Cannot restore warning because it was disabled globally</value>
  </data>
  <data name="ERR_VarargsIterator" xml:space="preserve">
    <value>__arglist is not allowed in the parameter list of iterators</value>
  </data>
  <data name="ERR_UnsafeIteratorArgType" xml:space="preserve">
    <value>Iterators cannot have unsafe parameters or yield types</value>
  </data>
  <data name="ERR_BadCoClassSig" xml:space="preserve">
    <value>The managed coclass wrapper class signature '{0}' for interface '{1}' is not a valid class name signature</value>
  </data>
  <data name="ERR_MultipleIEnumOfT" xml:space="preserve">
    <value>foreach statement cannot operate on variables of type '{0}' because it implements multiple instantiations of '{1}'; try casting to a specific interface instantiation</value>
  </data>
  <data name="ERR_MultipleIAsyncEnumOfT" xml:space="preserve">
    <value>Asynchronous foreach statement cannot operate on variables of type '{0}' because it implements multiple instantiations of '{1}'; try casting to a specific interface instantiation</value>
  </data>
  <data name="ERR_FixedDimsRequired" xml:space="preserve">
    <value>A fixed size buffer field must have the array size specifier after the field name</value>
  </data>
  <data name="ERR_FixedNotInStruct" xml:space="preserve">
    <value>Fixed size buffer fields may only be members of structs</value>
  </data>
  <data name="ERR_AnonymousReturnExpected" xml:space="preserve">
    <value>Not all code paths return a value in {0} of type '{1}'</value>
  </data>
  <data name="WRN_NonECMAFeature" xml:space="preserve">
    <value>Feature '{0}' is not part of the standardized ISO C# language specification, and may not be accepted by other compilers</value>
  </data>
  <data name="WRN_NonECMAFeature_Title" xml:space="preserve">
    <value>Feature is not part of the standardized ISO C# language specification, and may not be accepted by other compilers</value>
  </data>
  <data name="ERR_ExpectedVerbatimLiteral" xml:space="preserve">
    <value>Keyword, identifier, or string expected after verbatim specifier: @</value>
  </data>
  <data name="ERR_RefReadonly" xml:space="preserve">
    <value>A readonly field cannot be used as a ref or out value (except in a constructor)</value>
  </data>
  <data name="ERR_RefReadonly2" xml:space="preserve">
    <value>Members of readonly field '{0}' cannot be used as a ref or out value (except in a constructor)</value>
  </data>
  <data name="ERR_AssgReadonly" xml:space="preserve">
    <value>A readonly field cannot be assigned to (except in a constructor or init-only setter of the class in which the field is defined or a variable initializer))</value>
  </data>
  <data name="ERR_AssgReadonly2" xml:space="preserve">
    <value>Members of readonly field '{0}' cannot be modified (except in a constructor or a variable initializer)</value>
  </data>
  <data name="ERR_RefReadonlyNotField" xml:space="preserve">
    <value>Cannot use {0} '{1}' as a ref or out value because it is a readonly variable</value>
  </data>
  <data name="ERR_RefReadonlyNotField2" xml:space="preserve">
    <value>Members of {0} '{1}' cannot be used as a ref or out value because it is a readonly variable</value>
  </data>
  <data name="ERR_AssignReadonlyNotField" xml:space="preserve">
    <value>Cannot assign to {0} '{1}' because it is a readonly variable</value>
  </data>
  <data name="ERR_AssignReadonlyNotField2" xml:space="preserve">
    <value>Cannot assign to a member of {0} '{1}' because it is a readonly variable</value>
  </data>
  <data name="ERR_RefReturnReadonlyNotField" xml:space="preserve">
    <value>Cannot return {0} '{1}' by writable reference because it is a readonly variable</value>
  </data>
  <data name="ERR_RefReturnReadonlyNotField2" xml:space="preserve">
    <value>Members of {0} '{1}' cannot be returned by writable reference because it is a readonly variable</value>
  </data>
  <data name="ERR_AssgReadonlyStatic2" xml:space="preserve">
    <value>Fields of static readonly field '{0}' cannot be assigned to (except in a static constructor or a variable initializer)</value>
  </data>
  <data name="ERR_RefReadonlyStatic2" xml:space="preserve">
    <value>Fields of static readonly field '{0}' cannot be used as a ref or out value (except in a static constructor)</value>
  </data>
  <data name="ERR_AssgReadonlyLocal2Cause" xml:space="preserve">
    <value>Cannot modify members of '{0}' because it is a '{1}'</value>
  </data>
  <data name="ERR_RefReadonlyLocal2Cause" xml:space="preserve">
    <value>Cannot use fields of '{0}' as a ref or out value because it is a '{1}'</value>
  </data>
  <data name="ERR_AssgReadonlyLocalCause" xml:space="preserve">
    <value>Cannot assign to '{0}' because it is a '{1}'</value>
  </data>
  <data name="ERR_RefReadonlyLocalCause" xml:space="preserve">
    <value>Cannot use '{0}' as a ref or out value because it is a '{1}'</value>
  </data>
  <data name="WRN_ErrorOverride" xml:space="preserve">
    <value>{0}. See also error CS{1}.</value>
  </data>
  <data name="WRN_ErrorOverride_Title" xml:space="preserve">
    <value>Warning is overriding an error</value>
  </data>
  <data name="WRN_ErrorOverride_Description" xml:space="preserve">
    <value>The compiler emits this warning when it overrides an error with a warning. For information about the problem, search for the error code mentioned.</value>
  </data>
  <data name="ERR_AnonMethToNonDel" xml:space="preserve">
    <value>Cannot convert {0} to type '{1}' because it is not a delegate type</value>
  </data>
  <data name="ERR_CantConvAnonMethParams" xml:space="preserve">
    <value>Cannot convert {0} to type '{1}' because the parameter types do not match the delegate parameter types</value>
  </data>
  <data name="ERR_CantConvAnonMethReturns" xml:space="preserve">
    <value>Cannot convert {0} to intended delegate type because some of the return types in the block are not implicitly convertible to the delegate return type</value>
  </data>
  <data name="ERR_BadAsyncReturnExpression" xml:space="preserve">
    <value>Since this is an async method, the return expression must be of type '{0}' rather than 'Task&lt;{0}&gt;'</value>
  </data>
  <data name="ERR_CantConvAsyncAnonFuncReturns" xml:space="preserve">
    <value>Cannot convert async {0} to delegate type '{1}'. An async {0} may return void, Task or Task&lt;T&gt;, none of which are convertible to '{1}'.</value>
  </data>
  <data name="ERR_IllegalFixedType" xml:space="preserve">
    <value>Fixed size buffer type must be one of the following: bool, byte, short, int, long, char, sbyte, ushort, uint, ulong, float or double</value>
  </data>
  <data name="ERR_FixedOverflow" xml:space="preserve">
    <value>Fixed size buffer of length {0} and type '{1}' is too big</value>
  </data>
  <data name="ERR_InvalidFixedArraySize" xml:space="preserve">
    <value>Fixed size buffers must have a length greater than zero</value>
  </data>
  <data name="ERR_FixedBufferNotFixed" xml:space="preserve">
    <value>You cannot use fixed size buffers contained in unfixed expressions. Try using the fixed statement.</value>
  </data>
  <data name="ERR_AttributeNotOnAccessor" xml:space="preserve">
    <value>Attribute '{0}' is not valid on property or event accessors. It is only valid on '{1}' declarations.</value>
  </data>
  <data name="WRN_InvalidSearchPathDir" xml:space="preserve">
    <value>Invalid search path '{0}' specified in '{1}' -- '{2}'</value>
  </data>
  <data name="WRN_InvalidSearchPathDir_Title" xml:space="preserve">
    <value>Invalid search path specified</value>
  </data>
  <data name="ERR_IllegalVarArgs" xml:space="preserve">
    <value>__arglist is not valid in this context</value>
  </data>
  <data name="ERR_IllegalParams" xml:space="preserve">
    <value>params is not valid in this context</value>
  </data>
  <data name="ERR_BadModifiersOnNamespace" xml:space="preserve">
    <value>A namespace declaration cannot have modifiers or attributes</value>
  </data>
  <data name="ERR_BadPlatformType" xml:space="preserve">
    <value>Invalid option '{0}' for /platform; must be anycpu, x86, Itanium, arm, arm64 or x64</value>
  </data>
  <data name="ERR_ThisStructNotInAnonMeth" xml:space="preserve">
    <value>Anonymous methods, lambda expressions, and query expressions inside structs cannot access instance members of 'this'. Consider copying 'this' to a local variable outside the anonymous method, lambda expression or query expression and using the local instead.</value>
  </data>
  <data name="ERR_NoConvToIDisp" xml:space="preserve">
    <value>'{0}': type used in a using statement must be implicitly convertible to 'System.IDisposable'.</value>
  </data>
  <data name="ERR_NoConvToIDispWrongAsync" xml:space="preserve">
    <value>'{0}': type used in a using statement must be implicitly convertible to 'System.IDisposable'. Did you mean 'await using' rather than 'using'?</value>
  </data>
  <data name="ERR_NoConvToIAsyncDisp" xml:space="preserve">
    <value>'{0}': type used in an asynchronous using statement must be implicitly convertible to 'System.IAsyncDisposable' or implement a suitable 'DisposeAsync' method.</value>
  </data>
  <data name="ERR_NoConvToIAsyncDispWrongAsync" xml:space="preserve">
    <value>'{0}': type used in an asynchronous using statement must be implicitly convertible to 'System.IAsyncDisposable' or implement a suitable 'DisposeAsync' method. Did you mean 'using' rather than 'await using'?</value>
  </data>
  <data name="ERR_BadParamRef" xml:space="preserve">
    <value>Parameter {0} must be declared with the '{1}' keyword</value>
  </data>
  <data name="ERR_BadParamExtraRef" xml:space="preserve">
    <value>Parameter {0} should not be declared with the '{1}' keyword</value>
  </data>
  <data name="ERR_BadParamType" xml:space="preserve">
    <value>Parameter {0} is declared as type '{1}{2}' but should be '{3}{4}'</value>
  </data>
  <data name="ERR_BadExternIdentifier" xml:space="preserve">
    <value>Invalid extern alias for '/reference'; '{0}' is not a valid identifier</value>
  </data>
  <data name="ERR_AliasMissingFile" xml:space="preserve">
    <value>Invalid reference alias option: '{0}=' -- missing filename</value>
  </data>
  <data name="ERR_GlobalExternAlias" xml:space="preserve">
    <value>You cannot redefine the global extern alias</value>
  </data>
  <data name="ERR_MissingTypeInSource" xml:space="preserve">
    <value>Reference to type '{0}' claims it is defined in this assembly, but it is not defined in source or any added modules</value>
  </data>
  <data name="ERR_MissingTypeInAssembly" xml:space="preserve">
    <value>Reference to type '{0}' claims it is defined in '{1}', but it could not be found</value>
  </data>
  <data name="WRN_MultiplePredefTypes" xml:space="preserve">
    <value>The predefined type '{0}' is defined in multiple assemblies in the global alias; using definition from '{1}'</value>
  </data>
  <data name="WRN_MultiplePredefTypes_Title" xml:space="preserve">
    <value>Predefined type is defined in multiple assemblies in the global alias</value>
  </data>
  <data name="WRN_MultiplePredefTypes_Description" xml:space="preserve">
    <value>This error occurs when a predefined system type such as System.Int32 is found in two assemblies. One way this can happen is if you are referencing mscorlib or System.Runtime.dll from two different places, such as trying to run two versions of the .NET Framework side-by-side.</value>
  </data>
  <data name="ERR_LocalCantBeFixedAndHoisted" xml:space="preserve">
    <value>Local '{0}' or its members cannot have their address taken and be used inside an anonymous method or lambda expression</value>
  </data>
  <data name="WRN_TooManyLinesForDebugger" xml:space="preserve">
    <value>Source file has exceeded the limit of 16,707,565 lines representable in the PDB; debug information will be incorrect</value>
  </data>
  <data name="WRN_TooManyLinesForDebugger_Title" xml:space="preserve">
    <value>Source file has exceeded the limit of 16,707,565 lines representable in the PDB; debug information will be incorrect</value>
  </data>
  <data name="ERR_CantConvAnonMethNoParams" xml:space="preserve">
    <value>Cannot convert anonymous method block without a parameter list to delegate type '{0}' because it has one or more out parameters</value>
  </data>
  <data name="ERR_ConditionalOnNonAttributeClass" xml:space="preserve">
    <value>Attribute '{0}' is only valid on methods or attribute classes</value>
  </data>
  <data name="WRN_CallOnNonAgileField" xml:space="preserve">
    <value>Accessing a member on '{0}' may cause a runtime exception because it is a field of a marshal-by-reference class</value>
  </data>
  <data name="WRN_CallOnNonAgileField_Title" xml:space="preserve">
    <value>Accessing a member on a field of a marshal-by-reference class may cause a runtime exception</value>
  </data>
  <data name="WRN_CallOnNonAgileField_Description" xml:space="preserve">
    <value>This warning occurs when you try to call a method, property, or indexer on a member of a class that derives from MarshalByRefObject, and the member is a value type. Objects that inherit from MarshalByRefObject are typically intended to be marshaled by reference across an application domain. If any code ever attempts to directly access the value-type member of such an object across an application domain, a runtime exception will occur. To resolve the warning, first copy the member into a local variable and call the method on that variable.</value>
  </data>
  <data name="WRN_BadWarningNumber" xml:space="preserve">
    <value>'{0}' is not a valid warning number</value>
  </data>
  <data name="WRN_BadWarningNumber_Title" xml:space="preserve">
    <value>Not a valid warning number</value>
  </data>
  <data name="WRN_BadWarningNumber_Description" xml:space="preserve">
    <value>A number that was passed to the #pragma warning preprocessor directive was not a valid warning number. Verify that the number represents a warning, not an error.</value>
  </data>
  <data name="WRN_InvalidNumber" xml:space="preserve">
    <value>Invalid number</value>
  </data>
  <data name="WRN_InvalidNumber_Title" xml:space="preserve">
    <value>Invalid number</value>
  </data>
  <data name="WRN_FileNameTooLong" xml:space="preserve">
    <value>Invalid filename specified for preprocessor directive. Filename is too long or not a valid filename.</value>
  </data>
  <data name="WRN_FileNameTooLong_Title" xml:space="preserve">
    <value>Invalid filename specified for preprocessor directive</value>
  </data>
  <data name="WRN_IllegalPPChecksum" xml:space="preserve">
    <value>Invalid #pragma checksum syntax; should be #pragma checksum "filename" "{XXXXXXXX-XXXX-XXXX-XXXX-XXXXXXXXXXXX}" "XXXX..."</value>
  </data>
  <data name="WRN_IllegalPPChecksum_Title" xml:space="preserve">
    <value>Invalid #pragma checksum syntax</value>
  </data>
  <data name="WRN_EndOfPPLineExpected" xml:space="preserve">
    <value>Single-line comment or end-of-line expected</value>
  </data>
  <data name="WRN_EndOfPPLineExpected_Title" xml:space="preserve">
    <value>Single-line comment or end-of-line expected after #pragma directive</value>
  </data>
  <data name="WRN_ConflictingChecksum" xml:space="preserve">
    <value>Different checksum values given for '{0}'</value>
  </data>
  <data name="WRN_ConflictingChecksum_Title" xml:space="preserve">
    <value>Different #pragma checksum values given</value>
  </data>
  <data name="WRN_InvalidAssemblyName" xml:space="preserve">
    <value>Assembly reference '{0}' is invalid and cannot be resolved</value>
  </data>
  <data name="WRN_InvalidAssemblyName_Title" xml:space="preserve">
    <value>Assembly reference is invalid and cannot be resolved</value>
  </data>
  <data name="WRN_InvalidAssemblyName_Description" xml:space="preserve">
    <value>This warning indicates that an attribute, such as InternalsVisibleToAttribute, was not specified correctly.</value>
  </data>
  <data name="WRN_UnifyReferenceMajMin" xml:space="preserve">
    <value>Assuming assembly reference '{0}' used by '{1}' matches identity '{2}' of '{3}', you may need to supply runtime policy</value>
  </data>
  <data name="WRN_UnifyReferenceMajMin_Title" xml:space="preserve">
    <value>Assuming assembly reference matches identity</value>
  </data>
  <data name="WRN_UnifyReferenceMajMin_Description" xml:space="preserve">
    <value>The two assemblies differ in release and/or version number. For unification to occur, you must specify directives in the application's .config file, and you must provide the correct strong name of an assembly.</value>
  </data>
  <data name="WRN_UnifyReferenceBldRev" xml:space="preserve">
    <value>Assuming assembly reference '{0}' used by '{1}' matches identity '{2}' of '{3}', you may need to supply runtime policy</value>
  </data>
  <data name="WRN_UnifyReferenceBldRev_Title" xml:space="preserve">
    <value>Assuming assembly reference matches identity</value>
  </data>
  <data name="WRN_UnifyReferenceBldRev_Description" xml:space="preserve">
    <value>The two assemblies differ in release and/or version number. For unification to occur, you must specify directives in the application's .config file, and you must provide the correct strong name of an assembly.</value>
  </data>
  <data name="ERR_DuplicateImport" xml:space="preserve">
    <value>Multiple assemblies with equivalent identity have been imported: '{0}' and '{1}'. Remove one of the duplicate references.</value>
  </data>
  <data name="ERR_DuplicateImportSimple" xml:space="preserve">
    <value>An assembly with the same simple name '{0}' has already been imported. Try removing one of the references (e.g. '{1}') or sign them to enable side-by-side.</value>
  </data>
  <data name="ERR_AssemblyMatchBadVersion" xml:space="preserve">
    <value>Assembly '{0}' with identity '{1}' uses '{2}' which has a higher version than referenced assembly '{3}' with identity '{4}'</value>
  </data>
  <data name="ERR_FixedNeedsLvalue" xml:space="preserve">
    <value>Fixed size buffers can only be accessed through locals or fields</value>
  </data>
  <data name="WRN_DuplicateTypeParamTag" xml:space="preserve">
    <value>XML comment has a duplicate typeparam tag for '{0}'</value>
  </data>
  <data name="WRN_DuplicateTypeParamTag_Title" xml:space="preserve">
    <value>XML comment has a duplicate typeparam tag</value>
  </data>
  <data name="WRN_UnmatchedTypeParamTag" xml:space="preserve">
    <value>XML comment has a typeparam tag for '{0}', but there is no type parameter by that name</value>
  </data>
  <data name="WRN_UnmatchedTypeParamTag_Title" xml:space="preserve">
    <value>XML comment has a typeparam tag, but there is no type parameter by that name</value>
  </data>
  <data name="WRN_UnmatchedTypeParamRefTag" xml:space="preserve">
    <value>XML comment on '{1}' has a typeparamref tag for '{0}', but there is no type parameter by that name</value>
  </data>
  <data name="WRN_UnmatchedTypeParamRefTag_Title" xml:space="preserve">
    <value>XML comment has a typeparamref tag, but there is no type parameter by that name</value>
  </data>
  <data name="WRN_MissingTypeParamTag" xml:space="preserve">
    <value>Type parameter '{0}' has no matching typeparam tag in the XML comment on '{1}' (but other type parameters do)</value>
  </data>
  <data name="WRN_MissingTypeParamTag_Title" xml:space="preserve">
    <value>Type parameter has no matching typeparam tag in the XML comment (but other type parameters do)</value>
  </data>
  <data name="ERR_CantChangeTypeOnOverride" xml:space="preserve">
    <value>'{0}': type must be '{2}' to match overridden member '{1}'</value>
  </data>
  <data name="ERR_DoNotUseFixedBufferAttr" xml:space="preserve">
    <value>Do not use 'System.Runtime.CompilerServices.FixedBuffer' attribute. Use the 'fixed' field modifier instead.</value>
  </data>
  <data name="ERR_DoNotUseFixedBufferAttrOnProperty" xml:space="preserve">
    <value>Do not use 'System.Runtime.CompilerServices.FixedBuffer' attribute on a property</value>
  </data>
  <data name="WRN_AssignmentToSelf" xml:space="preserve">
    <value>Assignment made to same variable; did you mean to assign something else?</value>
  </data>
  <data name="WRN_AssignmentToSelf_Title" xml:space="preserve">
    <value>Assignment made to same variable</value>
  </data>
  <data name="WRN_ComparisonToSelf" xml:space="preserve">
    <value>Comparison made to same variable; did you mean to compare something else?</value>
  </data>
  <data name="WRN_ComparisonToSelf_Title" xml:space="preserve">
    <value>Comparison made to same variable</value>
  </data>
  <data name="ERR_CantOpenWin32Res" xml:space="preserve">
    <value>Error opening Win32 resource file '{0}' -- '{1}'</value>
  </data>
  <data name="WRN_DotOnDefault" xml:space="preserve">
    <value>Expression will always cause a System.NullReferenceException because the default value of '{0}' is null</value>
  </data>
  <data name="WRN_DotOnDefault_Title" xml:space="preserve">
    <value>Expression will always cause a System.NullReferenceException because the type's default value is null</value>
  </data>
  <data name="ERR_NoMultipleInheritance" xml:space="preserve">
    <value>Class '{0}' cannot have multiple base classes: '{1}' and '{2}'</value>
  </data>
  <data name="ERR_BaseClassMustBeFirst" xml:space="preserve">
    <value>Base class '{0}' must come before any interfaces</value>
  </data>
  <data name="WRN_BadXMLRefTypeVar" xml:space="preserve">
    <value>XML comment has cref attribute '{0}' that refers to a type parameter</value>
  </data>
  <data name="WRN_BadXMLRefTypeVar_Title" xml:space="preserve">
    <value>XML comment has cref attribute that refers to a type parameter</value>
  </data>
  <data name="ERR_FriendAssemblyBadArgs" xml:space="preserve">
    <value>Friend assembly reference '{0}' is invalid. InternalsVisibleTo declarations cannot have a version, culture, public key token, or processor architecture specified.</value>
  </data>
  <data name="ERR_FriendAssemblySNReq" xml:space="preserve">
    <value>Friend assembly reference '{0}' is invalid. Strong-name signed assemblies must specify a public key in their InternalsVisibleTo declarations.</value>
  </data>
  <data name="ERR_DelegateOnNullable" xml:space="preserve">
    <value>Cannot bind delegate to '{0}' because it is a member of 'System.Nullable&lt;T&gt;'</value>
  </data>
  <data name="ERR_BadCtorArgCount" xml:space="preserve">
    <value>'{0}' does not contain a constructor that takes {1} arguments</value>
  </data>
  <data name="ERR_GlobalAttributesNotFirst" xml:space="preserve">
    <value>Assembly and module attributes must precede all other elements defined in a file except using clauses and extern alias declarations</value>
  </data>
  <data name="ERR_ExpressionExpected" xml:space="preserve">
    <value>Expected expression</value>
  </data>
  <data name="ERR_InvalidSubsystemVersion" xml:space="preserve">
    <value>Invalid version {0} for /subsystemversion. The version must be 6.02 or greater for ARM or AppContainerExe, and 4.00 or greater otherwise</value>
  </data>
  <data name="ERR_InteropMethodWithBody" xml:space="preserve">
    <value>Embedded interop method '{0}' contains a body.</value>
  </data>
  <data name="ERR_BadWarningLevel" xml:space="preserve">
    <value>Warning level must be in the range 0-4</value>
  </data>
  <data name="ERR_BadDebugType" xml:space="preserve">
    <value>Invalid option '{0}' for /debug; must be 'portable', 'embedded', 'full' or 'pdbonly'</value>
  </data>
  <data name="ERR_BadResourceVis" xml:space="preserve">
    <value>Invalid option '{0}'; Resource visibility must be either 'public' or 'private'</value>
  </data>
  <data name="ERR_DefaultValueTypeMustMatch" xml:space="preserve">
    <value>The type of the argument to the DefaultParameterValue attribute must match the parameter type</value>
  </data>
  <data name="ERR_DefaultValueBadValueType" xml:space="preserve">
    <value>Argument of type '{0}' is not applicable for the DefaultParameterValue attribute</value>
  </data>
  <data name="ERR_MemberAlreadyInitialized" xml:space="preserve">
    <value>Duplicate initialization of member '{0}'</value>
  </data>
  <data name="ERR_MemberCannotBeInitialized" xml:space="preserve">
    <value>Member '{0}' cannot be initialized. It is not a field or property.</value>
  </data>
  <data name="ERR_StaticMemberInObjectInitializer" xml:space="preserve">
    <value>Static field or property '{0}' cannot be assigned in an object initializer</value>
  </data>
  <data name="ERR_ReadonlyValueTypeInObjectInitializer" xml:space="preserve">
    <value>Members of readonly field '{0}' of type '{1}' cannot be assigned with an object initializer because it is of a value type</value>
  </data>
  <data name="ERR_ValueTypePropertyInObjectInitializer" xml:space="preserve">
    <value>Members of property '{0}' of type '{1}' cannot be assigned with an object initializer because it is of a value type</value>
  </data>
  <data name="ERR_UnsafeTypeInObjectCreation" xml:space="preserve">
    <value>Unsafe type '{0}' cannot be used in object creation</value>
  </data>
  <data name="ERR_EmptyElementInitializer" xml:space="preserve">
    <value>Element initializer cannot be empty</value>
  </data>
  <data name="ERR_InitializerAddHasWrongSignature" xml:space="preserve">
    <value>The best overloaded method match for '{0}' has wrong signature for the initializer element. The initializable Add must be an accessible instance method.</value>
  </data>
  <data name="ERR_CollectionInitRequiresIEnumerable" xml:space="preserve">
    <value>Cannot initialize type '{0}' with a collection initializer because it does not implement 'System.Collections.IEnumerable'</value>
  </data>
  <data name="ERR_CantSetWin32Manifest" xml:space="preserve">
    <value>Error reading Win32 manifest file '{0}' -- '{1}'</value>
  </data>
  <data name="WRN_CantHaveManifestForModule" xml:space="preserve">
    <value>Ignoring /win32manifest for module because it only applies to assemblies</value>
  </data>
  <data name="WRN_CantHaveManifestForModule_Title" xml:space="preserve">
    <value>Ignoring /win32manifest for module because it only applies to assemblies</value>
  </data>
  <data name="ERR_BadInstanceArgType" xml:space="preserve">
    <value>'{0}' does not contain a definition for '{1}' and the best extension method overload '{2}' requires a receiver of type '{3}'</value>
  </data>
  <data name="ERR_QueryDuplicateRangeVariable" xml:space="preserve">
    <value>The range variable '{0}' has already been declared</value>
  </data>
  <data name="ERR_QueryRangeVariableOverrides" xml:space="preserve">
    <value>The range variable '{0}' conflicts with a previous declaration of '{0}'</value>
  </data>
  <data name="ERR_QueryRangeVariableAssignedBadValue" xml:space="preserve">
    <value>Cannot assign {0} to a range variable</value>
  </data>
  <data name="ERR_QueryNoProviderCastable" xml:space="preserve">
    <value>Could not find an implementation of the query pattern for source type '{0}'.  '{1}' not found.  Consider explicitly specifying the type of the range variable '{2}'.</value>
  </data>
  <data name="ERR_QueryNoProviderStandard" xml:space="preserve">
    <value>Could not find an implementation of the query pattern for source type '{0}'.  '{1}' not found.  Are you missing a reference to 'System.Core.dll' or a using directive for 'System.Linq'?</value>
  </data>
  <data name="ERR_QueryNoProvider" xml:space="preserve">
    <value>Could not find an implementation of the query pattern for source type '{0}'.  '{1}' not found.</value>
  </data>
  <data name="ERR_QueryOuterKey" xml:space="preserve">
    <value>The name '{0}' is not in scope on the left side of 'equals'.  Consider swapping the expressions on either side of 'equals'.</value>
  </data>
  <data name="ERR_QueryInnerKey" xml:space="preserve">
    <value>The name '{0}' is not in scope on the right side of 'equals'.  Consider swapping the expressions on either side of 'equals'.</value>
  </data>
  <data name="ERR_QueryOutRefRangeVariable" xml:space="preserve">
    <value>Cannot pass the range variable '{0}' as an out or ref parameter</value>
  </data>
  <data name="ERR_QueryMultipleProviders" xml:space="preserve">
    <value>Multiple implementations of the query pattern were found for source type '{0}'.  Ambiguous call to '{1}'.</value>
  </data>
  <data name="ERR_QueryTypeInferenceFailedMulti" xml:space="preserve">
    <value>The type of one of the expressions in the {0} clause is incorrect.  Type inference failed in the call to '{1}'.</value>
  </data>
  <data name="ERR_QueryTypeInferenceFailed" xml:space="preserve">
    <value>The type of the expression in the {0} clause is incorrect.  Type inference failed in the call to '{1}'.</value>
  </data>
  <data name="ERR_QueryTypeInferenceFailedSelectMany" xml:space="preserve">
    <value>An expression of type '{0}' is not allowed in a subsequent from clause in a query expression with source type '{1}'.  Type inference failed in the call to '{2}'.</value>
  </data>
  <data name="ERR_ExpressionTreeContainsPointerOp" xml:space="preserve">
    <value>An expression tree may not contain an unsafe pointer operation</value>
  </data>
  <data name="ERR_ExpressionTreeContainsAnonymousMethod" xml:space="preserve">
    <value>An expression tree may not contain an anonymous method expression</value>
  </data>
  <data name="ERR_AnonymousMethodToExpressionTree" xml:space="preserve">
    <value>An anonymous method expression cannot be converted to an expression tree</value>
  </data>
  <data name="ERR_QueryRangeVariableReadOnly" xml:space="preserve">
    <value>Range variable '{0}' cannot be assigned to -- it is read only</value>
  </data>
  <data name="ERR_QueryRangeVariableSameAsTypeParam" xml:space="preserve">
    <value>The range variable '{0}' cannot have the same name as a method type parameter</value>
  </data>
  <data name="ERR_TypeVarNotFoundRangeVariable" xml:space="preserve">
    <value>The contextual keyword 'var' cannot be used in a range variable declaration</value>
  </data>
  <data name="ERR_BadArgTypesForCollectionAdd" xml:space="preserve">
    <value>The best overloaded Add method '{0}' for the collection initializer has some invalid arguments</value>
  </data>
  <data name="ERR_ByRefParameterInExpressionTree" xml:space="preserve">
    <value>An expression tree lambda may not contain a ref, in or out parameter</value>
  </data>
  <data name="ERR_VarArgsInExpressionTree" xml:space="preserve">
    <value>An expression tree lambda may not contain a method with variable arguments</value>
  </data>
  <data name="ERR_MemGroupInExpressionTree" xml:space="preserve">
    <value>An expression tree lambda may not contain a method group</value>
  </data>
  <data name="ERR_InitializerAddHasParamModifiers" xml:space="preserve">
    <value>The best overloaded method match '{0}' for the collection initializer element cannot be used. Collection initializer 'Add' methods cannot have ref or out parameters.</value>
  </data>
  <data name="ERR_NonInvocableMemberCalled" xml:space="preserve">
    <value>Non-invocable member '{0}' cannot be used like a method.</value>
  </data>
  <data name="WRN_MultipleRuntimeImplementationMatches" xml:space="preserve">
    <value>Member '{0}' implements interface member '{1}' in type '{2}'. There are multiple matches for the interface member at run-time. It is implementation dependent which method will be called.</value>
  </data>
  <data name="WRN_MultipleRuntimeImplementationMatches_Title" xml:space="preserve">
    <value>Member implements interface member with multiple matches at run-time</value>
  </data>
  <data name="WRN_MultipleRuntimeImplementationMatches_Description" xml:space="preserve">
    <value>This warning can be generated when two interface methods are differentiated only by whether a particular parameter is marked with ref or with out. It is best to change your code to avoid this warning because it is not obvious or guaranteed which method is called at runtime.

Although C# distinguishes between out and ref, the CLR sees them as the same. When deciding which method implements the interface, the CLR just picks one.

Give the compiler some way to differentiate the methods. For example, you can give them different names or provide an additional parameter on one of them.</value>
  </data>
  <data name="WRN_MultipleRuntimeOverrideMatches" xml:space="preserve">
    <value>Member '{1}' overrides '{0}'. There are multiple override candidates at run-time. It is implementation dependent which method will be called.</value>
  </data>
  <data name="WRN_MultipleRuntimeOverrideMatches_Title" xml:space="preserve">
    <value>Member overrides base member with multiple override candidates at run-time</value>
  </data>
  <data name="ERR_ObjectOrCollectionInitializerWithDelegateCreation" xml:space="preserve">
    <value>Object and collection initializer expressions may not be applied to a delegate creation expression</value>
  </data>
  <data name="ERR_InvalidConstantDeclarationType" xml:space="preserve">
    <value>'{0}' is of type '{1}'. The type specified in a constant declaration must be sbyte, byte, short, ushort, int, uint, long, ulong, char, float, double, decimal, bool, string, an enum-type, or a reference-type.</value>
  </data>
  <data name="ERR_FileNotFound" xml:space="preserve">
    <value>Source file '{0}' could not be found.</value>
  </data>
  <data name="WRN_FileAlreadyIncluded" xml:space="preserve">
    <value>Source file '{0}' specified multiple times</value>
  </data>
  <data name="WRN_FileAlreadyIncluded_Title" xml:space="preserve">
    <value>Source file specified multiple times</value>
  </data>
  <data name="ERR_NoFileSpec" xml:space="preserve">
    <value>Missing file specification for '{0}' option</value>
  </data>
  <data name="ERR_SwitchNeedsString" xml:space="preserve">
    <value>Command-line syntax error: Missing '{0}' for '{1}' option</value>
  </data>
  <data name="ERR_BadSwitch" xml:space="preserve">
    <value>Unrecognized option: '{0}'</value>
  </data>
  <data name="WRN_NoSources" xml:space="preserve">
    <value>No source files specified.</value>
  </data>
  <data name="WRN_NoSources_Title" xml:space="preserve">
    <value>No source files specified</value>
  </data>
  <data name="ERR_ExpectedSingleScript" xml:space="preserve">
    <value>Expected a script (.csx file) but none specified</value>
  </data>
  <data name="ERR_OpenResponseFile" xml:space="preserve">
    <value>Error opening response file '{0}'</value>
  </data>
  <data name="ERR_CantOpenFileWrite" xml:space="preserve">
    <value>Cannot open '{0}' for writing -- '{1}'</value>
  </data>
  <data name="ERR_BadBaseNumber" xml:space="preserve">
    <value>Invalid image base number '{0}'</value>
  </data>
  <data name="ERR_BinaryFile" xml:space="preserve">
    <value>'{0}' is a binary file instead of a text file</value>
  </data>
  <data name="FTL_BadCodepage" xml:space="preserve">
    <value>Code page '{0}' is invalid or not installed</value>
  </data>
  <data name="FTL_BadChecksumAlgorithm" xml:space="preserve">
    <value>Algorithm '{0}' is not supported</value>
  </data>
  <data name="ERR_NoMainOnDLL" xml:space="preserve">
    <value>Cannot specify /main if building a module or library</value>
  </data>
  <data name="FTL_InvalidTarget" xml:space="preserve">
    <value>Invalid target type for /target: must specify 'exe', 'winexe', 'library', or 'module'</value>
  </data>
  <data name="FTL_InvalidInputFileName" xml:space="preserve">
    <value>File name '{0}' is empty, contains invalid characters, has a drive specification without an absolute path, or is too long</value>
  </data>
  <data name="WRN_NoConfigNotOnCommandLine" xml:space="preserve">
    <value>Ignoring /noconfig option because it was specified in a response file</value>
  </data>
  <data name="WRN_NoConfigNotOnCommandLine_Title" xml:space="preserve">
    <value>Ignoring /noconfig option because it was specified in a response file</value>
  </data>
  <data name="ERR_InvalidFileAlignment" xml:space="preserve">
    <value>Invalid file section alignment '{0}'</value>
  </data>
  <data name="ERR_InvalidOutputName" xml:space="preserve">
    <value>Invalid output name: {0}</value>
  </data>
  <data name="ERR_InvalidDebugInformationFormat" xml:space="preserve">
    <value>Invalid debug information format: {0}</value>
  </data>
  <data name="ERR_LegacyObjectIdSyntax" xml:space="preserve">
    <value>'id#' syntax is no longer supported. Use '$id' instead.</value>
  </data>
  <data name="WRN_DefineIdentifierRequired" xml:space="preserve">
    <value>Invalid name for a preprocessing symbol; '{0}' is not a valid identifier</value>
  </data>
  <data name="WRN_DefineIdentifierRequired_Title" xml:space="preserve">
    <value>Invalid name for a preprocessing symbol; not a valid identifier</value>
  </data>
  <data name="FTL_OutputFileExists" xml:space="preserve">
    <value>Cannot create short filename '{0}' when a long filename with the same short filename already exists</value>
  </data>
  <data name="ERR_OneAliasPerReference" xml:space="preserve">
    <value>A /reference option that declares an extern alias can only have one filename. To specify multiple aliases or filenames, use multiple /reference options.</value>
  </data>
  <data name="ERR_SwitchNeedsNumber" xml:space="preserve">
    <value>Command-line syntax error: Missing ':&lt;number&gt;' for '{0}' option</value>
  </data>
  <data name="ERR_MissingDebugSwitch" xml:space="preserve">
    <value>The /pdb option requires that the /debug option also be used</value>
  </data>
  <data name="ERR_ComRefCallInExpressionTree" xml:space="preserve">
    <value>An expression tree lambda may not contain a COM call with ref omitted on arguments</value>
  </data>
  <data name="ERR_InvalidFormatForGuidForOption" xml:space="preserve">
    <value>Command-line syntax error: Invalid Guid format '{0}' for option '{1}'</value>
  </data>
  <data name="ERR_MissingGuidForOption" xml:space="preserve">
    <value>Command-line syntax error: Missing Guid for option '{1}'</value>
  </data>
  <data name="WRN_CLS_NoVarArgs" xml:space="preserve">
    <value>Methods with variable arguments are not CLS-compliant</value>
  </data>
  <data name="WRN_CLS_NoVarArgs_Title" xml:space="preserve">
    <value>Methods with variable arguments are not CLS-compliant</value>
  </data>
  <data name="WRN_CLS_BadArgType" xml:space="preserve">
    <value>Argument type '{0}' is not CLS-compliant</value>
  </data>
  <data name="WRN_CLS_BadArgType_Title" xml:space="preserve">
    <value>Argument type is not CLS-compliant</value>
  </data>
  <data name="WRN_CLS_BadReturnType" xml:space="preserve">
    <value>Return type of '{0}' is not CLS-compliant</value>
  </data>
  <data name="WRN_CLS_BadReturnType_Title" xml:space="preserve">
    <value>Return type is not CLS-compliant</value>
  </data>
  <data name="WRN_CLS_BadFieldPropType" xml:space="preserve">
    <value>Type of '{0}' is not CLS-compliant</value>
  </data>
  <data name="WRN_CLS_BadFieldPropType_Title" xml:space="preserve">
    <value>Type is not CLS-compliant</value>
  </data>
  <data name="WRN_CLS_BadFieldPropType_Description" xml:space="preserve">
    <value>A public, protected, or protected internal variable must be of a type that is compliant with the Common Language Specification (CLS).</value>
  </data>
  <data name="WRN_CLS_BadIdentifierCase" xml:space="preserve">
    <value>Identifier '{0}' differing only in case is not CLS-compliant</value>
  </data>
  <data name="WRN_CLS_BadIdentifierCase_Title" xml:space="preserve">
    <value>Identifier differing only in case is not CLS-compliant</value>
  </data>
  <data name="WRN_CLS_OverloadRefOut" xml:space="preserve">
    <value>Overloaded method '{0}' differing only in ref or out, or in array rank, is not CLS-compliant</value>
  </data>
  <data name="WRN_CLS_OverloadRefOut_Title" xml:space="preserve">
    <value>Overloaded method differing only in ref or out, or in array rank, is not CLS-compliant</value>
  </data>
  <data name="WRN_CLS_OverloadUnnamed" xml:space="preserve">
    <value>Overloaded method '{0}' differing only by unnamed array types is not CLS-compliant</value>
  </data>
  <data name="WRN_CLS_OverloadUnnamed_Title" xml:space="preserve">
    <value>Overloaded method differing only by unnamed array types is not CLS-compliant</value>
  </data>
  <data name="WRN_CLS_OverloadUnnamed_Description" xml:space="preserve">
    <value>This error occurs if you have an overloaded method that takes a jagged array and the only difference between the method signatures is the element type of the array. To avoid this error, consider using a rectangular array rather than a jagged array; use an additional parameter to disambiguate the function call; rename one or more of the overloaded methods; or, if CLS Compliance is not needed, remove the CLSCompliantAttribute attribute.</value>
  </data>
  <data name="WRN_CLS_BadIdentifier" xml:space="preserve">
    <value>Identifier '{0}' is not CLS-compliant</value>
  </data>
  <data name="WRN_CLS_BadIdentifier_Title" xml:space="preserve">
    <value>Identifier is not CLS-compliant</value>
  </data>
  <data name="WRN_CLS_BadBase" xml:space="preserve">
    <value>'{0}': base type '{1}' is not CLS-compliant</value>
  </data>
  <data name="WRN_CLS_BadBase_Title" xml:space="preserve">
    <value>Base type is not CLS-compliant</value>
  </data>
  <data name="WRN_CLS_BadBase_Description" xml:space="preserve">
    <value>A base type was marked as not having to be compliant with the Common Language Specification (CLS) in an assembly that was marked as being CLS compliant. Either remove the attribute that specifies the assembly is CLS compliant or remove the attribute that indicates the type is not CLS compliant.</value>
  </data>
  <data name="WRN_CLS_BadInterfaceMember" xml:space="preserve">
    <value>'{0}': CLS-compliant interfaces must have only CLS-compliant members</value>
  </data>
  <data name="WRN_CLS_BadInterfaceMember_Title" xml:space="preserve">
    <value>CLS-compliant interfaces must have only CLS-compliant members</value>
  </data>
  <data name="WRN_CLS_NoAbstractMembers" xml:space="preserve">
    <value>'{0}': only CLS-compliant members can be abstract</value>
  </data>
  <data name="WRN_CLS_NoAbstractMembers_Title" xml:space="preserve">
    <value>Only CLS-compliant members can be abstract</value>
  </data>
  <data name="WRN_CLS_NotOnModules" xml:space="preserve">
    <value>You must specify the CLSCompliant attribute on the assembly, not the module, to enable CLS compliance checking</value>
  </data>
  <data name="WRN_CLS_NotOnModules_Title" xml:space="preserve">
    <value>You must specify the CLSCompliant attribute on the assembly, not the module, to enable CLS compliance checking</value>
  </data>
  <data name="WRN_CLS_ModuleMissingCLS" xml:space="preserve">
    <value>Added modules must be marked with the CLSCompliant attribute to match the assembly</value>
  </data>
  <data name="WRN_CLS_ModuleMissingCLS_Title" xml:space="preserve">
    <value>Added modules must be marked with the CLSCompliant attribute to match the assembly</value>
  </data>
  <data name="WRN_CLS_AssemblyNotCLS" xml:space="preserve">
    <value>'{0}' cannot be marked as CLS-compliant because the assembly does not have a CLSCompliant attribute</value>
  </data>
  <data name="WRN_CLS_AssemblyNotCLS_Title" xml:space="preserve">
    <value>Type or member cannot be marked as CLS-compliant because the assembly does not have a CLSCompliant attribute</value>
  </data>
  <data name="WRN_CLS_BadAttributeType" xml:space="preserve">
    <value>'{0}' has no accessible constructors which use only CLS-compliant types</value>
  </data>
  <data name="WRN_CLS_BadAttributeType_Title" xml:space="preserve">
    <value>Type has no accessible constructors which use only CLS-compliant types</value>
  </data>
  <data name="WRN_CLS_ArrayArgumentToAttribute" xml:space="preserve">
    <value>Arrays as attribute arguments is not CLS-compliant</value>
  </data>
  <data name="WRN_CLS_ArrayArgumentToAttribute_Title" xml:space="preserve">
    <value>Arrays as attribute arguments is not CLS-compliant</value>
  </data>
  <data name="WRN_CLS_NotOnModules2" xml:space="preserve">
    <value>You cannot specify the CLSCompliant attribute on a module that differs from the CLSCompliant attribute on the assembly</value>
  </data>
  <data name="WRN_CLS_NotOnModules2_Title" xml:space="preserve">
    <value>You cannot specify the CLSCompliant attribute on a module that differs from the CLSCompliant attribute on the assembly</value>
  </data>
  <data name="WRN_CLS_IllegalTrueInFalse" xml:space="preserve">
    <value>'{0}' cannot be marked as CLS-compliant because it is a member of non-CLS-compliant type '{1}'</value>
  </data>
  <data name="WRN_CLS_IllegalTrueInFalse_Title" xml:space="preserve">
    <value>Type cannot be marked as CLS-compliant because it is a member of non-CLS-compliant type</value>
  </data>
  <data name="WRN_CLS_MeaninglessOnPrivateType" xml:space="preserve">
    <value>CLS compliance checking will not be performed on '{0}' because it is not visible from outside this assembly</value>
  </data>
  <data name="WRN_CLS_MeaninglessOnPrivateType_Title" xml:space="preserve">
    <value>CLS compliance checking will not be performed because it is not visible from outside this assembly</value>
  </data>
  <data name="WRN_CLS_AssemblyNotCLS2" xml:space="preserve">
    <value>'{0}' does not need a CLSCompliant attribute because the assembly does not have a CLSCompliant attribute</value>
  </data>
  <data name="WRN_CLS_AssemblyNotCLS2_Title" xml:space="preserve">
    <value>Type or member does not need a CLSCompliant attribute because the assembly does not have a CLSCompliant attribute</value>
  </data>
  <data name="WRN_CLS_MeaninglessOnParam" xml:space="preserve">
    <value>CLSCompliant attribute has no meaning when applied to parameters. Try putting it on the method instead.</value>
  </data>
  <data name="WRN_CLS_MeaninglessOnParam_Title" xml:space="preserve">
    <value>CLSCompliant attribute has no meaning when applied to parameters</value>
  </data>
  <data name="WRN_CLS_MeaninglessOnReturn" xml:space="preserve">
    <value>CLSCompliant attribute has no meaning when applied to return types. Try putting it on the method instead.</value>
  </data>
  <data name="WRN_CLS_MeaninglessOnReturn_Title" xml:space="preserve">
    <value>CLSCompliant attribute has no meaning when applied to return types</value>
  </data>
  <data name="WRN_CLS_BadTypeVar" xml:space="preserve">
    <value>Constraint type '{0}' is not CLS-compliant</value>
  </data>
  <data name="WRN_CLS_BadTypeVar_Title" xml:space="preserve">
    <value>Constraint type is not CLS-compliant</value>
  </data>
  <data name="WRN_CLS_VolatileField" xml:space="preserve">
    <value>CLS-compliant field '{0}' cannot be volatile</value>
  </data>
  <data name="WRN_CLS_VolatileField_Title" xml:space="preserve">
    <value>CLS-compliant field cannot be volatile</value>
  </data>
  <data name="WRN_CLS_BadInterface" xml:space="preserve">
    <value>'{0}' is not CLS-compliant because base interface '{1}' is not CLS-compliant</value>
  </data>
  <data name="WRN_CLS_BadInterface_Title" xml:space="preserve">
    <value>Type is not CLS-compliant because base interface is not CLS-compliant</value>
  </data>
  <data name="ERR_BadAwaitArg" xml:space="preserve">
    <value>'await' requires that the type {0} have a suitable 'GetAwaiter' method</value>
  </data>
  <data name="ERR_BadAwaitArgIntrinsic" xml:space="preserve">
    <value>Cannot await '{0}'</value>
  </data>
  <data name="ERR_BadAwaiterPattern" xml:space="preserve">
    <value>'await' requires that the return type '{0}' of '{1}.GetAwaiter()' have suitable 'IsCompleted', 'OnCompleted', and 'GetResult' members, and implement 'INotifyCompletion' or 'ICriticalNotifyCompletion'</value>
  </data>
  <data name="ERR_BadAwaitArg_NeedSystem" xml:space="preserve">
    <value>'await' requires that the type '{0}' have a suitable 'GetAwaiter' method. Are you missing a using directive for 'System'?</value>
  </data>
  <data name="ERR_BadAwaitArgVoidCall" xml:space="preserve">
    <value>Cannot await 'void'</value>
  </data>
  <data name="ERR_BadAwaitAsIdentifier" xml:space="preserve">
    <value>'await' cannot be used as an identifier within an async method or lambda expression</value>
  </data>
  <data name="ERR_DoesntImplementAwaitInterface" xml:space="preserve">
    <value>'{0}' does not implement '{1}'</value>
  </data>
  <data name="ERR_TaskRetNoObjectRequired" xml:space="preserve">
    <value>Since '{0}' is an async method that returns 'Task', a return keyword must not be followed by an object expression. Did you intend to return 'Task&lt;T&gt;'?</value>
  </data>
  <data name="ERR_BadAsyncReturn" xml:space="preserve">
    <value>The return type of an async method must be void, Task, Task&lt;T&gt;, a task-like type, IAsyncEnumerable&lt;T&gt;, or IAsyncEnumerator&lt;T&gt;</value>
  </data>
  <data name="ERR_CantReturnVoid" xml:space="preserve">
    <value>Cannot return an expression of type 'void'</value>
  </data>
  <data name="ERR_VarargsAsync" xml:space="preserve">
    <value>__arglist is not allowed in the parameter list of async methods</value>
  </data>
  <data name="ERR_ByRefTypeAndAwait" xml:space="preserve">
    <value>'await' cannot be used in an expression containing the type '{0}'</value>
  </data>
  <data name="ERR_UnsafeAsyncArgType" xml:space="preserve">
    <value>Async methods cannot have unsafe parameters or return types</value>
  </data>
  <data name="ERR_BadAsyncArgType" xml:space="preserve">
    <value>Async methods cannot have ref, in or out parameters</value>
  </data>
  <data name="ERR_BadAwaitWithoutAsync" xml:space="preserve">
    <value>The 'await' operator can only be used when contained within a method or lambda expression marked with the 'async' modifier</value>
  </data>
  <data name="ERR_BadAwaitWithoutAsyncLambda" xml:space="preserve">
    <value>The 'await' operator can only be used within an async {0}. Consider marking this {0} with the 'async' modifier.</value>
  </data>
  <data name="ERR_BadAwaitWithoutAsyncMethod" xml:space="preserve">
    <value>The 'await' operator can only be used within an async method. Consider marking this method with the 'async' modifier and changing its return type to 'Task&lt;{0}&gt;'.</value>
  </data>
  <data name="ERR_BadAwaitWithoutVoidAsyncMethod" xml:space="preserve">
    <value>The 'await' operator can only be used within an async method. Consider marking this method with the 'async' modifier and changing its return type to 'Task'.</value>
  </data>
  <data name="ERR_BadAwaitInFinally" xml:space="preserve">
    <value>Cannot await in the body of a finally clause</value>
  </data>
  <data name="ERR_BadAwaitInCatch" xml:space="preserve">
    <value>Cannot await in a catch clause</value>
  </data>
  <data name="ERR_BadAwaitInCatchFilter" xml:space="preserve">
    <value>Cannot await in the filter expression of a catch clause</value>
  </data>
  <data name="ERR_BadAwaitInLock" xml:space="preserve">
    <value>Cannot await in the body of a lock statement</value>
  </data>
  <data name="ERR_BadAwaitInStaticVariableInitializer" xml:space="preserve">
    <value>The 'await' operator cannot be used in a static script variable initializer.</value>
  </data>
  <data name="ERR_AwaitInUnsafeContext" xml:space="preserve">
    <value>Cannot await in an unsafe context</value>
  </data>
  <data name="ERR_BadAsyncLacksBody" xml:space="preserve">
    <value>The 'async' modifier can only be used in methods that have a body.</value>
  </data>
  <data name="ERR_BadSpecialByRefLocal" xml:space="preserve">
    <value>Parameters or locals of type '{0}' cannot be declared in async methods or lambda expressions.</value>
  </data>
  <data name="ERR_BadSpecialByRefIterator" xml:space="preserve">
    <value>foreach statement cannot operate on enumerators of type '{0}' in async or iterator methods because '{0}' is a ref struct.</value>
  </data>
  <data name="ERR_SecurityCriticalOrSecuritySafeCriticalOnAsync" xml:space="preserve">
    <value>Security attribute '{0}' cannot be applied to an Async method.</value>
  </data>
  <data name="ERR_SecurityCriticalOrSecuritySafeCriticalOnAsyncInClassOrStruct" xml:space="preserve">
    <value>Async methods are not allowed in an Interface, Class, or Structure which has the 'SecurityCritical' or 'SecuritySafeCritical' attribute.</value>
  </data>
  <data name="ERR_BadAwaitInQuery" xml:space="preserve">
    <value>The 'await' operator may only be used in a query expression within the first collection expression of the initial 'from' clause or within the collection expression of a 'join' clause</value>
  </data>
  <data name="WRN_AsyncLacksAwaits" xml:space="preserve">
    <value>This async method lacks 'await' operators and will run synchronously. Consider using the 'await' operator to await non-blocking API calls, or 'await Task.Run(...)' to do CPU-bound work on a background thread.</value>
  </data>
  <data name="WRN_AsyncLacksAwaits_Title" xml:space="preserve">
    <value>Async method lacks 'await' operators and will run synchronously</value>
  </data>
  <data name="WRN_UnobservedAwaitableExpression" xml:space="preserve">
    <value>Because this call is not awaited, execution of the current method continues before the call is completed. Consider applying the 'await' operator to the result of the call.</value>
  </data>
  <data name="WRN_UnobservedAwaitableExpression_Title" xml:space="preserve">
    <value>Because this call is not awaited, execution of the current method continues before the call is completed</value>
  </data>
  <data name="WRN_UnobservedAwaitableExpression_Description" xml:space="preserve">
    <value>The current method calls an async method that returns a Task or a Task&lt;TResult&gt; and doesn't apply the await operator to the result. The call to the async method starts an asynchronous task. However, because no await operator is applied, the program continues without waiting for the task to complete. In most cases, that behavior isn't what you expect. Usually other aspects of the calling method depend on the results of the call or, minimally, the called method is expected to complete before you return from the method that contains the call.

An equally important issue is what happens to exceptions that are raised in the called async method. An exception that's raised in a method that returns a Task or Task&lt;TResult&gt; is stored in the returned task. If you don't await the task or explicitly check for exceptions, the exception is lost. If you await the task, its exception is rethrown.

As a best practice, you should always await the call.

You should consider suppressing the warning only if you're sure that you don't want to wait for the asynchronous call to complete and that the called method won't raise any exceptions. In that case, you can suppress the warning by assigning the task result of the call to a variable.</value>
  </data>
  <data name="ERR_SynchronizedAsyncMethod" xml:space="preserve">
    <value>'MethodImplOptions.Synchronized' cannot be applied to an async method</value>
  </data>
  <data name="ERR_NoConversionForCallerLineNumberParam" xml:space="preserve">
    <value>CallerLineNumberAttribute cannot be applied because there are no standard conversions from type '{0}' to type '{1}'</value>
  </data>
  <data name="ERR_NoConversionForCallerFilePathParam" xml:space="preserve">
    <value>CallerFilePathAttribute cannot be applied because there are no standard conversions from type '{0}' to type '{1}'</value>
  </data>
  <data name="ERR_NoConversionForCallerMemberNameParam" xml:space="preserve">
    <value>CallerMemberNameAttribute cannot be applied because there are no standard conversions from type '{0}' to type '{1}'</value>
  </data>
  <data name="ERR_BadCallerLineNumberParamWithoutDefaultValue" xml:space="preserve">
    <value>The CallerLineNumberAttribute may only be applied to parameters with default values</value>
  </data>
  <data name="ERR_BadCallerFilePathParamWithoutDefaultValue" xml:space="preserve">
    <value>The CallerFilePathAttribute may only be applied to parameters with default values</value>
  </data>
  <data name="ERR_BadCallerMemberNameParamWithoutDefaultValue" xml:space="preserve">
    <value>The CallerMemberNameAttribute may only be applied to parameters with default values</value>
  </data>
  <data name="WRN_CallerLineNumberParamForUnconsumedLocation" xml:space="preserve">
    <value>The CallerLineNumberAttribute applied to parameter '{0}' will have no effect because it applies to a member that is used in contexts that do not allow optional arguments</value>
  </data>
  <data name="WRN_CallerLineNumberParamForUnconsumedLocation_Title" xml:space="preserve">
    <value>The CallerLineNumberAttribute will have no effect because it applies to a member that is used in contexts that do not allow optional arguments</value>
  </data>
  <data name="WRN_CallerFilePathParamForUnconsumedLocation" xml:space="preserve">
    <value>The CallerFilePathAttribute applied to parameter '{0}' will have no effect because it applies to a member that is used in contexts that do not allow optional arguments</value>
  </data>
  <data name="WRN_CallerFilePathParamForUnconsumedLocation_Title" xml:space="preserve">
    <value>The CallerFilePathAttribute will have no effect because it applies to a member that is used in contexts that do not allow optional arguments</value>
  </data>
  <data name="WRN_CallerMemberNameParamForUnconsumedLocation" xml:space="preserve">
    <value>The CallerMemberNameAttribute applied to parameter '{0}' will have no effect because it applies to a member that is used in contexts that do not allow optional arguments</value>
  </data>
  <data name="WRN_CallerMemberNameParamForUnconsumedLocation_Title" xml:space="preserve">
    <value>The CallerMemberNameAttribute will have no effect because it applies to a member that is used in contexts that do not allow optional arguments</value>
  </data>
  <data name="ERR_NoEntryPoint" xml:space="preserve">
    <value>Program does not contain a static 'Main' method suitable for an entry point</value>
  </data>
  <data name="ERR_ArrayInitializerIncorrectLength" xml:space="preserve">
    <value>An array initializer of length '{0}' is expected</value>
  </data>
  <data name="ERR_ArrayInitializerExpected" xml:space="preserve">
    <value>A nested array initializer is expected</value>
  </data>
  <data name="ERR_IllegalVarianceSyntax" xml:space="preserve">
    <value>Invalid variance modifier. Only interface and delegate type parameters can be specified as variant.</value>
  </data>
  <data name="ERR_UnexpectedAliasedName" xml:space="preserve">
    <value>Unexpected use of an aliased name</value>
  </data>
  <data name="ERR_UnexpectedGenericName" xml:space="preserve">
    <value>Unexpected use of a generic name</value>
  </data>
  <data name="ERR_UnexpectedUnboundGenericName" xml:space="preserve">
    <value>Unexpected use of an unbound generic name</value>
  </data>
  <data name="ERR_GlobalStatement" xml:space="preserve">
    <value>Expressions and statements can only occur in a method body</value>
  </data>
  <data name="ERR_NamedArgumentForArray" xml:space="preserve">
    <value>An array access may not have a named argument specifier</value>
  </data>
  <data name="ERR_NotYetImplementedInRoslyn" xml:space="preserve">
    <value>This language feature ('{0}') is not yet implemented.</value>
  </data>
  <data name="ERR_DefaultValueNotAllowed" xml:space="preserve">
    <value>Default values are not valid in this context.</value>
  </data>
  <data name="ERR_CantOpenIcon" xml:space="preserve">
    <value>Error opening icon file {0} -- {1}</value>
  </data>
  <data name="ERR_CantOpenWin32Manifest" xml:space="preserve">
    <value>Error opening Win32 manifest file {0} -- {1}</value>
  </data>
  <data name="ERR_ErrorBuildingWin32Resources" xml:space="preserve">
    <value>Error building Win32 resources -- {0}</value>
  </data>
  <data name="ERR_DefaultValueBeforeRequiredValue" xml:space="preserve">
    <value>Optional parameters must appear after all required parameters</value>
  </data>
  <data name="ERR_ExplicitImplCollisionOnRefOut" xml:space="preserve">
    <value>Cannot inherit interface '{0}' with the specified type parameters because it causes method '{1}' to contain overloads which differ only on ref and out</value>
  </data>
  <data name="ERR_PartialWrongTypeParamsVariance" xml:space="preserve">
    <value>Partial declarations of '{0}' must have the same type parameter names and variance modifiers in the same order</value>
  </data>
  <data name="ERR_UnexpectedVariance" xml:space="preserve">
    <value>Invalid variance: The type parameter '{1}' must be {3} valid on '{0}'. '{1}' is {2}.</value>
  </data>
  <data name="ERR_DeriveFromDynamic" xml:space="preserve">
    <value>'{0}': cannot derive from the dynamic type</value>
  </data>
  <data name="ERR_DeriveFromConstructedDynamic" xml:space="preserve">
    <value>'{0}': cannot implement a dynamic interface '{1}'</value>
  </data>
  <data name="ERR_DynamicTypeAsBound" xml:space="preserve">
    <value>Constraint cannot be the dynamic type</value>
  </data>
  <data name="ERR_ConstructedDynamicTypeAsBound" xml:space="preserve">
    <value>Constraint cannot be a dynamic type '{0}'</value>
  </data>
  <data name="ERR_DynamicRequiredTypesMissing" xml:space="preserve">
    <value>One or more types required to compile a dynamic expression cannot be found. Are you missing a reference?</value>
  </data>
  <data name="ERR_MetadataNameTooLong" xml:space="preserve">
    <value>Name '{0}' exceeds the maximum length allowed in metadata.</value>
  </data>
  <data name="ERR_AttributesNotAllowed" xml:space="preserve">
    <value>Attributes are not valid in this context.</value>
  </data>
  <data name="ERR_ExternAliasNotAllowed" xml:space="preserve">
    <value>'extern alias' is not valid in this context</value>
  </data>
  <data name="WRN_IsDynamicIsConfusing" xml:space="preserve">
    <value>Using '{0}' to test compatibility with '{1}' is essentially identical to testing compatibility with '{2}' and will succeed for all non-null values</value>
  </data>
  <data name="WRN_IsDynamicIsConfusing_Title" xml:space="preserve">
    <value>Using 'is' to test compatibility with 'dynamic' is essentially identical to testing compatibility with 'Object'</value>
  </data>
  <data name="ERR_YieldNotAllowedInScript" xml:space="preserve">
    <value>Cannot use 'yield' in top-level script code</value>
  </data>
  <data name="ERR_NamespaceNotAllowedInScript" xml:space="preserve">
    <value>Cannot declare namespace in script code</value>
  </data>
  <data name="ERR_GlobalAttributesNotAllowed" xml:space="preserve">
    <value>Assembly and module attributes are not allowed in this context</value>
  </data>
  <data name="ERR_InvalidDelegateType" xml:space="preserve">
    <value>Delegate '{0}' has no invoke method or an invoke method with a return type or parameter types that are not supported.</value>
  </data>
  <data name="WRN_MainIgnored" xml:space="preserve">
    <value>The entry point of the program is global code; ignoring '{0}' entry point.</value>
  </data>
  <data name="WRN_MainIgnored_Title" xml:space="preserve">
    <value>The entry point of the program is global code; ignoring entry point</value>
  </data>
  <data name="ERR_StaticInAsOrIs" xml:space="preserve">
    <value>The second operand of an 'is' or 'as' operator may not be static type '{0}'</value>
  </data>
  <data name="ERR_BadVisEventType" xml:space="preserve">
    <value>Inconsistent accessibility: event type '{1}' is less accessible than event '{0}'</value>
  </data>
  <data name="ERR_NamedArgumentSpecificationBeforeFixedArgument" xml:space="preserve">
    <value>Named argument specifications must appear after all fixed arguments have been specified. Please use language version {0} or greater to allow non-trailing named arguments.</value>
  </data>
  <data name="ERR_NamedArgumentSpecificationBeforeFixedArgumentInDynamicInvocation" xml:space="preserve">
    <value>Named argument specifications must appear after all fixed arguments have been specified in a dynamic invocation.</value>
  </data>
  <data name="ERR_BadNamedArgument" xml:space="preserve">
    <value>The best overload for '{0}' does not have a parameter named '{1}'</value>
  </data>
  <data name="ERR_BadNamedArgumentForDelegateInvoke" xml:space="preserve">
    <value>The delegate '{0}' does not have a parameter named '{1}'</value>
  </data>
  <data name="ERR_DuplicateNamedArgument" xml:space="preserve">
    <value>Named argument '{0}' cannot be specified multiple times</value>
  </data>
  <data name="ERR_NamedArgumentUsedInPositional" xml:space="preserve">
    <value>Named argument '{0}' specifies a parameter for which a positional argument has already been given</value>
  </data>
  <data name="ERR_BadNonTrailingNamedArgument" xml:space="preserve">
    <value>Named argument '{0}' is used out-of-position but is followed by an unnamed argument</value>
  </data>
  <data name="ERR_DefaultValueUsedWithAttributes" xml:space="preserve">
    <value>Cannot specify default parameter value in conjunction with DefaultParameterAttribute or OptionalAttribute</value>
  </data>
  <data name="ERR_DefaultValueMustBeConstant" xml:space="preserve">
    <value>Default parameter value for '{0}' must be a compile-time constant</value>
  </data>
  <data name="ERR_RefOutDefaultValue" xml:space="preserve">
    <value>A ref or out parameter cannot have a default value</value>
  </data>
  <data name="ERR_DefaultValueForExtensionParameter" xml:space="preserve">
    <value>Cannot specify a default value for the 'this' parameter</value>
  </data>
  <data name="ERR_DefaultValueForParamsParameter" xml:space="preserve">
    <value>Cannot specify a default value for a parameter array</value>
  </data>
  <data name="ERR_NoConversionForDefaultParam" xml:space="preserve">
    <value>A value of type '{0}' cannot be used as a default parameter because there are no standard conversions to type '{1}'</value>
  </data>
  <data name="ERR_NoConversionForNubDefaultParam" xml:space="preserve">
    <value>A value of type '{0}' cannot be used as default parameter for nullable parameter '{1}' because '{0}' is not a simple type</value>
  </data>
  <data name="ERR_NotNullRefDefaultParameter" xml:space="preserve">
    <value>'{0}' is of type '{1}'. A default parameter value of a reference type other than string can only be initialized with null</value>
  </data>
  <data name="WRN_DefaultValueForUnconsumedLocation" xml:space="preserve">
    <value>The default value specified for parameter '{0}' will have no effect because it applies to a member that is used in contexts that do not allow optional arguments</value>
  </data>
  <data name="WRN_DefaultValueForUnconsumedLocation_Title" xml:space="preserve">
    <value>The default value specified will have no effect because it applies to a member that is used in contexts that do not allow optional arguments</value>
  </data>
  <data name="ERR_PublicKeyFileFailure" xml:space="preserve">
    <value>Error signing output with public key from file '{0}' -- {1}</value>
  </data>
  <data name="ERR_PublicKeyContainerFailure" xml:space="preserve">
    <value>Error signing output with public key from container '{0}' -- {1}</value>
  </data>
  <data name="ERR_BadDynamicTypeof" xml:space="preserve">
    <value>The typeof operator cannot be used on the dynamic type</value>
  </data>
  <data name="ERR_BadNullableTypeof" xml:space="preserve">
    <value>The typeof operator cannot be used on a nullable reference type</value>
  </data>
  <data name="ERR_ExpressionTreeContainsDynamicOperation" xml:space="preserve">
    <value>An expression tree may not contain a dynamic operation</value>
  </data>
  <data name="ERR_BadAsyncExpressionTree" xml:space="preserve">
    <value>Async lambda expressions cannot be converted to expression trees</value>
  </data>
  <data name="ERR_DynamicAttributeMissing" xml:space="preserve">
    <value>Cannot define a class or member that utilizes 'dynamic' because the compiler required type '{0}' cannot be found. Are you missing a reference?</value>
  </data>
  <data name="ERR_CannotPassNullForFriendAssembly" xml:space="preserve">
    <value>Cannot pass null for friend assembly name</value>
  </data>
  <data name="ERR_SignButNoPrivateKey" xml:space="preserve">
    <value>Key file '{0}' is missing the private key needed for signing</value>
  </data>
  <data name="ERR_PublicSignButNoKey" xml:space="preserve">
    <value>Public signing was specified and requires a public key, but no public key was specified.</value>
  </data>
  <data name="ERR_PublicSignNetModule" xml:space="preserve">
    <value>Public signing is not supported for netmodules.</value>
  </data>
  <data name="WRN_DelaySignButNoKey" xml:space="preserve">
    <value>Delay signing was specified and requires a public key, but no public key was specified</value>
  </data>
  <data name="WRN_DelaySignButNoKey_Title" xml:space="preserve">
    <value>Delay signing was specified and requires a public key, but no public key was specified</value>
  </data>
  <data name="ERR_InvalidVersionFormat" xml:space="preserve">
    <value>The specified version string does not conform to the required format - major[.minor[.build[.revision]]]</value>
  </data>
  <data name="ERR_InvalidVersionFormatDeterministic" xml:space="preserve">
    <value>The specified version string contains wildcards, which are not compatible with determinism. Either remove wildcards from the version string, or disable determinism for this compilation</value>
  </data>
  <data name="ERR_InvalidVersionFormat2" xml:space="preserve">
    <value>The specified version string does not conform to the required format - major.minor.build.revision (without wildcards)</value>
  </data>
  <data name="WRN_InvalidVersionFormat" xml:space="preserve">
    <value>The specified version string does not conform to the recommended format - major.minor.build.revision</value>
  </data>
  <data name="WRN_InvalidVersionFormat_Title" xml:space="preserve">
    <value>The specified version string does not conform to the recommended format - major.minor.build.revision</value>
  </data>
  <data name="ERR_InvalidAssemblyCultureForExe" xml:space="preserve">
    <value>Executables cannot be satellite assemblies; culture should always be empty</value>
  </data>
  <data name="ERR_NoCorrespondingArgument" xml:space="preserve">
    <value>There is no argument given that corresponds to the required formal parameter '{0}' of '{1}'</value>
  </data>
  <data name="WRN_UnimplementedCommandLineSwitch" xml:space="preserve">
    <value>The command line switch '{0}' is not yet implemented and was ignored.</value>
  </data>
  <data name="WRN_UnimplementedCommandLineSwitch_Title" xml:space="preserve">
    <value>Command line switch is not yet implemented</value>
  </data>
  <data name="ERR_ModuleEmitFailure" xml:space="preserve">
    <value>Failed to emit module '{0}': {1}</value>
  </data>
  <data name="ERR_FixedLocalInLambda" xml:space="preserve">
    <value>Cannot use fixed local '{0}' inside an anonymous method, lambda expression, or query expression</value>
  </data>
  <data name="ERR_ExpressionTreeContainsNamedArgument" xml:space="preserve">
    <value>An expression tree may not contain a named argument specification</value>
  </data>
  <data name="ERR_ExpressionTreeContainsOptionalArgument" xml:space="preserve">
    <value>An expression tree may not contain a call or invocation that uses optional arguments</value>
  </data>
  <data name="ERR_ExpressionTreeContainsIndexedProperty" xml:space="preserve">
    <value>An expression tree may not contain an indexed property</value>
  </data>
  <data name="ERR_IndexedPropertyRequiresParams" xml:space="preserve">
    <value>Indexed property '{0}' has non-optional arguments which must be provided</value>
  </data>
  <data name="ERR_IndexedPropertyMustHaveAllOptionalParams" xml:space="preserve">
    <value>Indexed property '{0}' must have all arguments optional</value>
  </data>
  <data name="ERR_SpecialByRefInLambda" xml:space="preserve">
    <value>Instance of type '{0}' cannot be used inside a nested function, query expression, iterator block or async method</value>
  </data>
  <data name="ERR_SecurityAttributeMissingAction" xml:space="preserve">
    <value>First argument to a security attribute must be a valid SecurityAction</value>
  </data>
  <data name="ERR_SecurityAttributeInvalidAction" xml:space="preserve">
    <value>Security attribute '{0}' has an invalid SecurityAction value '{1}'</value>
  </data>
  <data name="ERR_SecurityAttributeInvalidActionAssembly" xml:space="preserve">
    <value>SecurityAction value '{0}' is invalid for security attributes applied to an assembly</value>
  </data>
  <data name="ERR_SecurityAttributeInvalidActionTypeOrMethod" xml:space="preserve">
    <value>SecurityAction value '{0}' is invalid for security attributes applied to a type or a method</value>
  </data>
  <data name="ERR_PrincipalPermissionInvalidAction" xml:space="preserve">
    <value>SecurityAction value '{0}' is invalid for PrincipalPermission attribute</value>
  </data>
  <data name="ERR_FeatureNotValidInExpressionTree" xml:space="preserve">
    <value>An expression tree may not contain '{0}'</value>
  </data>
  <data name="ERR_PermissionSetAttributeInvalidFile" xml:space="preserve">
    <value>Unable to resolve file path '{0}' specified for the named argument '{1}' for PermissionSet attribute</value>
  </data>
  <data name="ERR_PermissionSetAttributeFileReadError" xml:space="preserve">
    <value>Error reading file '{0}' specified for the named argument '{1}' for PermissionSet attribute: '{2}'</value>
  </data>
  <data name="ERR_GlobalSingleTypeNameNotFoundFwd" xml:space="preserve">
    <value>The type name '{0}' could not be found in the global namespace. This type has been forwarded to assembly '{1}' Consider adding a reference to that assembly.</value>
  </data>
  <data name="ERR_DottedTypeNameNotFoundInNSFwd" xml:space="preserve">
    <value>The type name '{0}' could not be found in the namespace '{1}'. This type has been forwarded to assembly '{2}' Consider adding a reference to that assembly.</value>
  </data>
  <data name="ERR_SingleTypeNameNotFoundFwd" xml:space="preserve">
    <value>The type name '{0}' could not be found. This type has been forwarded to assembly '{1}'. Consider adding a reference to that assembly.</value>
  </data>
  <data name="ERR_AssemblySpecifiedForLinkAndRef" xml:space="preserve">
    <value>Assemblies '{0}' and '{1}' refer to the same metadata but only one is a linked reference (specified using /link option); consider removing one of the references.</value>
  </data>
  <data name="WRN_DeprecatedCollectionInitAdd" xml:space="preserve">
    <value>The best overloaded Add method '{0}' for the collection initializer element is obsolete.</value>
  </data>
  <data name="WRN_DeprecatedCollectionInitAdd_Title" xml:space="preserve">
    <value>The best overloaded Add method for the collection initializer element is obsolete</value>
  </data>
  <data name="WRN_DeprecatedCollectionInitAddStr" xml:space="preserve">
    <value>The best overloaded Add method '{0}' for the collection initializer element is obsolete. {1}</value>
  </data>
  <data name="WRN_DeprecatedCollectionInitAddStr_Title" xml:space="preserve">
    <value>The best overloaded Add method for the collection initializer element is obsolete</value>
  </data>
  <data name="ERR_DeprecatedCollectionInitAddStr" xml:space="preserve">
    <value>The best overloaded Add method '{0}' for the collection initializer element is obsolete. {1}</value>
  </data>
  <data name="ERR_IteratorInInteractive" xml:space="preserve">
    <value>Yield statements may not appear at the top level in interactive code.</value>
  </data>
  <data name="ERR_SecurityAttributeInvalidTarget" xml:space="preserve">
    <value>Security attribute '{0}' is not valid on this declaration type. Security attributes are only valid on assembly, type and method declarations.</value>
  </data>
  <data name="ERR_BadDynamicMethodArg" xml:space="preserve">
    <value>Cannot use an expression of type '{0}' as an argument to a dynamically dispatched operation.</value>
  </data>
  <data name="ERR_BadDynamicMethodArgLambda" xml:space="preserve">
    <value>Cannot use a lambda expression as an argument to a dynamically dispatched operation without first casting it to a delegate or expression tree type.</value>
  </data>
  <data name="ERR_BadDynamicMethodArgMemgrp" xml:space="preserve">
    <value>Cannot use a method group as an argument to a dynamically dispatched operation. Did you intend to invoke the method?</value>
  </data>
  <data name="ERR_NoDynamicPhantomOnBase" xml:space="preserve">
    <value>The call to method '{0}' needs to be dynamically dispatched, but cannot be because it is part of a base access expression. Consider casting the dynamic arguments or eliminating the base access.</value>
  </data>
  <data name="ERR_BadDynamicQuery" xml:space="preserve">
    <value>Query expressions over source type 'dynamic' or with a join sequence of type 'dynamic' are not allowed</value>
  </data>
  <data name="ERR_NoDynamicPhantomOnBaseIndexer" xml:space="preserve">
    <value>The indexer access needs to be dynamically dispatched, but cannot be because it is part of a base access expression. Consider casting the dynamic arguments or eliminating the base access.</value>
  </data>
  <data name="WRN_DynamicDispatchToConditionalMethod" xml:space="preserve">
    <value>The dynamically dispatched call to method '{0}' may fail at runtime because one or more applicable overloads are conditional methods.</value>
  </data>
  <data name="WRN_DynamicDispatchToConditionalMethod_Title" xml:space="preserve">
    <value>Dynamically dispatched call may fail at runtime because one or more applicable overloads are conditional methods</value>
  </data>
  <data name="ERR_BadArgTypeDynamicExtension" xml:space="preserve">
    <value>'{0}' has no applicable method named '{1}' but appears to have an extension method by that name. Extension methods cannot be dynamically dispatched. Consider casting the dynamic arguments or calling the extension method without the extension method syntax.</value>
  </data>
  <data name="WRN_CallerFilePathPreferredOverCallerMemberName" xml:space="preserve">
    <value>The CallerMemberNameAttribute applied to parameter '{0}' will have no effect. It is overridden by the CallerFilePathAttribute.</value>
  </data>
  <data name="WRN_CallerFilePathPreferredOverCallerMemberName_Title" xml:space="preserve">
    <value>The CallerMemberNameAttribute will have no effect; it is overridden by the CallerFilePathAttribute</value>
  </data>
  <data name="WRN_CallerLineNumberPreferredOverCallerMemberName" xml:space="preserve">
    <value>The CallerMemberNameAttribute applied to parameter '{0}' will have no effect. It is overridden by the CallerLineNumberAttribute.</value>
  </data>
  <data name="WRN_CallerLineNumberPreferredOverCallerMemberName_Title" xml:space="preserve">
    <value>The CallerMemberNameAttribute will have no effect; it is overridden by the CallerLineNumberAttribute</value>
  </data>
  <data name="WRN_CallerLineNumberPreferredOverCallerFilePath" xml:space="preserve">
    <value>The CallerFilePathAttribute applied to parameter '{0}' will have no effect. It is overridden by the CallerLineNumberAttribute.</value>
  </data>
  <data name="WRN_CallerLineNumberPreferredOverCallerFilePath_Title" xml:space="preserve">
    <value>The CallerFilePathAttribute will have no effect; it is overridden by the CallerLineNumberAttribute</value>
  </data>
  <data name="ERR_InvalidDynamicCondition" xml:space="preserve">
    <value>Expression must be implicitly convertible to Boolean or its type '{0}' must define operator '{1}'.</value>
  </data>
  <data name="ERR_MixingWinRTEventWithRegular" xml:space="preserve">
    <value>'{0}' cannot implement '{1}' because '{2}' is a Windows Runtime event and '{3}' is a regular .NET event.</value>
  </data>
  <data name="WRN_CA2000_DisposeObjectsBeforeLosingScope1" xml:space="preserve">
    <value>Call System.IDisposable.Dispose() on allocated instance of {0} before all references to it are out of scope.</value>
  </data>
  <data name="WRN_CA2000_DisposeObjectsBeforeLosingScope1_Title" xml:space="preserve">
    <value>Call System.IDisposable.Dispose() on allocated instance before all references to it are out of scope</value>
  </data>
  <data name="WRN_CA2000_DisposeObjectsBeforeLosingScope2" xml:space="preserve">
    <value>Allocated instance of {0} is not disposed along all exception paths.  Call System.IDisposable.Dispose() before all references to it are out of scope.</value>
  </data>
  <data name="WRN_CA2000_DisposeObjectsBeforeLosingScope2_Title" xml:space="preserve">
    <value>Allocated instance is not disposed along all exception paths</value>
  </data>
  <data name="WRN_CA2202_DoNotDisposeObjectsMultipleTimes" xml:space="preserve">
    <value>Object '{0}' can be disposed more than once.</value>
  </data>
  <data name="WRN_CA2202_DoNotDisposeObjectsMultipleTimes_Title" xml:space="preserve">
    <value>Object can be disposed more than once</value>
  </data>
  <data name="ERR_NewCoClassOnLink" xml:space="preserve">
    <value>Interop type '{0}' cannot be embedded. Use the applicable interface instead.</value>
  </data>
  <data name="ERR_NoPIANestedType" xml:space="preserve">
    <value>Type '{0}' cannot be embedded because it is a nested type. Consider setting the 'Embed Interop Types' property to false.</value>
  </data>
  <data name="ERR_GenericsUsedInNoPIAType" xml:space="preserve">
    <value>Type '{0}' cannot be embedded because it has a generic argument. Consider setting the 'Embed Interop Types' property to false.</value>
  </data>
  <data name="ERR_InteropStructContainsMethods" xml:space="preserve">
    <value>Embedded interop struct '{0}' can contain only public instance fields.</value>
  </data>
  <data name="ERR_WinRtEventPassedByRef" xml:space="preserve">
    <value>A Windows Runtime event may not be passed as an out or ref parameter.</value>
  </data>
  <data name="ERR_MissingMethodOnSourceInterface" xml:space="preserve">
    <value>Source interface '{0}' is missing method '{1}' which is required to embed event '{2}'.</value>
  </data>
  <data name="ERR_MissingSourceInterface" xml:space="preserve">
    <value>Interface '{0}' has an invalid source interface which is required to embed event '{1}'.</value>
  </data>
  <data name="ERR_InteropTypeMissingAttribute" xml:space="preserve">
    <value>Interop type '{0}' cannot be embedded because it is missing the required '{1}' attribute.</value>
  </data>
  <data name="ERR_NoPIAAssemblyMissingAttribute" xml:space="preserve">
    <value>Cannot embed interop types from assembly '{0}' because it is missing the '{1}' attribute.</value>
  </data>
  <data name="ERR_NoPIAAssemblyMissingAttributes" xml:space="preserve">
    <value>Cannot embed interop types from assembly '{0}' because it is missing either the '{1}' attribute or the '{2}' attribute.</value>
  </data>
  <data name="ERR_InteropTypesWithSameNameAndGuid" xml:space="preserve">
    <value>Cannot embed interop type '{0}' found in both assembly '{1}' and '{2}'. Consider setting the 'Embed Interop Types' property to false.</value>
  </data>
  <data name="ERR_LocalTypeNameClash" xml:space="preserve">
    <value>Embedding the interop type '{0}' from assembly '{1}' causes a name clash in the current assembly. Consider setting the 'Embed Interop Types' property to false.</value>
  </data>
  <data name="WRN_ReferencedAssemblyReferencesLinkedPIA" xml:space="preserve">
    <value>A reference was created to embedded interop assembly '{0}' because of an indirect reference to that assembly created by assembly '{1}'. Consider changing the 'Embed Interop Types' property on either assembly.</value>
  </data>
  <data name="WRN_ReferencedAssemblyReferencesLinkedPIA_Title" xml:space="preserve">
    <value>A reference was created to embedded interop assembly because of an indirect assembly reference</value>
  </data>
  <data name="WRN_ReferencedAssemblyReferencesLinkedPIA_Description" xml:space="preserve">
    <value>You have added a reference to an assembly using /link (Embed Interop Types property set to True). This instructs the compiler to embed interop type information from that assembly. However, the compiler cannot embed interop type information from that assembly because another assembly that you have referenced also references that assembly using /reference (Embed Interop Types property set to False).

To embed interop type information for both assemblies, use /link for references to each assembly (set the Embed Interop Types property to True).

To remove the warning, you can use /reference instead (set the Embed Interop Types property to False). In this case, a primary interop assembly (PIA) provides interop type information.</value>
  </data>
  <data name="ERR_GenericsUsedAcrossAssemblies" xml:space="preserve">
    <value>Type '{0}' from assembly '{1}' cannot be used across assembly boundaries because it has a generic type argument that is an embedded interop type.</value>
  </data>
  <data name="ERR_NoCanonicalView" xml:space="preserve">
    <value>Cannot find the interop type that matches the embedded interop type '{0}'. Are you missing an assembly reference?</value>
  </data>
  <data name="ERR_ByRefReturnUnsupported" xml:space="preserve">
    <value>By-reference return type 'ref {0}' is not supported.</value>
  </data>
  <data name="ERR_NetModuleNameMismatch" xml:space="preserve">
    <value>Module name '{0}' stored in '{1}' must match its filename.</value>
  </data>
  <data name="ERR_BadModuleName" xml:space="preserve">
    <value>Invalid module name: {0}</value>
  </data>
  <data name="ERR_BadCompilationOptionValue" xml:space="preserve">
    <value>Invalid '{0}' value: '{1}'.</value>
  </data>
  <data name="ERR_BadAppConfigPath" xml:space="preserve">
    <value>AppConfigPath must be absolute.</value>
  </data>
  <data name="WRN_AssemblyAttributeFromModuleIsOverridden" xml:space="preserve">
    <value>Attribute '{0}' from module '{1}' will be ignored in favor of the instance appearing in source</value>
  </data>
  <data name="WRN_AssemblyAttributeFromModuleIsOverridden_Title" xml:space="preserve">
    <value>Attribute will be ignored in favor of the instance appearing in source</value>
  </data>
  <data name="ERR_CmdOptionConflictsSource" xml:space="preserve">
    <value>Attribute '{0}' given in a source file conflicts with option '{1}'.</value>
  </data>
  <data name="ERR_FixedBufferTooManyDimensions" xml:space="preserve">
    <value>A fixed buffer may only have one dimension.</value>
  </data>
  <data name="WRN_ReferencedAssemblyDoesNotHaveStrongName" xml:space="preserve">
    <value>Referenced assembly '{0}' does not have a strong name.</value>
  </data>
  <data name="WRN_ReferencedAssemblyDoesNotHaveStrongName_Title" xml:space="preserve">
    <value>Referenced assembly does not have a strong name</value>
  </data>
  <data name="ERR_InvalidSignaturePublicKey" xml:space="preserve">
    <value>Invalid signature public key specified in AssemblySignatureKeyAttribute.</value>
  </data>
  <data name="ERR_ExportedTypeConflictsWithDeclaration" xml:space="preserve">
    <value>Type '{0}' exported from module '{1}' conflicts with type declared in primary module of this assembly.</value>
  </data>
  <data name="ERR_ExportedTypesConflict" xml:space="preserve">
    <value>Type '{0}' exported from module '{1}' conflicts with type '{2}' exported from module '{3}'.</value>
  </data>
  <data name="ERR_ForwardedTypeConflictsWithDeclaration" xml:space="preserve">
    <value>Forwarded type '{0}' conflicts with type declared in primary module of this assembly.</value>
  </data>
  <data name="ERR_ForwardedTypesConflict" xml:space="preserve">
    <value>Type '{0}' forwarded to assembly '{1}' conflicts with type '{2}' forwarded to assembly '{3}'.</value>
  </data>
  <data name="ERR_ForwardedTypeConflictsWithExportedType" xml:space="preserve">
    <value>Type '{0}' forwarded to assembly '{1}' conflicts with type '{2}' exported from module '{3}'.</value>
  </data>
  <data name="WRN_RefCultureMismatch" xml:space="preserve">
    <value>Referenced assembly '{0}' has different culture setting of '{1}'.</value>
  </data>
  <data name="WRN_RefCultureMismatch_Title" xml:space="preserve">
    <value>Referenced assembly has different culture setting</value>
  </data>
  <data name="ERR_AgnosticToMachineModule" xml:space="preserve">
    <value>Agnostic assembly cannot have a processor specific module '{0}'.</value>
  </data>
  <data name="ERR_ConflictingMachineModule" xml:space="preserve">
    <value>Assembly and module '{0}' cannot target different processors.</value>
  </data>
  <data name="WRN_ConflictingMachineAssembly" xml:space="preserve">
    <value>Referenced assembly '{0}' targets a different processor.</value>
  </data>
  <data name="WRN_ConflictingMachineAssembly_Title" xml:space="preserve">
    <value>Referenced assembly targets a different processor</value>
  </data>
  <data name="ERR_CryptoHashFailed" xml:space="preserve">
    <value>Cryptographic failure while creating hashes.</value>
  </data>
  <data name="ERR_MissingNetModuleReference" xml:space="preserve">
    <value>Reference to '{0}' netmodule missing.</value>
  </data>
  <data name="ERR_NetModuleNameMustBeUnique" xml:space="preserve">
    <value>Module '{0}' is already defined in this assembly. Each module must have a unique filename.</value>
  </data>
  <data name="ERR_CantReadConfigFile" xml:space="preserve">
    <value>Cannot read config file '{0}' -- '{1}'</value>
  </data>
  <data name="ERR_EncNoPIAReference" xml:space="preserve">
    <value>Cannot continue since the edit includes a reference to an embedded type: '{0}'.</value>
  </data>
  <data name="ERR_EncReferenceToAddedMember" xml:space="preserve">
    <value>Member '{0}' added during the current debug session can only be accessed from within its declaring assembly '{1}'.</value>
  </data>
  <data name="ERR_MutuallyExclusiveOptions" xml:space="preserve">
    <value>Compilation options '{0}' and '{1}' can't both be specified at the same time.</value>
  </data>
  <data name="ERR_LinkedNetmoduleMetadataMustProvideFullPEImage" xml:space="preserve">
    <value>Linked netmodule metadata must provide a full PE image: '{0}'.</value>
  </data>
  <data name="ERR_BadPrefer32OnLib" xml:space="preserve">
    <value>/platform:anycpu32bitpreferred can only be used with /t:exe, /t:winexe and /t:appcontainerexe</value>
  </data>
  <data name="IDS_PathList" xml:space="preserve">
    <value>&lt;path list&gt;</value>
  </data>
  <data name="IDS_Text" xml:space="preserve">
    <value>&lt;text&gt;</value>
  </data>
  <data name="IDS_FeatureNullPropagatingOperator" xml:space="preserve">
    <value>null propagating operator</value>
  </data>
  <data name="IDS_FeatureExpressionBodiedMethod" xml:space="preserve">
    <value>expression-bodied method</value>
  </data>
  <data name="IDS_FeatureExpressionBodiedProperty" xml:space="preserve">
    <value>expression-bodied property</value>
  </data>
  <data name="IDS_FeatureExpressionBodiedIndexer" xml:space="preserve">
    <value>expression-bodied indexer</value>
  </data>
  <data name="IDS_FeatureAutoPropertyInitializer" xml:space="preserve">
    <value>auto property initializer</value>
  </data>
  <data name="IDS_Namespace1" xml:space="preserve">
    <value>&lt;namespace&gt;</value>
  </data>
  <data name="IDS_FeatureRefLocalsReturns" xml:space="preserve">
    <value>byref locals and returns</value>
  </data>
  <data name="IDS_FeatureReadOnlyReferences" xml:space="preserve">
    <value>readonly references</value>
  </data>
  <data name="IDS_FeatureRefStructs" xml:space="preserve">
    <value>ref structs</value>
  </data>
  <data name="IDS_FeatureRefConditional" xml:space="preserve">
    <value>ref conditional expression</value>
  </data>
  <data name="IDS_FeatureRefReassignment" xml:space="preserve">
    <value>ref reassignment</value>
  </data>
  <data name="IDS_FeatureRefFor" xml:space="preserve">
    <value>ref for-loop variables</value>
  </data>
  <data name="IDS_FeatureRefForEach" xml:space="preserve">
    <value>ref foreach iteration variables</value>
  </data>
  <data name="IDS_FeatureExtensibleFixedStatement" xml:space="preserve">
    <value>extensible fixed statement</value>
  </data>
  <data name="CompilationC" xml:space="preserve">
    <value>Compilation (C#): </value>
  </data>
  <data name="SyntaxNodeIsNotWithinSynt" xml:space="preserve">
    <value>Syntax node is not within syntax tree</value>
  </data>
  <data name="LocationMustBeProvided" xml:space="preserve">
    <value>Location must be provided in order to provide minimal type qualification.</value>
  </data>
  <data name="SyntaxTreeSemanticModelMust" xml:space="preserve">
    <value>SyntaxTreeSemanticModel must be provided in order to provide minimal type qualification.</value>
  </data>
  <data name="CantReferenceCompilationOf" xml:space="preserve">
    <value>Can't reference compilation of type '{0}' from {1} compilation.</value>
  </data>
  <data name="SyntaxTreeAlreadyPresent" xml:space="preserve">
    <value>Syntax tree already present</value>
  </data>
  <data name="SubmissionCanOnlyInclude" xml:space="preserve">
    <value>Submission can only include script code.</value>
  </data>
  <data name="SubmissionCanHaveAtMostOne" xml:space="preserve">
    <value>Submission can have at most one syntax tree.</value>
  </data>
  <data name="SyntaxTreeNotFoundToRemove" xml:space="preserve">
    <value>SyntaxTree is not part of the compilation, so it cannot be removed</value>
  </data>
  <data name="TreeMustHaveARootNodeWith" xml:space="preserve">
    <value>tree must have a root node with SyntaxKind.CompilationUnit</value>
  </data>
  <data name="TypeArgumentCannotBeNull" xml:space="preserve">
    <value>Type argument cannot be null</value>
  </data>
  <data name="WrongNumberOfTypeArguments" xml:space="preserve">
    <value>Wrong number of type arguments</value>
  </data>
  <data name="NameConflictForName" xml:space="preserve">
    <value>Name conflict for name {0}</value>
  </data>
  <data name="LookupOptionsHasInvalidCombo" xml:space="preserve">
    <value>LookupOptions has an invalid combination of options</value>
  </data>
  <data name="ItemsMustBeNonEmpty" xml:space="preserve">
    <value>items: must be non-empty</value>
  </data>
  <data name="UseVerbatimIdentifier" xml:space="preserve">
    <value>Use Microsoft.CodeAnalysis.CSharp.SyntaxFactory.Identifier or Microsoft.CodeAnalysis.CSharp.SyntaxFactory.VerbatimIdentifier to create identifier tokens.</value>
  </data>
  <data name="UseLiteralForTokens" xml:space="preserve">
    <value>Use Microsoft.CodeAnalysis.CSharp.SyntaxFactory.Literal to create character literal tokens.</value>
  </data>
  <data name="UseLiteralForNumeric" xml:space="preserve">
    <value>Use Microsoft.CodeAnalysis.CSharp.SyntaxFactory.Literal to create numeric literal tokens.</value>
  </data>
  <data name="ThisMethodCanOnlyBeUsedToCreateTokens" xml:space="preserve">
    <value>This method can only be used to create tokens - {0} is not a token kind.</value>
  </data>
  <data name="GenericParameterDefinition" xml:space="preserve">
    <value>Generic parameter is definition when expected to be reference {0}</value>
  </data>
  <data name="InvalidGetDeclarationNameMultipleDeclarators" xml:space="preserve">
    <value>Called GetDeclarationName for a declaration node that can possibly contain multiple variable declarators.</value>
  </data>
  <data name="TreeNotPartOfCompilation" xml:space="preserve">
    <value>tree not part of compilation</value>
  </data>
  <data name="PositionIsNotWithinSyntax" xml:space="preserve">
    <value>Position is not within syntax tree with full span {0}</value>
  </data>
  <data name="WRN_BadUILang" xml:space="preserve">
    <value>The language name '{0}' is invalid.</value>
  </data>
  <data name="WRN_BadUILang_Title" xml:space="preserve">
    <value>The language name is invalid</value>
  </data>
  <data name="ERR_UnsupportedTransparentIdentifierAccess" xml:space="preserve">
    <value>Transparent identifier member access failed for field '{0}' of '{1}'.  Does the data being queried implement the query pattern?</value>
  </data>
  <data name="ERR_ParamDefaultValueDiffersFromAttribute" xml:space="preserve">
    <value>The parameter has multiple distinct default values.</value>
  </data>
  <data name="ERR_FieldHasMultipleDistinctConstantValues" xml:space="preserve">
    <value>The field has multiple distinct constant values.</value>
  </data>
  <data name="WRN_UnqualifiedNestedTypeInCref" xml:space="preserve">
    <value>Within cref attributes, nested types of generic types should be qualified.</value>
  </data>
  <data name="WRN_UnqualifiedNestedTypeInCref_Title" xml:space="preserve">
    <value>Within cref attributes, nested types of generic types should be qualified</value>
  </data>
  <data name="NotACSharpSymbol" xml:space="preserve">
    <value>Not a C# symbol.</value>
  </data>
  <data name="HDN_UnusedUsingDirective" xml:space="preserve">
    <value>Unnecessary using directive.</value>
  </data>
  <data name="HDN_UnusedExternAlias" xml:space="preserve">
    <value>Unused extern alias.</value>
  </data>
  <data name="ElementsCannotBeNull" xml:space="preserve">
    <value>Elements cannot be null.</value>
  </data>
  <data name="IDS_LIB_ENV" xml:space="preserve">
    <value>LIB environment variable</value>
  </data>
  <data name="IDS_LIB_OPTION" xml:space="preserve">
    <value>/LIB option</value>
  </data>
  <data name="IDS_REFERENCEPATH_OPTION" xml:space="preserve">
    <value>/REFERENCEPATH option</value>
  </data>
  <data name="IDS_DirectoryDoesNotExist" xml:space="preserve">
    <value>directory does not exist</value>
  </data>
  <data name="IDS_DirectoryHasInvalidPath" xml:space="preserve">
    <value>path is too long or invalid</value>
  </data>
  <data name="WRN_NoRuntimeMetadataVersion" xml:space="preserve">
    <value>No value for RuntimeMetadataVersion found. No assembly containing System.Object was found nor was a value for RuntimeMetadataVersion specified through options.</value>
  </data>
  <data name="WRN_NoRuntimeMetadataVersion_Title" xml:space="preserve">
    <value>No value for RuntimeMetadataVersion found</value>
  </data>
  <data name="WrongSemanticModelType" xml:space="preserve">
    <value>Expected a {0} SemanticModel.</value>
  </data>
  <data name="IDS_FeatureLambda" xml:space="preserve">
    <value>lambda expression</value>
  </data>
  <data name="ERR_FeatureNotAvailableInVersion1" xml:space="preserve">
    <value>Feature '{0}' is not available in C# 1. Please use language version {1} or greater.</value>
  </data>
  <data name="ERR_FeatureNotAvailableInVersion2" xml:space="preserve">
    <value>Feature '{0}' is not available in C# 2. Please use language version {1} or greater.</value>
  </data>
  <data name="ERR_FeatureNotAvailableInVersion3" xml:space="preserve">
    <value>Feature '{0}' is not available in C# 3. Please use language version {1} or greater.</value>
  </data>
  <data name="ERR_FeatureNotAvailableInVersion4" xml:space="preserve">
    <value>Feature '{0}' is not available in C# 4. Please use language version {1} or greater.</value>
  </data>
  <data name="ERR_FeatureNotAvailableInVersion5" xml:space="preserve">
    <value>Feature '{0}' is not available in C# 5. Please use language version {1} or greater.</value>
  </data>
  <data name="ERR_FeatureNotAvailableInVersion6" xml:space="preserve">
    <value>Feature '{0}' is not available in C# 6. Please use language version {1} or greater.</value>
  </data>
  <data name="ERR_FeatureNotAvailableInVersion7" xml:space="preserve">
    <value>Feature '{0}' is not available in C# 7.0. Please use language version {1} or greater.</value>
  </data>
  <data name="ERR_FeatureIsExperimental" xml:space="preserve">
    <value>Feature '{0}' is experimental and unsupported; use '/features:{1}' to enable.</value>
  </data>
  <data name="ERR_FeatureIsUnimplemented" xml:space="preserve">
    <value>Feature '{0}' is not implemented in this compiler.</value>
  </data>
  <data name="IDS_VersionExperimental" xml:space="preserve">
    <value>'experimental'</value>
  </data>
  <data name="PositionNotWithinTree" xml:space="preserve">
    <value>Position must be within span of the syntax tree.</value>
  </data>
  <data name="SpeculatedSyntaxNodeCannotBelongToCurrentCompilation" xml:space="preserve">
    <value>Syntax node to be speculated cannot belong to a syntax tree from the current compilation.</value>
  </data>
  <data name="ChainingSpeculativeModelIsNotSupported" xml:space="preserve">
    <value>Chaining speculative semantic model is not supported. You should create a speculative model from the non-speculative ParentModel.</value>
  </data>
  <data name="IDS_ToolName" xml:space="preserve">
    <value>Microsoft (R) Visual C# Compiler</value>
  </data>
  <data name="IDS_LogoLine1" xml:space="preserve">
    <value>{0} version {1}</value>
  </data>
  <data name="IDS_LogoLine2" xml:space="preserve">
    <value>Copyright (C) Microsoft Corporation. All rights reserved.</value>
  </data>
  <data name="IDS_LangVersions" xml:space="preserve">
    <value>Supported language versions:</value>
  </data>
  <data name="IDS_CSCHelp" xml:space="preserve">
    <value>
                             Visual C# Compiler Options

                       - OUTPUT FILES -
-out:&lt;file&gt;                   Specify output file name (default: base name of
                              file with main class or first file)
-target:exe                   Build a console executable (default) (Short
                              form: -t:exe)
-target:winexe                Build a Windows executable (Short form:
                              -t:winexe)
-target:library               Build a library (Short form: -t:library)
-target:module                Build a module that can be added to another
                              assembly (Short form: -t:module)
-target:appcontainerexe       Build an Appcontainer executable (Short form:
                              -t:appcontainerexe)
-target:winmdobj              Build a Windows Runtime intermediate file that
                              is consumed by WinMDExp (Short form: -t:winmdobj)
-doc:&lt;file&gt;                   XML Documentation file to generate
-refout:&lt;file&gt;                Reference assembly output to generate
-platform:&lt;string&gt;            Limit which platforms this code can run on: x86,
                              Itanium, x64, arm, arm64, anycpu32bitpreferred, or
                              anycpu. The default is anycpu.

                       - INPUT FILES -
-recurse:&lt;wildcard&gt;           Include all files in the current directory and
                              subdirectories according to the wildcard
                              specifications
-reference:&lt;alias&gt;=&lt;file&gt;     Reference metadata from the specified assembly
                              file using the given alias (Short form: -r)
-reference:&lt;file list&gt;        Reference metadata from the specified assembly
                              files (Short form: -r)
-addmodule:&lt;file list&gt;        Link the specified modules into this assembly
-link:&lt;file list&gt;             Embed metadata from the specified interop
                              assembly files (Short form: -l)
-analyzer:&lt;file list&gt;         Run the analyzers from this assembly
                              (Short form: -a)
-additionalfile:&lt;file list&gt;   Additional files that don't directly affect code
                              generation but may be used by analyzers for producing
                              errors or warnings.
-embed                        Embed all source files in the PDB.
-embed:&lt;file list&gt;            Embed specific files in the PDB.

                       - RESOURCES -
-win32res:&lt;file&gt;              Specify a Win32 resource file (.res)
-win32icon:&lt;file&gt;             Use this icon for the output
-win32manifest:&lt;file&gt;         Specify a Win32 manifest file (.xml)
-nowin32manifest              Do not include the default Win32 manifest
-resource:&lt;resinfo&gt;           Embed the specified resource (Short form: -res)
-linkresource:&lt;resinfo&gt;       Link the specified resource to this assembly
                              (Short form: -linkres) Where the resinfo format
                              is &lt;file&gt;[,&lt;string name&gt;[,public|private]]

                       - CODE GENERATION -
-debug[+|-]                   Emit debugging information
-debug:{full|pdbonly|portable|embedded}
                              Specify debugging type ('full' is default,
                              'portable' is a cross-platform format,
                              'embedded' is a cross-platform format embedded into
                              the target .dll or .exe)
-optimize[+|-]                Enable optimizations (Short form: -o)
-deterministic                Produce a deterministic assembly
                              (including module version GUID and timestamp)
-refonly                      Produce a reference assembly in place of the main output
-instrument:TestCoverage      Produce an assembly instrumented to collect
                              coverage information
-sourcelink:&lt;file&gt;            Source link info to embed into PDB.
 
                       - ERRORS AND WARNINGS -
-warnaserror[+|-]             Report all warnings as errors
-warnaserror[+|-]:&lt;warn list&gt; Report specific warnings as errors
                              (use "nullable" for all nullability warnings)
-warn:&lt;n&gt;                     Set warning level (0-4) (Short form: -w)
-nowarn:&lt;warn list&gt;           Disable specific warning messages
                              (use "nullable" for all nullability warnings)
-ruleset:&lt;file&gt;               Specify a ruleset file that disables specific
                              diagnostics.
-errorlog:&lt;file&gt;[,version=&lt;sarif_version&gt;]
                              Specify a file to log all compiler and analyzer
                              diagnostics.
                              sarif_version:{1|2|2.1} Default is 1. 2 and 2.1
                              both mean SARIF version 2.1.0.
-reportanalyzer               Report additional analyzer information, such as
                              execution time.

                       - LANGUAGE -
-checked[+|-]                 Generate overflow checks
-unsafe[+|-]                  Allow 'unsafe' code
-define:&lt;symbol list&gt;         Define conditional compilation symbol(s) (Short
                              form: -d)
-langversion:?                Display the allowed values for language version
-langversion:&lt;string&gt;         Specify language version such as
                              `latest` (latest version, including minor versions),
                              `default` (same as `latest`),
                              `latestmajor` (latest version, excluding minor versions),
                              `preview` (latest version, including features in unsupported preview),
                              or specific versions like `6` or `7.1`
-nullable[+|-]                Specify nullable context option enable|disable.
-nullable:{enable|disable|warnings|annotations}
                              Specify nullable context option enable|disable|warnings|annotations.

                       - SECURITY -
-delaysign[+|-]               Delay-sign the assembly using only the public
                              portion of the strong name key
-publicsign[+|-]              Public-sign the assembly using only the public
                              portion of the strong name key
-keyfile:&lt;file&gt;               Specify a strong name key file
-keycontainer:&lt;string&gt;        Specify a strong name key container
-highentropyva[+|-]           Enable high-entropy ASLR

                       - MISCELLANEOUS -
@&lt;file&gt;                       Read response file for more options
-help                         Display this usage message (Short form: -?)
-nologo                       Suppress compiler copyright message
-noconfig                     Do not auto include CSC.RSP file
-parallel[+|-]                Concurrent build.
-version                      Display the compiler version number and exit.

                       - ADVANCED -
-baseaddress:&lt;address&gt;        Base address for the library to be built
-checksumalgorithm:&lt;alg&gt;      Specify algorithm for calculating source file
                              checksum stored in PDB. Supported values are:
                              SHA1 or SHA256 (default).
-codepage:&lt;n&gt;                 Specify the codepage to use when opening source
                              files
-utf8output                   Output compiler messages in UTF-8 encoding
-main:&lt;type&gt;                  Specify the type that contains the entry point
                              (ignore all other possible entry points) (Short
                              form: -m)
-fullpaths                    Compiler generates fully qualified paths
-filealign:&lt;n&gt;                Specify the alignment used for output file
                              sections
-pathmap:&lt;K1&gt;=&lt;V1&gt;,&lt;K2&gt;=&lt;V2&gt;,...
                              Specify a mapping for source path names output by
                              the compiler.
-pdb:&lt;file&gt;                   Specify debug information file name (default:
                              output file name with .pdb extension)
-errorendlocation             Output line and column of the end location of
                              each error
-preferreduilang              Specify the preferred output language name.
-nosdkpath                    Disable searching the default SDK path for standard library assemblies.
-nostdlib[+|-]                Do not reference standard library (mscorlib.dll)
-subsystemversion:&lt;string&gt;    Specify subsystem version of this assembly
-lib:&lt;file list&gt;              Specify additional directories to search in for
                              references
-errorreport:&lt;string&gt;         Specify how to handle internal compiler errors:
                              prompt, send, queue, or none. The default is
                              queue.
-appconfig:&lt;file&gt;             Specify an application configuration file
                              containing assembly binding settings
-moduleassemblyname:&lt;string&gt;  Name of the assembly which this module will be
                              a part of
-modulename:&lt;string&gt;          Specify the name of the source module
</value>
    <comment>Visual C# Compiler Options</comment>
  </data>
  <data name="ERR_ComImportWithInitializers" xml:space="preserve">
    <value>'{0}': a class with the ComImport attribute cannot specify field initializers.</value>
  </data>
  <data name="WRN_PdbLocalNameTooLong" xml:space="preserve">
    <value>Local name '{0}' is too long for PDB.  Consider shortening or compiling without /debug.</value>
  </data>
  <data name="WRN_PdbLocalNameTooLong_Title" xml:space="preserve">
    <value>Local name is too long for PDB</value>
  </data>
  <data name="ERR_RetNoObjectRequiredLambda" xml:space="preserve">
    <value>Anonymous function converted to a void returning delegate cannot return a value</value>
  </data>
  <data name="ERR_TaskRetNoObjectRequiredLambda" xml:space="preserve">
    <value>Async lambda expression converted to a 'Task' returning delegate cannot return a value. Did you intend to return 'Task&lt;T&gt;'?</value>
  </data>
  <data name="WRN_AnalyzerCannotBeCreated" xml:space="preserve">
    <value>An instance of analyzer {0} cannot be created from {1} : {2}.</value>
  </data>
  <data name="WRN_AnalyzerCannotBeCreated_Title" xml:space="preserve">
    <value>An analyzer instance cannot be created</value>
  </data>
  <data name="WRN_NoAnalyzerInAssembly" xml:space="preserve">
    <value>The assembly {0} does not contain any analyzers.</value>
  </data>
  <data name="WRN_NoAnalyzerInAssembly_Title" xml:space="preserve">
    <value>Assembly does not contain any analyzers</value>
  </data>
  <data name="WRN_UnableToLoadAnalyzer" xml:space="preserve">
    <value>Unable to load Analyzer assembly {0} : {1}</value>
  </data>
  <data name="WRN_UnableToLoadAnalyzer_Title" xml:space="preserve">
    <value>Unable to load Analyzer assembly</value>
  </data>
  <data name="INF_UnableToLoadSomeTypesInAnalyzer" xml:space="preserve">
    <value>Skipping some types in analyzer assembly {0} due to a ReflectionTypeLoadException : {1}.</value>
  </data>
  <data name="ERR_CantReadRulesetFile" xml:space="preserve">
    <value>Error reading ruleset file {0} - {1}</value>
  </data>
  <data name="ERR_BadPdbData" xml:space="preserve">
    <value>Error reading debug information for '{0}'</value>
  </data>
  <data name="IDS_OperationCausedStackOverflow" xml:space="preserve">
    <value>Operation caused a stack overflow.</value>
  </data>
  <data name="WRN_IdentifierOrNumericLiteralExpected" xml:space="preserve">
    <value>Expected identifier or numeric literal.</value>
  </data>
  <data name="WRN_IdentifierOrNumericLiteralExpected_Title" xml:space="preserve">
    <value>Expected identifier or numeric literal</value>
  </data>
  <data name="ERR_InitializerOnNonAutoProperty" xml:space="preserve">
    <value>Only auto-implemented properties can have initializers.</value>
  </data>
  <data name="ERR_AutoPropertyMustHaveGetAccessor" xml:space="preserve">
    <value>Auto-implemented properties must have get accessors.</value>
  </data>
  <data name="ERR_AutoPropertyMustOverrideSet" xml:space="preserve">
    <value>Auto-implemented properties must override all accessors of the overridden property.</value>
  </data>
  <data name="ERR_InitializerInStructWithoutExplicitConstructor" xml:space="preserve">
    <value>Structs without explicit constructors cannot contain members with initializers.</value>
  </data>
  <data name="ERR_EncodinglessSyntaxTree" xml:space="preserve">
    <value>Cannot emit debug information for a source text without encoding.</value>
  </data>
  <data name="ERR_BlockBodyAndExpressionBody" xml:space="preserve">
    <value>Block bodies and expression bodies cannot both be provided.</value>
  </data>
  <data name="ERR_SwitchFallOut" xml:space="preserve">
    <value>Control cannot fall out of switch from final case label ('{0}')</value>
  </data>
  <data name="ERR_UnexpectedBoundGenericName" xml:space="preserve">
    <value>Type arguments are not allowed in the nameof operator.</value>
  </data>
  <data name="ERR_NullPropagatingOpInExpressionTree" xml:space="preserve">
    <value>An expression tree lambda may not contain a null propagating operator.</value>
  </data>
  <data name="ERR_DictionaryInitializerInExpressionTree" xml:space="preserve">
    <value>An expression tree lambda may not contain a dictionary initializer.</value>
  </data>
  <data name="ERR_ExtensionCollectionElementInitializerInExpressionTree" xml:space="preserve">
    <value>An extension Add method is not supported for a collection initializer in an expression lambda.</value>
  </data>
  <data name="IDS_FeatureNameof" xml:space="preserve">
    <value>nameof operator</value>
  </data>
  <data name="IDS_FeatureDictionaryInitializer" xml:space="preserve">
    <value>dictionary initializer</value>
  </data>
  <data name="ERR_UnclosedExpressionHole" xml:space="preserve">
    <value>Missing close delimiter '}' for interpolated expression started with '{'.</value>
  </data>
  <data name="ERR_SingleLineCommentInExpressionHole" xml:space="preserve">
    <value>A single-line comment may not be used in an interpolated string.</value>
  </data>
  <data name="ERR_InsufficientStack" xml:space="preserve">
    <value>An expression is too long or complex to compile</value>
  </data>
  <data name="ERR_ExpressionHasNoName" xml:space="preserve">
    <value>Expression does not have a name.</value>
  </data>
  <data name="ERR_SubexpressionNotInNameof" xml:space="preserve">
    <value>Sub-expression cannot be used in an argument to nameof.</value>
  </data>
  <data name="ERR_AliasQualifiedNameNotAnExpression" xml:space="preserve">
    <value>An alias-qualified name is not an expression.</value>
  </data>
  <data name="ERR_NameofMethodGroupWithTypeParameters" xml:space="preserve">
    <value>Type parameters are not allowed on a method group as an argument to 'nameof'.</value>
  </data>
  <data name="NoNoneSearchCriteria" xml:space="preserve">
    <value>SearchCriteria is expected.</value>
  </data>
  <data name="ERR_InvalidAssemblyCulture" xml:space="preserve">
    <value>Assembly culture strings may not contain embedded NUL characters.</value>
  </data>
  <data name="IDS_FeatureUsingStatic" xml:space="preserve">
    <value>using static</value>
  </data>
  <data name="IDS_FeatureInterpolatedStrings" xml:space="preserve">
    <value>interpolated strings</value>
  </data>
  <data name="IDS_FeatureAltInterpolatedVerbatimStrings" xml:space="preserve">
    <value>alternative interpolated verbatim strings</value>
  </data>
  <data name="IDS_AwaitInCatchAndFinally" xml:space="preserve">
    <value>await in catch blocks and finally blocks</value>
  </data>
  <data name="IDS_FeatureBinaryLiteral" xml:space="preserve">
    <value>binary literals</value>
  </data>
  <data name="IDS_FeatureDigitSeparator" xml:space="preserve">
    <value>digit separators</value>
  </data>
  <data name="IDS_FeatureLocalFunctions" xml:space="preserve">
    <value>local functions</value>
  </data>
  <data name="ERR_UnescapedCurly" xml:space="preserve">
    <value>A '{0}' character must be escaped (by doubling) in an interpolated string.</value>
  </data>
  <data name="ERR_EscapedCurly" xml:space="preserve">
    <value>A '{0}' character may only be escaped by doubling '{0}{0}' in an interpolated string.</value>
  </data>
  <data name="ERR_TrailingWhitespaceInFormatSpecifier" xml:space="preserve">
    <value>A format specifier may not contain trailing whitespace.</value>
  </data>
  <data name="ERR_EmptyFormatSpecifier" xml:space="preserve">
    <value>Empty format specifier.</value>
  </data>
  <data name="ERR_ErrorInReferencedAssembly" xml:space="preserve">
    <value>There is an error in a referenced assembly '{0}'.</value>
  </data>
  <data name="ERR_ExpressionOrDeclarationExpected" xml:space="preserve">
    <value>Expression or declaration statement expected.</value>
  </data>
  <data name="ERR_NameofExtensionMethod" xml:space="preserve">
    <value>Extension method groups are not allowed as an argument to 'nameof'.</value>
  </data>
  <data name="WRN_AlignmentMagnitude" xml:space="preserve">
    <value>Alignment value {0} has a magnitude greater than {1} and may result in a large formatted string.</value>
  </data>
  <data name="HDN_UnusedExternAlias_Title" xml:space="preserve">
    <value>Unused extern alias</value>
  </data>
  <data name="HDN_UnusedUsingDirective_Title" xml:space="preserve">
    <value>Unnecessary using directive</value>
  </data>
  <data name="INF_UnableToLoadSomeTypesInAnalyzer_Title" xml:space="preserve">
    <value>Skip loading types in analyzer assembly that fail due to a ReflectionTypeLoadException</value>
  </data>
  <data name="WRN_AlignmentMagnitude_Title" xml:space="preserve">
    <value>Alignment value has a magnitude that may result in a large formatted string</value>
  </data>
  <data name="ERR_ConstantStringTooLong" xml:space="preserve">
    <value>Length of String constant resulting from concatenation exceeds System.Int32.MaxValue.  Try splitting the string into multiple constants.</value>
  </data>
  <data name="ERR_TupleTooFewElements" xml:space="preserve">
    <value>Tuple must contain at least two elements.</value>
  </data>
  <data name="ERR_DebugEntryPointNotSourceMethodDefinition" xml:space="preserve">
    <value>Debug entry point must be a definition of a method declared in the current compilation.</value>
  </data>
  <data name="ERR_LoadDirectiveOnlyAllowedInScripts" xml:space="preserve">
    <value>#load is only allowed in scripts</value>
  </data>
  <data name="ERR_PPLoadFollowsToken" xml:space="preserve">
    <value>Cannot use #load after first token in file</value>
  </data>
  <data name="CouldNotFindFile" xml:space="preserve">
    <value>Could not find file.</value>
    <comment>File path referenced in source (#load) could not be resolved.</comment>
  </data>
  <data name="SyntaxTreeFromLoadNoRemoveReplace" xml:space="preserve">
    <value>SyntaxTree resulted from a #load directive and cannot be removed or replaced directly.</value>
  </data>
  <data name="ERR_SourceFileReferencesNotSupported" xml:space="preserve">
    <value>Source file references are not supported.</value>
  </data>
  <data name="ERR_InvalidPathMap" xml:space="preserve">
    <value>The pathmap option was incorrectly formatted.</value>
  </data>
  <data name="ERR_InvalidReal" xml:space="preserve">
    <value>Invalid real literal.</value>
  </data>
  <data name="ERR_AutoPropertyCannotBeRefReturning" xml:space="preserve">
    <value>Auto-implemented properties cannot return by reference</value>
  </data>
  <data name="ERR_RefPropertyMustHaveGetAccessor" xml:space="preserve">
    <value>Properties which return by reference must have a get accessor</value>
  </data>
  <data name="ERR_RefPropertyCannotHaveSetAccessor" xml:space="preserve">
    <value>Properties which return by reference cannot have set accessors</value>
  </data>
  <data name="ERR_CantChangeRefReturnOnOverride" xml:space="preserve">
    <value>'{0}' must match by reference return of overridden member '{1}'</value>
  </data>
  <data name="ERR_CantChangeInitOnlyOnOverride" xml:space="preserve">
    <value>'{0}' must match by init-only of overridden member '{1}'</value>
  </data>
  <data name="ERR_MustNotHaveRefReturn" xml:space="preserve">
    <value>By-reference returns may only be used in methods that return by reference</value>
  </data>
  <data name="ERR_MustHaveRefReturn" xml:space="preserve">
    <value>By-value returns may only be used in methods that return by value</value>
  </data>
  <data name="ERR_RefReturnMustHaveIdentityConversion" xml:space="preserve">
    <value>The return expression must be of type '{0}' because this method returns by reference</value>
  </data>
  <data name="ERR_CloseUnimplementedInterfaceMemberWrongRefReturn" xml:space="preserve">
    <value>'{0}' does not implement interface member '{1}'. '{2}' cannot implement '{1}' because it does not have matching return by reference.</value>
  </data>
  <data name="ERR_CloseUnimplementedInterfaceMemberWrongInitOnly" xml:space="preserve">
    <value>'{0}' does not implement interface member '{1}'. '{2}' cannot implement '{1}'.</value>
  </data>
  <data name="ERR_BadIteratorReturnRef" xml:space="preserve">
    <value>The body of '{0}' cannot be an iterator block because '{0}' returns by reference</value>
  </data>
  <data name="ERR_BadRefReturnExpressionTree" xml:space="preserve">
    <value>Lambda expressions that return by reference cannot be converted to expression trees</value>
  </data>
  <data name="ERR_RefReturningCallInExpressionTree" xml:space="preserve">
    <value>An expression tree lambda may not contain a call to a method, property, or indexer that returns by reference</value>
  </data>
  <data name="ERR_RefReturnLvalueExpected" xml:space="preserve">
    <value>An expression cannot be used in this context because it may not be passed or returned by reference</value>
  </data>
  <data name="ERR_RefReturnNonreturnableLocal" xml:space="preserve">
    <value>Cannot return '{0}' by reference because it was initialized to a value that cannot be returned by reference</value>
  </data>
  <data name="ERR_RefReturnNonreturnableLocal2" xml:space="preserve">
    <value>Cannot return by reference a member of '{0}' because it was initialized to a value that cannot be returned by reference</value>
  </data>
  <data name="ERR_RefReturnReadonlyLocal" xml:space="preserve">
    <value>Cannot return '{0}' by reference because it is read-only</value>
  </data>
  <data name="ERR_RefReturnRangeVariable" xml:space="preserve">
    <value>Cannot return the range variable '{0}' by reference</value>
  </data>
  <data name="ERR_RefReturnReadonlyLocalCause" xml:space="preserve">
    <value>Cannot return '{0}' by reference because it is a '{1}'</value>
  </data>
  <data name="ERR_RefReturnReadonlyLocal2Cause" xml:space="preserve">
    <value>Cannot return fields of '{0}' by reference because it is a '{1}'</value>
  </data>
  <data name="ERR_RefReturnReadonly" xml:space="preserve">
    <value>A readonly field cannot be returned by writable reference</value>
  </data>
  <data name="ERR_RefReturnReadonlyStatic" xml:space="preserve">
    <value>A static readonly field cannot be returned by writable reference</value>
  </data>
  <data name="ERR_RefReturnReadonly2" xml:space="preserve">
    <value>Members of readonly field '{0}' cannot be returned by writable reference</value>
  </data>
  <data name="ERR_RefReturnReadonlyStatic2" xml:space="preserve">
    <value>Fields of static readonly field '{0}' cannot be returned by writable reference</value>
  </data>
  <data name="ERR_RefReturnParameter" xml:space="preserve">
    <value>Cannot return a parameter by reference '{0}' because it is not a ref or out parameter</value>
  </data>
  <data name="ERR_RefReturnParameter2" xml:space="preserve">
    <value>Cannot return by reference a member of parameter '{0}' because it is not a ref or out parameter</value>
  </data>
  <data name="ERR_RefReturnLocal" xml:space="preserve">
    <value>Cannot return local '{0}' by reference because it is not a ref local</value>
  </data>
  <data name="ERR_RefReturnLocal2" xml:space="preserve">
    <value>Cannot return a member of local '{0}' by reference because it is not a ref local</value>
  </data>
  <data name="ERR_RefReturnStructThis" xml:space="preserve">
    <value>Struct members cannot return 'this' or other instance members by reference</value>
  </data>
  <data name="ERR_EscapeOther" xml:space="preserve">
    <value>Expression cannot be used in this context because it may indirectly expose variables outside of their declaration scope</value>
  </data>
  <data name="ERR_EscapeLocal" xml:space="preserve">
    <value>Cannot use local '{0}' in this context because it may expose referenced variables outside of their declaration scope</value>
  </data>
  <data name="ERR_EscapeCall" xml:space="preserve">
    <value>Cannot use a result of '{0}' in this context because it may expose variables referenced by parameter '{1}' outside of their declaration scope</value>
  </data>
  <data name="ERR_EscapeCall2" xml:space="preserve">
    <value>Cannot use a member of result of '{0}' in this context because it may expose variables referenced by parameter '{1}' outside of their declaration scope</value>
  </data>
  <data name="ERR_CallArgMixing" xml:space="preserve">
    <value>This combination of arguments to '{0}' is disallowed because it may expose variables referenced by parameter '{1}' outside of their declaration scope</value>
  </data>
  <data name="ERR_MismatchedRefEscapeInTernary" xml:space="preserve">
    <value>Branches of a ref conditional operator cannot refer to variables with incompatible declaration scopes</value>
  </data>
  <data name="ERR_EscapeStackAlloc" xml:space="preserve">
    <value>A result of a stackalloc expression of type '{0}' cannot be used in this context because it may be exposed outside of the containing method</value>
  </data>
  <data name="ERR_InitializeByValueVariableWithReference" xml:space="preserve">
    <value>Cannot initialize a by-value variable with a reference</value>
  </data>
  <data name="ERR_InitializeByReferenceVariableWithValue" xml:space="preserve">
    <value>Cannot initialize a by-reference variable with a value</value>
  </data>
  <data name="ERR_RefAssignmentMustHaveIdentityConversion" xml:space="preserve">
    <value>The expression must be of type '{0}' because it is being assigned by reference</value>
  </data>
  <data name="ERR_ByReferenceVariableMustBeInitialized" xml:space="preserve">
    <value>A declaration of a by-reference variable must have an initializer</value>
  </data>
  <data name="ERR_AnonDelegateCantUseLocal" xml:space="preserve">
    <value>Cannot use ref local '{0}' inside an anonymous method, lambda expression, or query expression</value>
  </data>
  <data name="ERR_BadIteratorLocalType" xml:space="preserve">
    <value>Iterators cannot have by-reference locals</value>
  </data>
  <data name="ERR_BadAsyncLocalType" xml:space="preserve">
    <value>Async methods cannot have by-reference locals</value>
  </data>
  <data name="ERR_RefReturningCallAndAwait" xml:space="preserve">
    <value>'await' cannot be used in an expression containing a call to '{0}' because it returns by reference</value>
  </data>
  <data name="ERR_RefConditionalAndAwait" xml:space="preserve">
    <value>'await' cannot be used in an expression containing a ref conditional operator</value>
  </data>
  <data name="ERR_RefConditionalNeedsTwoRefs" xml:space="preserve">
    <value>Both conditional operator values must be ref values or neither may be a ref value</value>
  </data>
  <data name="ERR_RefConditionalDifferentTypes" xml:space="preserve">
    <value>The expression must be of type '{0}' to match the alternative ref value</value>
  </data>
  <data name="ERR_ExpressionTreeContainsLocalFunction" xml:space="preserve">
    <value>An expression tree may not contain a reference to a local function</value>
  </data>
  <data name="ERR_DynamicLocalFunctionParamsParameter" xml:space="preserve">
    <value>Cannot pass argument with dynamic type to params parameter '{0}' of local function '{1}'.</value>
  </data>
  <data name="SyntaxTreeIsNotASubmission" xml:space="preserve">
    <value>Syntax tree should be created from a submission.</value>
  </data>
  <data name="ERR_TooManyUserStrings" xml:space="preserve">
    <value>Combined length of user strings used by the program exceeds allowed limit. Try to decrease use of string literals.</value>
  </data>
  <data name="ERR_PatternNullableType" xml:space="preserve">
    <value>It is not legal to use nullable type '{0}' in a pattern; use the underlying type '{1}' instead.</value>
  </data>
  <data name="ERR_IsNullableType" xml:space="preserve">
    <value>It is not legal to use nullable reference type '{0}?' in an is-type expression; use the underlying type '{0}' instead.</value>
  </data>
  <data name="ERR_AsNullableType" xml:space="preserve">
    <value>It is not legal to use nullable reference type '{0}?' in an as expression; use the underlying type '{0}' instead.</value>
  </data>
  <data name="ERR_BadPatternExpression" xml:space="preserve">
    <value>Invalid operand for pattern match; value required, but found '{0}'.</value>
  </data>
  <data name="ERR_PeWritingFailure" xml:space="preserve">
    <value>An error occurred while writing the output file: {0}.</value>
  </data>
  <data name="ERR_TupleDuplicateElementName" xml:space="preserve">
    <value>Tuple element names must be unique.</value>
  </data>
  <data name="ERR_TupleReservedElementName" xml:space="preserve">
    <value>Tuple element name '{0}' is only allowed at position {1}.</value>
  </data>
  <data name="ERR_TupleReservedElementNameAnyPosition" xml:space="preserve">
    <value>Tuple element name '{0}' is disallowed at any position.</value>
  </data>
  <data name="ERR_PredefinedTypeMemberNotFoundInAssembly" xml:space="preserve">
    <value>Member '{0}' was not found on type '{1}' from assembly '{2}'.</value>
  </data>
  <data name="IDS_FeatureTuples" xml:space="preserve">
    <value>tuples</value>
  </data>
  <data name="ERR_MissingDeconstruct" xml:space="preserve">
    <value>No suitable 'Deconstruct' instance or extension method was found for type '{0}', with {1} out parameters and a void return type.</value>
  </data>
  <data name="ERR_DeconstructRequiresExpression" xml:space="preserve">
    <value>Deconstruct assignment requires an expression with a type on the right-hand-side.</value>
  </data>
  <data name="ERR_SwitchExpressionValueExpected" xml:space="preserve">
    <value>The switch expression must be a value; found '{0}'.</value>
  </data>
  <data name="ERR_SwitchCaseSubsumed" xml:space="preserve">
    <value>The switch case has already been handled by a previous case.</value>
  </data>
  <data name="ERR_StdInOptionProvidedButConsoleInputIsNotRedirected" xml:space="preserve">
    <value>stdin argument '-' is specified, but input has not been redirected from the standard input stream.</value>
  </data>
  <data name="ERR_SwitchArmSubsumed" xml:space="preserve">
    <value>The pattern has already been handled by a previous arm of the switch expression.</value>
  </data>
  <data name="ERR_PatternWrongType" xml:space="preserve">
    <value>An expression of type '{0}' cannot be handled by a pattern of type '{1}'.</value>
  </data>
  <data name="ERR_ConstantPatternVsOpenType" xml:space="preserve">
    <value>An expression of type '{0}' cannot be handled by a pattern of type '{1}'. Please use language version '{2}' or greater to match an open type with a constant pattern.</value>
  </data>
  <data name="WRN_AttributeIgnoredWhenPublicSigning" xml:space="preserve">
    <value>Attribute '{0}' is ignored when public signing is specified.</value>
  </data>
  <data name="WRN_AttributeIgnoredWhenPublicSigning_Title" xml:space="preserve">
    <value>Attribute is ignored when public signing is specified.</value>
  </data>
  <data name="ERR_OptionMustBeAbsolutePath" xml:space="preserve">
    <value>Option '{0}' must be an absolute path.</value>
  </data>
  <data name="ERR_ConversionNotTupleCompatible" xml:space="preserve">
    <value>Tuple with {0} elements cannot be converted to type '{1}'.</value>
  </data>
  <data name="IDS_FeatureOutVar" xml:space="preserve">
    <value>out variable declaration</value>
  </data>
  <data name="ERR_ImplicitlyTypedOutVariableUsedInTheSameArgumentList" xml:space="preserve">
    <value>Reference to an implicitly-typed out variable '{0}' is not permitted in the same argument list.</value>
  </data>
  <data name="ERR_TypeInferenceFailedForImplicitlyTypedOutVariable" xml:space="preserve">
    <value>Cannot infer the type of implicitly-typed out variable '{0}'.</value>
  </data>
  <data name="ERR_TypeInferenceFailedForImplicitlyTypedDeconstructionVariable" xml:space="preserve">
    <value>Cannot infer the type of implicitly-typed deconstruction variable '{0}'.</value>
  </data>
  <data name="ERR_DiscardTypeInferenceFailed" xml:space="preserve">
    <value>Cannot infer the type of implicitly-typed discard.</value>
  </data>
  <data name="ERR_DeconstructWrongCardinality" xml:space="preserve">
    <value>Cannot deconstruct a tuple of '{0}' elements into '{1}' variables.</value>
  </data>
  <data name="ERR_CannotDeconstructDynamic" xml:space="preserve">
    <value>Cannot deconstruct dynamic objects.</value>
  </data>
  <data name="ERR_DeconstructTooFewElements" xml:space="preserve">
    <value>Deconstruction must contain at least two variables.</value>
  </data>
  <data name="WRN_TupleLiteralNameMismatch" xml:space="preserve">
    <value>The tuple element name '{0}' is ignored because a different name or no name is specified by the target type '{1}'.</value>
  </data>
  <data name="WRN_TupleLiteralNameMismatch_Title" xml:space="preserve">
    <value>The tuple element name is ignored because a different name or no name is specified by the assignment target.</value>
  </data>
  <data name="WRN_TupleBinopLiteralNameMismatch" xml:space="preserve">
    <value>The tuple element name '{0}' is ignored because a different name or no name is specified on the other side of the tuple == or != operator.</value>
  </data>
  <data name="WRN_TupleBinopLiteralNameMismatch_Title" xml:space="preserve">
    <value>The tuple element name is ignored because a different name or no name is specified on the other side of the tuple == or != operator.</value>
  </data>
  <data name="ERR_PredefinedValueTupleTypeMustBeStruct" xml:space="preserve">
    <value>Predefined type '{0}' must be a struct.</value>
  </data>
  <data name="ERR_NewWithTupleTypeSyntax" xml:space="preserve">
    <value>'new' cannot be used with tuple type. Use a tuple literal expression instead.</value>
  </data>
  <data name="ERR_DeconstructionVarFormDisallowsSpecificType" xml:space="preserve">
    <value>Deconstruction 'var (...)' form disallows a specific type for 'var'.</value>
  </data>
  <data name="ERR_TupleElementNamesAttributeMissing" xml:space="preserve">
    <value>Cannot define a class or member that utilizes tuples because the compiler required type '{0}' cannot be found. Are you missing a reference?</value>
  </data>
  <data name="ERR_ExplicitTupleElementNamesAttribute" xml:space="preserve">
    <value>Cannot reference 'System.Runtime.CompilerServices.TupleElementNamesAttribute' explicitly. Use the tuple syntax to define tuple names.</value>
  </data>
  <data name="ERR_ExpressionTreeContainsOutVariable" xml:space="preserve">
    <value>An expression tree may not contain an out argument variable declaration.</value>
  </data>
  <data name="ERR_ExpressionTreeContainsDiscard" xml:space="preserve">
    <value>An expression tree may not contain a discard.</value>
  </data>
  <data name="ERR_ExpressionTreeContainsIsMatch" xml:space="preserve">
    <value>An expression tree may not contain an 'is' pattern-matching operator.</value>
  </data>
  <data name="ERR_ExpressionTreeContainsTupleLiteral" xml:space="preserve">
    <value>An expression tree may not contain a tuple literal.</value>
  </data>
  <data name="ERR_ExpressionTreeContainsTupleConversion" xml:space="preserve">
    <value>An expression tree may not contain a tuple conversion.</value>
  </data>
  <data name="ERR_SourceLinkRequiresPdb" xml:space="preserve">
    <value>/sourcelink switch is only supported when emitting PDB.</value>
  </data>
  <data name="ERR_CannotEmbedWithoutPdb" xml:space="preserve">
    <value>/embed switch is only supported when emitting a PDB.</value>
  </data>
  <data name="ERR_InvalidInstrumentationKind" xml:space="preserve">
    <value>Invalid instrumentation kind: {0}</value>
  </data>
  <data name="ERR_InvalidHashAlgorithmName" xml:space="preserve">
    <value>Invalid hash algorithm name: '{0}'</value>
  </data>
  <data name="ERR_VarInvocationLvalueReserved" xml:space="preserve">
    <value>The syntax 'var (...)' as an lvalue is reserved.</value>
  </data>
  <data name="ERR_SemiOrLBraceOrArrowExpected" xml:space="preserve">
    <value>{ or ; or =&gt; expected</value>
  </data>
  <data name="ERR_ThrowMisplaced" xml:space="preserve">
    <value>A throw expression is not allowed in this context.</value>
  </data>
  <data name="ERR_MixedDeconstructionUnsupported" xml:space="preserve">
    <value>A deconstruction cannot mix declarations and expressions on the left-hand-side.</value>
  </data>
  <data name="ERR_DeclarationExpressionNotPermitted" xml:space="preserve">
    <value>A declaration is not allowed in this context.</value>
  </data>
  <data name="ERR_MustDeclareForeachIteration" xml:space="preserve">
    <value>A foreach loop must declare its iteration variables.</value>
  </data>
  <data name="ERR_TupleElementNamesInDeconstruction" xml:space="preserve">
    <value>Tuple element names are not permitted on the left of a deconstruction.</value>
  </data>
  <data name="ERR_PossibleBadNegCast" xml:space="preserve">
    <value>To cast a negative value, you must enclose the value in parentheses.</value>
  </data>
  <data name="ERR_ExpressionTreeContainsThrowExpression" xml:space="preserve">
    <value>An expression tree may not contain a throw-expression.</value>
  </data>
  <data name="ERR_BadAssemblyName" xml:space="preserve">
    <value>Invalid assembly name: {0}</value>
  </data>
  <data name="ERR_BadAsyncMethodBuilderTaskProperty" xml:space="preserve">
    <value>For type '{0}' to be used as an AsyncMethodBuilder for type '{1}', its Task property should return type '{1}' instead of type '{2}'.</value>
  </data>
  <data name="ERR_AttributesInLocalFuncDecl" xml:space="preserve">
    <value>Attributes are not allowed on local function parameters or type parameters</value>
  </data>
  <data name="ERR_TypeForwardedToMultipleAssemblies" xml:space="preserve">
    <value>Module '{0}' in assembly '{1}' is forwarding the type '{2}' to multiple assemblies: '{3}' and '{4}'.</value>
  </data>
  <data name="ERR_PatternDynamicType" xml:space="preserve">
    <value>It is not legal to use the type 'dynamic' in a pattern.</value>
  </data>
  <data name="ERR_BadDocumentationMode" xml:space="preserve">
    <value>Provided documentation mode is unsupported or invalid: '{0}'.</value>
  </data>
  <data name="ERR_BadSourceCodeKind" xml:space="preserve">
    <value>Provided source code kind is unsupported or invalid: '{0}'</value>
  </data>
  <data name="ERR_BadLanguageVersion" xml:space="preserve">
    <value>Provided language version is unsupported or invalid: '{0}'.</value>
  </data>
  <data name="ERR_InvalidPreprocessingSymbol" xml:space="preserve">
    <value>Invalid name for a preprocessing symbol; '{0}' is not a valid identifier</value>
  </data>
  <data name="ERR_FeatureNotAvailableInVersion7_1" xml:space="preserve">
    <value>Feature '{0}' is not available in C# 7.1. Please use language version {1} or greater.</value>
  </data>
  <data name="ERR_FeatureNotAvailableInVersion7_2" xml:space="preserve">
    <value>Feature '{0}' is not available in C# 7.2. Please use language version {1} or greater.</value>
  </data>
  <data name="ERR_FeatureNotAvailableInVersion7_3" xml:space="preserve">
    <value>Feature '{0}' is not available in C# 7.3. Please use language version {1} or greater.</value>
  </data>
  <data name="ERR_FeatureNotAvailableInVersion8" xml:space="preserve">
    <value>Feature '{0}' is not available in C# 8.0. Please use language version {1} or greater.</value>
  </data>
  <data name="ERR_LanguageVersionCannotHaveLeadingZeroes" xml:space="preserve">
    <value>Specified language version '{0}' cannot have leading zeroes</value>
  </data>
  <data name="ERR_VoidAssignment" xml:space="preserve">
    <value>A value of type 'void' may not be assigned.</value>
  </data>
  <data name="WRN_Experimental" xml:space="preserve">
    <value>'{0}' is for evaluation purposes only and is subject to change or removal in future updates.</value>
  </data>
  <data name="WRN_Experimental_Title" xml:space="preserve">
    <value>Type is for evaluation purposes only and is subject to change or removal in future updates.</value>
  </data>
  <data name="ERR_CompilerAndLanguageVersion" xml:space="preserve">
    <value>Compiler version: '{0}'. Language version: {1}.</value>
  </data>
  <data name="IDS_FeatureAsyncMain" xml:space="preserve">
    <value>async main</value>
  </data>
  <data name="ERR_TupleInferredNamesNotAvailable" xml:space="preserve">
    <value>Tuple element name '{0}' is inferred. Please use language version {1} or greater to access an element by its inferred name.</value>
  </data>
  <data name="ERR_AltInterpolatedVerbatimStringsNotAvailable" xml:space="preserve">
    <value>To use '@$' instead of '$@' for an interpolated verbatim string, please use language version '{0}' or greater.</value>
  </data>
  <data name="WRN_AttributesOnBackingFieldsNotAvailable" xml:space="preserve">
    <value>Field-targeted attributes on auto-properties are not supported in language version {0}. Please use language version {1} or greater.</value>
  </data>
  <data name="WRN_AttributesOnBackingFieldsNotAvailable_Title" xml:space="preserve">
    <value>Field-targeted attributes on auto-properties are not supported in this version of the language.</value>
  </data>
  <data name="ERR_VoidInTuple" xml:space="preserve">
    <value>A tuple may not contain a value of type 'void'.</value>
  </data>
  <data name="IDS_FeatureNullableReferenceTypes" xml:space="preserve">
    <value>nullable reference types</value>
  </data>
  <data name="IDS_FeaturePragmaWarningEnable" xml:space="preserve">
    <value>warning action enable</value>
  </data>
  <data name="WRN_ConvertingNullableToNonNullable" xml:space="preserve">
    <value>Converting null literal or possible null value to non-nullable type.</value>
  </data>
  <data name="WRN_ConvertingNullableToNonNullable_Title" xml:space="preserve">
    <value>Converting null literal or possible null value to non-nullable type.</value>
  </data>
  <data name="WRN_NullReferenceAssignment" xml:space="preserve">
    <value>Possible null reference assignment.</value>
  </data>
  <data name="WRN_NullReferenceAssignment_Title" xml:space="preserve">
    <value>Possible null reference assignment.</value>
  </data>
  <data name="WRN_NullReferenceReceiver" xml:space="preserve">
    <value>Dereference of a possibly null reference.</value>
  </data>
  <data name="WRN_NullReferenceReceiver_Title" xml:space="preserve">
    <value>Dereference of a possibly null reference.</value>
  </data>
  <data name="WRN_NullReferenceReturn" xml:space="preserve">
    <value>Possible null reference return.</value>
  </data>
  <data name="WRN_NullReferenceReturn_Title" xml:space="preserve">
    <value>Possible null reference return.</value>
  </data>
  <data name="WRN_NullReferenceArgument" xml:space="preserve">
    <value>Possible null reference argument for parameter '{0}' in '{1}'.</value>
  </data>
  <data name="WRN_NullReferenceArgument_Title" xml:space="preserve">
    <value>Possible null reference argument.</value>
  </data>
  <data name="WRN_ThrowPossibleNull" xml:space="preserve">
    <value>Thrown value may be null.</value>
  </data>
  <data name="WRN_ThrowPossibleNull_Title" xml:space="preserve">
    <value>Thrown value may be null.</value>
  </data>
  <data name="WRN_UnboxPossibleNull" xml:space="preserve">
    <value>Unboxing a possibly null value.</value>
  </data>
  <data name="WRN_UnboxPossibleNull_Title" xml:space="preserve">
    <value>Unboxing a possibly null value.</value>
  </data>
  <data name="WRN_NullabilityMismatchInTypeOnOverride" xml:space="preserve">
    <value>Nullability of reference types in type doesn't match overridden member.</value>
  </data>
  <data name="WRN_NullabilityMismatchInTypeOnOverride_Title" xml:space="preserve">
    <value>Nullability of reference types in type doesn't match overridden member.</value>
  </data>
  <data name="WRN_NullabilityMismatchInReturnTypeOnOverride" xml:space="preserve">
    <value>Nullability of reference types in return type doesn't match overridden member.</value>
  </data>
  <data name="WRN_NullabilityMismatchInReturnTypeOnOverride_Title" xml:space="preserve">
    <value>Nullability of reference types in return type doesn't match overridden member.</value>
  </data>
  <data name="WRN_TopLevelNullabilityMismatchInReturnTypeOnOverride" xml:space="preserve">
    <value>Nullability of return type doesn't match overridden member (possibly because of nullability attributes).</value>
  </data>
  <data name="WRN_TopLevelNullabilityMismatchInReturnTypeOnOverride_Title" xml:space="preserve">
    <value>Nullability of return type doesn't match overridden member (possibly because of nullability attributes).</value>
  </data>
  <data name="WRN_NullabilityMismatchInParameterTypeOnOverride" xml:space="preserve">
    <value>Nullability of reference types in type of parameter '{0}' doesn't match overridden member.</value>
  </data>
  <data name="WRN_NullabilityMismatchInParameterTypeOnOverride_Title" xml:space="preserve">
    <value>Nullability of reference types in type of parameter doesn't match overridden member.</value>
  </data>
  <data name="WRN_TopLevelNullabilityMismatchInParameterTypeOnOverride" xml:space="preserve">
    <value>Nullability of type of parameter '{0}' doesn't match overridden member (possibly because of nullability attributes).</value>
  </data>
  <data name="WRN_TopLevelNullabilityMismatchInParameterTypeOnOverride_Title" xml:space="preserve">
    <value>Nullability of type of parameter doesn't match overridden member (possibly because of nullability attributes).</value>
  </data>
  <data name="WRN_NullabilityMismatchInParameterTypeOnPartial" xml:space="preserve">
    <value>Nullability of reference types in type of parameter '{0}' doesn't match partial method declaration.</value>
  </data>
  <data name="WRN_NullabilityMismatchInParameterTypeOnPartial_Title" xml:space="preserve">
    <value>Nullability of reference types in type of parameter doesn't match partial method declaration.</value>
  </data>
  <data name="WRN_NullabilityMismatchInTypeOnImplicitImplementation" xml:space="preserve">
    <value>Nullability of reference types in type of '{0}' doesn't match implicitly implemented member '{1}'.</value>
  </data>
  <data name="WRN_NullabilityMismatchInTypeOnImplicitImplementation_Title" xml:space="preserve">
    <value>Nullability of reference types in type doesn't match implicitly implemented member.</value>
  </data>
  <data name="WRN_NullabilityMismatchInReturnTypeOnImplicitImplementation" xml:space="preserve">
    <value>Nullability of reference types in return type of '{0}' doesn't match implicitly implemented member '{1}'.</value>
  </data>
  <data name="WRN_NullabilityMismatchInReturnTypeOnImplicitImplementation_Title" xml:space="preserve">
    <value>Nullability of reference types in return type doesn't match implicitly implemented member.</value>
  </data>
  <data name="WRN_NullabilityMismatchInParameterTypeOnImplicitImplementation" xml:space="preserve">
    <value>Nullability of reference types in type of parameter '{0}' of '{1}' doesn't match implicitly implemented member '{2}'.</value>
  </data>
  <data name="WRN_NullabilityMismatchInParameterTypeOnImplicitImplementation_Title" xml:space="preserve">
    <value>Nullability of reference types in type of parameter doesn't match implicitly implemented member.</value>
  </data>
  <data name="WRN_TopLevelNullabilityMismatchInReturnTypeOnImplicitImplementation" xml:space="preserve">
    <value>Nullability of reference types in return type of '{0}' doesn't match implicitly implemented member '{1}' (possibly because of nullability attributes).</value>
  </data>
  <data name="WRN_TopLevelNullabilityMismatchInReturnTypeOnImplicitImplementation_Title" xml:space="preserve">
    <value>Nullability of reference types in return type doesn't match implicitly implemented member (possibly because of nullability attributes).</value>
  </data>
  <data name="WRN_TopLevelNullabilityMismatchInParameterTypeOnImplicitImplementation" xml:space="preserve">
    <value>Nullability of reference types in type of parameter '{0}' of '{1}' doesn't match implicitly implemented member '{2}' (possibly because of nullability attributes).</value>
  </data>
  <data name="WRN_TopLevelNullabilityMismatchInParameterTypeOnImplicitImplementation_Title" xml:space="preserve">
    <value>Nullability of reference types in type of parameter doesn't match implicitly implemented member (possibly because of nullability attributes).</value>
  </data>
  <data name="WRN_NullabilityMismatchInTypeOnExplicitImplementation" xml:space="preserve">
    <value>Nullability of reference types in type doesn't match implemented member '{0}'.</value>
  </data>
  <data name="WRN_NullabilityMismatchInTypeOnExplicitImplementation_Title" xml:space="preserve">
    <value>Nullability of reference types in type doesn't match implemented member.</value>
  </data>
  <data name="WRN_NullabilityMismatchInReturnTypeOnExplicitImplementation" xml:space="preserve">
    <value>Nullability of reference types in return type doesn't match implemented member '{0}'.</value>
  </data>
  <data name="WRN_NullabilityMismatchInReturnTypeOnExplicitImplementation_Title" xml:space="preserve">
    <value>Nullability of reference types in return type doesn't match implemented member.</value>
  </data>
  <data name="WRN_NullabilityMismatchInParameterTypeOnExplicitImplementation" xml:space="preserve">
    <value>Nullability of reference types in type of parameter '{0}' doesn't match implemented member '{1}'.</value>
  </data>
  <data name="WRN_NullabilityMismatchInParameterTypeOnExplicitImplementation_Title" xml:space="preserve">
    <value>Nullability of reference types in type of parameter doesn't match implemented member.</value>
  </data>
  <data name="WRN_TopLevelNullabilityMismatchInReturnTypeOnExplicitImplementation" xml:space="preserve">
    <value>Nullability of reference types in return type doesn't match implemented member '{0}' (possibly because of nullability attributes).</value>
  </data>
  <data name="WRN_TopLevelNullabilityMismatchInReturnTypeOnExplicitImplementation_Title" xml:space="preserve">
    <value>Nullability of reference types in return type doesn't match implemented member (possibly because of nullability attributes).</value>
  </data>
  <data name="WRN_TopLevelNullabilityMismatchInParameterTypeOnExplicitImplementation" xml:space="preserve">
    <value>Nullability of reference types in type of parameter '{0}' doesn't match implemented member '{1}' (possibly because of nullability attributes).</value>
  </data>
  <data name="WRN_TopLevelNullabilityMismatchInParameterTypeOnExplicitImplementation_Title" xml:space="preserve">
    <value>Nullability of reference types in type of parameter doesn't match implemented member (possibly because of nullability attributes).</value>
  </data>
  <data name="WRN_UninitializedNonNullableField" xml:space="preserve">
    <value>Non-nullable {0} '{1}' is uninitialized. Consider declaring the {0} as nullable.</value>
  </data>
  <data name="WRN_UninitializedNonNullableField_Title" xml:space="preserve">
    <value>Non-nullable field is uninitialized. Consider declaring as nullable.</value>
  </data>
  <data name="WRN_NullabilityMismatchInAssignment" xml:space="preserve">
    <value>Nullability of reference types in value of type '{0}' doesn't match target type '{1}'.</value>
  </data>
  <data name="WRN_NullabilityMismatchInAssignment_Title" xml:space="preserve">
    <value>Nullability of reference types in value doesn't match target type.</value>
  </data>
  <data name="WRN_ImplicitCopyInReadOnlyMember" xml:space="preserve">
    <value>Call to non-readonly member '{0}' from a 'readonly' member results in an implicit copy of '{1}'.</value>
  </data>
  <data name="WRN_ImplicitCopyInReadOnlyMember_Title" xml:space="preserve">
    <value>Call to non-readonly member from a 'readonly' member results in an implicit copy.</value>
  </data>
  <data name="ERR_StaticMemberCantBeReadOnly" xml:space="preserve">
    <value>Static member '{0}' cannot be marked 'readonly'.</value>
  </data>
  <data name="ERR_AutoSetterCantBeReadOnly" xml:space="preserve">
    <value>Auto-implemented 'set' accessor '{0}' cannot be marked 'readonly'.</value>
  </data>
  <data name="ERR_AutoPropertyWithSetterCantBeReadOnly" xml:space="preserve">
    <value>Auto-implemented property '{0}' cannot be marked 'readonly' because it has a 'set' accessor.</value>
  </data>
  <data name="ERR_InvalidPropertyReadOnlyMods" xml:space="preserve">
    <value>Cannot specify 'readonly' modifiers on both property or indexer '{0}' and its accessor. Remove one of them.</value>
  </data>
  <data name="ERR_DuplicatePropertyReadOnlyMods" xml:space="preserve">
    <value>Cannot specify 'readonly' modifiers on both accessors of property or indexer '{0}'. Instead, put a 'readonly' modifier on the property itself.</value>
  </data>
  <data name="ERR_FieldLikeEventCantBeReadOnly" xml:space="preserve">
    <value>Field-like event '{0}' cannot be 'readonly'.</value>
  </data>
  <data name="ERR_PartialMethodReadOnlyDifference" xml:space="preserve">
    <value>Both partial method declarations must be readonly or neither may be readonly</value>
  </data>
  <data name="ERR_ReadOnlyModMissingAccessor" xml:space="preserve">
    <value>'{0}': 'readonly' can only be used on accessors if the property or indexer has both a get and a set accessor</value>
  </data>
  <data name="WRN_NullabilityMismatchInArgument" xml:space="preserve">
    <value>Argument of type '{0}' cannot be used for parameter '{2}' of type '{1}' in '{3}' due to differences in the nullability of reference types.</value>
  </data>
  <data name="WRN_NullabilityMismatchInArgument_Title" xml:space="preserve">
    <value>Argument cannot be used for parameter due to differences in the nullability of reference types.</value>
  </data>
  <data name="WRN_NullabilityMismatchInArgumentForOutput" xml:space="preserve">
    <value>Argument of type '{0}' cannot be used as an output of type '{1}' for parameter '{2}' in '{3}' due to differences in the nullability of reference types.</value>
  </data>
  <data name="WRN_NullabilityMismatchInArgumentForOutput_Title" xml:space="preserve">
    <value>Argument cannot be used as an output for parameter due to differences in the nullability of reference types.</value>
  </data>
  <data name="WRN_DisallowNullAttributeForbidsMaybeNullAssignment" xml:space="preserve">
    <value>A possible null value may not be used for a type marked with [NotNull] or [DisallowNull]</value>
  </data>
  <data name="WRN_DisallowNullAttributeForbidsMaybeNullAssignment_Title" xml:space="preserve">
    <value>A possible null value may not be used for a type marked with [NotNull] or [DisallowNull]</value>
  </data>
  <data name="WRN_ParameterConditionallyDisallowsNull" xml:space="preserve">
    <value>Parameter '{0}' must have a non-null value when exiting with '{1}'.</value>
  </data>
  <data name="WRN_ParameterConditionallyDisallowsNull_Title" xml:space="preserve">
    <value>Parameter must have a non-null value when exiting in some condition.</value>
  </data>
  <data name="WRN_ParameterDisallowsNull" xml:space="preserve">
    <value>Parameter '{0}' must have a non-null value when exiting.</value>
  </data>
  <data name="WRN_ParameterDisallowsNull_Title" xml:space="preserve">
    <value>Parameter must have a non-null value when exiting.</value>
  </data>
  <data name="WRN_MemberNotNull" xml:space="preserve">
    <value>Member '{0}' must have a non-null value when exiting.</value>
  </data>
  <data name="WRN_MemberNotNull_Title" xml:space="preserve">
    <value>Member must have a non-null value when exiting.</value>
  </data>
  <data name="WRN_MemberNotNullBadMember" xml:space="preserve">
    <value>Member '{0}' cannot be used in this attribute.</value>
  </data>
  <data name="WRN_MemberNotNullBadMember_Title" xml:space="preserve">
    <value>Member cannot be used in this attribute.</value>
  </data>
  <data name="WRN_MemberNotNullWhen" xml:space="preserve">
    <value>Member '{0}' must have a non-null value when exiting with '{1}'.</value>
  </data>
  <data name="WRN_MemberNotNullWhen_Title" xml:space="preserve">
    <value>Member must have a non-null value when exiting in some condition.</value>
  </data>
  <data name="WRN_ShouldNotReturn" xml:space="preserve">
    <value>A method marked [DoesNotReturn] should not return.</value>
  </data>
  <data name="WRN_ShouldNotReturn_Title" xml:space="preserve">
    <value>A method marked [DoesNotReturn] should not return.</value>
  </data>
  <data name="WRN_DoesNotReturnMismatch" xml:space="preserve">
    <value>Method '{0}' lacks `[DoesNotReturn]` annotation to match implemented or overridden member.</value>
  </data>
  <data name="WRN_DoesNotReturnMismatch_Title" xml:space="preserve">
    <value>Method lacks `[DoesNotReturn]` annotation to match implemented or overridden member.</value>
  </data>
  <data name="WRN_NullabilityMismatchInReturnTypeOfTargetDelegate" xml:space="preserve">
    <value>Nullability of reference types in return type of '{0}' doesn't match the target delegate '{1}'.</value>
  </data>
  <data name="WRN_NullabilityMismatchInReturnTypeOfTargetDelegate_Title" xml:space="preserve">
    <value>Nullability of reference types in return type doesn't match the target delegate.</value>
  </data>
  <data name="WRN_NullabilityMismatchInParameterTypeOfTargetDelegate" xml:space="preserve">
    <value>Nullability of reference types in type of parameter '{0}' of '{1}' doesn't match the target delegate '{2}'.</value>
  </data>
  <data name="WRN_NullabilityMismatchInParameterTypeOfTargetDelegate_Title" xml:space="preserve">
    <value>Nullability of reference types in type of parameter doesn't match the target delegate.</value>
  </data>
  <data name="WRN_NullAsNonNullable" xml:space="preserve">
    <value>Cannot convert null literal to non-nullable reference type.</value>
  </data>
  <data name="WRN_NullAsNonNullable_Title" xml:space="preserve">
    <value>Cannot convert null literal to non-nullable reference type.</value>
  </data>
  <data name="ERR_AnnotationDisallowedInObjectCreation" xml:space="preserve">
    <value>Cannot use a nullable reference type in object creation.</value>
  </data>
  <data name="WRN_NullableValueTypeMayBeNull" xml:space="preserve">
    <value>Nullable value type may be null.</value>
  </data>
  <data name="WRN_NullableValueTypeMayBeNull_Title" xml:space="preserve">
    <value>Nullable value type may be null.</value>
  </data>
  <data name="WRN_NullabilityMismatchInTypeParameterConstraint" xml:space="preserve">
    <value>The type '{3}' cannot be used as type parameter '{2}' in the generic type or method '{0}'. Nullability of type argument '{3}' doesn't match constraint type '{1}'.</value>
  </data>
  <data name="WRN_NullabilityMismatchInTypeParameterConstraint_Title" xml:space="preserve">
    <value>The type cannot be used as type parameter in the generic type or method. Nullability of type argument doesn't match constraint type.</value>
  </data>
  <data name="WRN_MissingNonNullTypesContextForAnnotation" xml:space="preserve">
    <value>The annotation for nullable reference types should only be used in code within a '#nullable' annotations context.</value>
  </data>
  <data name="WRN_MissingNonNullTypesContextForAnnotation_Title" xml:space="preserve">
    <value>The annotation for nullable reference types should only be used in code within a '#nullable' annotations context.</value>
  </data>
  <data name="ERR_ExplicitNullableAttribute" xml:space="preserve">
    <value>Explicit application of 'System.Runtime.CompilerServices.NullableAttribute' is not allowed.</value>
  </data>
  <data name="ERR_NullableUnconstrainedTypeParameter" xml:space="preserve">
    <value>A nullable type parameter must be known to be a value type or non-nullable reference type. Consider adding a 'class', 'struct', or type constraint.</value>
  </data>
  <data name="ERR_NullableOptionNotAvailable" xml:space="preserve">
    <value>Invalid '{0}' value: '{1}' for C# {2}. Please use language version '{3}' or greater.</value>
  </data>
  <data name="ERR_NonTaskMainCantBeAsync" xml:space="preserve">
    <value>A void or int returning entry point cannot be async</value>
  </data>
  <data name="ERR_PatternWrongGenericTypeInVersion" xml:space="preserve">
    <value>An expression of type '{0}' cannot be handled by a pattern of type '{1}' in C# {2}. Please use language version {3} or greater.</value>
  </data>
  <data name="WRN_UnreferencedLocalFunction" xml:space="preserve">
    <value>The local function '{0}' is declared but never used</value>
  </data>
  <data name="WRN_UnreferencedLocalFunction_Title" xml:space="preserve">
    <value>Local function is declared but never used</value>
  </data>
  <data name="ERR_LocalFunctionMissingBody" xml:space="preserve">
    <value>Local function '{0}' must declare a body because it is not marked 'static extern'.</value>
  </data>
  <data name="ERR_InvalidDebugInfo" xml:space="preserve">
    <value>Unable to read debug information of method '{0}' (token 0x{1:X8}) from assembly '{2}'</value>
  </data>
  <data name="IConversionExpressionIsNotCSharpConversion" xml:space="preserve">
    <value>{0} is not a valid C# conversion expression</value>
  </data>
  <data name="ERR_DynamicLocalFunctionTypeParameter" xml:space="preserve">
    <value>Cannot pass argument with dynamic type to generic local function '{0}' with inferred type arguments.</value>
  </data>
  <data name="IDS_FeatureLeadingDigitSeparator" xml:space="preserve">
    <value>leading digit separator</value>
  </data>
  <data name="ERR_ExplicitReservedAttr" xml:space="preserve">
    <value>Do not use '{0}'. This is reserved for compiler usage.</value>
  </data>
  <data name="ERR_TypeReserved" xml:space="preserve">
    <value>The type name '{0}' is reserved to be used by the compiler.</value>
  </data>
  <data name="ERR_InExtensionMustBeValueType" xml:space="preserve">
    <value>The first parameter of the 'in' extension method '{0}' must be a concrete (non-generic) value type.</value>
  </data>
  <data name="ERR_FieldsInRoStruct" xml:space="preserve">
    <value>Instance fields of readonly structs must be readonly.</value>
  </data>
  <data name="ERR_AutoPropsInRoStruct" xml:space="preserve">
    <value>Auto-implemented instance properties in readonly structs must be readonly.</value>
  </data>
  <data name="ERR_FieldlikeEventsInRoStruct" xml:space="preserve">
    <value>Field-like events are not allowed in readonly structs.</value>
  </data>
  <data name="IDS_FeatureRefExtensionMethods" xml:space="preserve">
    <value>ref extension methods</value>
  </data>
  <data name="ERR_StackAllocConversionNotPossible" xml:space="preserve">
    <value>Conversion of a stackalloc expression of type '{0}' to type '{1}' is not possible.</value>
  </data>
  <data name="ERR_RefExtensionMustBeValueTypeOrConstrainedToOne" xml:space="preserve">
    <value>The first parameter of a 'ref' extension method '{0}' must be a value type or a generic type constrained to struct.</value>
  </data>
  <data name="ERR_OutAttrOnInParam" xml:space="preserve">
    <value>An in parameter cannot have the Out attribute.</value>
  </data>
  <data name="ICompoundAssignmentOperationIsNotCSharpCompoundAssignment" xml:space="preserve">
    <value>{0} is not a valid C# compound assignment operation</value>
  </data>
  <data name="WRN_FilterIsConstantFalse" xml:space="preserve">
    <value>Filter expression is a constant 'false', consider removing the catch clause</value>
  </data>
  <data name="WRN_FilterIsConstantFalse_Title" xml:space="preserve">
    <value>Filter expression is a constant 'false'</value>
  </data>
  <data name="WRN_FilterIsConstantFalseRedundantTryCatch" xml:space="preserve">
    <value>Filter expression is a constant 'false', consider removing the try-catch block</value>
  </data>
  <data name="WRN_FilterIsConstantFalseRedundantTryCatch_Title" xml:space="preserve">
    <value>Filter expression is a constant 'false'. </value>
  </data>
  <data name="ERR_ConditionalInInterpolation" xml:space="preserve">
    <value>A conditional expression cannot be used directly in a string interpolation because the ':' ends the interpolation. Parenthesize the conditional expression.</value>
  </data>
  <data name="ERR_InDynamicMethodArg" xml:space="preserve">
    <value>Arguments with 'in' modifier cannot be used in dynamically dispatched expressions.</value>
  </data>
  <data name="ERR_TupleSizesMismatchForBinOps" xml:space="preserve">
    <value>Tuple types used as operands of an == or != operator must have matching cardinalities. But this operator has tuple types of cardinality {0} on the left and {1} on the right.</value>
  </data>
  <data name="ERR_RefLocalOrParamExpected" xml:space="preserve">
    <value>The left-hand side of a ref assignment must be a ref local or parameter.</value>
  </data>
  <data name="ERR_RefAssignNarrower" xml:space="preserve">
    <value>Cannot ref-assign '{1}' to '{0}' because '{1}' has a narrower escape scope than '{0}'.</value>
  </data>
  <data name="IDS_FeatureEnumGenericTypeConstraint" xml:space="preserve">
    <value>enum generic type constraints</value>
  </data>
  <data name="IDS_FeatureDelegateGenericTypeConstraint" xml:space="preserve">
    <value>delegate generic type constraints</value>
  </data>
  <data name="IDS_FeatureUnmanagedGenericTypeConstraint" xml:space="preserve">
    <value>unmanaged generic type constraints</value>
  </data>
  <data name="ERR_NewBoundWithUnmanaged" xml:space="preserve">
    <value>The 'new()' constraint cannot be used with the 'unmanaged' constraint</value>
  </data>
  <data name="ERR_UnmanagedConstraintMustBeFirst" xml:space="preserve">
    <value>The 'unmanaged' constraint must come before any other constraints</value>
  </data>
  <data name="ERR_UnmanagedConstraintNotSatisfied" xml:space="preserve">
    <value>The type '{2}' must be a non-nullable value type, along with all fields at any level of nesting, in order to use it as parameter '{1}' in the generic type or method '{0}'</value>
  </data>
  <data name="ERR_ConWithUnmanagedCon" xml:space="preserve">
    <value>Type parameter '{1}' has the 'unmanaged' constraint so '{1}' cannot be used as a constraint for '{0}'</value>
  </data>
  <data name="IDS_FeatureStackAllocInitializer" xml:space="preserve">
    <value>stackalloc initializer</value>
  </data>
  <data name="ERR_InvalidStackAllocArray" xml:space="preserve">
    <value>"Invalid rank specifier: expected ']'</value>
  </data>
  <data name="IDS_FeatureExpressionVariablesInQueriesAndInitializers" xml:space="preserve">
    <value>declaration of expression variables in member initializers and queries</value>
  </data>
  <data name="ERR_MissingPattern" xml:space="preserve">
    <value>Pattern missing</value>
  </data>
  <data name="IDS_FeatureRecursivePatterns" xml:space="preserve">
    <value>recursive patterns</value>
  </data>
  <data name="ERR_WrongNumberOfSubpatterns" xml:space="preserve">
    <value>Matching the tuple type '{0}' requires '{1}' subpatterns, but '{2}' subpatterns are present.</value>
  </data>
  <data name="ERR_PropertyPatternNameMissing" xml:space="preserve">
    <value>A property subpattern requires a reference to the property or field to be matched, e.g. '{{ Name: {0} }}'</value>
  </data>
  <data name="ERR_DefaultPattern" xml:space="preserve">
    <value>A default literal 'default' is not valid as a pattern. Use another literal (e.g. '0' or 'null') as appropriate. To match everything, use a discard pattern '_'.</value>
  </data>
  <data name="ERR_SwitchExpressionNoBestType" xml:space="preserve">
    <value>No best type was found for the switch expression.</value>
  </data>
  <data name="ERR_DefaultLiteralNoTargetType" xml:space="preserve">
    <value>There is no target type for the default literal.</value>
  </data>
  <data name="ERR_SingleElementPositionalPatternRequiresDisambiguation" xml:space="preserve">
    <value>A single-element deconstruct pattern requires some other syntax for disambiguation. It is recommended to add a discard designator '_' after the close paren ')'.</value>
  </data>
  <data name="ERR_VarMayNotBindToType" xml:space="preserve">
    <value>The syntax 'var' for a pattern is not permitted to refer to a type, but '{0}' is in scope here.</value>
  </data>
  <data name="WRN_SwitchExpressionNotExhaustive" xml:space="preserve">
    <value>The switch expression does not handle all possible values of its input type (it is not exhaustive).</value>
  </data>
  <data name="WRN_SwitchExpressionNotExhaustive_Title" xml:space="preserve">
    <value>The switch expression does not handle all possible values of its input type (it is not exhaustive).</value>
  </data>
  <data name="WRN_CaseConstantNamedUnderscore" xml:space="preserve">
    <value>The name '_' refers to the constant, not the discard pattern. Use 'var _' to discard the value, or '@_' to refer to a constant by that name.</value>
  </data>
  <data name="WRN_CaseConstantNamedUnderscore_Title" xml:space="preserve">
    <value>Do not use '_' for a case constant.</value>
  </data>
  <data name="WRN_IsTypeNamedUnderscore" xml:space="preserve">
    <value>The name '_' refers to the type '{0}', not the discard pattern. Use '@_' for the type, or 'var _' to discard.</value>
  </data>
  <data name="WRN_IsTypeNamedUnderscore_Title" xml:space="preserve">
    <value>Do not use '_' to refer to the type in an is-type expression.</value>
  </data>
  <data name="ERR_ExpressionTreeContainsSwitchExpression" xml:space="preserve">
    <value>An expression tree may not contain a switch expression.</value>
  </data>
  <data name="ERR_InvalidObjectCreation" xml:space="preserve">
    <value>Invalid object creation</value>
  </data>
  <data name="IDS_FeatureIndexingMovableFixedBuffers" xml:space="preserve">
    <value>indexing movable fixed buffers</value>
  </data>
  <data name="ERR_CantUseInOrOutInArglist" xml:space="preserve">
    <value>__arglist cannot have an argument passed by 'in' or 'out'</value>
  </data>
  <data name="SyntaxTreeNotFound" xml:space="preserve">
    <value>SyntaxTree is not part of the compilation</value>
  </data>
  <data name="ERR_OutVariableCannotBeByRef" xml:space="preserve">
    <value>An out variable cannot be declared as a ref local</value>
  </data>
  <data name="ERR_MultipleAnalyzerConfigsInSameDir" xml:space="preserve">
    <value>Multiple analyzer config files cannot be in the same directory ('{0}').</value>
  </data>
  <data name="IDS_FeatureCoalesceAssignmentExpression" xml:space="preserve">
    <value>coalescing assignment</value>
  </data>
  <data name="CannotCreateConstructedFromConstructed" xml:space="preserve">
    <value>Cannot create constructed generic type from another constructed generic type.</value>
  </data>
  <data name="CannotCreateConstructedFromNongeneric" xml:space="preserve">
    <value>Cannot create constructed generic type from non-generic type.</value>
  </data>
  <data name="IDS_FeatureUnconstrainedTypeParameterInNullCoalescingOperator" xml:space="preserve">
    <value>unconstrained type parameters in null coalescing operator</value>
  </data>
  <data name="WRN_NullabilityMismatchInConstraintsOnImplicitImplementation" xml:space="preserve">
    <value>Nullability in constraints for type parameter '{0}' of method '{1}' doesn't match the constraints for type parameter '{2}' of interface method '{3}'. Consider using an explicit interface implementation instead.</value>
  </data>
  <data name="WRN_NullabilityMismatchInConstraintsOnImplicitImplementation_Title" xml:space="preserve">
    <value>Nullability in constraints for type parameter doesn't match the constraints for type parameter in implicitly implemented interface method'.</value>
  </data>
  <data name="WRN_NullabilityMismatchInTypeParameterReferenceTypeConstraint" xml:space="preserve">
    <value>The type '{2}' cannot be used as type parameter '{1}' in the generic type or method '{0}'. Nullability of type argument '{2}' doesn't match 'class' constraint.</value>
  </data>
  <data name="WRN_NullabilityMismatchInTypeParameterReferenceTypeConstraint_Title" xml:space="preserve">
    <value>The type cannot be used as type parameter in the generic type or method. Nullability of type argument doesn't match 'class' constraint.</value>
  </data>
  <data name="ERR_TripleDotNotAllowed" xml:space="preserve">
    <value>Unexpected character sequence '...'</value>
  </data>
  <data name="IDS_FeatureIndexOperator" xml:space="preserve">
    <value>index operator</value>
  </data>
  <data name="IDS_FeatureRangeOperator" xml:space="preserve">
    <value>range operator</value>
  </data>
  <data name="IDS_FeatureStaticLocalFunctions" xml:space="preserve">
    <value>static local functions</value>
  </data>
  <data name="IDS_FeatureNameShadowingInNestedFunctions" xml:space="preserve">
    <value>name shadowing in nested functions</value>
  </data>
  <data name="IDS_FeatureLambdaDiscardParameters" xml:space="preserve">
    <value>lambda discard parameters</value>
  </data>
  <data name="IDS_FeatureMemberNotNull" xml:space="preserve">
    <value>MemberNotNull attribute</value>
  </data>
  <data name="IDS_FeatureNativeInt" xml:space="preserve">
    <value>native-sized integers</value>
  </data>
  <data name="ERR_BadDynamicAwaitForEach" xml:space="preserve">
    <value>Cannot use a collection of dynamic type in an asynchronous foreach</value>
  </data>
  <data name="ERR_NullableDirectiveQualifierExpected" xml:space="preserve">
    <value>Expected 'enable', 'disable', or 'restore'</value>
  </data>
  <data name="ERR_NullableDirectiveTargetExpected" xml:space="preserve">
    <value>Expected 'warnings', 'annotations', or end of directive</value>
  </data>
  <data name="WRN_MissingNonNullTypesContextForAnnotationInGeneratedCode" xml:space="preserve">
    <value>The annotation for nullable reference types should only be used in code within a '#nullable' annotations context. Auto-generated code requires an explicit '#nullable' directive in source.</value>
  </data>
  <data name="WRN_MissingNonNullTypesContextForAnnotationInGeneratedCode_Title" xml:space="preserve">
    <value>The annotation for nullable reference types should only be used in code within a '#nullable' annotations context. Auto-generated code requires an explicit '#nullable' directive in source.</value>
  </data>
  <data name="WRN_NullReferenceInitializer" xml:space="preserve">
    <value>Object or collection initializer implicitly dereferences possibly null member '{0}'.</value>
  </data>
  <data name="WRN_NullReferenceInitializer_Title" xml:space="preserve">
    <value>Object or collection initializer implicitly dereferences possibly null member.</value>
  </data>
  <data name="ERR_ExpressionTreeCantContainRefStruct" xml:space="preserve">
    <value>Expression tree cannot contain value of ref struct or restricted type '{0}'.</value>
  </data>
  <data name="ERR_ElseCannotStartStatement" xml:space="preserve">
    <value>'else' cannot start a statement.</value>
  </data>
  <data name="ERR_ExpressionTreeCantContainNullCoalescingAssignment" xml:space="preserve">
    <value>An expression tree may not contain a null coalescing assignment</value>
  </data>
  <data name="ERR_BadNullableContextOption" xml:space="preserve">
    <value>Invalid option '{0}' for /nullable; must be 'disable', 'enable', 'warnings' or 'annotations'</value>
  </data>
  <data name="ERR_SwitchGoverningExpressionRequiresParens" xml:space="preserve">
    <value>Parentheses are required around the switch governing expression.</value>
  </data>
  <data name="ERR_TupleElementNameMismatch" xml:space="preserve">
    <value>The name '{0}' does not identify tuple element '{1}'.</value>
  </data>
  <data name="ERR_DeconstructParameterNameMismatch" xml:space="preserve">
    <value>The name '{0}' does not match the corresponding 'Deconstruct' parameter '{1}'.</value>
  </data>
  <data name="ERR_IsPatternImpossible" xml:space="preserve">
    <value>An expression of type '{0}' can never match the provided pattern.</value>
  </data>
  <data name="WRN_GivenExpressionNeverMatchesPattern" xml:space="preserve">
    <value>The given expression never matches the provided pattern.</value>
  </data>
  <data name="WRN_GivenExpressionNeverMatchesPattern_Title" xml:space="preserve">
    <value>The given expression never matches the provided pattern.</value>
  </data>
  <data name="WRN_GivenExpressionAlwaysMatchesConstant" xml:space="preserve">
    <value>The given expression always matches the provided constant.</value>
  </data>
  <data name="WRN_GivenExpressionAlwaysMatchesConstant_Title" xml:space="preserve">
    <value>The given expression always matches the provided constant.</value>
  </data>
  <data name="ERR_FeatureNotAvailableInVersion8_0" xml:space="preserve">
    <value>Feature '{0}' is not available in C# 8.0. Please use language version {1} or greater.</value>
  </data>
  <data name="ERR_PointerTypeInPatternMatching" xml:space="preserve">
    <value>Pattern-matching is not permitted for pointer types.</value>
  </data>
  <data name="ERR_ArgumentNameInITuplePattern" xml:space="preserve">
    <value>Element names are not permitted when pattern-matching via 'System.Runtime.CompilerServices.ITuple'.</value>
  </data>
  <data name="ERR_DiscardPatternInSwitchStatement" xml:space="preserve">
    <value>The discard pattern is not permitted as a case label in a switch statement. Use 'case var _:' for a discard pattern, or 'case @_:' for a constant named '_'.</value>
  </data>
  <data name="WRN_NullabilityMismatchInExplicitlyImplementedInterface" xml:space="preserve">
    <value>Nullability of reference types in explicit interface specifier doesn't match interface implemented by the type.</value>
  </data>
  <data name="WRN_NullabilityMismatchInExplicitlyImplementedInterface_Title" xml:space="preserve">
    <value>Nullability of reference types in explicit interface specifier doesn't match interface implemented by the type.</value>
  </data>
  <data name="WRN_NullabilityMismatchInInterfaceImplementedByBase" xml:space="preserve">
    <value>'{0}' does not implement interface member '{1}'. Nullability of reference types in interface implemented by the base type doesn't match.</value>
  </data>
  <data name="WRN_NullabilityMismatchInInterfaceImplementedByBase_Title" xml:space="preserve">
    <value>Type does not implement interface member. Nullability of reference types in interface implemented by the base type doesn't match.</value>
  </data>
  <data name="WRN_DuplicateInterfaceWithNullabilityMismatchInBaseList" xml:space="preserve">
    <value>'{0}' is already listed in the interface list on type '{1}' with different nullability of reference types.</value>
  </data>
  <data name="WRN_DuplicateInterfaceWithNullabilityMismatchInBaseList_Title" xml:space="preserve">
    <value>Interface is already listed in the interface list with different nullability of reference types.</value>
  </data>
  <data name="ERR_DuplicateExplicitImpl" xml:space="preserve">
    <value>'{0}' is explicitly implemented more than once.</value>
  </data>
  <data name="ERR_UsingVarInSwitchCase" xml:space="preserve">
    <value>A using variable cannot be used directly within a switch section (consider using braces). </value>
  </data>
  <data name="ERR_GoToForwardJumpOverUsingVar" xml:space="preserve">
    <value>A goto cannot jump to a location after a using declaration.</value>
  </data>
  <data name="ERR_GoToBackwardJumpOverUsingVar" xml:space="preserve">
    <value>A goto cannot jump to a location before a using declaration within the same block.</value>
  </data>
  <data name="IDS_FeatureUsingDeclarations" xml:space="preserve">
    <value>using declarations</value>
  </data>
  <data name="ERR_FeatureInPreview" xml:space="preserve">
    <value>The feature '{0}' is currently in Preview and *unsupported*. To use Preview features, use the 'preview' language version.</value>
  </data>
  <data name="IDS_DefaultInterfaceImplementation" xml:space="preserve">
    <value>default interface implementation</value>
  </data>
  <data name="ERR_RuntimeDoesNotSupportDefaultInterfaceImplementation" xml:space="preserve">
    <value>Target runtime doesn't support default interface implementation.</value>
  </data>
  <data name="ERR_RuntimeDoesNotSupportDefaultInterfaceImplementationForMember" xml:space="preserve">
    <value>'{0}' cannot implement interface member '{1}' in type '{2}' because the target runtime doesn't support default interface implementation.</value>
  </data>
  <data name="ERR_DefaultInterfaceImplementationModifier" xml:space="preserve">
    <value>The modifier '{0}' is not valid for this item in C# {1}. Please use language version '{2}' or greater.</value>
  </data>
  <data name="ERR_ImplicitImplementationOfNonPublicInterfaceMember" xml:space="preserve">
    <value>'{0}' does not implement interface member '{1}'. '{2}' cannot implicitly implement a non-public member.</value>
  </data>
  <data name="ERR_MostSpecificImplementationIsNotFound" xml:space="preserve">
    <value>Interface member '{0}' does not have a most specific implementation. Neither '{1}', nor '{2}' are most specific.</value>
  </data>
  <data name="ERR_LanguageVersionDoesNotSupportDefaultInterfaceImplementationForMember" xml:space="preserve">
    <value>'{0}' cannot implement interface member '{1}' in type '{2}' because feature '{3}' is not available in C# {4}. Please use language version '{5}' or greater.</value>
  </data>
  <data name="ERR_RuntimeDoesNotSupportProtectedAccessForInterfaceMember" xml:space="preserve">
    <value>Target runtime doesn't support 'protected', 'protected internal', or 'private protected' accessibility for a member of an interface.</value>
  </data>
  <data name="ERR_DefaultInterfaceImplementationInNoPIAType" xml:space="preserve">
    <value>Type '{0}' cannot be embedded because it has a non-abstract member. Consider setting the 'Embed Interop Types' property to false.</value>
  </data>
  <data name="WRN_SwitchExpressionNotExhaustiveForNull" xml:space="preserve">
    <value>The switch expression does not handle some null inputs (it is not exhaustive).</value>
  </data>
  <data name="WRN_SwitchExpressionNotExhaustiveForNull_Title" xml:space="preserve">
    <value>The switch expression does not handle some null inputs.</value>
  </data>
  <data name="ERR_AttributeNotOnEventAccessor" xml:space="preserve">
    <value>Attribute '{0}' is not valid on event accessors. It is only valid on '{1}' declarations.</value>
  </data>
  <data name="IDS_FeatureObsoleteOnPropertyAccessor" xml:space="preserve">
    <value>obsolete on property accessor</value>
  </data>
  <data name="WRN_UnconsumedEnumeratorCancellationAttributeUsage" xml:space="preserve">
    <value>The EnumeratorCancellationAttribute applied to parameter '{0}' will have no effect. The attribute is only effective on a parameter of type CancellationToken in an async-iterator method returning IAsyncEnumerable</value>
  </data>
  <data name="WRN_UnconsumedEnumeratorCancellationAttributeUsage_Title" xml:space="preserve">
    <value>The EnumeratorCancellationAttribute will have no effect. The attribute is only effective on a parameter of type CancellationToken in an async-iterator method returning IAsyncEnumerable</value>
  </data>
  <data name="WRN_UndecoratedCancellationTokenParameter" xml:space="preserve">
    <value>Async-iterator '{0}' has one or more parameters of type 'CancellationToken' but none of them is decorated with the 'EnumeratorCancellation' attribute, so the cancellation token parameter from the generated 'IAsyncEnumerable&lt;&gt;.GetAsyncEnumerator' will be unconsumed</value>
  </data>
  <data name="WRN_UndecoratedCancellationTokenParameter_Title" xml:space="preserve">
    <value>Async-iterator member has one or more parameters of type 'CancellationToken' but none of them is decorated with the 'EnumeratorCancellation' attribute, so the cancellation token parameter from the generated 'IAsyncEnumerable&lt;&gt;.GetAsyncEnumerator' will be unconsumed</value>
  </data>
  <data name="ERR_MultipleEnumeratorCancellationAttributes" xml:space="preserve">
    <value>The attribute [EnumeratorCancellation] cannot be used on multiple parameters</value>
  </data>
  <data name="ERR_OverrideRefConstraintNotSatisfied" xml:space="preserve">
    <value>Method '{0}' specifies a 'class' constraint for type parameter '{1}', but corresponding type parameter '{2}' of overridden or explicitly implemented method '{3}' is not a reference type.</value>
  </data>
  <data name="ERR_OverrideValConstraintNotSatisfied" xml:space="preserve">
    <value>Method '{0}' specifies a 'struct' constraint for type parameter '{1}', but corresponding type parameter '{2}' of overridden or explicitly implemented method '{3}' is not a non-nullable value type.</value>
  </data>
  <data name="IDS_OverrideWithConstraints" xml:space="preserve">
    <value>constraints for override and explicit interface implementation methods</value>
  </data>
  <data name="WRN_NullabilityMismatchInConstraintsOnPartialImplementation" xml:space="preserve">
    <value>Partial method declarations of '{0}' have inconsistent nullability in constraints for type parameter '{1}'</value>
  </data>
  <data name="WRN_NullabilityMismatchInConstraintsOnPartialImplementation_Title" xml:space="preserve">
    <value>Partial method declarations have inconsistent nullability in constraints for type parameter</value>
  </data>
  <data name="IDS_FeatureNestedStackalloc" xml:space="preserve">
    <value>stackalloc in nested expressions</value>
  </data>
  <data name="ERR_NotNullConstraintMustBeFirst" xml:space="preserve">
    <value>The 'notnull' constraint must come before any other constraints</value>
  </data>
  <data name="WRN_NullabilityMismatchInTypeParameterNotNullConstraint" xml:space="preserve">
    <value>The type '{2}' cannot be used as type parameter '{1}' in the generic type or method '{0}'. Nullability of type argument '{2}' doesn't match 'notnull' constraint.</value>
  </data>
  <data name="WRN_NullabilityMismatchInTypeParameterNotNullConstraint_Title" xml:space="preserve">
    <value>The type cannot be used as type parameter in the generic type or method. Nullability of type argument doesn't match 'notnull' constraint.</value>
  </data>
  <data name="IDS_FeatureNotNullGenericTypeConstraint" xml:space="preserve">
    <value>notnull generic type constraint</value>
  </data>
  <data name="ERR_DuplicateNullSuppression" xml:space="preserve">
    <value>Duplicate null suppression operator ('!')</value>
  </data>
  <data name="ERR_ReAbstractionInNoPIAType" xml:space="preserve">
    <value>Type '{0}' cannot be embedded because it has a re-abstraction of a member from base interface. Consider setting the 'Embed Interop Types' property to false.</value>
  </data>
  <data name="ERR_BadSwitchValue" xml:space="preserve">
    <value>Command-line syntax error: '{0}' is not a valid value for the '{1}' option. The value must be of the form '{2}'.</value>
  </data>
  <data name="ERR_InternalError" xml:space="preserve">
    <value>Internal error in the C# compiler.</value>
  </data>
  <data name="IDS_FeatureAsyncUsing" xml:space="preserve">
    <value>asynchronous using</value>
  </data>
  <data name="ERR_VarianceInterfaceNesting" xml:space="preserve">
    <value>Enums, classes, and structures cannot be declared in an interface that has an 'in' or 'out' type parameter.</value>
  </data>
  <data name="ERR_ExternEventInitializer" xml:space="preserve">
    <value>'{0}': extern event cannot have initializer</value>
  </data>
  <data name="ERR_ImplicitIndexIndexerWithName" xml:space="preserve">
    <value>Invocation of implicit Index Indexer cannot name the argument.</value>
  </data>
  <data name="ERR_ImplicitRangeIndexerWithName" xml:space="preserve">
    <value>Invocation of implicit Range Indexer cannot name the argument.</value>
  </data>
  <data name="ERR_TypelessNewIllegalTargetType" xml:space="preserve">
    <value>The type '{0}' may not be used as the target type of new()</value>
  </data>
  <data name="ERR_TypelessNewNotValid" xml:space="preserve">
    <value>Use of new() is not valid in this context</value>
  </data>
  <data name="ERR_TypelessNewNoTargetType" xml:space="preserve">
    <value>There is no target type for '{0}'</value>
  </data>
  <data name="IDS_FeatureTargetTypedObjectCreation" xml:space="preserve">
    <value>target-typed object creation</value>
  </data>
  <data name="ERR_ExpressionTreeContainsPatternIndexOrRangeIndexer" xml:space="preserve">
    <value>An expression tree may not contain a pattern System.Index or System.Range indexer access</value>
  </data>
  <data name="ERR_ExpressionTreeContainsFromEndIndexExpression" xml:space="preserve">
    <value>An expression tree may not contain a from-end index ('^') expression.</value>
  </data>
  <data name="ERR_ExpressionTreeContainsRangeExpression" xml:space="preserve">
    <value>An expression tree may not contain a range ('..') expression.</value>
  </data>
  <data name="IDS_FeatureRecords" xml:space="preserve">
    <value>records</value>
  </data>
  <data name="IDS_FeatureInitOnlySetters" xml:space="preserve">
    <value>init-only setters</value>
  </data>
  <data name="ERR_BadRecordDeclaration" xml:space="preserve">
    <value>Records must have both a 'data' modifier and non-empty parameter list</value>
  </data>
  <data name="ERR_DuplicateRecordConstructor" xml:space="preserve">
    <value>There cannot be a primary constructor and a member constructor with the same parameter types.</value>
  </data>
  <data name="WRN_GeneratorFailedDuringGeneration" xml:space="preserve">
    <value>Generator '{0}' failed to generate source. It will not contribute to the output and compilation errors may occur as a result.</value>
  </data>
  <data name="WRN_GeneratorFailedDuringInitialization" xml:space="preserve">
    <value>Generator '{0}' failed to initialize. It will not contribute to the output and compilation errors may occur as a result.</value>
  </data>
  <data name="WRN_GeneratorFailedDuringGeneration_Title" xml:space="preserve">
    <value>Generator failed to generate source.</value>
  </data>
  <data name="WRN_GeneratorFailedDuringInitialization_Title" xml:space="preserve">
    <value>Generator failed to initialize.</value>
  </data>
<<<<<<< HEAD
  <data name="IDS_FeatureSimplePrograms" xml:space="preserve">
    <value>simple programs</value>
  </data>
  <data name="ERR_SimpleProgramLocalIsReferencedOutsideOfTopLevelStatement" xml:space="preserve">
    <value>Cannot use local variable or local function '{0}' declared in a top-level statement in this context.</value>
  </data>
  <data name="ERR_SimpleProgramMultipleUnitsWithTopLevelStatements" xml:space="preserve">
    <value>Only one compilation unit can have top-level statements.</value>
  </data>
  <data name="ERR_TopLevelStatementAfterNamespaceOrType" xml:space="preserve">
    <value>Top-level statements must precede namespace and type declarations.</value>
  </data>
  <data name="ERR_SimpleProgramDisallowsMainType" xml:space="preserve">
    <value>Cannot specify /main if there is a compilation unit with top-level statements.</value>
=======
  <data name="ERR_AssignmentInitOnly" xml:space="preserve">
    <value>Init-only property or indexer '{0}' can only be assigned in an object initializer, or on 'this' or 'base' in an instance constructor or an 'init' accessor.</value>
>>>>>>> f423b859
  </data>
</root><|MERGE_RESOLUTION|>--- conflicted
+++ resolved
@@ -6094,7 +6094,6 @@
   <data name="WRN_GeneratorFailedDuringInitialization_Title" xml:space="preserve">
     <value>Generator failed to initialize.</value>
   </data>
-<<<<<<< HEAD
   <data name="IDS_FeatureSimplePrograms" xml:space="preserve">
     <value>simple programs</value>
   </data>
@@ -6109,9 +6108,8 @@
   </data>
   <data name="ERR_SimpleProgramDisallowsMainType" xml:space="preserve">
     <value>Cannot specify /main if there is a compilation unit with top-level statements.</value>
-=======
+  </data>
   <data name="ERR_AssignmentInitOnly" xml:space="preserve">
     <value>Init-only property or indexer '{0}' can only be assigned in an object initializer, or on 'this' or 'base' in an instance constructor or an 'init' accessor.</value>
->>>>>>> f423b859
   </data>
 </root>