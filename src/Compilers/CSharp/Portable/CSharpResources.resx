--- conflicted
+++ resolved
@@ -6007,7 +6007,15 @@
   <data name="ERR_ImplicitRangeIndexerWithName" xml:space="preserve">
     <value>Invocation of implicit Range Indexer cannot name the argument.</value>
   </data>
-<<<<<<< HEAD
+  <data name="ERR_ExpressionTreeContainsPatternIndexOrRangeIndexer" xml:space="preserve">
+    <value>An expression tree may not contain a pattern System.Index or System.Range indexer access</value>
+  </data>
+  <data name="ERR_ExpressionTreeContainsFromEndIndexExpression" xml:space="preserve">
+    <value>An expression tree may not contain a from-end index ('^') expression.</value>
+  </data>
+  <data name="ERR_ExpressionTreeContainsRangeExpression" xml:space="preserve">
+    <value>An expression tree may not contain a range ('..') expression.</value>
+  </data>
   <data name="IDS_FeatureRecords" xml:space="preserve">
     <value>records</value>
   </data>
@@ -6016,15 +6024,5 @@
   </data>
   <data name="ERR_DuplicateRecordConstructor" xml:space="preserve">
     <value>There cannot be a primary constructor and a member constructor with the same parameter types.</value>
-=======
-  <data name="ERR_ExpressionTreeContainsPatternIndexOrRangeIndexer" xml:space="preserve">
-    <value>An expression tree may not contain a pattern System.Index or System.Range indexer access</value>
-  </data>
-  <data name="ERR_ExpressionTreeContainsFromEndIndexExpression" xml:space="preserve">
-    <value>An expression tree may not contain a from-end index ('^') expression.</value>
-  </data>
-  <data name="ERR_ExpressionTreeContainsRangeExpression" xml:space="preserve">
-    <value>An expression tree may not contain a range ('..') expression.</value>
->>>>>>> cdbe6c7a
   </data>
 </root>