--- conflicted
+++ resolved
@@ -5577,7 +5577,6 @@
   <data name="ERR_OutVariableCannotBeByRef" xml:space="preserve">
     <value>An out variable cannot be declared as a ref local</value>
   </data>
-<<<<<<< HEAD
   <data name="WRN_InvalidSeverityInAnalyzerConfig" xml:space="preserve">
     <value>The diagnostic '{0}' was given an invalid severity '{1}' in the analyzer config file at '{2}'.</value>
   </data>
@@ -5586,10 +5585,9 @@
   </data>
   <data name="ERR_MultipleAnalyzerConfigsInSameDir" xml:space="preserve">
     <value>Multiple analyzer config files cannot be in the same directory ('{0}').</value>
-=======
+  </data>
   <data name="IDS_FeatureCoalesceAssignmentExpression" xml:space="preserve">
     <value>coalescing assignment</value>
->>>>>>> 6bdc7b1e
   </data>
   <data name="CannotCreateConstructedFromConstructed" xml:space="preserve">
     <value>Cannot create constructed generic type from another constructed generic type.</value>
