--- conflicted
+++ resolved
@@ -7271,10 +7271,9 @@
   <data name="ERR_NewConstraintCannotHaveRequiredMembers" xml:space="preserve">
     <value>'{2}' cannot satisfy the 'new()' constraint on parameter '{1}' in the generic type or or method '{0}' because '{2}' has required members.</value>
   </data>
-<<<<<<< HEAD
   <data name="ERR_FieldKeywordInsideNameOf" xml:space="preserve">
     <value>Cannot use 'field' keyword inside 'nameof' expressions.</value>
-=======
+  </data>
   <data name="ERR_FileTypeDisallowedInSignature" xml:space="preserve">
     <value>File-local type '{0}' cannot be used in a member signature in non-file-local type '{1}'.</value>
   </data>
@@ -7298,7 +7297,6 @@
   </data>
   <data name="ERR_FileTypeNonUniquePath" xml:space="preserve">
     <value>File-local type '{0}' must be declared in a file with a unique path. Path '{1}' is used in multiple files.</value>
->>>>>>> f36ea16f
   </data>
   <data name="IDS_FeatureUnsignedRightShift" xml:space="preserve">
     <value>unsigned right shift</value>
