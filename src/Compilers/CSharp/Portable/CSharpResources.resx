﻿<?xml version="1.0" encoding="utf-8"?>
<root>
  <!-- 
    Microsoft ResX Schema 
    
    Version 2.0
    
    The primary goals of this format is to allow a simple XML format 
    that is mostly human readable. The generation and parsing of the 
    various data types are done through the TypeConverter classes 
    associated with the data types.
    
    Example:
    
    ... ado.net/XML headers & schema ...
    <resheader name="resmimetype">text/microsoft-resx</resheader>
    <resheader name="version">2.0</resheader>
    <resheader name="reader">System.Resources.ResXResourceReader, System.Windows.Forms, ...</resheader>
    <resheader name="writer">System.Resources.ResXResourceWriter, System.Windows.Forms, ...</resheader>
    <data name="Name1"><value>this is my long string</value><comment>this is a comment</comment></data>
    <data name="Color1" type="System.Drawing.Color, System.Drawing">Blue</data>
    <data name="Bitmap1" mimetype="application/x-microsoft.net.object.binary.base64">
        <value>[base64 mime encoded serialized .NET Framework object]</value>
    </data>
    <data name="Icon1" type="System.Drawing.Icon, System.Drawing" mimetype="application/x-microsoft.net.object.bytearray.base64">
        <value>[base64 mime encoded string representing a byte array form of the .NET Framework object]</value>
        <comment>This is a comment</comment>
    </data>
                
    There are any number of "resheader" rows that contain simple 
    name/value pairs.
    
    Each data row contains a name, and value. The row also contains a 
    type or mimetype. Type corresponds to a .NET class that support 
    text/value conversion through the TypeConverter architecture. 
    Classes that don't support this are serialized and stored with the 
    mimetype set.
    
    The mimetype is used for serialized objects, and tells the 
    ResXResourceReader how to depersist the object. This is currently not 
    extensible. For a given mimetype the value must be set accordingly:
    
    Note - application/x-microsoft.net.object.binary.base64 is the format 
    that the ResXResourceWriter will generate, however the reader can 
    read any of the formats listed below.
    
    mimetype: application/x-microsoft.net.object.binary.base64
    value   : The object must be serialized with 
            : System.Runtime.Serialization.Formatters.Binary.BinaryFormatter
            : and then encoded with base64 encoding.
    
    mimetype: application/x-microsoft.net.object.soap.base64
    value   : The object must be serialized with 
            : System.Runtime.Serialization.Formatters.Soap.SoapFormatter
            : and then encoded with base64 encoding.

    mimetype: application/x-microsoft.net.object.bytearray.base64
    value   : The object must be serialized into a byte array 
            : using a System.ComponentModel.TypeConverter
            : and then encoded with base64 encoding.
    -->
  <xsd:schema id="root" xmlns="" xmlns:xsd="http://www.w3.org/2001/XMLSchema" xmlns:msdata="urn:schemas-microsoft-com:xml-msdata">
    <xsd:import namespace="http://www.w3.org/XML/1998/namespace" />
    <xsd:element name="root" msdata:IsDataSet="true">
      <xsd:complexType>
        <xsd:choice maxOccurs="unbounded">
          <xsd:element name="metadata">
            <xsd:complexType>
              <xsd:sequence>
                <xsd:element name="value" type="xsd:string" minOccurs="0" />
              </xsd:sequence>
              <xsd:attribute name="name" use="required" type="xsd:string" />
              <xsd:attribute name="type" type="xsd:string" />
              <xsd:attribute name="mimetype" type="xsd:string" />
              <xsd:attribute ref="xml:space" />
            </xsd:complexType>
          </xsd:element>
          <xsd:element name="assembly">
            <xsd:complexType>
              <xsd:attribute name="alias" type="xsd:string" />
              <xsd:attribute name="name" type="xsd:string" />
            </xsd:complexType>
          </xsd:element>
          <xsd:element name="data">
            <xsd:complexType>
              <xsd:sequence>
                <xsd:element name="value" type="xsd:string" minOccurs="0" msdata:Ordinal="1" />
                <xsd:element name="comment" type="xsd:string" minOccurs="0" msdata:Ordinal="2" />
              </xsd:sequence>
              <xsd:attribute name="name" type="xsd:string" use="required" msdata:Ordinal="1" />
              <xsd:attribute name="type" type="xsd:string" msdata:Ordinal="3" />
              <xsd:attribute name="mimetype" type="xsd:string" msdata:Ordinal="4" />
              <xsd:attribute ref="xml:space" />
            </xsd:complexType>
          </xsd:element>
          <xsd:element name="resheader">
            <xsd:complexType>
              <xsd:sequence>
                <xsd:element name="value" type="xsd:string" minOccurs="0" msdata:Ordinal="1" />
              </xsd:sequence>
              <xsd:attribute name="name" type="xsd:string" use="required" />
            </xsd:complexType>
          </xsd:element>
        </xsd:choice>
      </xsd:complexType>
    </xsd:element>
  </xsd:schema>
  <resheader name="resmimetype">
    <value>text/microsoft-resx</value>
  </resheader>
  <resheader name="version">
    <value>2.0</value>
  </resheader>
  <resheader name="reader">
    <value>System.Resources.ResXResourceReader, System.Windows.Forms, Version=4.0.0.0, Culture=neutral, PublicKeyToken=b77a5c561934e089</value>
  </resheader>
  <resheader name="writer">
    <value>System.Resources.ResXResourceWriter, System.Windows.Forms, Version=4.0.0.0, Culture=neutral, PublicKeyToken=b77a5c561934e089</value>
  </resheader>
  <data name="IDS_NULL" xml:space="preserve">
    <value>&lt;null&gt;</value>
  </data>
  <data name="IDS_ThrowExpression" xml:space="preserve">
    <value>&lt;throw expression&gt;</value>
  </data>
  <data name="IDS_RELATEDERROR" xml:space="preserve">
    <value>(Location of symbol related to previous error)</value>
  </data>
  <data name="IDS_RELATEDWARNING" xml:space="preserve">
    <value>(Location of symbol related to previous warning)</value>
  </data>
  <data name="IDS_XMLIGNORED" xml:space="preserve">
    <value>&lt;!-- Badly formed XML comment ignored for member "{0}" --&gt;</value>
  </data>
  <data name="IDS_XMLIGNORED2" xml:space="preserve">
    <value> Badly formed XML file "{0}" cannot be included </value>
  </data>
  <data name="IDS_XMLFAILEDINCLUDE" xml:space="preserve">
    <value> Failed to insert some or all of included XML </value>
  </data>
  <data name="IDS_XMLBADINCLUDE" xml:space="preserve">
    <value> Include tag is invalid </value>
  </data>
  <data name="IDS_XMLNOINCLUDE" xml:space="preserve">
    <value> No matching elements were found for the following include tag </value>
  </data>
  <data name="IDS_XMLMISSINGINCLUDEFILE" xml:space="preserve">
    <value>Missing file attribute</value>
  </data>
  <data name="IDS_XMLMISSINGINCLUDEPATH" xml:space="preserve">
    <value>Missing path attribute</value>
  </data>
  <data name="IDS_GlobalNamespace" xml:space="preserve">
    <value>&lt;global namespace&gt;</value>
  </data>
  <data name="IDS_FeatureGenerics" xml:space="preserve">
    <value>generics</value>
  </data>
  <data name="IDS_FeatureAnonDelegates" xml:space="preserve">
    <value>anonymous methods</value>
  </data>
  <data name="IDS_FeatureModuleAttrLoc" xml:space="preserve">
    <value>module as an attribute target specifier</value>
  </data>
  <data name="IDS_FeatureGlobalNamespace" xml:space="preserve">
    <value>namespace alias qualifier</value>
  </data>
  <data name="IDS_FeatureFixedBuffer" xml:space="preserve">
    <value>fixed size buffers</value>
  </data>
  <data name="IDS_FeaturePragma" xml:space="preserve">
    <value>#pragma</value>
  </data>
  <data name="IDS_FeatureStaticClasses" xml:space="preserve">
    <value>static classes</value>
  </data>
  <data name="IDS_FeatureReadOnlyStructs" xml:space="preserve">
    <value>readonly structs</value>
  </data>
  <data name="IDS_FeaturePartialTypes" xml:space="preserve">
    <value>partial types</value>
  </data>
  <data name="IDS_FeatureAsync" xml:space="preserve">
    <value>async function</value>
  </data>
  <data name="IDS_FeatureSwitchOnBool" xml:space="preserve">
    <value>switch on boolean type</value>
  </data>
  <data name="IDS_MethodGroup" xml:space="preserve">
    <value>method group</value>
  </data>
  <data name="IDS_AnonMethod" xml:space="preserve">
    <value>anonymous method</value>
  </data>
  <data name="IDS_Lambda" xml:space="preserve">
    <value>lambda expression</value>
  </data>
  <data name="IDS_Collection" xml:space="preserve">
    <value>collection</value>
  </data>
  <data name="IDS_FeaturePropertyAccessorMods" xml:space="preserve">
    <value>access modifiers on properties</value>
  </data>
  <data name="IDS_FeatureExternAlias" xml:space="preserve">
    <value>extern alias</value>
  </data>
  <data name="IDS_FeatureIterators" xml:space="preserve">
    <value>iterators</value>
  </data>
  <data name="IDS_FeatureDefault" xml:space="preserve">
    <value>default operator</value>
  </data>
  <data name="IDS_FeatureDefaultLiteral" xml:space="preserve">
    <value>default literal</value>
  </data>
  <data name="IDS_FeatureNullable" xml:space="preserve">
    <value>nullable types</value>
  </data>
  <data name="IDS_FeaturePatternMatching" xml:space="preserve">
    <value>pattern matching</value>
  </data>
  <data name="IDS_FeatureExpressionBodiedAccessor" xml:space="preserve">
    <value>expression body property accessor</value>
  </data>
  <data name="IDS_FeatureExpressionBodiedDeOrConstructor" xml:space="preserve">
    <value>expression body constructor and destructor</value>
  </data>
  <data name="IDS_FeatureThrowExpression" xml:space="preserve">
    <value>throw expression</value>
  </data>
  <data name="IDS_FeatureImplicitArray" xml:space="preserve">
    <value>implicitly typed array</value>
  </data>
  <data name="IDS_FeatureImplicitLocal" xml:space="preserve">
    <value>implicitly typed local variable</value>
  </data>
  <data name="IDS_FeatureAnonymousTypes" xml:space="preserve">
    <value>anonymous types</value>
  </data>
  <data name="IDS_FeatureAutoImplementedProperties" xml:space="preserve">
    <value>automatically implemented properties</value>
  </data>
  <data name="IDS_FeatureReadonlyAutoImplementedProperties" xml:space="preserve">
    <value>readonly automatically implemented properties</value>
  </data>
  <data name="IDS_FeatureObjectInitializer" xml:space="preserve">
    <value>object initializer</value>
  </data>
  <data name="IDS_FeatureCollectionInitializer" xml:space="preserve">
    <value>collection initializer</value>
  </data>
  <data name="IDS_FeatureQueryExpression" xml:space="preserve">
    <value>query expression</value>
  </data>
  <data name="IDS_FeatureExtensionMethod" xml:space="preserve">
    <value>extension method</value>
  </data>
  <data name="IDS_FeaturePartialMethod" xml:space="preserve">
    <value>partial method</value>
  </data>
  <data name="IDS_SK_METHOD" xml:space="preserve">
    <value>method</value>
  </data>
  <data name="IDS_SK_TYPE" xml:space="preserve">
    <value>type</value>
  </data>
  <data name="IDS_SK_NAMESPACE" xml:space="preserve">
    <value>namespace</value>
  </data>
  <data name="IDS_SK_FIELD" xml:space="preserve">
    <value>field</value>
  </data>
  <data name="IDS_SK_PROPERTY" xml:space="preserve">
    <value>property</value>
  </data>
  <data name="IDS_SK_UNKNOWN" xml:space="preserve">
    <value>element</value>
  </data>
  <data name="IDS_SK_VARIABLE" xml:space="preserve">
    <value>variable</value>
  </data>
  <data name="IDS_SK_LABEL" xml:space="preserve">
    <value>label</value>
  </data>
  <data name="IDS_SK_EVENT" xml:space="preserve">
    <value>event</value>
  </data>
  <data name="IDS_SK_TYVAR" xml:space="preserve">
    <value>type parameter</value>
  </data>
  <data name="IDS_SK_ALIAS" xml:space="preserve">
    <value>using alias</value>
  </data>
  <data name="IDS_SK_EXTERNALIAS" xml:space="preserve">
    <value>extern alias</value>
  </data>
  <data name="IDS_SK_CONSTRUCTOR" xml:space="preserve">
    <value>constructor</value>
  </data>
  <data name="IDS_FOREACHLOCAL" xml:space="preserve">
    <value>foreach iteration variable</value>
  </data>
  <data name="IDS_FIXEDLOCAL" xml:space="preserve">
    <value>fixed variable</value>
  </data>
  <data name="IDS_USINGLOCAL" xml:space="preserve">
    <value>using variable</value>
  </data>
  <data name="IDS_Contravariant" xml:space="preserve">
    <value>contravariant</value>
  </data>
  <data name="IDS_Contravariantly" xml:space="preserve">
    <value>contravariantly</value>
  </data>
  <data name="IDS_Covariant" xml:space="preserve">
    <value>covariant</value>
  </data>
  <data name="IDS_Covariantly" xml:space="preserve">
    <value>covariantly</value>
  </data>
  <data name="IDS_Invariantly" xml:space="preserve">
    <value>invariantly</value>
  </data>
  <data name="IDS_FeatureDynamic" xml:space="preserve">
    <value>dynamic</value>
  </data>
  <data name="IDS_FeatureNamedArgument" xml:space="preserve">
    <value>named argument</value>
  </data>
  <data name="IDS_FeatureOptionalParameter" xml:space="preserve">
    <value>optional parameter</value>
  </data>
  <data name="IDS_FeatureExceptionFilter" xml:space="preserve">
    <value>exception filter</value>
  </data>
  <data name="IDS_FeatureTypeVariance" xml:space="preserve">
    <value>type variance</value>
  </data>
  <data name="XML_InvalidToken" xml:space="preserve">
    <value>The character(s) '{0}' cannot be used at this location.</value>
  </data>
  <data name="XML_IncorrectComment" xml:space="preserve">
    <value>Incorrect syntax was used in a comment.</value>
  </data>
  <data name="XML_InvalidCharEntity" xml:space="preserve">
    <value>An invalid character was found inside an entity reference.</value>
  </data>
  <data name="XML_ExpectedEndOfTag" xml:space="preserve">
    <value>Expected '&gt;' or '/&gt;' to close tag '{0}'.</value>
  </data>
  <data name="XML_ExpectedIdentifier" xml:space="preserve">
    <value>An identifier was expected.</value>
  </data>
  <data name="XML_InvalidUnicodeChar" xml:space="preserve">
    <value>Invalid unicode character.</value>
  </data>
  <data name="XML_InvalidWhitespace" xml:space="preserve">
    <value>Whitespace is not allowed at this location.</value>
  </data>
  <data name="XML_LessThanInAttributeValue" xml:space="preserve">
    <value>The character '&lt;' cannot be used in an attribute value.</value>
  </data>
  <data name="XML_MissingEqualsAttribute" xml:space="preserve">
    <value>Missing equals sign between attribute and attribute value.</value>
  </data>
  <data name="XML_RefUndefinedEntity_1" xml:space="preserve">
    <value>Reference to undefined entity '{0}'.</value>
  </data>
  <data name="XML_StringLiteralNoStartQuote" xml:space="preserve">
    <value>A string literal was expected, but no opening quotation mark was found.</value>
  </data>
  <data name="XML_StringLiteralNoEndQuote" xml:space="preserve">
    <value>Missing closing quotation mark for string literal.</value>
  </data>
  <data name="XML_StringLiteralNonAsciiQuote" xml:space="preserve">
    <value>Non-ASCII quotations marks may not be used around string literals.</value>
  </data>
  <data name="XML_EndTagNotExpected" xml:space="preserve">
    <value>End tag was not expected at this location.</value>
  </data>
  <data name="XML_ElementTypeMatch" xml:space="preserve">
    <value>End tag '{0}' does not match the start tag '{1}'.</value>
  </data>
  <data name="XML_EndTagExpected" xml:space="preserve">
    <value>Expected an end tag for element '{0}'.</value>
  </data>
  <data name="XML_WhitespaceMissing" xml:space="preserve">
    <value>Required white space was missing.</value>
  </data>
  <data name="XML_ExpectedEndOfXml" xml:space="preserve">
    <value>Unexpected character at this location.</value>
  </data>
  <data name="XML_CDataEndTagNotAllowed" xml:space="preserve">
    <value>The literal string ']]&gt;' is not allowed in element content.</value>
  </data>
  <data name="XML_DuplicateAttribute" xml:space="preserve">
    <value>Duplicate '{0}' attribute</value>
  </data>
  <data name="ERR_NoMetadataFile" xml:space="preserve">
    <value>Metadata file '{0}' could not be found</value>
  </data>
  <data name="ERR_MetadataReferencesNotSupported" xml:space="preserve">
    <value>Metadata references are not supported.</value>
  </data>
  <data name="FTL_MetadataCantOpenFile" xml:space="preserve">
    <value>Metadata file '{0}' could not be opened -- {1}</value>
  </data>
  <data name="ERR_NoTypeDef" xml:space="preserve">
    <value>The type '{0}' is defined in an assembly that is not referenced. You must add a reference to assembly '{1}'.</value>
  </data>
  <data name="ERR_NoTypeDefFromModule" xml:space="preserve">
    <value>The type '{0}' is defined in a module that has not been added. You must add the module '{1}'.</value>
  </data>
  <data name="ERR_OutputWriteFailed" xml:space="preserve">
    <value>Could not write to output file '{0}' -- '{1}'</value>
  </data>
  <data name="ERR_MultipleEntryPoints" xml:space="preserve">
    <value>Program has more than one entry point defined. Compile with /main to specify the type that contains the entry point.</value>
  </data>
  <data name="ERR_BadBinaryOps" xml:space="preserve">
    <value>Operator '{0}' cannot be applied to operands of type '{1}' and '{2}'</value>
  </data>
  <data name="ERR_IntDivByZero" xml:space="preserve">
    <value>Division by constant zero</value>
  </data>
  <data name="ERR_BadIndexLHS" xml:space="preserve">
    <value>Cannot apply indexing with [] to an expression of type '{0}'</value>
  </data>
  <data name="ERR_BadIndexCount" xml:space="preserve">
    <value>Wrong number of indices inside []; expected {0}</value>
  </data>
  <data name="ERR_BadUnaryOp" xml:space="preserve">
    <value>Operator '{0}' cannot be applied to operand of type '{1}'</value>
  </data>
  <data name="ERR_BadOpOnNullOrDefault" xml:space="preserve">
    <value>Operator '{0}' cannot be applied to operand '{1}'</value>
  </data>
  <data name="ERR_ThisInStaticMeth" xml:space="preserve">
    <value>Keyword 'this' is not valid in a static property, static method, or static field initializer</value>
  </data>
  <data name="ERR_ThisInBadContext" xml:space="preserve">
    <value>Keyword 'this' is not available in the current context</value>
  </data>
  <data name="WRN_InvalidMainSig" xml:space="preserve">
    <value>'{0}' has the wrong signature to be an entry point</value>
  </data>
  <data name="WRN_InvalidMainSig_Title" xml:space="preserve">
    <value>Method has the wrong signature to be an entry point</value>
  </data>
  <data name="ERR_NoImplicitConv" xml:space="preserve">
    <value>Cannot implicitly convert type '{0}' to '{1}'</value>
  </data>
  <data name="ERR_NoExplicitConv" xml:space="preserve">
    <value>Cannot convert type '{0}' to '{1}'</value>
  </data>
  <data name="ERR_ConstOutOfRange" xml:space="preserve">
    <value>Constant value '{0}' cannot be converted to a '{1}'</value>
  </data>
  <data name="ERR_AmbigBinaryOps" xml:space="preserve">
    <value>Operator '{0}' is ambiguous on operands of type '{1}' and '{2}'</value>
  </data>
  <data name="ERR_AmbigBinaryOpsOnDefault" xml:space="preserve">
    <value>Operator '{0}' is ambiguous on operands 'default' and 'default'</value>
  </data>
  <data name="ERR_AmbigUnaryOp" xml:space="preserve">
    <value>Operator '{0}' is ambiguous on an operand of type '{1}'</value>
  </data>
  <data name="ERR_InAttrOnOutParam" xml:space="preserve">
    <value>An out parameter cannot have the In attribute</value>
  </data>
  <data name="ERR_ValueCantBeNull" xml:space="preserve">
    <value>Cannot convert null to '{0}' because it is a non-nullable value type</value>
  </data>
  <data name="ERR_NoExplicitBuiltinConv" xml:space="preserve">
    <value>Cannot convert type '{0}' to '{1}' via a reference conversion, boxing conversion, unboxing conversion, wrapping conversion, or null type conversion</value>
  </data>
  <data name="FTL_DebugEmitFailure" xml:space="preserve">
    <value>Unexpected error writing debug information -- '{0}'</value>
  </data>
  <data name="ERR_BadVisReturnType" xml:space="preserve">
    <value>Inconsistent accessibility: return type '{1}' is less accessible than method '{0}'</value>
  </data>
  <data name="ERR_BadVisParamType" xml:space="preserve">
    <value>Inconsistent accessibility: parameter type '{1}' is less accessible than method '{0}'</value>
  </data>
  <data name="ERR_BadVisFieldType" xml:space="preserve">
    <value>Inconsistent accessibility: field type '{1}' is less accessible than field '{0}'</value>
  </data>
  <data name="ERR_BadVisPropertyType" xml:space="preserve">
    <value>Inconsistent accessibility: property type '{1}' is less accessible than property '{0}'</value>
  </data>
  <data name="ERR_BadVisIndexerReturn" xml:space="preserve">
    <value>Inconsistent accessibility: indexer return type '{1}' is less accessible than indexer '{0}'</value>
  </data>
  <data name="ERR_BadVisIndexerParam" xml:space="preserve">
    <value>Inconsistent accessibility: parameter type '{1}' is less accessible than indexer '{0}'</value>
  </data>
  <data name="ERR_BadVisOpReturn" xml:space="preserve">
    <value>Inconsistent accessibility: return type '{1}' is less accessible than operator '{0}'</value>
  </data>
  <data name="ERR_BadVisOpParam" xml:space="preserve">
    <value>Inconsistent accessibility: parameter type '{1}' is less accessible than operator '{0}'</value>
  </data>
  <data name="ERR_BadVisDelegateReturn" xml:space="preserve">
    <value>Inconsistent accessibility: return type '{1}' is less accessible than delegate '{0}'</value>
  </data>
  <data name="ERR_BadVisDelegateParam" xml:space="preserve">
    <value>Inconsistent accessibility: parameter type '{1}' is less accessible than delegate '{0}'</value>
  </data>
  <data name="ERR_BadVisBaseClass" xml:space="preserve">
    <value>Inconsistent accessibility: base class '{1}' is less accessible than class '{0}'</value>
  </data>
  <data name="ERR_BadVisBaseInterface" xml:space="preserve">
    <value>Inconsistent accessibility: base interface '{1}' is less accessible than interface '{0}'</value>
  </data>
  <data name="ERR_EventNeedsBothAccessors" xml:space="preserve">
    <value>'{0}': event property must have both add and remove accessors</value>
  </data>
  <data name="ERR_EventNotDelegate" xml:space="preserve">
    <value>'{0}': event must be of a delegate type</value>
  </data>
  <data name="WRN_UnreferencedEvent" xml:space="preserve">
    <value>The event '{0}' is never used</value>
  </data>
  <data name="WRN_UnreferencedEvent_Title" xml:space="preserve">
    <value>Event is never used</value>
  </data>
  <data name="ERR_InterfaceEventInitializer" xml:space="preserve">
    <value>'{0}': event in interface cannot have initializer</value>
  </data>
  <data name="ERR_EventPropertyInInterface" xml:space="preserve">
    <value>An event in an interface cannot have add or remove accessors</value>
  </data>
  <data name="ERR_BadEventUsage" xml:space="preserve">
    <value>The event '{0}' can only appear on the left hand side of += or -= (except when used from within the type '{1}')</value>
  </data>
  <data name="ERR_ExplicitEventFieldImpl" xml:space="preserve">
    <value>An explicit interface implementation of an event must use event accessor syntax</value>
  </data>
  <data name="ERR_CantOverrideNonEvent" xml:space="preserve">
    <value>'{0}': cannot override; '{1}' is not an event</value>
  </data>
  <data name="ERR_AddRemoveMustHaveBody" xml:space="preserve">
    <value>An add or remove accessor must have a body</value>
  </data>
  <data name="ERR_AbstractEventInitializer" xml:space="preserve">
    <value>'{0}': abstract event cannot have initializer</value>
  </data>
  <data name="ERR_ReservedAssemblyName" xml:space="preserve">
    <value>The assembly name '{0}' is reserved and cannot be used as a reference in an interactive session</value>
  </data>
  <data name="ERR_ReservedEnumerator" xml:space="preserve">
    <value>The enumerator name '{0}' is reserved and cannot be used</value>
  </data>
  <data name="ERR_AsMustHaveReferenceType" xml:space="preserve">
    <value>The as operator must be used with a reference type or nullable type ('{0}' is a non-nullable value type)</value>
  </data>
  <data name="WRN_LowercaseEllSuffix" xml:space="preserve">
    <value>The 'l' suffix is easily confused with the digit '1' -- use 'L' for clarity</value>
  </data>
  <data name="WRN_LowercaseEllSuffix_Title" xml:space="preserve">
    <value>The 'l' suffix is easily confused with the digit '1'</value>
  </data>
  <data name="ERR_BadEventUsageNoField" xml:space="preserve">
    <value>The event '{0}' can only appear on the left hand side of += or -=</value>
  </data>
  <data name="ERR_ConstraintOnlyAllowedOnGenericDecl" xml:space="preserve">
    <value>Constraints are not allowed on non-generic declarations</value>
  </data>
  <data name="ERR_TypeParamMustBeIdentifier" xml:space="preserve">
    <value>Type parameter declaration must be an identifier not a type</value>
  </data>
  <data name="ERR_MemberReserved" xml:space="preserve">
    <value>Type '{1}' already reserves a member called '{0}' with the same parameter types</value>
  </data>
  <data name="ERR_DuplicateParamName" xml:space="preserve">
    <value>The parameter name '{0}' is a duplicate</value>
  </data>
  <data name="ERR_DuplicateNameInNS" xml:space="preserve">
    <value>The namespace '{1}' already contains a definition for '{0}'</value>
  </data>
  <data name="ERR_DuplicateNameInClass" xml:space="preserve">
    <value>The type '{0}' already contains a definition for '{1}'</value>
  </data>
  <data name="ERR_NameNotInContext" xml:space="preserve">
    <value>The name '{0}' does not exist in the current context</value>
  </data>
  <data name="ERR_NameNotInContextPossibleMissingReference" xml:space="preserve">
    <value>The name '{0}' does not exist in the current context (are you missing a reference to assembly '{1}'?)</value>
  </data>
  <data name="ERR_AmbigContext" xml:space="preserve">
    <value>'{0}' is an ambiguous reference between '{1}' and '{2}'</value>
  </data>
  <data name="WRN_DuplicateUsing" xml:space="preserve">
    <value>The using directive for '{0}' appeared previously in this namespace</value>
  </data>
  <data name="WRN_DuplicateUsing_Title" xml:space="preserve">
    <value>Using directive appeared previously in this namespace</value>
  </data>
  <data name="ERR_BadMemberFlag" xml:space="preserve">
    <value>The modifier '{0}' is not valid for this item</value>
  </data>
  <data name="ERR_BadMemberProtection" xml:space="preserve">
    <value>More than one protection modifier</value>
  </data>
  <data name="WRN_NewRequired" xml:space="preserve">
    <value>'{0}' hides inherited member '{1}'. Use the new keyword if hiding was intended.</value>
  </data>
  <data name="WRN_NewRequired_Title" xml:space="preserve">
    <value>Member hides inherited member; missing new keyword</value>
  </data>
  <data name="WRN_NewRequired_Description" xml:space="preserve">
    <value>A variable was declared with the same name as a variable in a base class. However, the new keyword was not used. This warning informs you that you should use new; the variable is declared as if new had been used in the declaration.</value>
  </data>
  <data name="WRN_NewNotRequired" xml:space="preserve">
    <value>The member '{0}' does not hide an accessible member. The new keyword is not required.</value>
  </data>
  <data name="WRN_NewNotRequired_Title" xml:space="preserve">
    <value>Member does not hide an inherited member; new keyword is not required</value>
  </data>
  <data name="ERR_CircConstValue" xml:space="preserve">
    <value>The evaluation of the constant value for '{0}' involves a circular definition</value>
  </data>
  <data name="ERR_MemberAlreadyExists" xml:space="preserve">
    <value>Type '{1}' already defines a member called '{0}' with the same parameter types</value>
  </data>
  <data name="ERR_StaticNotVirtual" xml:space="preserve">
    <value>A static member '{0}' cannot be marked as override, virtual, or abstract</value>
  </data>
  <data name="ERR_OverrideNotNew" xml:space="preserve">
    <value>A member '{0}' marked as override cannot be marked as new or virtual</value>
  </data>
  <data name="WRN_NewOrOverrideExpected" xml:space="preserve">
    <value>'{0}' hides inherited member '{1}'. To make the current member override that implementation, add the override keyword. Otherwise add the new keyword.</value>
  </data>
  <data name="WRN_NewOrOverrideExpected_Title" xml:space="preserve">
    <value>Member hides inherited member; missing override keyword</value>
  </data>
  <data name="ERR_OverrideNotExpected" xml:space="preserve">
    <value>'{0}': no suitable method found to override</value>
  </data>
  <data name="ERR_NamespaceUnexpected" xml:space="preserve">
    <value>A namespace cannot directly contain members such as fields or methods</value>
  </data>
  <data name="ERR_NoSuchMember" xml:space="preserve">
    <value>'{0}' does not contain a definition for '{1}'</value>
  </data>
  <data name="ERR_BadSKknown" xml:space="preserve">
    <value>'{0}' is a {1} but is used like a {2}</value>
  </data>
  <data name="ERR_BadSKunknown" xml:space="preserve">
    <value>'{0}' is a {1}, which is not valid in the given context</value>
  </data>
  <data name="ERR_ObjectRequired" xml:space="preserve">
    <value>An object reference is required for the non-static field, method, or property '{0}'</value>
  </data>
  <data name="ERR_AmbigCall" xml:space="preserve">
    <value>The call is ambiguous between the following methods or properties: '{0}' and '{1}'</value>
  </data>
  <data name="ERR_BadAccess" xml:space="preserve">
    <value>'{0}' is inaccessible due to its protection level</value>
  </data>
  <data name="ERR_MethDelegateMismatch" xml:space="preserve">
    <value>No overload for '{0}' matches delegate '{1}'</value>
  </data>
  <data name="ERR_RetObjectRequired" xml:space="preserve">
    <value>An object of a type convertible to '{0}' is required</value>
  </data>
  <data name="ERR_RetNoObjectRequired" xml:space="preserve">
    <value>Since '{0}' returns void, a return keyword must not be followed by an object expression</value>
  </data>
  <data name="ERR_LocalDuplicate" xml:space="preserve">
    <value>A local variable or function named '{0}' is already defined in this scope</value>
  </data>
  <data name="ERR_AssgLvalueExpected" xml:space="preserve">
    <value>The left-hand side of an assignment must be a variable, property or indexer</value>
  </data>
  <data name="ERR_StaticConstParam" xml:space="preserve">
    <value>'{0}': a static constructor must be parameterless</value>
  </data>
  <data name="ERR_NotConstantExpression" xml:space="preserve">
    <value>The expression being assigned to '{0}' must be constant</value>
  </data>
  <data name="ERR_NotNullConstRefField" xml:space="preserve">
    <value>'{0}' is of type '{1}'. A const field of a reference type other than string can only be initialized with null.</value>
  </data>
  <data name="ERR_LocalIllegallyOverrides" xml:space="preserve">
    <value>A local or parameter named '{0}' cannot be declared in this scope because that name is used in an enclosing local scope to define a local or parameter</value>
  </data>
  <data name="ERR_BadUsingNamespace" xml:space="preserve">
    <value>A 'using namespace' directive can only be applied to namespaces; '{0}' is a type not a namespace. Consider a 'using static' directive instead</value>
  </data>
  <data name="ERR_BadUsingType" xml:space="preserve">
    <value>A 'using static' directive can only be applied to types; '{0}' is a namespace not a type. Consider a 'using namespace' directive instead</value>
  </data>
  <data name="ERR_NoAliasHere" xml:space="preserve">
    <value>A 'using static' directive cannot be used to declare an alias</value>
  </data>
  <data name="ERR_NoBreakOrCont" xml:space="preserve">
    <value>No enclosing loop out of which to break or continue</value>
  </data>
  <data name="ERR_DuplicateLabel" xml:space="preserve">
    <value>The label '{0}' is a duplicate</value>
  </data>
  <data name="ERR_NoConstructors" xml:space="preserve">
    <value>The type '{0}' has no constructors defined</value>
  </data>
  <data name="ERR_NoNewAbstract" xml:space="preserve">
    <value>Cannot create an instance of the abstract class or interface '{0}'</value>
  </data>
  <data name="ERR_ConstValueRequired" xml:space="preserve">
    <value>A const field requires a value to be provided</value>
  </data>
  <data name="ERR_CircularBase" xml:space="preserve">
    <value>Circular base class dependency involving '{0}' and '{1}'</value>
  </data>
  <data name="ERR_BadDelegateConstructor" xml:space="preserve">
    <value>The delegate '{0}' does not have a valid constructor</value>
  </data>
  <data name="ERR_MethodNameExpected" xml:space="preserve">
    <value>Method name expected</value>
  </data>
  <data name="ERR_ConstantExpected" xml:space="preserve">
    <value>A constant value is expected</value>
  </data>
  <data name="ERR_V6SwitchGoverningTypeValueExpected" xml:space="preserve">
    <value>A switch expression or case label must be a bool, char, string, integral, enum, or corresponding nullable type in C# 6 and earlier.</value>
  </data>
  <data name="ERR_IntegralTypeValueExpected" xml:space="preserve">
    <value>A value of an integral type expected</value>
  </data>
  <data name="ERR_DuplicateCaseLabel" xml:space="preserve">
    <value>The switch statement contains multiple cases with the label value '{0}'</value>
  </data>
  <data name="ERR_InvalidGotoCase" xml:space="preserve">
    <value>A goto case is only valid inside a switch statement</value>
  </data>
  <data name="ERR_PropertyLacksGet" xml:space="preserve">
    <value>The property or indexer '{0}' cannot be used in this context because it lacks the get accessor</value>
  </data>
  <data name="ERR_BadExceptionType" xml:space="preserve">
    <value>The type caught or thrown must be derived from System.Exception</value>
  </data>
  <data name="ERR_BadEmptyThrow" xml:space="preserve">
    <value>A throw statement with no arguments is not allowed outside of a catch clause</value>
  </data>
  <data name="ERR_BadFinallyLeave" xml:space="preserve">
    <value>Control cannot leave the body of a finally clause</value>
  </data>
  <data name="ERR_LabelShadow" xml:space="preserve">
    <value>The label '{0}' shadows another label by the same name in a contained scope</value>
  </data>
  <data name="ERR_LabelNotFound" xml:space="preserve">
    <value>No such label '{0}' within the scope of the goto statement</value>
  </data>
  <data name="ERR_UnreachableCatch" xml:space="preserve">
    <value>A previous catch clause already catches all exceptions of this or of a super type ('{0}')</value>
  </data>
  <data name="WRN_FilterIsConstant" xml:space="preserve">
    <value>Filter expression is a constant, consider removing the filter</value>
  </data>
  <data name="WRN_FilterIsConstant_Title" xml:space="preserve">
    <value>Filter expression is a constant</value>
  </data>
  <data name="ERR_ReturnExpected" xml:space="preserve">
    <value>'{0}': not all code paths return a value</value>
  </data>
  <data name="WRN_UnreachableCode" xml:space="preserve">
    <value>Unreachable code detected</value>
  </data>
  <data name="WRN_UnreachableCode_Title" xml:space="preserve">
    <value>Unreachable code detected</value>
  </data>
  <data name="ERR_SwitchFallThrough" xml:space="preserve">
    <value>Control cannot fall through from one case label ('{0}') to another</value>
  </data>
  <data name="WRN_UnreferencedLabel" xml:space="preserve">
    <value>This label has not been referenced</value>
  </data>
  <data name="WRN_UnreferencedLabel_Title" xml:space="preserve">
    <value>This label has not been referenced</value>
  </data>
  <data name="ERR_UseDefViolation" xml:space="preserve">
    <value>Use of unassigned local variable '{0}'</value>
  </data>
  <data name="WRN_UnreferencedVar" xml:space="preserve">
    <value>The variable '{0}' is declared but never used</value>
  </data>
  <data name="WRN_UnreferencedVar_Title" xml:space="preserve">
    <value>Variable is declared but never used</value>
  </data>
  <data name="WRN_UnreferencedField" xml:space="preserve">
    <value>The field '{0}' is never used</value>
  </data>
  <data name="WRN_UnreferencedField_Title" xml:space="preserve">
    <value>Field is never used</value>
  </data>
  <data name="ERR_UseDefViolationField" xml:space="preserve">
    <value>Use of possibly unassigned field '{0}'</value>
  </data>
  <data name="ERR_UseDefViolationProperty" xml:space="preserve">
    <value>Use of possibly unassigned auto-implemented property '{0}'</value>
  </data>
  <data name="ERR_UnassignedThis" xml:space="preserve">
    <value>Field '{0}' must be fully assigned before control is returned to the caller</value>
  </data>
  <data name="ERR_AmbigQM" xml:space="preserve">
    <value>Type of conditional expression cannot be determined because '{0}' and '{1}' implicitly convert to one another</value>
  </data>
  <data name="ERR_InvalidQM" xml:space="preserve">
    <value>Type of conditional expression cannot be determined because there is no implicit conversion between '{0}' and '{1}'</value>
  </data>
  <data name="ERR_NoBaseClass" xml:space="preserve">
    <value>A base class is required for a 'base' reference</value>
  </data>
  <data name="ERR_BaseIllegal" xml:space="preserve">
    <value>Use of keyword 'base' is not valid in this context</value>
  </data>
  <data name="ERR_ObjectProhibited" xml:space="preserve">
    <value>Member '{0}' cannot be accessed with an instance reference; qualify it with a type name instead</value>
  </data>
  <data name="ERR_ParamUnassigned" xml:space="preserve">
    <value>The out parameter '{0}' must be assigned to before control leaves the current method</value>
  </data>
  <data name="ERR_InvalidArray" xml:space="preserve">
    <value>Invalid rank specifier: expected ',' or ']'</value>
  </data>
  <data name="ERR_ExternHasBody" xml:space="preserve">
    <value>'{0}' cannot be extern and declare a body</value>
  </data>
  <data name="ERR_ExternHasConstructorInitializer" xml:space="preserve">
    <value>'{0}' cannot be extern and have a constructor initializer</value>
  </data>
  <data name="ERR_AbstractAndExtern" xml:space="preserve">
    <value>'{0}' cannot be both extern and abstract</value>
  </data>
  <data name="ERR_BadAttributeParamType" xml:space="preserve">
    <value>Attribute constructor parameter '{0}' has type '{1}', which is not a valid attribute parameter type</value>
  </data>
  <data name="ERR_BadAttributeArgument" xml:space="preserve">
    <value>An attribute argument must be a constant expression, typeof expression or array creation expression of an attribute parameter type</value>
  </data>
  <data name="ERR_BadAttributeParamDefaultArgument" xml:space="preserve">
    <value>Attribute constructor parameter '{0}' is optional, but no default parameter value was specified.</value>
  </data>
  <data name="WRN_IsAlwaysTrue" xml:space="preserve">
    <value>The given expression is always of the provided ('{0}') type</value>
  </data>
  <data name="WRN_IsAlwaysTrue_Title" xml:space="preserve">
    <value>'is' expression's given expression is always of the provided type</value>
  </data>
  <data name="WRN_IsAlwaysFalse" xml:space="preserve">
    <value>The given expression is never of the provided ('{0}') type</value>
  </data>
  <data name="WRN_IsAlwaysFalse_Title" xml:space="preserve">
    <value>'is' expression's given expression is never of the provided type</value>
  </data>
  <data name="ERR_LockNeedsReference" xml:space="preserve">
    <value>'{0}' is not a reference type as required by the lock statement</value>
  </data>
  <data name="ERR_NullNotValid" xml:space="preserve">
    <value>Use of null is not valid in this context</value>
  </data>
  <data name="ERR_DefaultLiteralNotValid" xml:space="preserve">
    <value>Use of default literal is not valid in this context</value>
  </data>
  <data name="ERR_UseDefViolationThis" xml:space="preserve">
    <value>The 'this' object cannot be used before all of its fields are assigned to</value>
  </data>
  <data name="ERR_ArgsInvalid" xml:space="preserve">
    <value>The __arglist construct is valid only within a variable argument method</value>
  </data>
  <data name="ERR_PtrExpected" xml:space="preserve">
    <value>The * or -&gt; operator must be applied to a pointer</value>
  </data>
  <data name="ERR_PtrIndexSingle" xml:space="preserve">
    <value>A pointer must be indexed by only one value</value>
  </data>
  <data name="WRN_ByRefNonAgileField" xml:space="preserve">
    <value>Using '{0}' as a ref or out value or taking its address may cause a runtime exception because it is a field of a marshal-by-reference class</value>
  </data>
  <data name="WRN_ByRefNonAgileField_Title" xml:space="preserve">
    <value>Using a field of a marshal-by-reference class as a ref or out value or taking its address may cause a runtime exception</value>
  </data>
  <data name="ERR_AssgReadonlyStatic" xml:space="preserve">
    <value>A static readonly field cannot be assigned to (except in a static constructor or a variable initializer)</value>
  </data>
  <data name="ERR_RefReadonlyStatic" xml:space="preserve">
    <value>A static readonly field cannot be used as a ref or out value (except in a static constructor)</value>
  </data>
  <data name="ERR_AssgReadonlyProp" xml:space="preserve">
    <value>Property or indexer '{0}' cannot be assigned to -- it is read only</value>
  </data>
  <data name="ERR_IllegalStatement" xml:space="preserve">
    <value>Only assignment, call, increment, decrement, and new object expressions can be used as a statement</value>
  </data>
  <data name="ERR_BadGetEnumerator" xml:space="preserve">
    <value>foreach requires that the return type '{0}' of '{1}' must have a suitable public MoveNext method and public Current property</value>
  </data>
  <data name="ERR_TooManyLocals" xml:space="preserve">
    <value>Only 65534 locals, including those generated by the compiler, are allowed</value>
  </data>
  <data name="ERR_AbstractBaseCall" xml:space="preserve">
    <value>Cannot call an abstract base member: '{0}'</value>
  </data>
  <data name="ERR_RefProperty" xml:space="preserve">
    <value>A property or indexer may not be passed as an out or ref parameter</value>
  </data>
  <data name="ERR_ManagedAddr" xml:space="preserve">
    <value>Cannot take the address of, get the size of, or declare a pointer to a managed type ('{0}')</value>
  </data>
  <data name="ERR_BadFixedInitType" xml:space="preserve">
    <value>The type of a local declared in a fixed statement must be a pointer type</value>
  </data>
  <data name="ERR_FixedMustInit" xml:space="preserve">
    <value>You must provide an initializer in a fixed or using statement declaration</value>
  </data>
  <data name="ERR_InvalidAddrOp" xml:space="preserve">
    <value>Cannot take the address of the given expression</value>
  </data>
  <data name="ERR_FixedNeeded" xml:space="preserve">
    <value>You can only take the address of an unfixed expression inside of a fixed statement initializer</value>
  </data>
  <data name="ERR_FixedNotNeeded" xml:space="preserve">
    <value>You cannot use the fixed statement to take the address of an already fixed expression</value>
  </data>
  <data name="ERR_UnsafeNeeded" xml:space="preserve">
    <value>Pointers and fixed size buffers may only be used in an unsafe context</value>
  </data>
  <data name="ERR_OpTFRetType" xml:space="preserve">
    <value>The return type of operator True or False must be bool</value>
  </data>
  <data name="ERR_OperatorNeedsMatch" xml:space="preserve">
    <value>The operator '{0}' requires a matching operator '{1}' to also be defined</value>
  </data>
  <data name="ERR_BadBoolOp" xml:space="preserve">
    <value>In order to be applicable as a short circuit operator a user-defined logical operator ('{0}') must have the same return type and parameter types</value>
  </data>
  <data name="ERR_MustHaveOpTF" xml:space="preserve">
    <value>In order for '{0}' to be applicable as a short circuit operator, its declaring type '{1}' must define operator true and operator false</value>
  </data>
  <data name="WRN_UnreferencedVarAssg" xml:space="preserve">
    <value>The variable '{0}' is assigned but its value is never used</value>
  </data>
  <data name="WRN_UnreferencedVarAssg_Title" xml:space="preserve">
    <value>Variable is assigned but its value is never used</value>
  </data>
  <data name="ERR_CheckedOverflow" xml:space="preserve">
    <value>The operation overflows at compile time in checked mode</value>
  </data>
  <data name="ERR_ConstOutOfRangeChecked" xml:space="preserve">
    <value>Constant value '{0}' cannot be converted to a '{1}' (use 'unchecked' syntax to override)</value>
  </data>
  <data name="ERR_BadVarargs" xml:space="preserve">
    <value>A method with vararg cannot be generic, be in a generic type, or have a params parameter</value>
  </data>
  <data name="ERR_ParamsMustBeArray" xml:space="preserve">
    <value>The params parameter must be a single dimensional array</value>
  </data>
  <data name="ERR_IllegalArglist" xml:space="preserve">
    <value>An __arglist expression may only appear inside of a call or new expression</value>
  </data>
  <data name="ERR_IllegalUnsafe" xml:space="preserve">
    <value>Unsafe code may only appear if compiling with /unsafe</value>
  </data>
  <data name="ERR_AmbigMember" xml:space="preserve">
    <value>Ambiguity between '{0}' and '{1}'</value>
  </data>
  <data name="ERR_BadForeachDecl" xml:space="preserve">
    <value>Type and identifier are both required in a foreach statement</value>
  </data>
  <data name="ERR_ParamsLast" xml:space="preserve">
    <value>A params parameter must be the last parameter in a formal parameter list</value>
  </data>
  <data name="ERR_SizeofUnsafe" xml:space="preserve">
    <value>'{0}' does not have a predefined size, therefore sizeof can only be used in an unsafe context (consider using System.Runtime.InteropServices.Marshal.SizeOf)</value>
  </data>
  <data name="ERR_DottedTypeNameNotFoundInNS" xml:space="preserve">
    <value>The type or namespace name '{0}' does not exist in the namespace '{1}' (are you missing an assembly reference?)</value>
  </data>
  <data name="ERR_FieldInitRefNonstatic" xml:space="preserve">
    <value>A field initializer cannot reference the non-static field, method, or property '{0}'</value>
  </data>
  <data name="ERR_SealedNonOverride" xml:space="preserve">
    <value>'{0}' cannot be sealed because it is not an override</value>
  </data>
  <data name="ERR_CantOverrideSealed" xml:space="preserve">
    <value>'{0}': cannot override inherited member '{1}' because it is sealed</value>
  </data>
  <data name="ERR_VoidError" xml:space="preserve">
    <value>The operation in question is undefined on void pointers</value>
  </data>
  <data name="ERR_ConditionalOnOverride" xml:space="preserve">
    <value>The Conditional attribute is not valid on '{0}' because it is an override method</value>
  </data>
  <data name="ERR_PointerInAsOrIs" xml:space="preserve">
    <value>Neither 'is' nor 'as' is valid on pointer types</value>
  </data>
  <data name="ERR_CallingFinalizeDeprecated" xml:space="preserve">
    <value>Destructors and object.Finalize cannot be called directly. Consider calling IDisposable.Dispose if available.</value>
  </data>
  <data name="ERR_SingleTypeNameNotFound" xml:space="preserve">
    <value>The type or namespace name '{0}' could not be found (are you missing a using directive or an assembly reference?)</value>
  </data>
  <data name="ERR_NegativeStackAllocSize" xml:space="preserve">
    <value>Cannot use a negative size with stackalloc</value>
  </data>
  <data name="ERR_NegativeArraySize" xml:space="preserve">
    <value>Cannot create an array with a negative size</value>
  </data>
  <data name="ERR_OverrideFinalizeDeprecated" xml:space="preserve">
    <value>Do not override object.Finalize. Instead, provide a destructor.</value>
  </data>
  <data name="ERR_CallingBaseFinalizeDeprecated" xml:space="preserve">
    <value>Do not directly call your base class Finalize method. It is called automatically from your destructor.</value>
  </data>
  <data name="WRN_NegativeArrayIndex" xml:space="preserve">
    <value>Indexing an array with a negative index (array indices always start at zero)</value>
  </data>
  <data name="WRN_NegativeArrayIndex_Title" xml:space="preserve">
    <value>Indexing an array with a negative index</value>
  </data>
  <data name="WRN_BadRefCompareLeft" xml:space="preserve">
    <value>Possible unintended reference comparison; to get a value comparison, cast the left hand side to type '{0}'</value>
  </data>
  <data name="WRN_BadRefCompareLeft_Title" xml:space="preserve">
    <value>Possible unintended reference comparison; left hand side needs cast</value>
  </data>
  <data name="WRN_BadRefCompareRight" xml:space="preserve">
    <value>Possible unintended reference comparison; to get a value comparison, cast the right hand side to type '{0}'</value>
  </data>
  <data name="WRN_BadRefCompareRight_Title" xml:space="preserve">
    <value>Possible unintended reference comparison; right hand side needs cast</value>
  </data>
  <data name="ERR_BadCastInFixed" xml:space="preserve">
    <value>The right hand side of a fixed statement assignment may not be a cast expression</value>
  </data>
  <data name="ERR_StackallocInCatchFinally" xml:space="preserve">
    <value>stackalloc may not be used in a catch or finally block</value>
  </data>
  <data name="ERR_VarargsLast" xml:space="preserve">
    <value>An __arglist parameter must be the last parameter in a formal parameter list</value>
  </data>
  <data name="ERR_MissingPartial" xml:space="preserve">
    <value>Missing partial modifier on declaration of type '{0}'; another partial declaration of this type exists</value>
  </data>
  <data name="ERR_PartialTypeKindConflict" xml:space="preserve">
    <value>Partial declarations of '{0}' must be all classes, all structs, or all interfaces</value>
  </data>
  <data name="ERR_PartialModifierConflict" xml:space="preserve">
    <value>Partial declarations of '{0}' have conflicting accessibility modifiers</value>
  </data>
  <data name="ERR_PartialMultipleBases" xml:space="preserve">
    <value>Partial declarations of '{0}' must not specify different base classes</value>
  </data>
  <data name="ERR_PartialWrongTypeParams" xml:space="preserve">
    <value>Partial declarations of '{0}' must have the same type parameter names in the same order</value>
  </data>
  <data name="ERR_PartialWrongConstraints" xml:space="preserve">
    <value>Partial declarations of '{0}' have inconsistent constraints for type parameter '{1}'</value>
  </data>
  <data name="ERR_NoImplicitConvCast" xml:space="preserve">
    <value>Cannot implicitly convert type '{0}' to '{1}'. An explicit conversion exists (are you missing a cast?)</value>
  </data>
  <data name="ERR_PartialMisplaced" xml:space="preserve">
    <value>The 'partial' modifier can only appear immediately before 'class', 'struct', 'interface', or 'void'</value>
  </data>
  <data name="ERR_ImportedCircularBase" xml:space="preserve">
    <value>Imported type '{0}' is invalid. It contains a circular base class dependency.</value>
  </data>
  <data name="ERR_UseDefViolationOut" xml:space="preserve">
    <value>Use of unassigned out parameter '{0}'</value>
  </data>
  <data name="ERR_ArraySizeInDeclaration" xml:space="preserve">
    <value>Array size cannot be specified in a variable declaration (try initializing with a 'new' expression)</value>
  </data>
  <data name="ERR_InaccessibleGetter" xml:space="preserve">
    <value>The property or indexer '{0}' cannot be used in this context because the get accessor is inaccessible</value>
  </data>
  <data name="ERR_InaccessibleSetter" xml:space="preserve">
    <value>The property or indexer '{0}' cannot be used in this context because the set accessor is inaccessible</value>
  </data>
  <data name="ERR_InvalidPropertyAccessMod" xml:space="preserve">
    <value>The accessibility modifier of the '{0}' accessor must be more restrictive than the property or indexer '{1}'</value>
  </data>
  <data name="ERR_DuplicatePropertyAccessMods" xml:space="preserve">
    <value>Cannot specify accessibility modifiers for both accessors of the property or indexer '{0}'</value>
  </data>
  <data name="ERR_PropertyAccessModInInterface" xml:space="preserve">
    <value>'{0}': accessibility modifiers may not be used on accessors in an interface</value>
  </data>
  <data name="ERR_AccessModMissingAccessor" xml:space="preserve">
    <value>'{0}': accessibility modifiers on accessors may only be used if the property or indexer has both a get and a set accessor</value>
  </data>
  <data name="ERR_UnimplementedInterfaceAccessor" xml:space="preserve">
    <value>'{0}' does not implement interface member '{1}'. '{2}' is not public.</value>
  </data>
  <data name="WRN_PatternIsAmbiguous" xml:space="preserve">
    <value>'{0}' does not implement the '{1}' pattern. '{2}' is ambiguous with '{3}'.</value>
  </data>
  <data name="WRN_PatternIsAmbiguous_Title" xml:space="preserve">
    <value>Type does not implement the collection pattern; members are ambiguous</value>
  </data>
  <data name="WRN_PatternStaticOrInaccessible" xml:space="preserve">
    <value>'{0}' does not implement the '{1}' pattern. '{2}' is either static or not public.</value>
  </data>
  <data name="WRN_PatternStaticOrInaccessible_Title" xml:space="preserve">
    <value>Type does not implement the collection pattern; member is either static or not public</value>
  </data>
  <data name="WRN_PatternBadSignature" xml:space="preserve">
    <value>'{0}' does not implement the '{1}' pattern. '{2}' has the wrong signature.</value>
  </data>
  <data name="WRN_PatternBadSignature_Title" xml:space="preserve">
    <value>Type does not implement the collection pattern; member has the wrong signature</value>
  </data>
  <data name="ERR_FriendRefNotEqualToThis" xml:space="preserve">
    <value>Friend access was granted by '{0}', but the public key of the output assembly does not match that specified by the attribute in the granting assembly.</value>
  </data>
  <data name="ERR_FriendRefSigningMismatch" xml:space="preserve">
    <value>Friend access was granted by '{0}', but the strong name signing state of the output assembly does not match that of the granting assembly.</value>
  </data>
  <data name="WRN_SequentialOnPartialClass" xml:space="preserve">
    <value>There is no defined ordering between fields in multiple declarations of partial struct '{0}'. To specify an ordering, all instance fields must be in the same declaration.</value>
  </data>
  <data name="WRN_SequentialOnPartialClass_Title" xml:space="preserve">
    <value>There is no defined ordering between fields in multiple declarations of partial struct</value>
  </data>
  <data name="ERR_BadConstType" xml:space="preserve">
    <value>The type '{0}' cannot be declared const</value>
  </data>
  <data name="ERR_NoNewTyvar" xml:space="preserve">
    <value>Cannot create an instance of the variable type '{0}' because it does not have the new() constraint</value>
  </data>
  <data name="ERR_BadArity" xml:space="preserve">
    <value>Using the generic {1} '{0}' requires {2} type arguments</value>
  </data>
  <data name="ERR_BadTypeArgument" xml:space="preserve">
    <value>The type '{0}' may not be used as a type argument</value>
  </data>
  <data name="ERR_TypeArgsNotAllowed" xml:space="preserve">
    <value>The {1} '{0}' cannot be used with type arguments</value>
  </data>
  <data name="ERR_HasNoTypeVars" xml:space="preserve">
    <value>The non-generic {1} '{0}' cannot be used with type arguments</value>
  </data>
  <data name="ERR_NewConstraintNotSatisfied" xml:space="preserve">
    <value>'{2}' must be a non-abstract type with a public parameterless constructor in order to use it as parameter '{1}' in the generic type or method '{0}'</value>
  </data>
  <data name="ERR_GenericConstraintNotSatisfiedRefType" xml:space="preserve">
    <value>The type '{3}' cannot be used as type parameter '{2}' in the generic type or method '{0}'. There is no implicit reference conversion from '{3}' to '{1}'.</value>
  </data>
  <data name="ERR_GenericConstraintNotSatisfiedNullableEnum" xml:space="preserve">
    <value>The type '{3}' cannot be used as type parameter '{2}' in the generic type or method '{0}'. The nullable type '{3}' does not satisfy the constraint of '{1}'.</value>
  </data>
  <data name="ERR_GenericConstraintNotSatisfiedNullableInterface" xml:space="preserve">
    <value>The type '{3}' cannot be used as type parameter '{2}' in the generic type or method '{0}'. The nullable type '{3}' does not satisfy the constraint of '{1}'. Nullable types can not satisfy any interface constraints.</value>
  </data>
  <data name="ERR_GenericConstraintNotSatisfiedTyVar" xml:space="preserve">
    <value>The type '{3}' cannot be used as type parameter '{2}' in the generic type or method '{0}'. There is no boxing conversion or type parameter conversion from '{3}' to '{1}'.</value>
  </data>
  <data name="ERR_GenericConstraintNotSatisfiedValType" xml:space="preserve">
    <value>The type '{3}' cannot be used as type parameter '{2}' in the generic type or method '{0}'. There is no boxing conversion from '{3}' to '{1}'.</value>
  </data>
  <data name="ERR_DuplicateGeneratedName" xml:space="preserve">
    <value>The parameter name '{0}' conflicts with an automatically-generated parameter name</value>
  </data>
  <data name="ERR_GlobalSingleTypeNameNotFound" xml:space="preserve">
    <value>The type or namespace name '{0}' could not be found in the global namespace (are you missing an assembly reference?)</value>
  </data>
  <data name="ERR_NewBoundMustBeLast" xml:space="preserve">
    <value>The new() constraint must be the last constraint specified</value>
  </data>
  <data name="WRN_MainCantBeGeneric" xml:space="preserve">
    <value>'{0}': an entry point cannot be generic or in a generic type</value>
  </data>
  <data name="WRN_MainCantBeGeneric_Title" xml:space="preserve">
    <value>An entry point cannot be generic or in a generic type</value>
  </data>
  <data name="ERR_TypeVarCantBeNull" xml:space="preserve">
    <value>Cannot convert null to type parameter '{0}' because it could be a non-nullable value type. Consider using 'default({0})' instead.</value>
  </data>
  <data name="ERR_AttributeCantBeGeneric" xml:space="preserve">
    <value>Cannot apply attribute class '{0}' because it is generic</value>
  </data>
  <data name="ERR_DuplicateBound" xml:space="preserve">
    <value>Duplicate constraint '{0}' for type parameter '{1}'</value>
  </data>
  <data name="ERR_ClassBoundNotFirst" xml:space="preserve">
    <value>The class type constraint '{0}' must come before any other constraints</value>
  </data>
  <data name="ERR_BadRetType" xml:space="preserve">
    <value>'{1} {0}' has the wrong return type</value>
  </data>
  <data name="ERR_DelegateRefMismatch" xml:space="preserve">
    <value>Ref mismatch between '{0}' and delegate '{1}'</value>
  </data>
  <data name="ERR_DuplicateConstraintClause" xml:space="preserve">
    <value>A constraint clause has already been specified for type parameter '{0}'. All of the constraints for a type parameter must be specified in a single where clause.</value>
  </data>
  <data name="ERR_CantInferMethTypeArgs" xml:space="preserve">
    <value>The type arguments for method '{0}' cannot be inferred from the usage. Try specifying the type arguments explicitly.</value>
  </data>
  <data name="ERR_LocalSameNameAsTypeParam" xml:space="preserve">
    <value>'{0}': a parameter, local variable, or local function cannot have the same name as a method type parameter</value>
  </data>
  <data name="ERR_AsWithTypeVar" xml:space="preserve">
    <value>The type parameter '{0}' cannot be used with the 'as' operator because it does not have a class type constraint nor a 'class' constraint</value>
  </data>
  <data name="WRN_UnreferencedFieldAssg" xml:space="preserve">
    <value>The field '{0}' is assigned but its value is never used</value>
  </data>
  <data name="WRN_UnreferencedFieldAssg_Title" xml:space="preserve">
    <value>Field is assigned but its value is never used</value>
  </data>
  <data name="ERR_BadIndexerNameAttr" xml:space="preserve">
    <value>The '{0}' attribute is valid only on an indexer that is not an explicit interface member declaration</value>
  </data>
  <data name="ERR_AttrArgWithTypeVars" xml:space="preserve">
    <value>'{0}': an attribute argument cannot use type parameters</value>
  </data>
  <data name="ERR_NewTyvarWithArgs" xml:space="preserve">
    <value>'{0}': cannot provide arguments when creating an instance of a variable type</value>
  </data>
  <data name="ERR_AbstractSealedStatic" xml:space="preserve">
    <value>'{0}': an abstract class cannot be sealed or static</value>
  </data>
  <data name="WRN_AmbiguousXMLReference" xml:space="preserve">
    <value>Ambiguous reference in cref attribute: '{0}'. Assuming '{1}', but could have also matched other overloads including '{2}'.</value>
  </data>
  <data name="WRN_AmbiguousXMLReference_Title" xml:space="preserve">
    <value>Ambiguous reference in cref attribute</value>
  </data>
  <data name="WRN_VolatileByRef" xml:space="preserve">
    <value>'{0}': a reference to a volatile field will not be treated as volatile</value>
  </data>
  <data name="WRN_VolatileByRef_Title" xml:space="preserve">
    <value>A reference to a volatile field will not be treated as volatile</value>
  </data>
  <data name="WRN_VolatileByRef_Description" xml:space="preserve">
    <value>A volatile field should not normally be used as a ref or out value, since it will not be treated as volatile. There are exceptions to this, such as when calling an interlocked API.</value>
  </data>
  <data name="ERR_ComImportWithImpl" xml:space="preserve">
    <value>Since '{1}' has the ComImport attribute, '{0}' must be extern or abstract</value>
  </data>
  <data name="ERR_ComImportWithBase" xml:space="preserve">
    <value>'{0}': a class with the ComImport attribute cannot specify a base class</value>
  </data>
  <data name="ERR_ImplBadConstraints" xml:space="preserve">
    <value>The constraints for type parameter '{0}' of method '{1}' must match the constraints for type parameter '{2}' of interface method '{3}'. Consider using an explicit interface implementation instead.</value>
  </data>
  <data name="ERR_ImplBadTupleNames" xml:space="preserve">
    <value>The tuple element names in the signature of method '{0}' must match the tuple element names of interface method '{1}' (including on the return type).</value>
  </data>
  <data name="ERR_DottedTypeNameNotFoundInAgg" xml:space="preserve">
    <value>The type name '{0}' does not exist in the type '{1}'</value>
  </data>
  <data name="ERR_MethGrpToNonDel" xml:space="preserve">
    <value>Cannot convert method group '{0}' to non-delegate type '{1}'. Did you intend to invoke the method?</value>
  </data>
  <data name="ERR_BadExternAlias" xml:space="preserve">
    <value>The extern alias '{0}' was not specified in a /reference option</value>
  </data>
  <data name="ERR_ColColWithTypeAlias" xml:space="preserve">
    <value>Cannot use alias '{0}' with '::' since the alias references a type. Use '.' instead.</value>
  </data>
  <data name="ERR_AliasNotFound" xml:space="preserve">
    <value>Alias '{0}' not found</value>
  </data>
  <data name="ERR_SameFullNameAggAgg" xml:space="preserve">
    <value>The type '{1}' exists in both '{0}' and '{2}'</value>
  </data>
  <data name="ERR_SameFullNameNsAgg" xml:space="preserve">
    <value>The namespace '{1}' in '{0}' conflicts with the type '{3}' in '{2}'</value>
  </data>
  <data name="WRN_SameFullNameThisNsAgg" xml:space="preserve">
    <value>The namespace '{1}' in '{0}' conflicts with the imported type '{3}' in '{2}'. Using the namespace defined in '{0}'.</value>
  </data>
  <data name="WRN_SameFullNameThisNsAgg_Title" xml:space="preserve">
    <value>Namespace conflicts with imported type</value>
  </data>
  <data name="WRN_SameFullNameThisAggAgg" xml:space="preserve">
    <value>The type '{1}' in '{0}' conflicts with the imported type '{3}' in '{2}'. Using the type defined in '{0}'.</value>
  </data>
  <data name="WRN_SameFullNameThisAggAgg_Title" xml:space="preserve">
    <value>Type conflicts with imported type</value>
  </data>
  <data name="WRN_SameFullNameThisAggNs" xml:space="preserve">
    <value>The type '{1}' in '{0}' conflicts with the imported namespace '{3}' in '{2}'. Using the type defined in '{0}'.</value>
  </data>
  <data name="WRN_SameFullNameThisAggNs_Title" xml:space="preserve">
    <value>Type conflicts with imported namespace</value>
  </data>
  <data name="ERR_SameFullNameThisAggThisNs" xml:space="preserve">
    <value>The type '{1}' in '{0}' conflicts with the namespace '{3}' in '{2}'</value>
  </data>
  <data name="ERR_ExternAfterElements" xml:space="preserve">
    <value>An extern alias declaration must precede all other elements defined in the namespace</value>
  </data>
  <data name="WRN_GlobalAliasDefn" xml:space="preserve">
    <value>Defining an alias named 'global' is ill-advised since 'global::' always references the global namespace and not an alias</value>
  </data>
  <data name="WRN_GlobalAliasDefn_Title" xml:space="preserve">
    <value>Defining an alias named 'global' is ill-advised</value>
  </data>
  <data name="ERR_SealedStaticClass" xml:space="preserve">
    <value>'{0}': a class cannot be both static and sealed</value>
  </data>
  <data name="ERR_PrivateAbstractAccessor" xml:space="preserve">
    <value>'{0}': abstract properties cannot have private accessors</value>
  </data>
  <data name="ERR_ValueExpected" xml:space="preserve">
    <value>Syntax error; value expected</value>
  </data>
  <data name="ERR_UnboxNotLValue" xml:space="preserve">
    <value>Cannot modify the result of an unboxing conversion</value>
  </data>
  <data name="ERR_AnonMethGrpInForEach" xml:space="preserve">
    <value>Foreach cannot operate on a '{0}'. Did you intend to invoke the '{0}'?</value>
  </data>
  <data name="ERR_BadIncDecRetType" xml:space="preserve">
    <value>The return type for ++ or -- operator must match the parameter type or be derived from the parameter type</value>
  </data>
  <data name="ERR_RefValBoundMustBeFirst" xml:space="preserve">
    <value>The 'class' or 'struct' constraint must come before any other constraints</value>
  </data>
  <data name="ERR_RefValBoundWithClass" xml:space="preserve">
    <value>'{0}': cannot specify both a constraint class and the 'class' or 'struct' constraint</value>
  </data>
  <data name="ERR_NewBoundWithVal" xml:space="preserve">
    <value>The 'new()' constraint cannot be used with the 'struct' constraint</value>
  </data>
  <data name="ERR_RefConstraintNotSatisfied" xml:space="preserve">
    <value>The type '{2}' must be a reference type in order to use it as parameter '{1}' in the generic type or method '{0}'</value>
  </data>
  <data name="ERR_ValConstraintNotSatisfied" xml:space="preserve">
    <value>The type '{2}' must be a non-nullable value type in order to use it as parameter '{1}' in the generic type or method '{0}'</value>
  </data>
  <data name="ERR_CircularConstraint" xml:space="preserve">
    <value>Circular constraint dependency involving '{0}' and '{1}'</value>
  </data>
  <data name="ERR_BaseConstraintConflict" xml:space="preserve">
    <value>Type parameter '{0}' inherits conflicting constraints '{1}' and '{2}'</value>
  </data>
  <data name="ERR_ConWithValCon" xml:space="preserve">
    <value>Type parameter '{1}' has the 'struct' constraint so '{1}' cannot be used as a constraint for '{0}'</value>
  </data>
  <data name="ERR_AmbigUDConv" xml:space="preserve">
    <value>Ambiguous user defined conversions '{0}' and '{1}' when converting from '{2}' to '{3}'</value>
  </data>
  <data name="WRN_AlwaysNull" xml:space="preserve">
    <value>The result of the expression is always 'null' of type '{0}'</value>
  </data>
  <data name="WRN_AlwaysNull_Title" xml:space="preserve">
    <value>The result of the expression is always 'null'</value>
  </data>
  <data name="ERR_AddrOnReadOnlyLocal" xml:space="preserve">
    <value>Cannot take the address of a read-only local variable</value>
  </data>
  <data name="ERR_OverrideWithConstraints" xml:space="preserve">
    <value>Constraints for override and explicit interface implementation methods are inherited from the base method, so they cannot be specified directly</value>
  </data>
  <data name="ERR_AmbigOverride" xml:space="preserve">
    <value>The inherited members '{0}' and '{1}' have the same signature in type '{2}', so they cannot be overridden</value>
  </data>
  <data name="ERR_DecConstError" xml:space="preserve">
    <value>Evaluation of the decimal constant expression failed</value>
  </data>
  <data name="WRN_CmpAlwaysFalse" xml:space="preserve">
    <value>Comparing with null of type '{0}' always produces 'false'</value>
  </data>
  <data name="WRN_CmpAlwaysFalse_Title" xml:space="preserve">
    <value>Comparing with null of struct type always produces 'false'</value>
  </data>
  <data name="WRN_FinalizeMethod" xml:space="preserve">
    <value>Introducing a 'Finalize' method can interfere with destructor invocation. Did you intend to declare a destructor?</value>
  </data>
  <data name="WRN_FinalizeMethod_Title" xml:space="preserve">
    <value>Introducing a 'Finalize' method can interfere with destructor invocation</value>
  </data>
  <data name="WRN_FinalizeMethod_Description" xml:space="preserve">
    <value>This warning occurs when you create a class with a method whose signature is public virtual void Finalize.

If such a class is used as a base class and if the deriving class defines a destructor, the destructor will override the base class Finalize method, not Finalize.</value>
  </data>
  <data name="ERR_ExplicitImplParams" xml:space="preserve">
    <value>'{0}' should not have a params parameter since '{1}' does not</value>
  </data>
  <data name="WRN_GotoCaseShouldConvert" xml:space="preserve">
    <value>The 'goto case' value is not implicitly convertible to type '{0}'</value>
  </data>
  <data name="WRN_GotoCaseShouldConvert_Title" xml:space="preserve">
    <value>The 'goto case' value is not implicitly convertible to the switch type</value>
  </data>
  <data name="ERR_MethodImplementingAccessor" xml:space="preserve">
    <value>Method '{0}' cannot implement interface accessor '{1}' for type '{2}'. Use an explicit interface implementation.</value>
  </data>
  <data name="WRN_NubExprIsConstBool" xml:space="preserve">
    <value>The result of the expression is always '{0}' since a value of type '{1}' is never equal to 'null' of type '{2}'</value>
  </data>
  <data name="WRN_NubExprIsConstBool_Title" xml:space="preserve">
    <value>The result of the expression is always the same since a value of this type is never equal to 'null'</value>
  </data>
  <data name="WRN_NubExprIsConstBool2" xml:space="preserve">
    <value>The result of the expression is always '{0}' since a value of type '{1}' is never equal to 'null' of type '{2}'</value>
  </data>
  <data name="WRN_NubExprIsConstBool2_Title" xml:space="preserve">
    <value>The result of the expression is always the same since a value of this type is never equal to 'null'</value>
  </data>
  <data name="WRN_ExplicitImplCollision" xml:space="preserve">
    <value>Explicit interface implementation '{0}' matches more than one interface member. Which interface member is actually chosen is implementation-dependent. Consider using a non-explicit implementation instead.</value>
  </data>
  <data name="WRN_ExplicitImplCollision_Title" xml:space="preserve">
    <value>Explicit interface implementation matches more than one interface member</value>
  </data>
  <data name="ERR_AbstractHasBody" xml:space="preserve">
    <value>'{0}' cannot declare a body because it is marked abstract</value>
  </data>
  <data name="ERR_ConcreteMissingBody" xml:space="preserve">
    <value>'{0}' must declare a body because it is not marked abstract, extern, or partial</value>
  </data>
  <data name="ERR_AbstractAndSealed" xml:space="preserve">
    <value>'{0}' cannot be both abstract and sealed</value>
  </data>
  <data name="ERR_AbstractNotVirtual" xml:space="preserve">
    <value>The abstract {0} '{1}' cannot be marked virtual</value>
  </data>
  <data name="ERR_StaticConstant" xml:space="preserve">
    <value>The constant '{0}' cannot be marked static</value>
  </data>
  <data name="ERR_CantOverrideNonFunction" xml:space="preserve">
    <value>'{0}': cannot override because '{1}' is not a function</value>
  </data>
  <data name="ERR_CantOverrideNonVirtual" xml:space="preserve">
    <value>'{0}': cannot override inherited member '{1}' because it is not marked virtual, abstract, or override</value>
  </data>
  <data name="ERR_CantChangeAccessOnOverride" xml:space="preserve">
    <value>'{0}': cannot change access modifiers when overriding '{1}' inherited member '{2}'</value>
  </data>
  <data name="ERR_CantChangeTupleNamesOnOverride" xml:space="preserve">
    <value>'{0}': cannot change tuple element names when overriding inherited member '{1}'</value>
  </data>
  <data name="ERR_CantChangeReturnTypeOnOverride" xml:space="preserve">
    <value>'{0}': return type must be '{2}' to match overridden member '{1}'</value>
  </data>
  <data name="ERR_CantDeriveFromSealedType" xml:space="preserve">
    <value>'{0}': cannot derive from sealed type '{1}'</value>
  </data>
  <data name="ERR_AbstractInConcreteClass" xml:space="preserve">
    <value>'{0}' is abstract but it is contained in non-abstract class '{1}'</value>
  </data>
  <data name="ERR_StaticConstructorWithExplicitConstructorCall" xml:space="preserve">
    <value>'{0}': static constructor cannot have an explicit 'this' or 'base' constructor call</value>
  </data>
  <data name="ERR_StaticConstructorWithAccessModifiers" xml:space="preserve">
    <value>'{0}': access modifiers are not allowed on static constructors</value>
  </data>
  <data name="ERR_RecursiveConstructorCall" xml:space="preserve">
    <value>Constructor '{0}' cannot call itself</value>
  </data>
  <data name="ERR_IndirectRecursiveConstructorCall" xml:space="preserve">
    <value>Constructor '{0}' cannot call itself through another constructor</value>
  </data>
  <data name="ERR_ObjectCallingBaseConstructor" xml:space="preserve">
    <value>'{0}' has no base class and cannot call a base constructor</value>
  </data>
  <data name="ERR_PredefinedTypeNotFound" xml:space="preserve">
    <value>Predefined type '{0}' is not defined or imported</value>
  </data>
  <data name="ERR_PredefinedValueTupleTypeNotFound" xml:space="preserve">
    <value>Predefined type '{0}' is not defined or imported, or is declared in multiple referenced assemblies</value>
  </data>
  <data name="ERR_StructWithBaseConstructorCall" xml:space="preserve">
    <value>'{0}': structs cannot call base class constructors</value>
  </data>
  <data name="ERR_StructLayoutCycle" xml:space="preserve">
    <value>Struct member '{0}' of type '{1}' causes a cycle in the struct layout</value>
  </data>
  <data name="ERR_InterfacesCannotContainTypes" xml:space="preserve">
    <value>'{0}': interfaces cannot declare types</value>
  </data>
  <data name="ERR_InterfacesCantContainFields" xml:space="preserve">
    <value>Interfaces cannot contain fields</value>
  </data>
  <data name="ERR_InterfacesCantContainConstructors" xml:space="preserve">
    <value>Interfaces cannot contain constructors</value>
  </data>
  <data name="ERR_NonInterfaceInInterfaceList" xml:space="preserve">
    <value>Type '{0}' in interface list is not an interface</value>
  </data>
  <data name="ERR_DuplicateInterfaceInBaseList" xml:space="preserve">
    <value>'{0}' is already listed in interface list</value>
  </data>
  <data name="ERR_DuplicateInterfaceWithTupleNamesInBaseList" xml:space="preserve">
    <value>'{0}' is already listed in the interface list on type '{2}' with different tuple element names, as '{1}'.</value>
  </data>
  <data name="ERR_CycleInInterfaceInheritance" xml:space="preserve">
    <value>Inherited interface '{1}' causes a cycle in the interface hierarchy of '{0}'</value>
  </data>
  <data name="ERR_InterfaceMemberHasBody" xml:space="preserve">
    <value>'{0}': interface members cannot have a definition</value>
  </data>
  <data name="ERR_HidingAbstractMethod" xml:space="preserve">
    <value>'{0}' hides inherited abstract member '{1}'</value>
  </data>
  <data name="ERR_UnimplementedAbstractMethod" xml:space="preserve">
    <value>'{0}' does not implement inherited abstract member '{1}'</value>
  </data>
  <data name="ERR_UnimplementedInterfaceMember" xml:space="preserve">
    <value>'{0}' does not implement interface member '{1}'</value>
  </data>
  <data name="ERR_ObjectCantHaveBases" xml:space="preserve">
    <value>The class System.Object cannot have a base class or implement an interface</value>
  </data>
  <data name="ERR_ExplicitInterfaceImplementationNotInterface" xml:space="preserve">
    <value>'{0}' in explicit interface declaration is not an interface</value>
  </data>
  <data name="ERR_InterfaceMemberNotFound" xml:space="preserve">
    <value>'{0}' in explicit interface declaration is not a member of interface</value>
  </data>
  <data name="ERR_ClassDoesntImplementInterface" xml:space="preserve">
    <value>'{0}': containing type does not implement interface '{1}'</value>
  </data>
  <data name="ERR_ExplicitInterfaceImplementationInNonClassOrStruct" xml:space="preserve">
    <value>'{0}': explicit interface declaration can only be declared in a class or struct</value>
  </data>
  <data name="ERR_MemberNameSameAsType" xml:space="preserve">
    <value>'{0}': member names cannot be the same as their enclosing type</value>
  </data>
  <data name="ERR_EnumeratorOverflow" xml:space="preserve">
    <value>'{0}': the enumerator value is too large to fit in its type</value>
  </data>
  <data name="ERR_CantOverrideNonProperty" xml:space="preserve">
    <value>'{0}': cannot override because '{1}' is not a property</value>
  </data>
  <data name="ERR_NoGetToOverride" xml:space="preserve">
    <value>'{0}': cannot override because '{1}' does not have an overridable get accessor</value>
  </data>
  <data name="ERR_NoSetToOverride" xml:space="preserve">
    <value>'{0}': cannot override because '{1}' does not have an overridable set accessor</value>
  </data>
  <data name="ERR_PropertyCantHaveVoidType" xml:space="preserve">
    <value>'{0}': property or indexer cannot have void type</value>
  </data>
  <data name="ERR_PropertyWithNoAccessors" xml:space="preserve">
    <value>'{0}': property or indexer must have at least one accessor</value>
  </data>
  <data name="ERR_NewVirtualInSealed" xml:space="preserve">
    <value>'{0}' is a new virtual member in sealed class '{1}'</value>
  </data>
  <data name="ERR_ExplicitPropertyAddingAccessor" xml:space="preserve">
    <value>'{0}' adds an accessor not found in interface member '{1}'</value>
  </data>
  <data name="ERR_ExplicitPropertyMissingAccessor" xml:space="preserve">
    <value>Explicit interface implementation '{0}' is missing accessor '{1}'</value>
  </data>
  <data name="ERR_ConversionWithInterface" xml:space="preserve">
    <value>'{0}': user-defined conversions to or from an interface are not allowed</value>
  </data>
  <data name="ERR_ConversionWithBase" xml:space="preserve">
    <value>'{0}': user-defined conversions to or from a base class are not allowed</value>
  </data>
  <data name="ERR_ConversionWithDerived" xml:space="preserve">
    <value>'{0}': user-defined conversions to or from a derived class are not allowed</value>
  </data>
  <data name="ERR_IdentityConversion" xml:space="preserve">
    <value>User-defined operator cannot take an object of the enclosing type and convert to an object of the enclosing type</value>
  </data>
  <data name="ERR_ConversionNotInvolvingContainedType" xml:space="preserve">
    <value>User-defined conversion must convert to or from the enclosing type</value>
  </data>
  <data name="ERR_DuplicateConversionInClass" xml:space="preserve">
    <value>Duplicate user-defined conversion in type '{0}'</value>
  </data>
  <data name="ERR_OperatorsMustBeStatic" xml:space="preserve">
    <value>User-defined operator '{0}' must be declared static and public</value>
  </data>
  <data name="ERR_BadIncDecSignature" xml:space="preserve">
    <value>The parameter type for ++ or -- operator must be the containing type</value>
  </data>
  <data name="ERR_BadUnaryOperatorSignature" xml:space="preserve">
    <value>The parameter of a unary operator must be the containing type</value>
  </data>
  <data name="ERR_BadBinaryOperatorSignature" xml:space="preserve">
    <value>One of the parameters of a binary operator must be the containing type</value>
  </data>
  <data name="ERR_BadShiftOperatorSignature" xml:space="preserve">
    <value>The first operand of an overloaded shift operator must have the same type as the containing type, and the type of the second operand must be int</value>
  </data>
  <data name="ERR_InterfacesCantContainOperators" xml:space="preserve">
    <value>Interfaces cannot contain operators</value>
  </data>
  <data name="ERR_StructsCantContainDefaultConstructor" xml:space="preserve">
    <value>Structs cannot contain explicit parameterless constructors</value>
  </data>
  <data name="ERR_EnumsCantContainDefaultConstructor" xml:space="preserve">
    <value>Enums cannot contain explicit parameterless constructors</value>
  </data>
  <data name="ERR_CantOverrideBogusMethod" xml:space="preserve">
    <value>'{0}': cannot override '{1}' because it is not supported by the language</value>
  </data>
  <data name="ERR_BindToBogus" xml:space="preserve">
    <value>'{0}' is not supported by the language</value>
  </data>
  <data name="ERR_CantCallSpecialMethod" xml:space="preserve">
    <value>'{0}': cannot explicitly call operator or accessor</value>
  </data>
  <data name="ERR_BadTypeReference" xml:space="preserve">
    <value>'{0}': cannot reference a type through an expression; try '{1}' instead</value>
  </data>
  <data name="ERR_FieldInitializerInStruct" xml:space="preserve">
    <value>'{0}': cannot have instance property or field initializers in structs</value>
  </data>
  <data name="ERR_BadDestructorName" xml:space="preserve">
    <value>Name of destructor must match name of class</value>
  </data>
  <data name="ERR_OnlyClassesCanContainDestructors" xml:space="preserve">
    <value>Only class types can contain destructors</value>
  </data>
  <data name="ERR_ConflictAliasAndMember" xml:space="preserve">
    <value>Namespace '{1}' contains a definition conflicting with alias '{0}'</value>
  </data>
  <data name="ERR_ConflictingAliasAndDefinition" xml:space="preserve">
    <value>Alias '{0}' conflicts with {1} definition</value>
  </data>
  <data name="ERR_ConditionalOnSpecialMethod" xml:space="preserve">
    <value>The Conditional attribute is not valid on '{0}' because it is a constructor, destructor, operator, or explicit interface implementation</value>
  </data>
  <data name="ERR_ConditionalMustReturnVoid" xml:space="preserve">
    <value>The Conditional attribute is not valid on '{0}' because its return type is not void</value>
  </data>
  <data name="ERR_DuplicateAttribute" xml:space="preserve">
    <value>Duplicate '{0}' attribute</value>
  </data>
  <data name="ERR_DuplicateAttributeInNetModule" xml:space="preserve">
    <value>Duplicate '{0}' attribute in '{1}'</value>
  </data>
  <data name="ERR_ConditionalOnInterfaceMethod" xml:space="preserve">
    <value>The Conditional attribute is not valid on interface members</value>
  </data>
  <data name="ERR_OperatorCantReturnVoid" xml:space="preserve">
    <value>User-defined operators cannot return void</value>
  </data>
  <data name="ERR_BadDynamicConversion" xml:space="preserve">
    <value>'{0}': user-defined conversions to or from the dynamic type are not allowed</value>
  </data>
  <data name="ERR_InvalidAttributeArgument" xml:space="preserve">
    <value>Invalid value for argument to '{0}' attribute</value>
  </data>
  <data name="ERR_ParameterNotValidForType" xml:space="preserve">
    <value>Parameter not valid for the specified unmanaged type.</value>
  </data>
  <data name="ERR_AttributeParameterRequired1" xml:space="preserve">
    <value>Attribute parameter '{0}' must be specified.</value>
  </data>
  <data name="ERR_AttributeParameterRequired2" xml:space="preserve">
    <value>Attribute parameter '{0}' or '{1}' must be specified.</value>
  </data>
  <data name="ERR_MarshalUnmanagedTypeNotValidForFields" xml:space="preserve">
    <value>Unmanaged type '{0}' not valid for fields.</value>
  </data>
  <data name="ERR_MarshalUnmanagedTypeOnlyValidForFields" xml:space="preserve">
    <value>Unmanaged type '{0}' is only valid for fields.</value>
  </data>
  <data name="ERR_AttributeOnBadSymbolType" xml:space="preserve">
    <value>Attribute '{0}' is not valid on this declaration type. It is only valid on '{1}' declarations.</value>
  </data>
  <data name="ERR_FloatOverflow" xml:space="preserve">
    <value>Floating-point constant is outside the range of type '{0}'</value>
  </data>
  <data name="ERR_ComImportWithoutUuidAttribute" xml:space="preserve">
    <value>The Guid attribute must be specified with the ComImport attribute</value>
  </data>
  <data name="ERR_InvalidNamedArgument" xml:space="preserve">
    <value>Invalid value for named attribute argument '{0}'</value>
  </data>
  <data name="ERR_DllImportOnInvalidMethod" xml:space="preserve">
    <value>The DllImport attribute must be specified on a method marked 'static' and 'extern'</value>
  </data>
  <data name="ERR_EncUpdateFailedMissingAttribute" xml:space="preserve">
    <value>Cannot update '{0}'; attribute '{1}' is missing.</value>
  </data>
  <data name="ERR_DllImportOnGenericMethod" xml:space="preserve">
    <value>The DllImport attribute cannot be applied to a method that is generic or contained in a generic type.</value>
  </data>
  <data name="ERR_FieldCantBeRefAny" xml:space="preserve">
    <value>Field or property cannot be of type '{0}'</value>
  </data>
  <data name="ERR_FieldAutoPropCantBeByRefLike" xml:space="preserve">
    <value>Field or auto-implemented property cannot be of type '{0}' unless it is an instance member of a ref struct.</value>
  </data>
  <data name="ERR_ArrayElementCantBeRefAny" xml:space="preserve">
    <value>Array elements cannot be of type '{0}'</value>
  </data>
  <data name="WRN_DeprecatedSymbol" xml:space="preserve">
    <value>'{0}' is obsolete</value>
  </data>
  <data name="WRN_DeprecatedSymbol_Title" xml:space="preserve">
    <value>Type or member is obsolete</value>
  </data>
  <data name="ERR_NotAnAttributeClass" xml:space="preserve">
    <value>'{0}' is not an attribute class</value>
  </data>
  <data name="ERR_BadNamedAttributeArgument" xml:space="preserve">
    <value>'{0}' is not a valid named attribute argument. Named attribute arguments must be fields which are not readonly, static, or const, or read-write properties which are public and not static.</value>
  </data>
  <data name="WRN_DeprecatedSymbolStr" xml:space="preserve">
    <value>'{0}' is obsolete: '{1}'</value>
  </data>
  <data name="WRN_DeprecatedSymbolStr_Title" xml:space="preserve">
    <value>Type or member is obsolete</value>
  </data>
  <data name="ERR_DeprecatedSymbolStr" xml:space="preserve">
    <value>'{0}' is obsolete: '{1}'</value>
  </data>
  <data name="ERR_IndexerCantHaveVoidType" xml:space="preserve">
    <value>Indexers cannot have void type</value>
  </data>
  <data name="ERR_VirtualPrivate" xml:space="preserve">
    <value>'{0}': virtual or abstract members cannot be private</value>
  </data>
  <data name="ERR_ArrayInitToNonArrayType" xml:space="preserve">
    <value>Can only use array initializer expressions to assign to array types. Try using a new expression instead.</value>
  </data>
  <data name="ERR_ArrayInitInBadPlace" xml:space="preserve">
    <value>Array initializers can only be used in a variable or field initializer. Try using a new expression instead.</value>
  </data>
  <data name="ERR_MissingStructOffset" xml:space="preserve">
    <value>'{0}': instance field types marked with StructLayout(LayoutKind.Explicit) must have a FieldOffset attribute</value>
  </data>
  <data name="WRN_ExternMethodNoImplementation" xml:space="preserve">
    <value>Method, operator, or accessor '{0}' is marked external and has no attributes on it. Consider adding a DllImport attribute to specify the external implementation.</value>
  </data>
  <data name="WRN_ExternMethodNoImplementation_Title" xml:space="preserve">
    <value>Method, operator, or accessor is marked external and has no attributes on it</value>
  </data>
  <data name="WRN_ProtectedInSealed" xml:space="preserve">
    <value>'{0}': new protected member declared in sealed class</value>
  </data>
  <data name="WRN_ProtectedInSealed_Title" xml:space="preserve">
    <value>New protected member declared in sealed class</value>
  </data>
  <data name="ERR_InterfaceImplementedByConditional" xml:space="preserve">
    <value>Conditional member '{0}' cannot implement interface member '{1}' in type '{2}'</value>
  </data>
  <data name="ERR_IllegalRefParam" xml:space="preserve">
    <value>ref and out are not valid in this context</value>
  </data>
  <data name="ERR_BadArgumentToAttribute" xml:space="preserve">
    <value>The argument to the '{0}' attribute must be a valid identifier</value>
  </data>
  <data name="ERR_StructOffsetOnBadStruct" xml:space="preserve">
    <value>The FieldOffset attribute can only be placed on members of types marked with the StructLayout(LayoutKind.Explicit)</value>
  </data>
  <data name="ERR_StructOffsetOnBadField" xml:space="preserve">
    <value>The FieldOffset attribute is not allowed on static or const fields</value>
  </data>
  <data name="ERR_AttributeUsageOnNonAttributeClass" xml:space="preserve">
    <value>Attribute '{0}' is only valid on classes derived from System.Attribute</value>
  </data>
  <data name="WRN_PossibleMistakenNullStatement" xml:space="preserve">
    <value>Possible mistaken empty statement</value>
  </data>
  <data name="WRN_PossibleMistakenNullStatement_Title" xml:space="preserve">
    <value>Possible mistaken empty statement</value>
  </data>
  <data name="ERR_DuplicateNamedAttributeArgument" xml:space="preserve">
    <value>'{0}' duplicate named attribute argument</value>
  </data>
  <data name="ERR_DeriveFromEnumOrValueType" xml:space="preserve">
    <value>'{0}' cannot derive from special class '{1}'</value>
  </data>
  <data name="ERR_DefaultMemberOnIndexedType" xml:space="preserve">
    <value>Cannot specify the DefaultMember attribute on a type containing an indexer</value>
  </data>
  <data name="ERR_BogusType" xml:space="preserve">
    <value>'{0}' is a type not supported by the language</value>
  </data>
  <data name="WRN_UnassignedInternalField" xml:space="preserve">
    <value>Field '{0}' is never assigned to, and will always have its default value {1}</value>
  </data>
  <data name="WRN_UnassignedInternalField_Title" xml:space="preserve">
    <value>Field is never assigned to, and will always have its default value</value>
  </data>
  <data name="ERR_CStyleArray" xml:space="preserve">
    <value>Bad array declarator: To declare a managed array the rank specifier precedes the variable's identifier. To declare a fixed size buffer field, use the fixed keyword before the field type.</value>
  </data>
  <data name="WRN_VacuousIntegralComp" xml:space="preserve">
    <value>Comparison to integral constant is useless; the constant is outside the range of type '{0}'</value>
  </data>
  <data name="WRN_VacuousIntegralComp_Title" xml:space="preserve">
    <value>Comparison to integral constant is useless; the constant is outside the range of the type</value>
  </data>
  <data name="ERR_AbstractAttributeClass" xml:space="preserve">
    <value>Cannot apply attribute class '{0}' because it is abstract</value>
  </data>
  <data name="ERR_BadNamedAttributeArgumentType" xml:space="preserve">
    <value>'{0}' is not a valid named attribute argument because it is not a valid attribute parameter type</value>
  </data>
  <data name="ERR_MissingPredefinedMember" xml:space="preserve">
    <value>Missing compiler required member '{0}.{1}'</value>
  </data>
  <data name="WRN_AttributeLocationOnBadDeclaration" xml:space="preserve">
    <value>'{0}' is not a valid attribute location for this declaration. Valid attribute locations for this declaration are '{1}'. All attributes in this block will be ignored.</value>
  </data>
  <data name="WRN_AttributeLocationOnBadDeclaration_Title" xml:space="preserve">
    <value>Not a valid attribute location for this declaration</value>
  </data>
  <data name="WRN_InvalidAttributeLocation" xml:space="preserve">
    <value>'{0}' is not a recognized attribute location. Valid attribute locations for this declaration are '{1}'. All attributes in this block will be ignored.</value>
  </data>
  <data name="WRN_InvalidAttributeLocation_Title" xml:space="preserve">
    <value>Not a recognized attribute location</value>
  </data>
  <data name="WRN_EqualsWithoutGetHashCode" xml:space="preserve">
    <value>'{0}' overrides Object.Equals(object o) but does not override Object.GetHashCode()</value>
  </data>
  <data name="WRN_EqualsWithoutGetHashCode_Title" xml:space="preserve">
    <value>Type overrides Object.Equals(object o) but does not override Object.GetHashCode()</value>
  </data>
  <data name="WRN_EqualityOpWithoutEquals" xml:space="preserve">
    <value>'{0}' defines operator == or operator != but does not override Object.Equals(object o)</value>
  </data>
  <data name="WRN_EqualityOpWithoutEquals_Title" xml:space="preserve">
    <value>Type defines operator == or operator != but does not override Object.Equals(object o)</value>
  </data>
  <data name="WRN_EqualityOpWithoutGetHashCode" xml:space="preserve">
    <value>'{0}' defines operator == or operator != but does not override Object.GetHashCode()</value>
  </data>
  <data name="WRN_EqualityOpWithoutGetHashCode_Title" xml:space="preserve">
    <value>Type defines operator == or operator != but does not override Object.GetHashCode()</value>
  </data>
  <data name="ERR_OutAttrOnRefParam" xml:space="preserve">
    <value>Cannot specify only Out attribute on a ref parameter. Use both In and Out attributes, or neither.</value>
  </data>
  <data name="ERR_OverloadRefKind" xml:space="preserve">
    <value>'{0}' cannot define an overloaded {1} that differs only on parameter modifiers '{2}' and '{3}'</value>
  </data>
  <data name="ERR_LiteralDoubleCast" xml:space="preserve">
    <value>Literal of type double cannot be implicitly converted to type '{1}'; use an '{0}' suffix to create a literal of this type</value>
  </data>
  <data name="WRN_IncorrectBooleanAssg" xml:space="preserve">
    <value>Assignment in conditional expression is always constant; did you mean to use == instead of = ?</value>
  </data>
  <data name="WRN_IncorrectBooleanAssg_Title" xml:space="preserve">
    <value>Assignment in conditional expression is always constant</value>
  </data>
  <data name="ERR_ProtectedInStruct" xml:space="preserve">
    <value>'{0}': new protected member declared in struct</value>
  </data>
  <data name="ERR_InconsistentIndexerNames" xml:space="preserve">
    <value>Two indexers have different names; the IndexerName attribute must be used with the same name on every indexer within a type</value>
  </data>
  <data name="ERR_ComImportWithUserCtor" xml:space="preserve">
    <value>A class with the ComImport attribute cannot have a user-defined constructor</value>
  </data>
  <data name="ERR_FieldCantHaveVoidType" xml:space="preserve">
    <value>Field cannot have void type</value>
  </data>
  <data name="WRN_NonObsoleteOverridingObsolete" xml:space="preserve">
    <value>Member '{0}' overrides obsolete member '{1}'. Add the Obsolete attribute to '{0}'.</value>
  </data>
  <data name="WRN_NonObsoleteOverridingObsolete_Title" xml:space="preserve">
    <value>Member overrides obsolete member</value>
  </data>
  <data name="ERR_SystemVoid" xml:space="preserve">
    <value>System.Void cannot be used from C# -- use typeof(void) to get the void type object</value>
  </data>
  <data name="ERR_ExplicitParamArray" xml:space="preserve">
    <value>Do not use 'System.ParamArrayAttribute'. Use the 'params' keyword instead.</value>
  </data>
  <data name="WRN_BitwiseOrSignExtend" xml:space="preserve">
    <value>Bitwise-or operator used on a sign-extended operand; consider casting to a smaller unsigned type first</value>
  </data>
  <data name="WRN_BitwiseOrSignExtend_Title" xml:space="preserve">
    <value>Bitwise-or operator used on a sign-extended operand</value>
  </data>
  <data name="WRN_BitwiseOrSignExtend_Description" xml:space="preserve">
    <value>The compiler implicitly widened and sign-extended a variable, and then used the resulting value in a bitwise OR operation. This can result in unexpected behavior.</value>
  </data>
  <data name="ERR_VolatileStruct" xml:space="preserve">
    <value>'{0}': a volatile field cannot be of the type '{1}'</value>
  </data>
  <data name="ERR_VolatileAndReadonly" xml:space="preserve">
    <value>'{0}': a field cannot be both volatile and readonly</value>
  </data>
  <data name="ERR_AbstractField" xml:space="preserve">
    <value>The modifier 'abstract' is not valid on fields. Try using a property instead.</value>
  </data>
  <data name="ERR_BogusExplicitImpl" xml:space="preserve">
    <value>'{0}' cannot implement '{1}' because it is not supported by the language</value>
  </data>
  <data name="ERR_ExplicitMethodImplAccessor" xml:space="preserve">
    <value>'{0}' explicit method implementation cannot implement '{1}' because it is an accessor</value>
  </data>
  <data name="WRN_CoClassWithoutComImport" xml:space="preserve">
    <value>'{0}' interface marked with 'CoClassAttribute' not marked with 'ComImportAttribute'</value>
  </data>
  <data name="WRN_CoClassWithoutComImport_Title" xml:space="preserve">
    <value>Interface marked with 'CoClassAttribute' not marked with 'ComImportAttribute'</value>
  </data>
  <data name="ERR_ConditionalWithOutParam" xml:space="preserve">
    <value>Conditional member '{0}' cannot have an out parameter</value>
  </data>
  <data name="ERR_AccessorImplementingMethod" xml:space="preserve">
    <value>Accessor '{0}' cannot implement interface member '{1}' for type '{2}'. Use an explicit interface implementation.</value>
  </data>
  <data name="ERR_AliasQualAsExpression" xml:space="preserve">
    <value>The namespace alias qualifier '::' always resolves to a type or namespace so is illegal here. Consider using '.' instead.</value>
  </data>
  <data name="ERR_DerivingFromATyVar" xml:space="preserve">
    <value>Cannot derive from '{0}' because it is a type parameter</value>
  </data>
  <data name="ERR_DuplicateTypeParameter" xml:space="preserve">
    <value>Duplicate type parameter '{0}'</value>
  </data>
  <data name="WRN_TypeParameterSameAsOuterTypeParameter" xml:space="preserve">
    <value>Type parameter '{0}' has the same name as the type parameter from outer type '{1}'</value>
  </data>
  <data name="WRN_TypeParameterSameAsOuterTypeParameter_Title" xml:space="preserve">
    <value>Type parameter has the same name as the type parameter from outer type</value>
  </data>
  <data name="ERR_TypeVariableSameAsParent" xml:space="preserve">
    <value>Type parameter '{0}' has the same name as the containing type, or method</value>
  </data>
  <data name="ERR_UnifyingInterfaceInstantiations" xml:space="preserve">
    <value>'{0}' cannot implement both '{1}' and '{2}' because they may unify for some type parameter substitutions</value>
  </data>
  <data name="ERR_GenericDerivingFromAttribute" xml:space="preserve">
    <value>A generic type cannot derive from '{0}' because it is an attribute class</value>
  </data>
  <data name="ERR_TyVarNotFoundInConstraint" xml:space="preserve">
    <value>'{1}' does not define type parameter '{0}'</value>
  </data>
  <data name="ERR_BadBoundType" xml:space="preserve">
    <value>'{0}' is not a valid constraint. A type used as a constraint must be an interface, a non-sealed class or a type parameter.</value>
  </data>
  <data name="ERR_SpecialTypeAsBound" xml:space="preserve">
    <value>Constraint cannot be special class '{0}'</value>
  </data>
  <data name="ERR_BadVisBound" xml:space="preserve">
    <value>Inconsistent accessibility: constraint type '{1}' is less accessible than '{0}'</value>
  </data>
  <data name="ERR_LookupInTypeVariable" xml:space="preserve">
    <value>Cannot do member lookup in '{0}' because it is a type parameter</value>
  </data>
  <data name="ERR_BadConstraintType" xml:space="preserve">
    <value>Invalid constraint type. A type used as a constraint must be an interface, a non-sealed class or a type parameter.</value>
  </data>
  <data name="ERR_InstanceMemberInStaticClass" xml:space="preserve">
    <value>'{0}': cannot declare instance members in a static class</value>
  </data>
  <data name="ERR_StaticBaseClass" xml:space="preserve">
    <value>'{1}': cannot derive from static class '{0}'</value>
  </data>
  <data name="ERR_ConstructorInStaticClass" xml:space="preserve">
    <value>Static classes cannot have instance constructors</value>
  </data>
  <data name="ERR_DestructorInStaticClass" xml:space="preserve">
    <value>Static classes cannot contain destructors</value>
  </data>
  <data name="ERR_InstantiatingStaticClass" xml:space="preserve">
    <value>Cannot create an instance of the static class '{0}'</value>
  </data>
  <data name="ERR_StaticDerivedFromNonObject" xml:space="preserve">
    <value>Static class '{0}' cannot derive from type '{1}'. Static classes must derive from object.</value>
  </data>
  <data name="ERR_StaticClassInterfaceImpl" xml:space="preserve">
    <value>'{0}': static classes cannot implement interfaces</value>
  </data>
    <data name="ERR_RefStructInterfaceImpl" xml:space="preserve">
    <value>'{0}': ref structs cannot implement interfaces</value>
  </data>
  <data name="ERR_OperatorInStaticClass" xml:space="preserve">
    <value>'{0}': static classes cannot contain user-defined operators</value>
  </data>
  <data name="ERR_ConvertToStaticClass" xml:space="preserve">
    <value>Cannot convert to static type '{0}'</value>
  </data>
  <data name="ERR_ConstraintIsStaticClass" xml:space="preserve">
    <value>'{0}': static classes cannot be used as constraints</value>
  </data>
  <data name="ERR_GenericArgIsStaticClass" xml:space="preserve">
    <value>'{0}': static types cannot be used as type arguments</value>
  </data>
  <data name="ERR_ArrayOfStaticClass" xml:space="preserve">
    <value>'{0}': array elements cannot be of static type</value>
  </data>
  <data name="ERR_IndexerInStaticClass" xml:space="preserve">
    <value>'{0}': cannot declare indexers in a static class</value>
  </data>
  <data name="ERR_ParameterIsStaticClass" xml:space="preserve">
    <value>'{0}': static types cannot be used as parameters</value>
  </data>
  <data name="ERR_ReturnTypeIsStaticClass" xml:space="preserve">
    <value>'{0}': static types cannot be used as return types</value>
  </data>
  <data name="ERR_VarDeclIsStaticClass" xml:space="preserve">
    <value>Cannot declare a variable of static type '{0}'</value>
  </data>
  <data name="ERR_BadEmptyThrowInFinally" xml:space="preserve">
    <value>A throw statement with no arguments is not allowed in a finally clause that is nested inside the nearest enclosing catch clause</value>
  </data>
  <data name="ERR_InvalidSpecifier" xml:space="preserve">
    <value>'{0}' is not a valid format specifier</value>
  </data>
  <data name="WRN_AssignmentToLockOrDispose" xml:space="preserve">
    <value>Possibly incorrect assignment to local '{0}' which is the argument to a using or lock statement. The Dispose call or unlocking will happen on the original value of the local.</value>
  </data>
  <data name="WRN_AssignmentToLockOrDispose_Title" xml:space="preserve">
    <value>Possibly incorrect assignment to local which is the argument to a using or lock statement</value>
  </data>
  <data name="ERR_ForwardedTypeInThisAssembly" xml:space="preserve">
    <value>Type '{0}' is defined in this assembly, but a type forwarder is specified for it</value>
  </data>
  <data name="ERR_ForwardedTypeIsNested" xml:space="preserve">
    <value>Cannot forward type '{0}' because it is a nested type of '{1}'</value>
  </data>
  <data name="ERR_CycleInTypeForwarder" xml:space="preserve">
    <value>The type forwarder for type '{0}' in assembly '{1}' causes a cycle</value>
  </data>
  <data name="ERR_AssemblyNameOnNonModule" xml:space="preserve">
    <value>The /moduleassemblyname option may only be specified when building a target type of 'module'</value>
  </data>
  <data name="ERR_InvalidAssemblyName" xml:space="preserve">
    <value>Assembly reference '{0}' is invalid and cannot be resolved</value>
  </data>
  <data name="ERR_InvalidFwdType" xml:space="preserve">
    <value>Invalid type specified as an argument for TypeForwardedTo attribute</value>
  </data>
  <data name="ERR_CloseUnimplementedInterfaceMemberStatic" xml:space="preserve">
    <value>'{0}' does not implement interface member '{1}'. '{2}' cannot implement an interface member because it is static.</value>
  </data>
  <data name="ERR_CloseUnimplementedInterfaceMemberNotPublic" xml:space="preserve">
    <value>'{0}' does not implement interface member '{1}'. '{2}' cannot implement an interface member because it is not public.</value>
  </data>
  <data name="ERR_CloseUnimplementedInterfaceMemberWrongReturnType" xml:space="preserve">
    <value>'{0}' does not implement interface member '{1}'. '{2}' cannot implement '{1}' because it does not have the matching return type of '{3}'.</value>
  </data>
  <data name="ERR_DuplicateTypeForwarder" xml:space="preserve">
    <value>'{0}' duplicate TypeForwardedToAttribute</value>
  </data>
  <data name="ERR_ExpectedSelectOrGroup" xml:space="preserve">
    <value>A query body must end with a select clause or a group clause</value>
  </data>
  <data name="ERR_ExpectedContextualKeywordOn" xml:space="preserve">
    <value>Expected contextual keyword 'on'</value>
  </data>
  <data name="ERR_ExpectedContextualKeywordEquals" xml:space="preserve">
    <value>Expected contextual keyword 'equals'</value>
  </data>
  <data name="ERR_ExpectedContextualKeywordBy" xml:space="preserve">
    <value>Expected contextual keyword 'by'</value>
  </data>
  <data name="ERR_InvalidAnonymousTypeMemberDeclarator" xml:space="preserve">
    <value>Invalid anonymous type member declarator. Anonymous type members must be declared with a member assignment, simple name or member access.</value>
  </data>
  <data name="ERR_InvalidInitializerElementInitializer" xml:space="preserve">
    <value>Invalid initializer member declarator</value>
  </data>
  <data name="ERR_InconsistentLambdaParameterUsage" xml:space="preserve">
    <value>Inconsistent lambda parameter usage; parameter types must be all explicit or all implicit</value>
  </data>
  <data name="ERR_PartialMethodInvalidModifier" xml:space="preserve">
    <value>A partial method cannot have access modifiers or the virtual, abstract, override, new, sealed, or extern modifiers</value>
  </data>
  <data name="ERR_PartialMethodOnlyInPartialClass" xml:space="preserve">
    <value>A partial method must be declared within a partial class or partial struct</value>
  </data>
  <data name="ERR_PartialMethodCannotHaveOutParameters" xml:space="preserve">
    <value>A partial method cannot have out parameters</value>
  </data>
  <data name="ERR_PartialMethodOnlyMethods" xml:space="preserve">
    <value>Only methods, classes, structs, or interfaces may be partial</value>
  </data>
  <data name="ERR_PartialMethodNotExplicit" xml:space="preserve">
    <value>A partial method may not explicitly implement an interface method</value>
  </data>
  <data name="ERR_PartialMethodExtensionDifference" xml:space="preserve">
    <value>Both partial method declarations must be extension methods or neither may be an extension method</value>
  </data>
  <data name="ERR_PartialMethodOnlyOneLatent" xml:space="preserve">
    <value>A partial method may not have multiple defining declarations</value>
  </data>
  <data name="ERR_PartialMethodOnlyOneActual" xml:space="preserve">
    <value>A partial method may not have multiple implementing declarations</value>
  </data>
  <data name="ERR_PartialMethodParamsDifference" xml:space="preserve">
    <value>Both partial method declarations must use a params parameter or neither may use a params parameter</value>
  </data>
  <data name="ERR_PartialMethodMustHaveLatent" xml:space="preserve">
    <value>No defining declaration found for implementing declaration of partial method '{0}'</value>
  </data>
  <data name="ERR_PartialMethodInconsistentTupleNames" xml:space="preserve">
    <value>Both partial method declarations, '{0}' and '{1}', must use the same tuple element names.</value>
  </data>
  <data name="ERR_PartialMethodInconsistentConstraints" xml:space="preserve">
    <value>Partial method declarations of '{0}' have inconsistent type parameter constraints</value>
  </data>
  <data name="ERR_PartialMethodToDelegate" xml:space="preserve">
    <value>Cannot create delegate from method '{0}' because it is a partial method without an implementing declaration</value>
  </data>
  <data name="ERR_PartialMethodStaticDifference" xml:space="preserve">
    <value>Both partial method declarations must be static or neither may be static</value>
  </data>
  <data name="ERR_PartialMethodUnsafeDifference" xml:space="preserve">
    <value>Both partial method declarations must be unsafe or neither may be unsafe</value>
  </data>
  <data name="ERR_PartialMethodInExpressionTree" xml:space="preserve">
    <value>Partial methods with only a defining declaration or removed conditional methods cannot be used in expression trees</value>
  </data>
  <data name="ERR_PartialMethodMustReturnVoid" xml:space="preserve">
    <value>Partial methods must have a void return type</value>
  </data>
  <data name="WRN_ObsoleteOverridingNonObsolete" xml:space="preserve">
    <value>Obsolete member '{0}' overrides non-obsolete member '{1}'</value>
  </data>
  <data name="WRN_ObsoleteOverridingNonObsolete_Title" xml:space="preserve">
    <value>Obsolete member overrides non-obsolete member</value>
  </data>
  <data name="WRN_DebugFullNameTooLong" xml:space="preserve">
    <value>The fully qualified name for '{0}' is too long for debug information. Compile without '/debug' option.</value>
  </data>
  <data name="WRN_DebugFullNameTooLong_Title" xml:space="preserve">
    <value>Fully qualified name is too long for debug information</value>
  </data>
  <data name="ERR_ImplicitlyTypedVariableAssignedBadValue" xml:space="preserve">
    <value>Cannot assign {0} to an implicitly-typed variable</value>
  </data>
  <data name="ERR_ImplicitlyTypedVariableWithNoInitializer" xml:space="preserve">
    <value>Implicitly-typed variables must be initialized</value>
  </data>
  <data name="ERR_ImplicitlyTypedVariableMultipleDeclarator" xml:space="preserve">
    <value>Implicitly-typed variables cannot have multiple declarators</value>
  </data>
  <data name="ERR_ImplicitlyTypedVariableAssignedArrayInitializer" xml:space="preserve">
    <value>Cannot initialize an implicitly-typed variable with an array initializer</value>
  </data>
  <data name="ERR_ImplicitlyTypedLocalCannotBeFixed" xml:space="preserve">
    <value>Implicitly-typed local variables cannot be fixed</value>
  </data>
  <data name="ERR_ImplicitlyTypedVariableCannotBeConst" xml:space="preserve">
    <value>Implicitly-typed variables cannot be constant</value>
  </data>
  <data name="WRN_ExternCtorNoImplementation" xml:space="preserve">
    <value>Constructor '{0}' is marked external</value>
  </data>
  <data name="WRN_ExternCtorNoImplementation_Title" xml:space="preserve">
    <value>Constructor is marked external</value>
  </data>
  <data name="ERR_TypeVarNotFound" xml:space="preserve">
    <value>The contextual keyword 'var' may only appear within a local variable declaration or in script code</value>
  </data>
  <data name="ERR_ImplicitlyTypedArrayNoBestType" xml:space="preserve">
    <value>No best type found for implicitly-typed array</value>
  </data>
  <data name="ERR_AnonymousTypePropertyAssignedBadValue" xml:space="preserve">
    <value>Cannot assign '{0}' to anonymous type property</value>
  </data>
  <data name="ERR_ExpressionTreeContainsBaseAccess" xml:space="preserve">
    <value>An expression tree may not contain a base access</value>
  </data>
  <data name="ERR_ExpressionTreeContainsAssignment" xml:space="preserve">
    <value>An expression tree may not contain an assignment operator</value>
  </data>
  <data name="ERR_AnonymousTypeDuplicatePropertyName" xml:space="preserve">
    <value>An anonymous type cannot have multiple properties with the same name</value>
  </data>
  <data name="ERR_StatementLambdaToExpressionTree" xml:space="preserve">
    <value>A lambda expression with a statement body cannot be converted to an expression tree</value>
  </data>
  <data name="ERR_ExpressionTreeMustHaveDelegate" xml:space="preserve">
    <value>Cannot convert lambda to an expression tree whose type argument '{0}' is not a delegate type</value>
  </data>
  <data name="ERR_AnonymousTypeNotAvailable" xml:space="preserve">
    <value>Cannot use anonymous type in a constant expression</value>
  </data>
  <data name="ERR_LambdaInIsAs" xml:space="preserve">
    <value>The first operand of an 'is' or 'as' operator may not be a lambda expression, anonymous method, or method group.</value>
  </data>
  <data name="ERR_TypelessTupleInAs" xml:space="preserve">
    <value>The first operand of an 'as' operator may not be a tuple literal without a natural type.</value>
  </data>
  <data name="ERR_ExpressionTreeContainsMultiDimensionalArrayInitializer" xml:space="preserve">
    <value>An expression tree may not contain a multidimensional array initializer</value>
  </data>
  <data name="ERR_MissingArgument" xml:space="preserve">
    <value>Argument missing</value>
  </data>
  <data name="ERR_VariableUsedBeforeDeclaration" xml:space="preserve">
    <value>Cannot use local variable '{0}' before it is declared</value>
  </data>
  <data name="ERR_RecursivelyTypedVariable" xml:space="preserve">
    <value>Type of '{0}' cannot be inferred since its initializer directly or indirectly refers to the definition.</value>
  </data>
  <data name="ERR_ExplicitLayoutAndAutoImplementedProperty" xml:space="preserve">
    <value>'{0}': Auto-implemented properties cannot be used inside a type marked with StructLayout(LayoutKind.Explicit)</value>
  </data>
  <data name="ERR_UnassignedThisAutoProperty" xml:space="preserve">
    <value>Auto-implemented property '{0}' must be fully assigned before control is returned to the caller.</value>
  </data>
  <data name="ERR_VariableUsedBeforeDeclarationAndHidesField" xml:space="preserve">
    <value>Cannot use local variable '{0}' before it is declared. The declaration of the local variable hides the field '{1}'.</value>
  </data>
  <data name="ERR_ExpressionTreeContainsBadCoalesce" xml:space="preserve">
    <value>An expression tree lambda may not contain a coalescing operator with a null or default literal left-hand side</value>
  </data>
  <data name="ERR_IdentifierExpected" xml:space="preserve">
    <value>Identifier expected</value>
  </data>
  <data name="ERR_SemicolonExpected" xml:space="preserve">
    <value>; expected</value>
  </data>
  <data name="ERR_SyntaxError" xml:space="preserve">
    <value>Syntax error, '{0}' expected</value>
  </data>
  <data name="ERR_DuplicateModifier" xml:space="preserve">
    <value>Duplicate '{0}' modifier</value>
  </data>
  <data name="ERR_DuplicateAccessor" xml:space="preserve">
    <value>Property accessor already defined</value>
  </data>
  <data name="ERR_IntegralTypeExpected" xml:space="preserve">
    <value>Type byte, sbyte, short, ushort, int, uint, long, or ulong expected</value>
  </data>
  <data name="ERR_IllegalEscape" xml:space="preserve">
    <value>Unrecognized escape sequence</value>
  </data>
  <data name="ERR_NewlineInConst" xml:space="preserve">
    <value>Newline in constant</value>
  </data>
  <data name="ERR_EmptyCharConst" xml:space="preserve">
    <value>Empty character literal</value>
  </data>
  <data name="ERR_TooManyCharsInConst" xml:space="preserve">
    <value>Too many characters in character literal</value>
  </data>
  <data name="ERR_InvalidNumber" xml:space="preserve">
    <value>Invalid number</value>
  </data>
  <data name="ERR_GetOrSetExpected" xml:space="preserve">
    <value>A get or set accessor expected</value>
  </data>
  <data name="ERR_ClassTypeExpected" xml:space="preserve">
    <value>An object, string, or class type expected</value>
  </data>
  <data name="ERR_NamedArgumentExpected" xml:space="preserve">
    <value>Named attribute argument expected</value>
  </data>
  <data name="ERR_TooManyCatches" xml:space="preserve">
    <value>Catch clauses cannot follow the general catch clause of a try statement</value>
  </data>
  <data name="ERR_ThisOrBaseExpected" xml:space="preserve">
    <value>Keyword 'this' or 'base' expected</value>
  </data>
  <data name="ERR_OvlUnaryOperatorExpected" xml:space="preserve">
    <value>Overloadable unary operator expected</value>
  </data>
  <data name="ERR_OvlBinaryOperatorExpected" xml:space="preserve">
    <value>Overloadable binary operator expected</value>
  </data>
  <data name="ERR_IntOverflow" xml:space="preserve">
    <value>Integral constant is too large</value>
  </data>
  <data name="ERR_EOFExpected" xml:space="preserve">
    <value>Type or namespace definition, or end-of-file expected</value>
  </data>
  <data name="ERR_GlobalDefinitionOrStatementExpected" xml:space="preserve">
    <value>Member definition, statement, or end-of-file expected</value>
  </data>
  <data name="ERR_BadEmbeddedStmt" xml:space="preserve">
    <value>Embedded statement cannot be a declaration or labeled statement</value>
  </data>
  <data name="ERR_PPDirectiveExpected" xml:space="preserve">
    <value>Preprocessor directive expected</value>
  </data>
  <data name="ERR_EndOfPPLineExpected" xml:space="preserve">
    <value>Single-line comment or end-of-line expected</value>
  </data>
  <data name="ERR_CloseParenExpected" xml:space="preserve">
    <value>) expected</value>
  </data>
  <data name="ERR_EndifDirectiveExpected" xml:space="preserve">
    <value>#endif directive expected</value>
  </data>
  <data name="ERR_UnexpectedDirective" xml:space="preserve">
    <value>Unexpected preprocessor directive</value>
  </data>
  <data name="ERR_ErrorDirective" xml:space="preserve">
    <value>#error: '{0}'</value>
  </data>
  <data name="WRN_WarningDirective" xml:space="preserve">
    <value>#warning: '{0}'</value>
  </data>
  <data name="WRN_WarningDirective_Title" xml:space="preserve">
    <value>#warning directive</value>
  </data>
  <data name="ERR_TypeExpected" xml:space="preserve">
    <value>Type expected</value>
  </data>
  <data name="ERR_PPDefFollowsToken" xml:space="preserve">
    <value>Cannot define/undefine preprocessor symbols after first token in file</value>
  </data>
  <data name="ERR_PPReferenceFollowsToken" xml:space="preserve">
    <value>Cannot use #r after first token in file</value>
  </data>
  <data name="ERR_OpenEndedComment" xml:space="preserve">
    <value>End-of-file found, '*/' expected</value>
  </data>
  <data name="ERR_Merge_conflict_marker_encountered" xml:space="preserve">
    <value>Merge conflict marker encountered</value>
  </data>
  <data name="ERR_NoRefOutWhenRefOnly" xml:space="preserve">
    <value>Do not use refout when using refonly.</value>
  </data>
  <data name="ERR_NoNetModuleOutputWhenRefOutOrRefOnly" xml:space="preserve">
    <value>Cannot compile net modules when using /refout or /refonly.</value>
  </data>
  <data name="ERR_OvlOperatorExpected" xml:space="preserve">
    <value>Overloadable operator expected</value>
  </data>
  <data name="ERR_EndRegionDirectiveExpected" xml:space="preserve">
    <value>#endregion directive expected</value>
  </data>
  <data name="ERR_UnterminatedStringLit" xml:space="preserve">
    <value>Unterminated string literal</value>
  </data>
  <data name="ERR_BadDirectivePlacement" xml:space="preserve">
    <value>Preprocessor directives must appear as the first non-whitespace character on a line</value>
  </data>
  <data name="ERR_IdentifierExpectedKW" xml:space="preserve">
    <value>Identifier expected; '{1}' is a keyword</value>
  </data>
  <data name="ERR_SemiOrLBraceExpected" xml:space="preserve">
    <value>{ or ; expected</value>
  </data>
  <data name="ERR_MultiTypeInDeclaration" xml:space="preserve">
    <value>Cannot use more than one type in a for, using, fixed, or declaration statement</value>
  </data>
  <data name="ERR_AddOrRemoveExpected" xml:space="preserve">
    <value>An add or remove accessor expected</value>
  </data>
  <data name="ERR_UnexpectedCharacter" xml:space="preserve">
    <value>Unexpected character '{0}'</value>
  </data>
  <data name="ERR_UnexpectedToken" xml:space="preserve">
    <value>Unexpected token '{0}'</value>
  </data>
  <data name="ERR_ProtectedInStatic" xml:space="preserve">
    <value>'{0}': static classes cannot contain protected members</value>
  </data>
  <data name="WRN_UnreachableGeneralCatch" xml:space="preserve">
    <value>A previous catch clause already catches all exceptions. All non-exceptions thrown will be wrapped in a System.Runtime.CompilerServices.RuntimeWrappedException.</value>
  </data>
  <data name="WRN_UnreachableGeneralCatch_Title" xml:space="preserve">
    <value>A previous catch clause already catches all exceptions</value>
  </data>
  <data name="WRN_UnreachableGeneralCatch_Description" xml:space="preserve">
    <value>This warning is caused when a catch() block has no specified exception type after a catch (System.Exception e) block. The warning advises that the catch() block will not catch any exceptions.

A catch() block after a catch (System.Exception e) block can catch non-CLS exceptions if the RuntimeCompatibilityAttribute is set to false in the AssemblyInfo.cs file: [assembly: RuntimeCompatibilityAttribute(WrapNonExceptionThrows = false)]. If this attribute is not set explicitly to false, all thrown non-CLS exceptions are wrapped as Exceptions and the catch (System.Exception e) block catches them.</value>
  </data>
  <data name="ERR_IncrementLvalueExpected" xml:space="preserve">
    <value>The operand of an increment or decrement operator must be a variable, property or indexer</value>
  </data>
  <data name="ERR_NoSuchMemberOrExtension" xml:space="preserve">
    <value>'{0}' does not contain a definition for '{1}' and no extension method '{1}' accepting a first argument of type '{0}' could be found (are you missing a using directive or an assembly reference?)</value>
  </data>
  <data name="ERR_NoSuchMemberOrExtensionNeedUsing" xml:space="preserve">
    <value>'{0}' does not contain a definition for '{1}' and no extension method '{1}' accepting a first argument of type '{0}' could be found (are you missing a using directive for '{2}'?)</value>
  </data>
  <data name="ERR_BadThisParam" xml:space="preserve">
    <value>Method '{0}' has a parameter modifier 'this' which is not on the first parameter</value>
  </data>
  <data name="ERR_BadParameterModifiers" xml:space="preserve">
    <value> The parameter modifier '{0}' cannot be used with '{1}' </value>
  </data>
  <data name="ERR_BadTypeforThis" xml:space="preserve">
    <value>The first parameter of an extension method cannot be of type '{0}'</value>
  </data>
  <data name="ERR_BadParamModThis" xml:space="preserve">
    <value>A parameter array cannot be used with 'this' modifier on an extension method</value>
  </data>
  <data name="ERR_BadExtensionMeth" xml:space="preserve">
    <value>Extension method must be static</value>
  </data>
  <data name="ERR_BadExtensionAgg" xml:space="preserve">
    <value>Extension method must be defined in a non-generic static class</value>
  </data>
  <data name="ERR_DupParamMod" xml:space="preserve">
    <value>A parameter can only have one '{0}' modifier</value>
  </data>
  <data name="ERR_ExtensionMethodsDecl" xml:space="preserve">
    <value>Extension methods must be defined in a top level static class; {0} is a nested class</value>
  </data>
  <data name="ERR_ExtensionAttrNotFound" xml:space="preserve">
    <value>Cannot define a new extension method because the compiler required type '{0}' cannot be found. Are you missing a reference to System.Core.dll?</value>
  </data>
  <data name="ERR_ExplicitExtension" xml:space="preserve">
    <value>Do not use 'System.Runtime.CompilerServices.ExtensionAttribute'. Use the 'this' keyword instead.</value>
  </data>
  <data name="ERR_ExplicitDynamicAttr" xml:space="preserve">
    <value>Do not use 'System.Runtime.CompilerServices.DynamicAttribute'. Use the 'dynamic' keyword instead.</value>
  </data>
  <data name="ERR_NoDynamicPhantomOnBaseCtor" xml:space="preserve">
    <value>The constructor call needs to be dynamically dispatched, but cannot be because it is part of a constructor initializer. Consider casting the dynamic arguments.</value>
  </data>
  <data name="ERR_ValueTypeExtDelegate" xml:space="preserve">
    <value>Extension method '{0}' defined on value type '{1}' cannot be used to create delegates</value>
  </data>
  <data name="ERR_BadArgCount" xml:space="preserve">
    <value>No overload for method '{0}' takes {1} arguments</value>
  </data>
  <data name="ERR_BadArgType" xml:space="preserve">
    <value>Argument {0}: cannot convert from '{1}' to '{2}'</value>
  </data>
  <data name="ERR_NoSourceFile" xml:space="preserve">
    <value>Source file '{0}' could not be opened -- {1}</value>
  </data>
  <data name="ERR_CantRefResource" xml:space="preserve">
    <value>Cannot link resource files when building a module</value>
  </data>
  <data name="ERR_ResourceNotUnique" xml:space="preserve">
    <value>Resource identifier '{0}' has already been used in this assembly</value>
  </data>
  <data name="ERR_ResourceFileNameNotUnique" xml:space="preserve">
    <value>Each linked resource and module must have a unique filename. Filename '{0}' is specified more than once in this assembly</value>
  </data>
  <data name="ERR_ImportNonAssembly" xml:space="preserve">
    <value>The referenced file '{0}' is not an assembly</value>
  </data>
  <data name="ERR_RefLvalueExpected" xml:space="preserve">
    <value>A ref or out value must be an assignable variable</value>
  </data>
  <data name="ERR_BaseInStaticMeth" xml:space="preserve">
    <value>Keyword 'base' is not available in a static method</value>
  </data>
  <data name="ERR_BaseInBadContext" xml:space="preserve">
    <value>Keyword 'base' is not available in the current context</value>
  </data>
  <data name="ERR_RbraceExpected" xml:space="preserve">
    <value>} expected</value>
  </data>
  <data name="ERR_LbraceExpected" xml:space="preserve">
    <value>{ expected</value>
  </data>
  <data name="ERR_InExpected" xml:space="preserve">
    <value>'in' expected</value>
  </data>
  <data name="ERR_InvalidPreprocExpr" xml:space="preserve">
    <value>Invalid preprocessor expression</value>
  </data>
  <data name="ERR_InvalidMemberDecl" xml:space="preserve">
    <value>Invalid token '{0}' in class, struct, or interface member declaration</value>
  </data>
  <data name="ERR_MemberNeedsType" xml:space="preserve">
    <value>Method must have a return type</value>
  </data>
  <data name="ERR_BadBaseType" xml:space="preserve">
    <value>Invalid base type</value>
  </data>
  <data name="WRN_EmptySwitch" xml:space="preserve">
    <value>Empty switch block</value>
  </data>
  <data name="WRN_EmptySwitch_Title" xml:space="preserve">
    <value>Empty switch block</value>
  </data>
  <data name="ERR_ExpectedEndTry" xml:space="preserve">
    <value>Expected catch or finally</value>
  </data>
  <data name="ERR_InvalidExprTerm" xml:space="preserve">
    <value>Invalid expression term '{0}'</value>
  </data>
  <data name="ERR_BadNewExpr" xml:space="preserve">
    <value>A new expression requires (), [], or {} after type</value>
  </data>
  <data name="ERR_NoNamespacePrivate" xml:space="preserve">
    <value>Elements defined in a namespace cannot be explicitly declared as private, protected, or protected internal</value>
  </data>
  <data name="ERR_BadVarDecl" xml:space="preserve">
    <value>Expected ; or = (cannot specify constructor arguments in declaration)</value>
  </data>
  <data name="ERR_UsingAfterElements" xml:space="preserve">
    <value>A using clause must precede all other elements defined in the namespace except extern alias declarations</value>
  </data>
  <data name="ERR_BadBinOpArgs" xml:space="preserve">
    <value>Overloaded binary operator '{0}' takes two parameters</value>
  </data>
  <data name="ERR_BadUnOpArgs" xml:space="preserve">
    <value>Overloaded unary operator '{0}' takes one parameter</value>
  </data>
  <data name="ERR_NoVoidParameter" xml:space="preserve">
    <value>Invalid parameter type 'void'</value>
  </data>
  <data name="ERR_DuplicateAlias" xml:space="preserve">
    <value>The using alias '{0}' appeared previously in this namespace</value>
  </data>
  <data name="ERR_BadProtectedAccess" xml:space="preserve">
    <value>Cannot access protected member '{0}' via a qualifier of type '{1}'; the qualifier must be of type '{2}' (or derived from it)</value>
  </data>
  <data name="ERR_AddModuleAssembly" xml:space="preserve">
    <value>'{0}' cannot be added to this assembly because it already is an assembly</value>
  </data>
  <data name="ERR_BindToBogusProp2" xml:space="preserve">
    <value>Property, indexer, or event '{0}' is not supported by the language; try directly calling accessor methods '{1}' or '{2}'</value>
  </data>
  <data name="ERR_BindToBogusProp1" xml:space="preserve">
    <value>Property, indexer, or event '{0}' is not supported by the language; try directly calling accessor method '{1}'</value>
  </data>
  <data name="ERR_NoVoidHere" xml:space="preserve">
    <value>Keyword 'void' cannot be used in this context</value>
  </data>
  <data name="ERR_IndexerNeedsParam" xml:space="preserve">
    <value>Indexers must have at least one parameter</value>
  </data>
  <data name="ERR_BadArraySyntax" xml:space="preserve">
    <value>Array type specifier, [], must appear before parameter name</value>
  </data>
  <data name="ERR_BadOperatorSyntax" xml:space="preserve">
    <value>Declaration is not valid; use '{0} operator &lt;dest-type&gt; (...' instead</value>
  </data>
  <data name="ERR_MainClassNotFound" xml:space="preserve">
    <value>Could not find '{0}' specified for Main method</value>
  </data>
  <data name="ERR_MainClassNotClass" xml:space="preserve">
    <value>'{0}' specified for Main method must be a valid non-generic class or struct</value>
  </data>
  <data name="ERR_NoMainInClass" xml:space="preserve">
    <value>'{0}' does not have a suitable static Main method</value>
  </data>
  <data name="ERR_MainClassIsImport" xml:space="preserve">
    <value>Cannot use '{0}' for Main method because it is imported</value>
  </data>
  <data name="ERR_OutputNeedsName" xml:space="preserve">
    <value>Outputs without source must have the /out option specified</value>
  </data>
  <data name="ERR_CantHaveWin32ResAndManifest" xml:space="preserve">
    <value>Conflicting options specified: Win32 resource file; Win32 manifest</value>
  </data>
  <data name="ERR_CantHaveWin32ResAndIcon" xml:space="preserve">
    <value>Conflicting options specified: Win32 resource file; Win32 icon</value>
  </data>
  <data name="ERR_CantReadResource" xml:space="preserve">
    <value>Error reading resource '{0}' -- '{1}'</value>
  </data>
  <data name="ERR_DocFileGen" xml:space="preserve">
    <value>Error writing to XML documentation file: {0}</value>
  </data>
  <data name="WRN_XMLParseError" xml:space="preserve">
    <value>XML comment has badly formed XML -- '{0}'</value>
  </data>
  <data name="WRN_XMLParseError_Title" xml:space="preserve">
    <value>XML comment has badly formed XML</value>
  </data>
  <data name="WRN_DuplicateParamTag" xml:space="preserve">
    <value>XML comment has a duplicate param tag for '{0}'</value>
  </data>
  <data name="WRN_DuplicateParamTag_Title" xml:space="preserve">
    <value>XML comment has a duplicate param tag</value>
  </data>
  <data name="WRN_UnmatchedParamTag" xml:space="preserve">
    <value>XML comment has a param tag for '{0}', but there is no parameter by that name</value>
  </data>
  <data name="WRN_UnmatchedParamTag_Title" xml:space="preserve">
    <value>XML comment has a param tag, but there is no parameter by that name</value>
  </data>
  <data name="WRN_UnmatchedParamRefTag" xml:space="preserve">
    <value>XML comment on '{1}' has a paramref tag for '{0}', but there is no parameter by that name</value>
  </data>
  <data name="WRN_UnmatchedParamRefTag_Title" xml:space="preserve">
    <value>XML comment has a paramref tag, but there is no parameter by that name</value>
  </data>
  <data name="WRN_MissingParamTag" xml:space="preserve">
    <value>Parameter '{0}' has no matching param tag in the XML comment for '{1}' (but other parameters do)</value>
  </data>
  <data name="WRN_MissingParamTag_Title" xml:space="preserve">
    <value>Parameter has no matching param tag in the XML comment (but other parameters do)</value>
  </data>
  <data name="WRN_BadXMLRef" xml:space="preserve">
    <value>XML comment has cref attribute '{0}' that could not be resolved</value>
  </data>
  <data name="WRN_BadXMLRef_Title" xml:space="preserve">
    <value>XML comment has cref attribute that could not be resolved</value>
  </data>
  <data name="ERR_BadStackAllocExpr" xml:space="preserve">
    <value>A stackalloc expression requires [] after type</value>
  </data>
  <data name="ERR_InvalidLineNumber" xml:space="preserve">
    <value>The line number specified for #line directive is missing or invalid</value>
  </data>
  <data name="ERR_MissingPPFile" xml:space="preserve">
    <value>Quoted file name, single-line comment or end-of-line expected</value>
  </data>
  <data name="ERR_ExpectedPPFile" xml:space="preserve">
    <value>Quoted file name expected</value>
  </data>
  <data name="ERR_ReferenceDirectiveOnlyAllowedInScripts" xml:space="preserve">
    <value>#r is only allowed in scripts</value>
  </data>
  <data name="ERR_ForEachMissingMember" xml:space="preserve">
    <value>foreach statement cannot operate on variables of type '{0}' because '{0}' does not contain a public definition for '{1}'</value>
  </data>
  <data name="WRN_BadXMLRefParamType" xml:space="preserve">
    <value>Invalid type for parameter {0} in XML comment cref attribute: '{1}'</value>
  </data>
  <data name="WRN_BadXMLRefParamType_Title" xml:space="preserve">
    <value>Invalid type for parameter in XML comment cref attribute</value>
  </data>
  <data name="WRN_BadXMLRefReturnType" xml:space="preserve">
    <value>Invalid return type in XML comment cref attribute</value>
  </data>
  <data name="WRN_BadXMLRefReturnType_Title" xml:space="preserve">
    <value>Invalid return type in XML comment cref attribute</value>
  </data>
  <data name="ERR_BadWin32Res" xml:space="preserve">
    <value>Error reading Win32 resources -- {0}</value>
  </data>
  <data name="WRN_BadXMLRefSyntax" xml:space="preserve">
    <value>XML comment has syntactically incorrect cref attribute '{0}'</value>
  </data>
  <data name="WRN_BadXMLRefSyntax_Title" xml:space="preserve">
    <value>XML comment has syntactically incorrect cref attribute</value>
  </data>
  <data name="ERR_BadModifierLocation" xml:space="preserve">
    <value>Member modifier '{0}' must precede the member type and name</value>
  </data>
  <data name="ERR_MissingArraySize" xml:space="preserve">
    <value>Array creation must have array size or array initializer</value>
  </data>
  <data name="WRN_UnprocessedXMLComment" xml:space="preserve">
    <value>XML comment is not placed on a valid language element</value>
  </data>
  <data name="WRN_UnprocessedXMLComment_Title" xml:space="preserve">
    <value>XML comment is not placed on a valid language element</value>
  </data>
  <data name="WRN_FailedInclude" xml:space="preserve">
    <value>Unable to include XML fragment '{1}' of file '{0}' -- {2}</value>
  </data>
  <data name="WRN_FailedInclude_Title" xml:space="preserve">
    <value>Unable to include XML fragment</value>
  </data>
  <data name="WRN_InvalidInclude" xml:space="preserve">
    <value>Invalid XML include element -- {0}</value>
  </data>
  <data name="WRN_InvalidInclude_Title" xml:space="preserve">
    <value>Invalid XML include element</value>
  </data>
  <data name="WRN_MissingXMLComment" xml:space="preserve">
    <value>Missing XML comment for publicly visible type or member '{0}'</value>
  </data>
  <data name="WRN_MissingXMLComment_Title" xml:space="preserve">
    <value>Missing XML comment for publicly visible type or member</value>
  </data>
  <data name="WRN_MissingXMLComment_Description" xml:space="preserve">
    <value>The /doc compiler option was specified, but one or more constructs did not have comments.</value>
  </data>
  <data name="WRN_XMLParseIncludeError" xml:space="preserve">
    <value>Badly formed XML in included comments file -- '{0}'</value>
  </data>
  <data name="WRN_XMLParseIncludeError_Title" xml:space="preserve">
    <value>Badly formed XML in included comments file</value>
  </data>
  <data name="ERR_BadDelArgCount" xml:space="preserve">
    <value>Delegate '{0}' does not take {1} arguments</value>
  </data>
  <data name="ERR_UnexpectedSemicolon" xml:space="preserve">
    <value>Semicolon after method or accessor block is not valid</value>
  </data>
  <data name="ERR_MethodReturnCantBeRefAny" xml:space="preserve">
    <value>Method or delegate cannot return type '{0}'</value>
  </data>
  <data name="ERR_CompileCancelled" xml:space="preserve">
    <value>Compilation cancelled by user</value>
  </data>
  <data name="ERR_MethodArgCantBeRefAny" xml:space="preserve">
    <value>Cannot make reference to variable of type '{0}'</value>
  </data>
  <data name="ERR_AssgReadonlyLocal" xml:space="preserve">
    <value>Cannot assign to '{0}' because it is read-only</value>
  </data>
  <data name="ERR_RefReadonlyLocal" xml:space="preserve">
    <value>Cannot use '{0}' as a ref or out value because it is read-only</value>
  </data>
  <data name="ERR_CantUseRequiredAttribute" xml:space="preserve">
    <value>The RequiredAttribute attribute is not permitted on C# types</value>
  </data>
  <data name="ERR_NoModifiersOnAccessor" xml:space="preserve">
    <value>Modifiers cannot be placed on event accessor declarations</value>
  </data>
  <data name="ERR_ParamsCantBeWithModifier" xml:space="preserve">
    <value>The params parameter cannot be declared as {0}</value>
  </data>
  <data name="ERR_ReturnNotLValue" xml:space="preserve">
    <value>Cannot modify the return value of '{0}' because it is not a variable</value>
  </data>
  <data name="ERR_MissingCoClass" xml:space="preserve">
    <value>The managed coclass wrapper class '{0}' for interface '{1}' cannot be found (are you missing an assembly reference?)</value>
  </data>
  <data name="ERR_AmbiguousAttribute" xml:space="preserve">
    <value>'{0}' is ambiguous between '{1}' and '{2}'; use either '@{0}' or '{0}Attribute'</value>
  </data>
  <data name="ERR_BadArgExtraRef" xml:space="preserve">
    <value>Argument {0} may not be passed with the '{1}' keyword</value>
  </data>
  <data name="WRN_CmdOptionConflictsSource" xml:space="preserve">
    <value>Option '{0}' overrides attribute '{1}' given in a source file or added module</value>
  </data>
  <data name="WRN_CmdOptionConflictsSource_Title" xml:space="preserve">
    <value>Option overrides attribute given in a source file or added module</value>
  </data>
  <data name="WRN_CmdOptionConflictsSource_Description" xml:space="preserve">
    <value>This warning occurs if the assembly attributes AssemblyKeyFileAttribute or AssemblyKeyNameAttribute found in source conflict with the /keyfile or /keycontainer command line option or key file name or key container specified in the Project Properties.</value>
  </data>
  <data name="ERR_BadCompatMode" xml:space="preserve">
    <value>Invalid option '{0}' for /langversion. Use '/langversion:?' to list supported values.</value>
  </data>
  <data name="ERR_DelegateOnConditional" xml:space="preserve">
    <value>Cannot create delegate with '{0}' because it or a method it overrides has a Conditional attribute</value>
  </data>
  <data name="ERR_CantMakeTempFile" xml:space="preserve">
    <value>Cannot create temporary file -- {0}</value>
  </data>
  <data name="ERR_BadArgRef" xml:space="preserve">
    <value>Argument {0} must be passed with the '{1}' keyword</value>
  </data>
  <data name="ERR_YieldInAnonMeth" xml:space="preserve">
    <value>The yield statement cannot be used inside an anonymous method or lambda expression</value>
  </data>
  <data name="ERR_ReturnInIterator" xml:space="preserve">
    <value>Cannot return a value from an iterator. Use the yield return statement to return a value, or yield break to end the iteration.</value>
  </data>
  <data name="ERR_BadIteratorArgType" xml:space="preserve">
    <value>Iterators cannot have ref or out parameters</value>
  </data>
  <data name="ERR_BadIteratorReturn" xml:space="preserve">
    <value>The body of '{0}' cannot be an iterator block because '{1}' is not an iterator interface type</value>
  </data>
  <data name="ERR_BadYieldInFinally" xml:space="preserve">
    <value>Cannot yield in the body of a finally clause</value>
  </data>
  <data name="ERR_BadYieldInTryOfCatch" xml:space="preserve">
    <value>Cannot yield a value in the body of a try block with a catch clause</value>
  </data>
  <data name="ERR_EmptyYield" xml:space="preserve">
    <value>Expression expected after yield return</value>
  </data>
  <data name="ERR_AnonDelegateCantUse" xml:space="preserve">
    <value>Cannot use ref or out parameter '{0}' inside an anonymous method, lambda expression, or query expression</value>
  </data>
  <data name="ERR_IllegalInnerUnsafe" xml:space="preserve">
    <value>Unsafe code may not appear in iterators</value>
  </data>
  <data name="ERR_BadYieldInCatch" xml:space="preserve">
    <value>Cannot yield a value in the body of a catch clause</value>
  </data>
  <data name="ERR_BadDelegateLeave" xml:space="preserve">
    <value>Control cannot leave the body of an anonymous method or lambda expression</value>
  </data>
  <data name="WRN_IllegalPragma" xml:space="preserve">
    <value>Unrecognized #pragma directive</value>
  </data>
  <data name="WRN_IllegalPragma_Title" xml:space="preserve">
    <value>Unrecognized #pragma directive</value>
  </data>
  <data name="WRN_IllegalPPWarning" xml:space="preserve">
    <value>Expected disable or restore</value>
  </data>
  <data name="WRN_IllegalPPWarning_Title" xml:space="preserve">
    <value>Expected disable or restore after #pragma warning</value>
  </data>
  <data name="WRN_BadRestoreNumber" xml:space="preserve">
    <value>Cannot restore warning 'CS{0}' because it was disabled globally</value>
  </data>
  <data name="WRN_BadRestoreNumber_Title" xml:space="preserve">
    <value>Cannot restore warning because it was disabled globally</value>
  </data>
  <data name="ERR_VarargsIterator" xml:space="preserve">
    <value>__arglist is not allowed in the parameter list of iterators</value>
  </data>
  <data name="ERR_UnsafeIteratorArgType" xml:space="preserve">
    <value>Iterators cannot have unsafe parameters or yield types</value>
  </data>
  <data name="ERR_BadCoClassSig" xml:space="preserve">
    <value>The managed coclass wrapper class signature '{0}' for interface '{1}' is not a valid class name signature</value>
  </data>
  <data name="ERR_MultipleIEnumOfT" xml:space="preserve">
    <value>foreach statement cannot operate on variables of type '{0}' because it implements multiple instantiations of '{1}'; try casting to a specific interface instantiation</value>
  </data>
  <data name="ERR_FixedDimsRequired" xml:space="preserve">
    <value>A fixed size buffer field must have the array size specifier after the field name</value>
  </data>
  <data name="ERR_FixedNotInStruct" xml:space="preserve">
    <value>Fixed size buffer fields may only be members of structs</value>
  </data>
  <data name="ERR_AnonymousReturnExpected" xml:space="preserve">
    <value>Not all code paths return a value in {0} of type '{1}'</value>
  </data>
  <data name="WRN_NonECMAFeature" xml:space="preserve">
    <value>Feature '{0}' is not part of the standardized ISO C# language specification, and may not be accepted by other compilers</value>
  </data>
  <data name="WRN_NonECMAFeature_Title" xml:space="preserve">
    <value>Feature is not part of the standardized ISO C# language specification, and may not be accepted by other compilers</value>
  </data>
  <data name="ERR_ExpectedVerbatimLiteral" xml:space="preserve">
    <value>Keyword, identifier, or string expected after verbatim specifier: @</value>
  </data>
  <data name="ERR_RefReadonly" xml:space="preserve">
    <value>A readonly field cannot be used as a ref or out value (except in a constructor)</value>
  </data>
  <data name="ERR_RefReadonly2" xml:space="preserve">
    <value>Members of readonly field '{0}' cannot be used as a ref or out value (except in a constructor)</value>
  </data>
  <data name="ERR_AssgReadonly" xml:space="preserve">
    <value>A readonly field cannot be assigned to (except in a constructor or a variable initializer)</value>
  </data>
  <data name="ERR_AssgReadonly2" xml:space="preserve">
    <value>Members of readonly field '{0}' cannot be modified (except in a constructor or a variable initializer)</value>
  </data>
  <data name="ERR_RefReadonlyNotField" xml:space="preserve">
    <value>Cannot use {0} '{1}' as a ref or out value because it is a readonly variable</value>
  </data>
  <data name="ERR_RefReadonlyNotField2" xml:space="preserve">
    <value>Members of {0} '{1}' cannot be used as a ref or out value because it is a readonly variable</value>
  </data>
  <data name="ERR_AssignReadonlyNotField" xml:space="preserve">
    <value>Cannot assign to {0} '{1}' because it is a readonly variable</value>
  </data>
  <data name="ERR_AssignReadonlyNotField2" xml:space="preserve">
    <value>Cannot assign to a member of {0} '{1}' because it is a readonly variable</value>
  </data>
  <data name="ERR_RefReturnReadonlyNotField" xml:space="preserve">
    <value>Cannot return {0} '{1}' by reference because it is a readonly variable</value>
  </data>
  <data name="ERR_RefReturnReadonlyNotField2" xml:space="preserve">
    <value>Members of {0} '{1}' cannot be returned by reference because it is a readonly variable</value>
  </data>
  <data name="ERR_AssgReadonlyStatic2" xml:space="preserve">
    <value>Fields of static readonly field '{0}' cannot be assigned to (except in a static constructor or a variable initializer)</value>
  </data>
  <data name="ERR_RefReadonlyStatic2" xml:space="preserve">
    <value>Fields of static readonly field '{0}' cannot be used as a ref or out value (except in a static constructor)</value>
  </data>
  <data name="ERR_AssgReadonlyLocal2Cause" xml:space="preserve">
    <value>Cannot modify members of '{0}' because it is a '{1}'</value>
  </data>
  <data name="ERR_RefReadonlyLocal2Cause" xml:space="preserve">
    <value>Cannot use fields of '{0}' as a ref or out value because it is a '{1}'</value>
  </data>
  <data name="ERR_AssgReadonlyLocalCause" xml:space="preserve">
    <value>Cannot assign to '{0}' because it is a '{1}'</value>
  </data>
  <data name="ERR_RefReadonlyLocalCause" xml:space="preserve">
    <value>Cannot use '{0}' as a ref or out value because it is a '{1}'</value>
  </data>
  <data name="WRN_ErrorOverride" xml:space="preserve">
    <value>{0}. See also error CS{1}.</value>
  </data>
  <data name="WRN_ErrorOverride_Title" xml:space="preserve">
    <value>Warning is overriding an error</value>
  </data>
  <data name="WRN_ErrorOverride_Description" xml:space="preserve">
    <value>The compiler emits this warning when it overrides an error with a warning. For information about the problem, search for the error code mentioned.</value>
  </data>
  <data name="ERR_AnonMethToNonDel" xml:space="preserve">
    <value>Cannot convert {0} to type '{1}' because it is not a delegate type</value>
  </data>
  <data name="ERR_CantConvAnonMethParams" xml:space="preserve">
    <value>Cannot convert {0} to delegate type '{1}' because the parameter types do not match the delegate parameter types</value>
  </data>
  <data name="ERR_CantConvAnonMethReturns" xml:space="preserve">
    <value>Cannot convert {0} to intended delegate type because some of the return types in the block are not implicitly convertible to the delegate return type</value>
  </data>
  <data name="ERR_BadAsyncReturnExpression" xml:space="preserve">
    <value>Since this is an async method, the return expression must be of type '{0}' rather than 'Task&lt;{0}&gt;'</value>
  </data>
  <data name="ERR_CantConvAsyncAnonFuncReturns" xml:space="preserve">
    <value>Cannot convert async {0} to delegate type '{1}'. An async {0} may return void, Task or Task&lt;T&gt;, none of which are convertible to '{1}'.</value>
  </data>
  <data name="ERR_IllegalFixedType" xml:space="preserve">
    <value>Fixed size buffer type must be one of the following: bool, byte, short, int, long, char, sbyte, ushort, uint, ulong, float or double</value>
  </data>
  <data name="ERR_FixedOverflow" xml:space="preserve">
    <value>Fixed size buffer of length {0} and type '{1}' is too big</value>
  </data>
  <data name="ERR_InvalidFixedArraySize" xml:space="preserve">
    <value>Fixed size buffers must have a length greater than zero</value>
  </data>
  <data name="ERR_FixedBufferNotFixed" xml:space="preserve">
    <value>You cannot use fixed size buffers contained in unfixed expressions. Try using the fixed statement.</value>
  </data>
  <data name="ERR_AttributeNotOnAccessor" xml:space="preserve">
    <value>Attribute '{0}' is not valid on property or event accessors. It is only valid on '{1}' declarations.</value>
  </data>
  <data name="WRN_InvalidSearchPathDir" xml:space="preserve">
    <value>Invalid search path '{0}' specified in '{1}' -- '{2}'</value>
  </data>
  <data name="WRN_InvalidSearchPathDir_Title" xml:space="preserve">
    <value>Invalid search path specified</value>
  </data>
  <data name="ERR_IllegalVarArgs" xml:space="preserve">
    <value>__arglist is not valid in this context</value>
  </data>
  <data name="ERR_IllegalParams" xml:space="preserve">
    <value>params is not valid in this context</value>
  </data>
  <data name="ERR_BadModifiersOnNamespace" xml:space="preserve">
    <value>A namespace declaration cannot have modifiers or attributes</value>
  </data>
  <data name="ERR_BadPlatformType" xml:space="preserve">
    <value>Invalid option '{0}' for /platform; must be anycpu, x86, Itanium or x64</value>
  </data>
  <data name="ERR_ThisStructNotInAnonMeth" xml:space="preserve">
    <value>Anonymous methods, lambda expressions, and query expressions inside structs cannot access instance members of 'this'. Consider copying 'this' to a local variable outside the anonymous method, lambda expression or query expression and using the local instead.</value>
  </data>
  <data name="ERR_NoConvToIDisp" xml:space="preserve">
    <value>'{0}': type used in a using statement must be implicitly convertible to 'System.IDisposable'</value>
  </data>
  <data name="ERR_BadParamRef" xml:space="preserve">
    <value>Parameter {0} must be declared with the '{1}' keyword</value>
  </data>
  <data name="ERR_BadParamExtraRef" xml:space="preserve">
    <value>Parameter {0} should not be declared with the '{1}' keyword</value>
  </data>
  <data name="ERR_BadParamType" xml:space="preserve">
    <value>Parameter {0} is declared as type '{1}{2}' but should be '{3}{4}'</value>
  </data>
  <data name="ERR_BadExternIdentifier" xml:space="preserve">
    <value>Invalid extern alias for '/reference'; '{0}' is not a valid identifier</value>
  </data>
  <data name="ERR_AliasMissingFile" xml:space="preserve">
    <value>Invalid reference alias option: '{0}=' -- missing filename</value>
  </data>
  <data name="ERR_GlobalExternAlias" xml:space="preserve">
    <value>You cannot redefine the global extern alias</value>
  </data>
  <data name="ERR_MissingTypeInSource" xml:space="preserve">
    <value>Reference to type '{0}' claims it is defined in this assembly, but it is not defined in source or any added modules</value>
  </data>
  <data name="ERR_MissingTypeInAssembly" xml:space="preserve">
    <value>Reference to type '{0}' claims it is defined in '{1}', but it could not be found</value>
  </data>
  <data name="WRN_MultiplePredefTypes" xml:space="preserve">
    <value>The predefined type '{0}' is defined in multiple assemblies in the global alias; using definition from '{1}'</value>
  </data>
  <data name="WRN_MultiplePredefTypes_Title" xml:space="preserve">
    <value>Predefined type is defined in multiple assemblies in the global alias</value>
  </data>
  <data name="WRN_MultiplePredefTypes_Description" xml:space="preserve">
    <value>This error occurs when a predefined system type such as System.Int32 is found in two assemblies. One way this can happen is if you are referencing mscorlib or System.Runtime.dll from two different places, such as trying to run two versions of the .NET Framework side-by-side.</value>
  </data>
  <data name="ERR_LocalCantBeFixedAndHoisted" xml:space="preserve">
    <value>Local '{0}' or its members cannot have their address taken and be used inside an anonymous method or lambda expression</value>
  </data>
  <data name="WRN_TooManyLinesForDebugger" xml:space="preserve">
    <value>Source file has exceeded the limit of 16,707,565 lines representable in the PDB; debug information will be incorrect</value>
  </data>
  <data name="WRN_TooManyLinesForDebugger_Title" xml:space="preserve">
    <value>Source file has exceeded the limit of 16,707,565 lines representable in the PDB; debug information will be incorrect</value>
  </data>
  <data name="ERR_CantConvAnonMethNoParams" xml:space="preserve">
    <value>Cannot convert anonymous method block without a parameter list to delegate type '{0}' because it has one or more out parameters</value>
  </data>
  <data name="ERR_ConditionalOnNonAttributeClass" xml:space="preserve">
    <value>Attribute '{0}' is only valid on methods or attribute classes</value>
  </data>
  <data name="WRN_CallOnNonAgileField" xml:space="preserve">
    <value>Accessing a member on '{0}' may cause a runtime exception because it is a field of a marshal-by-reference class</value>
  </data>
  <data name="WRN_CallOnNonAgileField_Title" xml:space="preserve">
    <value>Accessing a member on a field of a marshal-by-reference class may cause a runtime exception</value>
  </data>
  <data name="WRN_CallOnNonAgileField_Description" xml:space="preserve">
    <value>This warning occurs when you try to call a method, property, or indexer on a member of a class that derives from MarshalByRefObject, and the member is a value type. Objects that inherit from MarshalByRefObject are typically intended to be marshaled by reference across an application domain. If any code ever attempts to directly access the value-type member of such an object across an application domain, a runtime exception will occur. To resolve the warning, first copy the member into a local variable and call the method on that variable.</value>
  </data>
  <data name="WRN_BadWarningNumber" xml:space="preserve">
    <value>'{0}' is not a valid warning number</value>
  </data>
  <data name="WRN_BadWarningNumber_Title" xml:space="preserve">
    <value>Not a valid warning number</value>
  </data>
  <data name="WRN_BadWarningNumber_Description" xml:space="preserve">
    <value>A number that was passed to the #pragma warning preprocessor directive was not a valid warning number. Verify that the number represents a warning, not an error.</value>
  </data>
  <data name="WRN_InvalidNumber" xml:space="preserve">
    <value>Invalid number</value>
  </data>
  <data name="WRN_InvalidNumber_Title" xml:space="preserve">
    <value>Invalid number</value>
  </data>
  <data name="WRN_FileNameTooLong" xml:space="preserve">
    <value>Invalid filename specified for preprocessor directive. Filename is too long or not a valid filename.</value>
  </data>
  <data name="WRN_FileNameTooLong_Title" xml:space="preserve">
    <value>Invalid filename specified for preprocessor directive</value>
  </data>
  <data name="WRN_IllegalPPChecksum" xml:space="preserve">
    <value>Invalid #pragma checksum syntax; should be #pragma checksum "filename" "{XXXXXXXX-XXXX-XXXX-XXXX-XXXXXXXXXXXX}" "XXXX..."</value>
  </data>
  <data name="WRN_IllegalPPChecksum_Title" xml:space="preserve">
    <value>Invalid #pragma checksum syntax</value>
  </data>
  <data name="WRN_EndOfPPLineExpected" xml:space="preserve">
    <value>Single-line comment or end-of-line expected</value>
  </data>
  <data name="WRN_EndOfPPLineExpected_Title" xml:space="preserve">
    <value>Single-line comment or end-of-line expected after #pragma directive</value>
  </data>
  <data name="WRN_ConflictingChecksum" xml:space="preserve">
    <value>Different checksum values given for '{0}'</value>
  </data>
  <data name="WRN_ConflictingChecksum_Title" xml:space="preserve">
    <value>Different #pragma checksum values given</value>
  </data>
  <data name="WRN_InvalidAssemblyName" xml:space="preserve">
    <value>Assembly reference '{0}' is invalid and cannot be resolved</value>
  </data>
  <data name="WRN_InvalidAssemblyName_Title" xml:space="preserve">
    <value>Assembly reference is invalid and cannot be resolved</value>
  </data>
  <data name="WRN_InvalidAssemblyName_Description" xml:space="preserve">
    <value>This warning indicates that an attribute, such as InternalsVisibleToAttribute, was not specified correctly.</value>
  </data>
  <data name="WRN_UnifyReferenceMajMin" xml:space="preserve">
    <value>Assuming assembly reference '{0}' used by '{1}' matches identity '{2}' of '{3}', you may need to supply runtime policy</value>
  </data>
  <data name="WRN_UnifyReferenceMajMin_Title" xml:space="preserve">
    <value>Assuming assembly reference matches identity</value>
  </data>
  <data name="WRN_UnifyReferenceMajMin_Description" xml:space="preserve">
    <value>The two assemblies differ in release and/or version number. For unification to occur, you must specify directives in the application's .config file, and you must provide the correct strong name of an assembly.</value>
  </data>
  <data name="WRN_UnifyReferenceBldRev" xml:space="preserve">
    <value>Assuming assembly reference '{0}' used by '{1}' matches identity '{2}' of '{3}', you may need to supply runtime policy</value>
  </data>
  <data name="WRN_UnifyReferenceBldRev_Title" xml:space="preserve">
    <value>Assuming assembly reference matches identity</value>
  </data>
  <data name="WRN_UnifyReferenceBldRev_Description" xml:space="preserve">
    <value>The two assemblies differ in release and/or version number. For unification to occur, you must specify directives in the application's .config file, and you must provide the correct strong name of an assembly.</value>
  </data>
  <data name="ERR_DuplicateImport" xml:space="preserve">
    <value>Multiple assemblies with equivalent identity have been imported: '{0}' and '{1}'. Remove one of the duplicate references.</value>
  </data>
  <data name="ERR_DuplicateImportSimple" xml:space="preserve">
    <value>An assembly with the same simple name '{0}' has already been imported. Try removing one of the references (e.g. '{1}') or sign them to enable side-by-side.</value>
  </data>
  <data name="ERR_AssemblyMatchBadVersion" xml:space="preserve">
    <value>Assembly '{0}' with identity '{1}' uses '{2}' which has a higher version than referenced assembly '{3}' with identity '{4}'</value>
  </data>
  <data name="ERR_FixedNeedsLvalue" xml:space="preserve">
    <value>Fixed size buffers can only be accessed through locals or fields</value>
  </data>
  <data name="WRN_DuplicateTypeParamTag" xml:space="preserve">
    <value>XML comment has a duplicate typeparam tag for '{0}'</value>
  </data>
  <data name="WRN_DuplicateTypeParamTag_Title" xml:space="preserve">
    <value>XML comment has a duplicate typeparam tag</value>
  </data>
  <data name="WRN_UnmatchedTypeParamTag" xml:space="preserve">
    <value>XML comment has a typeparam tag for '{0}', but there is no type parameter by that name</value>
  </data>
  <data name="WRN_UnmatchedTypeParamTag_Title" xml:space="preserve">
    <value>XML comment has a typeparam tag, but there is no type parameter by that name</value>
  </data>
  <data name="WRN_UnmatchedTypeParamRefTag" xml:space="preserve">
    <value>XML comment on '{1}' has a typeparamref tag for '{0}', but there is no type parameter by that name</value>
  </data>
  <data name="WRN_UnmatchedTypeParamRefTag_Title" xml:space="preserve">
    <value>XML comment has a typeparamref tag, but there is no type parameter by that name</value>
  </data>
  <data name="WRN_MissingTypeParamTag" xml:space="preserve">
    <value>Type parameter '{0}' has no matching typeparam tag in the XML comment on '{1}' (but other type parameters do)</value>
  </data>
  <data name="WRN_MissingTypeParamTag_Title" xml:space="preserve">
    <value>Type parameter has no matching typeparam tag in the XML comment (but other type parameters do)</value>
  </data>
  <data name="ERR_CantChangeTypeOnOverride" xml:space="preserve">
    <value>'{0}': type must be '{2}' to match overridden member '{1}'</value>
  </data>
  <data name="ERR_DoNotUseFixedBufferAttr" xml:space="preserve">
    <value>Do not use 'System.Runtime.CompilerServices.FixedBuffer' attribute. Use the 'fixed' field modifier instead.</value>
  </data>
  <data name="WRN_AssignmentToSelf" xml:space="preserve">
    <value>Assignment made to same variable; did you mean to assign something else?</value>
  </data>
  <data name="WRN_AssignmentToSelf_Title" xml:space="preserve">
    <value>Assignment made to same variable</value>
  </data>
  <data name="WRN_ComparisonToSelf" xml:space="preserve">
    <value>Comparison made to same variable; did you mean to compare something else?</value>
  </data>
  <data name="WRN_ComparisonToSelf_Title" xml:space="preserve">
    <value>Comparison made to same variable</value>
  </data>
  <data name="ERR_CantOpenWin32Res" xml:space="preserve">
    <value>Error opening Win32 resource file '{0}' -- '{1}'</value>
  </data>
  <data name="WRN_DotOnDefault" xml:space="preserve">
    <value>Expression will always cause a System.NullReferenceException because the default value of '{0}' is null</value>
  </data>
  <data name="WRN_DotOnDefault_Title" xml:space="preserve">
    <value>Expression will always cause a System.NullReferenceException because the type's default value is null</value>
  </data>
  <data name="ERR_NoMultipleInheritance" xml:space="preserve">
    <value>Class '{0}' cannot have multiple base classes: '{1}' and '{2}'</value>
  </data>
  <data name="ERR_BaseClassMustBeFirst" xml:space="preserve">
    <value>Base class '{0}' must come before any interfaces</value>
  </data>
  <data name="WRN_BadXMLRefTypeVar" xml:space="preserve">
    <value>XML comment has cref attribute '{0}' that refers to a type parameter</value>
  </data>
  <data name="WRN_BadXMLRefTypeVar_Title" xml:space="preserve">
    <value>XML comment has cref attribute that refers to a type parameter</value>
  </data>
  <data name="ERR_FriendAssemblyBadArgs" xml:space="preserve">
    <value>Friend assembly reference '{0}' is invalid. InternalsVisibleTo declarations cannot have a version, culture, public key token, or processor architecture specified.</value>
  </data>
  <data name="ERR_FriendAssemblySNReq" xml:space="preserve">
    <value>Friend assembly reference '{0}' is invalid. Strong-name signed assemblies must specify a public key in their InternalsVisibleTo declarations.</value>
  </data>
  <data name="ERR_DelegateOnNullable" xml:space="preserve">
    <value>Cannot bind delegate to '{0}' because it is a member of 'System.Nullable&lt;T&gt;'</value>
  </data>
  <data name="ERR_BadCtorArgCount" xml:space="preserve">
    <value>'{0}' does not contain a constructor that takes {1} arguments</value>
  </data>
  <data name="ERR_GlobalAttributesNotFirst" xml:space="preserve">
    <value>Assembly and module attributes must precede all other elements defined in a file except using clauses and extern alias declarations</value>
  </data>
  <data name="ERR_ExpressionExpected" xml:space="preserve">
    <value>Expected expression</value>
  </data>
  <data name="ERR_InvalidSubsystemVersion" xml:space="preserve">
    <value>Invalid version {0} for /subsystemversion. The version must be 6.02 or greater for ARM or AppContainerExe, and 4.00 or greater otherwise</value>
  </data>
  <data name="ERR_InteropMethodWithBody" xml:space="preserve">
    <value>Embedded interop method '{0}' contains a body.</value>
  </data>
  <data name="ERR_BadWarningLevel" xml:space="preserve">
    <value>Warning level must be in the range 0-4</value>
  </data>
  <data name="ERR_BadDebugType" xml:space="preserve">
    <value>Invalid option '{0}' for /debug; must be 'portable', 'embedded', 'full' or 'pdbonly'</value>
  </data>
  <data name="ERR_BadResourceVis" xml:space="preserve">
    <value>Invalid option '{0}'; Resource visibility must be either 'public' or 'private'</value>
  </data>
  <data name="ERR_DefaultValueTypeMustMatch" xml:space="preserve">
    <value>The type of the argument to the DefaultParameterValue attribute must match the parameter type</value>
  </data>
  <data name="ERR_DefaultValueBadValueType" xml:space="preserve">
    <value>Argument of type '{0}' is not applicable for the DefaultParameterValue attribute</value>
  </data>
  <data name="ERR_MemberAlreadyInitialized" xml:space="preserve">
    <value>Duplicate initialization of member '{0}'</value>
  </data>
  <data name="ERR_MemberCannotBeInitialized" xml:space="preserve">
    <value>Member '{0}' cannot be initialized. It is not a field or property.</value>
  </data>
  <data name="ERR_StaticMemberInObjectInitializer" xml:space="preserve">
    <value>Static field or property '{0}' cannot be assigned in an object initializer</value>
  </data>
  <data name="ERR_ReadonlyValueTypeInObjectInitializer" xml:space="preserve">
    <value>Members of readonly field '{0}' of type '{1}' cannot be assigned with an object initializer because it is of a value type</value>
  </data>
  <data name="ERR_ValueTypePropertyInObjectInitializer" xml:space="preserve">
    <value>Members of property '{0}' of type '{1}' cannot be assigned with an object initializer because it is of a value type</value>
  </data>
  <data name="ERR_UnsafeTypeInObjectCreation" xml:space="preserve">
    <value>Unsafe type '{0}' cannot be used in object creation</value>
  </data>
  <data name="ERR_EmptyElementInitializer" xml:space="preserve">
    <value>Element initializer cannot be empty</value>
  </data>
  <data name="ERR_InitializerAddHasWrongSignature" xml:space="preserve">
    <value>The best overloaded method match for '{0}' has wrong signature for the initializer element. The initializable Add must be an accessible instance method.</value>
  </data>
  <data name="ERR_CollectionInitRequiresIEnumerable" xml:space="preserve">
    <value>Cannot initialize type '{0}' with a collection initializer because it does not implement 'System.Collections.IEnumerable'</value>
  </data>
  <data name="ERR_CantSetWin32Manifest" xml:space="preserve">
    <value>Error reading Win32 manifest file '{0}' -- '{1}'</value>
  </data>
  <data name="WRN_CantHaveManifestForModule" xml:space="preserve">
    <value>Ignoring /win32manifest for module because it only applies to assemblies</value>
  </data>
  <data name="WRN_CantHaveManifestForModule_Title" xml:space="preserve">
    <value>Ignoring /win32manifest for module because it only applies to assemblies</value>
  </data>
  <data name="ERR_BadInstanceArgType" xml:space="preserve">
    <value>'{0}' does not contain a definition for '{1}' and the best extension method overload '{2}' requires a receiver of type '{3}'</value>
  </data>
  <data name="ERR_QueryDuplicateRangeVariable" xml:space="preserve">
    <value>The range variable '{0}' has already been declared</value>
  </data>
  <data name="ERR_QueryRangeVariableOverrides" xml:space="preserve">
    <value>The range variable '{0}' conflicts with a previous declaration of '{0}'</value>
  </data>
  <data name="ERR_QueryRangeVariableAssignedBadValue" xml:space="preserve">
    <value>Cannot assign {0} to a range variable</value>
  </data>
  <data name="ERR_QueryNoProviderCastable" xml:space="preserve">
    <value>Could not find an implementation of the query pattern for source type '{0}'.  '{1}' not found.  Consider explicitly specifying the type of the range variable '{2}'.</value>
  </data>
  <data name="ERR_QueryNoProviderStandard" xml:space="preserve">
    <value>Could not find an implementation of the query pattern for source type '{0}'.  '{1}' not found.  Are you missing a reference to 'System.Core.dll' or a using directive for 'System.Linq'?</value>
  </data>
  <data name="ERR_QueryNoProvider" xml:space="preserve">
    <value>Could not find an implementation of the query pattern for source type '{0}'.  '{1}' not found.</value>
  </data>
  <data name="ERR_QueryOuterKey" xml:space="preserve">
    <value>The name '{0}' is not in scope on the left side of 'equals'.  Consider swapping the expressions on either side of 'equals'.</value>
  </data>
  <data name="ERR_QueryInnerKey" xml:space="preserve">
    <value>The name '{0}' is not in scope on the right side of 'equals'.  Consider swapping the expressions on either side of 'equals'.</value>
  </data>
  <data name="ERR_QueryOutRefRangeVariable" xml:space="preserve">
    <value>Cannot pass the range variable '{0}' as an out or ref parameter</value>
  </data>
  <data name="ERR_QueryMultipleProviders" xml:space="preserve">
    <value>Multiple implementations of the query pattern were found for source type '{0}'.  Ambiguous call to '{1}'.</value>
  </data>
  <data name="ERR_QueryTypeInferenceFailedMulti" xml:space="preserve">
    <value>The type of one of the expressions in the {0} clause is incorrect.  Type inference failed in the call to '{1}'.</value>
  </data>
  <data name="ERR_QueryTypeInferenceFailed" xml:space="preserve">
    <value>The type of the expression in the {0} clause is incorrect.  Type inference failed in the call to '{1}'.</value>
  </data>
  <data name="ERR_QueryTypeInferenceFailedSelectMany" xml:space="preserve">
    <value>An expression of type '{0}' is not allowed in a subsequent from clause in a query expression with source type '{1}'.  Type inference failed in the call to '{2}'.</value>
  </data>
  <data name="ERR_ExpressionTreeContainsPointerOp" xml:space="preserve">
    <value>An expression tree may not contain an unsafe pointer operation</value>
  </data>
  <data name="ERR_ExpressionTreeContainsAnonymousMethod" xml:space="preserve">
    <value>An expression tree may not contain an anonymous method expression</value>
  </data>
  <data name="ERR_AnonymousMethodToExpressionTree" xml:space="preserve">
    <value>An anonymous method expression cannot be converted to an expression tree</value>
  </data>
  <data name="ERR_QueryRangeVariableReadOnly" xml:space="preserve">
    <value>Range variable '{0}' cannot be assigned to -- it is read only</value>
  </data>
  <data name="ERR_QueryRangeVariableSameAsTypeParam" xml:space="preserve">
    <value>The range variable '{0}' cannot have the same name as a method type parameter</value>
  </data>
  <data name="ERR_TypeVarNotFoundRangeVariable" xml:space="preserve">
    <value>The contextual keyword 'var' cannot be used in a range variable declaration</value>
  </data>
  <data name="ERR_BadArgTypesForCollectionAdd" xml:space="preserve">
    <value>The best overloaded Add method '{0}' for the collection initializer has some invalid arguments</value>
  </data>
  <data name="ERR_ByRefParameterInExpressionTree" xml:space="preserve">
    <value>An expression tree lambda may not contain an out or ref parameter</value>
  </data>
  <data name="ERR_VarArgsInExpressionTree" xml:space="preserve">
    <value>An expression tree lambda may not contain a method with variable arguments</value>
  </data>
  <data name="ERR_MemGroupInExpressionTree" xml:space="preserve">
    <value>An expression tree lambda may not contain a method group</value>
  </data>
  <data name="ERR_InitializerAddHasParamModifiers" xml:space="preserve">
    <value>The best overloaded method match '{0}' for the collection initializer element cannot be used. Collection initializer 'Add' methods cannot have ref or out parameters.</value>
  </data>
  <data name="ERR_NonInvocableMemberCalled" xml:space="preserve">
    <value>Non-invocable member '{0}' cannot be used like a method.</value>
  </data>
  <data name="WRN_MultipleRuntimeImplementationMatches" xml:space="preserve">
    <value>Member '{0}' implements interface member '{1}' in type '{2}'. There are multiple matches for the interface member at run-time. It is implementation dependent which method will be called.</value>
  </data>
  <data name="WRN_MultipleRuntimeImplementationMatches_Title" xml:space="preserve">
    <value>Member implements interface member with multiple matches at run-time</value>
  </data>
  <data name="WRN_MultipleRuntimeImplementationMatches_Description" xml:space="preserve">
    <value>This warning can be generated when two interface methods are differentiated only by whether a particular parameter is marked with ref or with out. It is best to change your code to avoid this warning because it is not obvious or guaranteed which method is called at runtime.

Although C# distinguishes between out and ref, the CLR sees them as the same. When deciding which method implements the interface, the CLR just picks one.

Give the compiler some way to differentiate the methods. For example, you can give them different names or provide an additional parameter on one of them.</value>
  </data>
  <data name="WRN_MultipleRuntimeOverrideMatches" xml:space="preserve">
    <value>Member '{1}' overrides '{0}'. There are multiple override candidates at run-time. It is implementation dependent which method will be called.</value>
  </data>
  <data name="WRN_MultipleRuntimeOverrideMatches_Title" xml:space="preserve">
    <value>Member overrides base member with multiple override candidates at run-time</value>
  </data>
  <data name="ERR_ObjectOrCollectionInitializerWithDelegateCreation" xml:space="preserve">
    <value>Object and collection initializer expressions may not be applied to a delegate creation expression</value>
  </data>
  <data name="ERR_InvalidConstantDeclarationType" xml:space="preserve">
    <value>'{0}' is of type '{1}'. The type specified in a constant declaration must be sbyte, byte, short, ushort, int, uint, long, ulong, char, float, double, decimal, bool, string, an enum-type, or a reference-type.</value>
  </data>
  <data name="ERR_FileNotFound" xml:space="preserve">
    <value>Source file '{0}' could not be found.</value>
  </data>
  <data name="WRN_FileAlreadyIncluded" xml:space="preserve">
    <value>Source file '{0}' specified multiple times</value>
  </data>
  <data name="WRN_FileAlreadyIncluded_Title" xml:space="preserve">
    <value>Source file specified multiple times</value>
  </data>
  <data name="ERR_NoFileSpec" xml:space="preserve">
    <value>Missing file specification for '{0}' option</value>
  </data>
  <data name="ERR_SwitchNeedsString" xml:space="preserve">
    <value>Command-line syntax error: Missing '{0}' for '{1}' option</value>
  </data>
  <data name="ERR_BadSwitch" xml:space="preserve">
    <value>Unrecognized option: '{0}'</value>
  </data>
  <data name="WRN_NoSources" xml:space="preserve">
    <value>No source files specified.</value>
  </data>
  <data name="WRN_NoSources_Title" xml:space="preserve">
    <value>No source files specified</value>
  </data>
  <data name="ERR_ExpectedSingleScript" xml:space="preserve">
    <value>Expected a script (.csx file) but none specified</value>
  </data>
  <data name="ERR_OpenResponseFile" xml:space="preserve">
    <value>Error opening response file '{0}'</value>
  </data>
  <data name="ERR_CantOpenFileWrite" xml:space="preserve">
    <value>Cannot open '{0}' for writing -- '{1}'</value>
  </data>
  <data name="ERR_BadBaseNumber" xml:space="preserve">
    <value>Invalid image base number '{0}'</value>
  </data>
  <data name="ERR_BinaryFile" xml:space="preserve">
    <value>'{0}' is a binary file instead of a text file</value>
  </data>
  <data name="FTL_BadCodepage" xml:space="preserve">
    <value>Code page '{0}' is invalid or not installed</value>
  </data>
  <data name="FTL_BadChecksumAlgorithm" xml:space="preserve">
    <value>Algorithm '{0}' is not supported</value>
  </data>
  <data name="ERR_NoMainOnDLL" xml:space="preserve">
    <value>Cannot specify /main if building a module or library</value>
  </data>
  <data name="FTL_InvalidTarget" xml:space="preserve">
    <value>Invalid target type for /target: must specify 'exe', 'winexe', 'library', or 'module'</value>
  </data>
  <data name="FTL_InputFileNameTooLong" xml:space="preserve">
    <value>File name '{0}' is empty, contains invalid characters, has a drive specification without an absolute path, or is too long</value>
  </data>
  <data name="WRN_NoConfigNotOnCommandLine" xml:space="preserve">
    <value>Ignoring /noconfig option because it was specified in a response file</value>
  </data>
  <data name="WRN_NoConfigNotOnCommandLine_Title" xml:space="preserve">
    <value>Ignoring /noconfig option because it was specified in a response file</value>
  </data>
  <data name="ERR_InvalidFileAlignment" xml:space="preserve">
    <value>Invalid file section alignment '{0}'</value>
  </data>
  <data name="ERR_InvalidOutputName" xml:space="preserve">
    <value>Invalid output name: {0}</value>
  </data>
  <data name="ERR_InvalidDebugInformationFormat" xml:space="preserve">
    <value>Invalid debug information format: {0}</value>
  </data>
  <data name="ERR_LegacyObjectIdSyntax" xml:space="preserve">
    <value>'id#' syntax is no longer supported. Use '$id' instead.</value>
  </data>
  <data name="WRN_DefineIdentifierRequired" xml:space="preserve">
    <value>Invalid name for a preprocessing symbol; '{0}' is not a valid identifier</value>
  </data>
  <data name="WRN_DefineIdentifierRequired_Title" xml:space="preserve">
    <value>Invalid name for a preprocessing symbol; not a valid identifier</value>
  </data>
  <data name="FTL_OutputFileExists" xml:space="preserve">
    <value>Cannot create short filename '{0}' when a long filename with the same short filename already exists</value>
  </data>
  <data name="ERR_OneAliasPerReference" xml:space="preserve">
    <value>A /reference option that declares an extern alias can only have one filename. To specify multiple aliases or filenames, use multiple /reference options.</value>
  </data>
  <data name="ERR_SwitchNeedsNumber" xml:space="preserve">
    <value>Command-line syntax error: Missing ':&lt;number&gt;' for '{0}' option</value>
  </data>
  <data name="ERR_MissingDebugSwitch" xml:space="preserve">
    <value>The /pdb option requires that the /debug option also be used</value>
  </data>
  <data name="ERR_ComRefCallInExpressionTree" xml:space="preserve">
    <value>An expression tree lambda may not contain a COM call with ref omitted on arguments</value>
  </data>
  <data name="ERR_InvalidFormatForGuidForOption" xml:space="preserve">
    <value>Command-line syntax error: Invalid Guid format '{0}' for option '{1}'</value>
  </data>
  <data name="ERR_MissingGuidForOption" xml:space="preserve">
    <value>Command-line syntax error: Missing Guid for option '{1}'</value>
  </data>
  <data name="WRN_CLS_NoVarArgs" xml:space="preserve">
    <value>Methods with variable arguments are not CLS-compliant</value>
  </data>
  <data name="WRN_CLS_NoVarArgs_Title" xml:space="preserve">
    <value>Methods with variable arguments are not CLS-compliant</value>
  </data>
  <data name="WRN_CLS_BadArgType" xml:space="preserve">
    <value>Argument type '{0}' is not CLS-compliant</value>
  </data>
  <data name="WRN_CLS_BadArgType_Title" xml:space="preserve">
    <value>Argument type is not CLS-compliant</value>
  </data>
  <data name="WRN_CLS_BadReturnType" xml:space="preserve">
    <value>Return type of '{0}' is not CLS-compliant</value>
  </data>
  <data name="WRN_CLS_BadReturnType_Title" xml:space="preserve">
    <value>Return type is not CLS-compliant</value>
  </data>
  <data name="WRN_CLS_BadFieldPropType" xml:space="preserve">
    <value>Type of '{0}' is not CLS-compliant</value>
  </data>
  <data name="WRN_CLS_BadFieldPropType_Title" xml:space="preserve">
    <value>Type is not CLS-compliant</value>
  </data>
  <data name="WRN_CLS_BadFieldPropType_Description" xml:space="preserve">
    <value>A public, protected, or protected internal variable must be of a type that is compliant with the Common Language Specification (CLS).</value>
  </data>
  <data name="WRN_CLS_BadIdentifierCase" xml:space="preserve">
    <value>Identifier '{0}' differing only in case is not CLS-compliant</value>
  </data>
  <data name="WRN_CLS_BadIdentifierCase_Title" xml:space="preserve">
    <value>Identifier differing only in case is not CLS-compliant</value>
  </data>
  <data name="WRN_CLS_OverloadRefOut" xml:space="preserve">
    <value>Overloaded method '{0}' differing only in ref or out, or in array rank, is not CLS-compliant</value>
  </data>
  <data name="WRN_CLS_OverloadRefOut_Title" xml:space="preserve">
    <value>Overloaded method differing only in ref or out, or in array rank, is not CLS-compliant</value>
  </data>
  <data name="WRN_CLS_OverloadUnnamed" xml:space="preserve">
    <value>Overloaded method '{0}' differing only by unnamed array types is not CLS-compliant</value>
  </data>
  <data name="WRN_CLS_OverloadUnnamed_Title" xml:space="preserve">
    <value>Overloaded method differing only by unnamed array types is not CLS-compliant</value>
  </data>
  <data name="WRN_CLS_OverloadUnnamed_Description" xml:space="preserve">
    <value>This error occurs if you have an overloaded method that takes a jagged array and the only difference between the method signatures is the element type of the array. To avoid this error, consider using a rectangular array rather than a jagged array; use an additional parameter to disambiguate the function call; rename one or more of the overloaded methods; or, if CLS Compliance is not needed, remove the CLSCompliantAttribute attribute.</value>
  </data>
  <data name="WRN_CLS_BadIdentifier" xml:space="preserve">
    <value>Identifier '{0}' is not CLS-compliant</value>
  </data>
  <data name="WRN_CLS_BadIdentifier_Title" xml:space="preserve">
    <value>Identifier is not CLS-compliant</value>
  </data>
  <data name="WRN_CLS_BadBase" xml:space="preserve">
    <value>'{0}': base type '{1}' is not CLS-compliant</value>
  </data>
  <data name="WRN_CLS_BadBase_Title" xml:space="preserve">
    <value>Base type is not CLS-compliant</value>
  </data>
  <data name="WRN_CLS_BadBase_Description" xml:space="preserve">
    <value>A base type was marked as not having to be compliant with the Common Language Specification (CLS) in an assembly that was marked as being CLS compliant. Either remove the attribute that specifies the assembly is CLS compliant or remove the attribute that indicates the type is not CLS compliant.</value>
  </data>
  <data name="WRN_CLS_BadInterfaceMember" xml:space="preserve">
    <value>'{0}': CLS-compliant interfaces must have only CLS-compliant members</value>
  </data>
  <data name="WRN_CLS_BadInterfaceMember_Title" xml:space="preserve">
    <value>CLS-compliant interfaces must have only CLS-compliant members</value>
  </data>
  <data name="WRN_CLS_NoAbstractMembers" xml:space="preserve">
    <value>'{0}': only CLS-compliant members can be abstract</value>
  </data>
  <data name="WRN_CLS_NoAbstractMembers_Title" xml:space="preserve">
    <value>Only CLS-compliant members can be abstract</value>
  </data>
  <data name="WRN_CLS_NotOnModules" xml:space="preserve">
    <value>You must specify the CLSCompliant attribute on the assembly, not the module, to enable CLS compliance checking</value>
  </data>
  <data name="WRN_CLS_NotOnModules_Title" xml:space="preserve">
    <value>You must specify the CLSCompliant attribute on the assembly, not the module, to enable CLS compliance checking</value>
  </data>
  <data name="WRN_CLS_ModuleMissingCLS" xml:space="preserve">
    <value>Added modules must be marked with the CLSCompliant attribute to match the assembly</value>
  </data>
  <data name="WRN_CLS_ModuleMissingCLS_Title" xml:space="preserve">
    <value>Added modules must be marked with the CLSCompliant attribute to match the assembly</value>
  </data>
  <data name="WRN_CLS_AssemblyNotCLS" xml:space="preserve">
    <value>'{0}' cannot be marked as CLS-compliant because the assembly does not have a CLSCompliant attribute</value>
  </data>
  <data name="WRN_CLS_AssemblyNotCLS_Title" xml:space="preserve">
    <value>Type or member cannot be marked as CLS-compliant because the assembly does not have a CLSCompliant attribute</value>
  </data>
  <data name="WRN_CLS_BadAttributeType" xml:space="preserve">
    <value>'{0}' has no accessible constructors which use only CLS-compliant types</value>
  </data>
  <data name="WRN_CLS_BadAttributeType_Title" xml:space="preserve">
    <value>Type has no accessible constructors which use only CLS-compliant types</value>
  </data>
  <data name="WRN_CLS_ArrayArgumentToAttribute" xml:space="preserve">
    <value>Arrays as attribute arguments is not CLS-compliant</value>
  </data>
  <data name="WRN_CLS_ArrayArgumentToAttribute_Title" xml:space="preserve">
    <value>Arrays as attribute arguments is not CLS-compliant</value>
  </data>
  <data name="WRN_CLS_NotOnModules2" xml:space="preserve">
    <value>You cannot specify the CLSCompliant attribute on a module that differs from the CLSCompliant attribute on the assembly</value>
  </data>
  <data name="WRN_CLS_NotOnModules2_Title" xml:space="preserve">
    <value>You cannot specify the CLSCompliant attribute on a module that differs from the CLSCompliant attribute on the assembly</value>
  </data>
  <data name="WRN_CLS_IllegalTrueInFalse" xml:space="preserve">
    <value>'{0}' cannot be marked as CLS-compliant because it is a member of non-CLS-compliant type '{1}'</value>
  </data>
  <data name="WRN_CLS_IllegalTrueInFalse_Title" xml:space="preserve">
    <value>Type cannot be marked as CLS-compliant because it is a member of non-CLS-compliant type</value>
  </data>
  <data name="WRN_CLS_MeaninglessOnPrivateType" xml:space="preserve">
    <value>CLS compliance checking will not be performed on '{0}' because it is not visible from outside this assembly</value>
  </data>
  <data name="WRN_CLS_MeaninglessOnPrivateType_Title" xml:space="preserve">
    <value>CLS compliance checking will not be performed because it is not visible from outside this assembly</value>
  </data>
  <data name="WRN_CLS_AssemblyNotCLS2" xml:space="preserve">
    <value>'{0}' does not need a CLSCompliant attribute because the assembly does not have a CLSCompliant attribute</value>
  </data>
  <data name="WRN_CLS_AssemblyNotCLS2_Title" xml:space="preserve">
    <value>Type or member does not need a CLSCompliant attribute because the assembly does not have a CLSCompliant attribute</value>
  </data>
  <data name="WRN_CLS_MeaninglessOnParam" xml:space="preserve">
    <value>CLSCompliant attribute has no meaning when applied to parameters. Try putting it on the method instead.</value>
  </data>
  <data name="WRN_CLS_MeaninglessOnParam_Title" xml:space="preserve">
    <value>CLSCompliant attribute has no meaning when applied to parameters</value>
  </data>
  <data name="WRN_CLS_MeaninglessOnReturn" xml:space="preserve">
    <value>CLSCompliant attribute has no meaning when applied to return types. Try putting it on the method instead.</value>
  </data>
  <data name="WRN_CLS_MeaninglessOnReturn_Title" xml:space="preserve">
    <value>CLSCompliant attribute has no meaning when applied to return types</value>
  </data>
  <data name="WRN_CLS_BadTypeVar" xml:space="preserve">
    <value>Constraint type '{0}' is not CLS-compliant</value>
  </data>
  <data name="WRN_CLS_BadTypeVar_Title" xml:space="preserve">
    <value>Constraint type is not CLS-compliant</value>
  </data>
  <data name="WRN_CLS_VolatileField" xml:space="preserve">
    <value>CLS-compliant field '{0}' cannot be volatile</value>
  </data>
  <data name="WRN_CLS_VolatileField_Title" xml:space="preserve">
    <value>CLS-compliant field cannot be volatile</value>
  </data>
  <data name="WRN_CLS_BadInterface" xml:space="preserve">
    <value>'{0}' is not CLS-compliant because base interface '{1}' is not CLS-compliant</value>
  </data>
  <data name="WRN_CLS_BadInterface_Title" xml:space="preserve">
    <value>Type is not CLS-compliant because base interface is not CLS-compliant</value>
  </data>
  <data name="ERR_BadAwaitArg" xml:space="preserve">
    <value>'await' requires that the type {0} have a suitable GetAwaiter method</value>
  </data>
  <data name="ERR_BadAwaitArgIntrinsic" xml:space="preserve">
    <value>Cannot await '{0}'</value>
  </data>
  <data name="ERR_BadAwaiterPattern" xml:space="preserve">
    <value>'await' requires that the return type '{0}' of '{1}.GetAwaiter()' have suitable IsCompleted, OnCompleted, and GetResult members, and implement INotifyCompletion or ICriticalNotifyCompletion</value>
  </data>
  <data name="ERR_BadAwaitArg_NeedSystem" xml:space="preserve">
    <value>'await' requires that the type '{0}' have a suitable GetAwaiter method. Are you missing a using directive for 'System'?</value>
  </data>
  <data name="ERR_BadAwaitArgVoidCall" xml:space="preserve">
    <value>Cannot await 'void'</value>
  </data>
  <data name="ERR_BadAwaitAsIdentifier" xml:space="preserve">
    <value>'await' cannot be used as an identifier within an async method or lambda expression</value>
  </data>
  <data name="ERR_DoesntImplementAwaitInterface" xml:space="preserve">
    <value>'{0}' does not implement '{1}'</value>
  </data>
  <data name="ERR_TaskRetNoObjectRequired" xml:space="preserve">
    <value>Since '{0}' is an async method that returns 'Task', a return keyword must not be followed by an object expression. Did you intend to return 'Task&lt;T&gt;'?</value>
  </data>
  <data name="ERR_BadAsyncReturn" xml:space="preserve">
    <value>The return type of an async method must be void, Task or Task&lt;T&gt;</value>
  </data>
  <data name="ERR_CantReturnVoid" xml:space="preserve">
    <value>Cannot return an expression of type 'void'</value>
  </data>
  <data name="ERR_VarargsAsync" xml:space="preserve">
    <value>__arglist is not allowed in the parameter list of async methods</value>
  </data>
  <data name="ERR_ByRefTypeAndAwait" xml:space="preserve">
    <value>'await' cannot be used in an expression containing the type '{0}'</value>
  </data>
  <data name="ERR_UnsafeAsyncArgType" xml:space="preserve">
    <value>Async methods cannot have unsafe parameters or return types</value>
  </data>
  <data name="ERR_BadAsyncArgType" xml:space="preserve">
    <value>Async methods cannot have ref or out parameters</value>
  </data>
  <data name="ERR_BadAwaitWithoutAsync" xml:space="preserve">
    <value>The 'await' operator can only be used when contained within a method or lambda expression marked with the 'async' modifier</value>
  </data>
  <data name="ERR_BadAwaitWithoutAsyncLambda" xml:space="preserve">
    <value>The 'await' operator can only be used within an async {0}. Consider marking this {0} with the 'async' modifier.</value>
  </data>
  <data name="ERR_BadAwaitWithoutAsyncMethod" xml:space="preserve">
    <value>The 'await' operator can only be used within an async method. Consider marking this method with the 'async' modifier and changing its return type to 'Task&lt;{0}&gt;'.</value>
  </data>
  <data name="ERR_BadAwaitWithoutVoidAsyncMethod" xml:space="preserve">
    <value>The 'await' operator can only be used within an async method. Consider marking this method with the 'async' modifier and changing its return type to 'Task'.</value>
  </data>
  <data name="ERR_BadAwaitInFinally" xml:space="preserve">
    <value>Cannot await in the body of a finally clause</value>
  </data>
  <data name="ERR_BadAwaitInCatch" xml:space="preserve">
    <value>Cannot await in a catch clause</value>
  </data>
  <data name="ERR_BadAwaitInCatchFilter" xml:space="preserve">
    <value>Cannot await in the filter expression of a catch clause</value>
  </data>
  <data name="ERR_BadAwaitInLock" xml:space="preserve">
    <value>Cannot await in the body of a lock statement</value>
  </data>
  <data name="ERR_BadAwaitInStaticVariableInitializer" xml:space="preserve">
    <value>The 'await' operator cannot be used in a static script variable initializer.</value>
  </data>
  <data name="ERR_AwaitInUnsafeContext" xml:space="preserve">
    <value>Cannot await in an unsafe context</value>
  </data>
  <data name="ERR_BadAsyncLacksBody" xml:space="preserve">
    <value>The 'async' modifier can only be used in methods that have a body.</value>
  </data>
  <data name="ERR_BadSpecialByRefLocal" xml:space="preserve">
    <value>Parameters or locals of type '{0}' cannot be declared in async methods or lambda expressions.</value>
  </data>
  <data name="ERR_BadSpecialByRefIterator" xml:space="preserve">
    <value>foreach statement cannot operate on enumerators of type '{0}' in async or iterator methods because '{0}' is a ref struct.</value>
  </data>
  <data name="ERR_SecurityCriticalOrSecuritySafeCriticalOnAsync" xml:space="preserve">
    <value>Security attribute '{0}' cannot be applied to an Async method.</value>
  </data>
  <data name="ERR_SecurityCriticalOrSecuritySafeCriticalOnAsyncInClassOrStruct" xml:space="preserve">
    <value>Async methods are not allowed in an Interface, Class, or Structure which has the 'SecurityCritical' or 'SecuritySafeCritical' attribute.</value>
  </data>
  <data name="ERR_BadAwaitInQuery" xml:space="preserve">
    <value>The 'await' operator may only be used in a query expression within the first collection expression of the initial 'from' clause or within the collection expression of a 'join' clause</value>
  </data>
  <data name="WRN_AsyncLacksAwaits" xml:space="preserve">
    <value>This async method lacks 'await' operators and will run synchronously. Consider using the 'await' operator to await non-blocking API calls, or 'await Task.Run(...)' to do CPU-bound work on a background thread.</value>
  </data>
  <data name="WRN_AsyncLacksAwaits_Title" xml:space="preserve">
    <value>Async method lacks 'await' operators and will run synchronously</value>
  </data>
  <data name="WRN_UnobservedAwaitableExpression" xml:space="preserve">
    <value>Because this call is not awaited, execution of the current method continues before the call is completed. Consider applying the 'await' operator to the result of the call.</value>
  </data>
  <data name="WRN_UnobservedAwaitableExpression_Title" xml:space="preserve">
    <value>Because this call is not awaited, execution of the current method continues before the call is completed</value>
  </data>
  <data name="WRN_UnobservedAwaitableExpression_Description" xml:space="preserve">
    <value>The current method calls an async method that returns a Task or a Task&lt;TResult&gt; and doesn't apply the await operator to the result. The call to the async method starts an asynchronous task. However, because no await operator is applied, the program continues without waiting for the task to complete. In most cases, that behavior isn't what you expect. Usually other aspects of the calling method depend on the results of the call or, minimally, the called method is expected to complete before you return from the method that contains the call.

An equally important issue is what happens to exceptions that are raised in the called async method. An exception that's raised in a method that returns a Task or Task&lt;TResult&gt; is stored in the returned task. If you don't await the task or explicitly check for exceptions, the exception is lost. If you await the task, its exception is rethrown.

As a best practice, you should always await the call.

You should consider suppressing the warning only if you're sure that you don't want to wait for the asynchronous call to complete and that the called method won't raise any exceptions. In that case, you can suppress the warning by assigning the task result of the call to a variable.</value>
  </data>
  <data name="ERR_SynchronizedAsyncMethod" xml:space="preserve">
    <value>'MethodImplOptions.Synchronized' cannot be applied to an async method</value>
  </data>
  <data name="ERR_NoConversionForCallerLineNumberParam" xml:space="preserve">
    <value>CallerLineNumberAttribute cannot be applied because there are no standard conversions from type '{0}' to type '{1}'</value>
  </data>
  <data name="ERR_NoConversionForCallerFilePathParam" xml:space="preserve">
    <value>CallerFilePathAttribute cannot be applied because there are no standard conversions from type '{0}' to type '{1}'</value>
  </data>
  <data name="ERR_NoConversionForCallerMemberNameParam" xml:space="preserve">
    <value>CallerMemberNameAttribute cannot be applied because there are no standard conversions from type '{0}' to type '{1}'</value>
  </data>
  <data name="ERR_BadCallerLineNumberParamWithoutDefaultValue" xml:space="preserve">
    <value>The CallerLineNumberAttribute may only be applied to parameters with default values</value>
  </data>
  <data name="ERR_BadCallerFilePathParamWithoutDefaultValue" xml:space="preserve">
    <value>The CallerFilePathAttribute may only be applied to parameters with default values</value>
  </data>
  <data name="ERR_BadCallerMemberNameParamWithoutDefaultValue" xml:space="preserve">
    <value>The CallerMemberNameAttribute may only be applied to parameters with default values</value>
  </data>
  <data name="WRN_CallerLineNumberParamForUnconsumedLocation" xml:space="preserve">
    <value>The CallerLineNumberAttribute applied to parameter '{0}' will have no effect because it applies to a member that is used in contexts that do not allow optional arguments</value>
  </data>
  <data name="WRN_CallerLineNumberParamForUnconsumedLocation_Title" xml:space="preserve">
    <value>The CallerLineNumberAttribute will have no effect because it applies to a member that is used in contexts that do not allow optional arguments</value>
  </data>
  <data name="WRN_CallerFilePathParamForUnconsumedLocation" xml:space="preserve">
    <value>The CallerFilePathAttribute applied to parameter '{0}' will have no effect because it applies to a member that is used in contexts that do not allow optional arguments</value>
  </data>
  <data name="WRN_CallerFilePathParamForUnconsumedLocation_Title" xml:space="preserve">
    <value>The CallerFilePathAttribute will have no effect because it applies to a member that is used in contexts that do not allow optional arguments</value>
  </data>
  <data name="WRN_CallerMemberNameParamForUnconsumedLocation" xml:space="preserve">
    <value>The CallerMemberNameAttribute applied to parameter '{0}' will have no effect because it applies to a member that is used in contexts that do not allow optional arguments</value>
  </data>
  <data name="WRN_CallerMemberNameParamForUnconsumedLocation_Title" xml:space="preserve">
    <value>The CallerMemberNameAttribute will have no effect because it applies to a member that is used in contexts that do not allow optional arguments</value>
  </data>
  <data name="ERR_NoEntryPoint" xml:space="preserve">
    <value>Program does not contain a static 'Main' method suitable for an entry point</value>
  </data>
  <data name="ERR_ArrayInitializerIncorrectLength" xml:space="preserve">
    <value>An array initializer of length '{0}' is expected</value>
  </data>
  <data name="ERR_ArrayInitializerExpected" xml:space="preserve">
    <value>A nested array initializer is expected</value>
  </data>
  <data name="ERR_IllegalVarianceSyntax" xml:space="preserve">
    <value>Invalid variance modifier. Only interface and delegate type parameters can be specified as variant.</value>
  </data>
  <data name="ERR_UnexpectedAliasedName" xml:space="preserve">
    <value>Unexpected use of an aliased name</value>
  </data>
  <data name="ERR_UnexpectedGenericName" xml:space="preserve">
    <value>Unexpected use of a generic name</value>
  </data>
  <data name="ERR_UnexpectedUnboundGenericName" xml:space="preserve">
    <value>Unexpected use of an unbound generic name</value>
  </data>
  <data name="ERR_GlobalStatement" xml:space="preserve">
    <value>Expressions and statements can only occur in a method body</value>
  </data>
  <data name="ERR_NamedArgumentForArray" xml:space="preserve">
    <value>An array access may not have a named argument specifier</value>
  </data>
  <data name="ERR_NotYetImplementedInRoslyn" xml:space="preserve">
    <value>This language feature ('{0}') is not yet implemented.</value>
  </data>
  <data name="ERR_DefaultValueNotAllowed" xml:space="preserve">
    <value>Default values are not valid in this context.</value>
  </data>
  <data name="ERR_CantOpenIcon" xml:space="preserve">
    <value>Error opening icon file {0} -- {1}</value>
  </data>
  <data name="ERR_CantOpenWin32Manifest" xml:space="preserve">
    <value>Error opening Win32 manifest file {0} -- {1}</value>
  </data>
  <data name="ERR_ErrorBuildingWin32Resources" xml:space="preserve">
    <value>Error building Win32 resources -- {0}</value>
  </data>
  <data name="ERR_DefaultValueBeforeRequiredValue" xml:space="preserve">
    <value>Optional parameters must appear after all required parameters</value>
  </data>
  <data name="ERR_ExplicitImplCollisionOnRefOut" xml:space="preserve">
    <value>Cannot inherit interface '{0}' with the specified type parameters because it causes method '{1}' to contain overloads which differ only on ref and out</value>
  </data>
  <data name="ERR_PartialWrongTypeParamsVariance" xml:space="preserve">
    <value>Partial declarations of '{0}' must have the same type parameter names and variance modifiers in the same order</value>
  </data>
  <data name="ERR_UnexpectedVariance" xml:space="preserve">
    <value>Invalid variance: The type parameter '{1}' must be {3} valid on '{0}'. '{1}' is {2}.</value>
  </data>
  <data name="ERR_DeriveFromDynamic" xml:space="preserve">
    <value>'{0}': cannot derive from the dynamic type</value>
  </data>
  <data name="ERR_DeriveFromConstructedDynamic" xml:space="preserve">
    <value>'{0}': cannot implement a dynamic interface '{1}'</value>
  </data>
  <data name="ERR_DynamicTypeAsBound" xml:space="preserve">
    <value>Constraint cannot be the dynamic type</value>
  </data>
  <data name="ERR_ConstructedDynamicTypeAsBound" xml:space="preserve">
    <value>Constraint cannot be a dynamic type '{0}'</value>
  </data>
  <data name="ERR_DynamicRequiredTypesMissing" xml:space="preserve">
    <value>One or more types required to compile a dynamic expression cannot be found. Are you missing a reference?</value>
  </data>
  <data name="ERR_MetadataNameTooLong" xml:space="preserve">
    <value>Name '{0}' exceeds the maximum length allowed in metadata.</value>
  </data>
  <data name="ERR_AttributesNotAllowed" xml:space="preserve">
    <value>Attributes are not valid in this context.</value>
  </data>
  <data name="ERR_ExternAliasNotAllowed" xml:space="preserve">
    <value>'extern alias' is not valid in this context</value>
  </data>
  <data name="WRN_IsDynamicIsConfusing" xml:space="preserve">
    <value>Using '{0}' to test compatibility with '{1}' is essentially identical to testing compatibility with '{2}' and will succeed for all non-null values</value>
  </data>
  <data name="WRN_IsDynamicIsConfusing_Title" xml:space="preserve">
    <value>Using 'is' to test compatibility with 'dynamic' is essentially identical to testing compatibility with 'Object'</value>
  </data>
  <data name="ERR_YieldNotAllowedInScript" xml:space="preserve">
    <value>Cannot use 'yield' in top-level script code</value>
  </data>
  <data name="ERR_NamespaceNotAllowedInScript" xml:space="preserve">
    <value>Cannot declare namespace in script code</value>
  </data>
  <data name="ERR_GlobalAttributesNotAllowed" xml:space="preserve">
    <value>Assembly and module attributes are not allowed in this context</value>
  </data>
  <data name="ERR_InvalidDelegateType" xml:space="preserve">
    <value>Delegate '{0}' has no invoke method or an invoke method with a return type or parameter types that are not supported.</value>
  </data>
  <data name="WRN_MainIgnored" xml:space="preserve">
    <value>The entry point of the program is global script code; ignoring '{0}' entry point.</value>
  </data>
  <data name="WRN_MainIgnored_Title" xml:space="preserve">
    <value>The entry point of the program is global script code; ignoring entry point</value>
  </data>
  <data name="ERR_StaticInAsOrIs" xml:space="preserve">
    <value>The second operand of an 'is' or 'as' operator may not be static type '{0}'</value>
  </data>
  <data name="ERR_BadVisEventType" xml:space="preserve">
    <value>Inconsistent accessibility: event type '{1}' is less accessible than event '{0}'</value>
  </data>
  <data name="ERR_NamedArgumentSpecificationBeforeFixedArgument" xml:space="preserve">
    <value>Named argument specifications must appear after all fixed arguments have been specified</value>
  </data>
  <data name="ERR_BadNamedArgument" xml:space="preserve">
    <value>The best overload for '{0}' does not have a parameter named '{1}'</value>
  </data>
  <data name="ERR_BadNamedArgumentForDelegateInvoke" xml:space="preserve">
    <value>The delegate '{0}' does not have a parameter named '{1}'</value>
  </data>
  <data name="ERR_DuplicateNamedArgument" xml:space="preserve">
    <value>Named argument '{0}' cannot be specified multiple times</value>
  </data>
  <data name="ERR_NamedArgumentUsedInPositional" xml:space="preserve">
    <value>Named argument '{0}' specifies a parameter for which a positional argument has already been given</value>
  </data>
  <data name="ERR_DefaultValueUsedWithAttributes" xml:space="preserve">
    <value>Cannot specify default parameter value in conjunction with DefaultParameterAttribute or OptionalAttribute</value>
  </data>
  <data name="ERR_DefaultValueMustBeConstant" xml:space="preserve">
    <value>Default parameter value for '{0}' must be a compile-time constant</value>
  </data>
  <data name="ERR_RefOutDefaultValue" xml:space="preserve">
    <value>A ref or out parameter cannot have a default value</value>
  </data>
  <data name="ERR_DefaultValueForExtensionParameter" xml:space="preserve">
    <value>Cannot specify a default value for the 'this' parameter</value>
  </data>
  <data name="ERR_DefaultValueForParamsParameter" xml:space="preserve">
    <value>Cannot specify a default value for a parameter array</value>
  </data>
  <data name="ERR_NoConversionForDefaultParam" xml:space="preserve">
    <value>A value of type '{0}' cannot be used as a default parameter because there are no standard conversions to type '{1}'</value>
  </data>
  <data name="ERR_NoConversionForNubDefaultParam" xml:space="preserve">
    <value>A value of type '{0}' cannot be used as default parameter for nullable parameter '{1}' because '{0}' is not a simple type</value>
  </data>
  <data name="ERR_NotNullRefDefaultParameter" xml:space="preserve">
    <value>'{0}' is of type '{1}'. A default parameter value of a reference type other than string can only be initialized with null</value>
  </data>
  <data name="WRN_DefaultValueForUnconsumedLocation" xml:space="preserve">
    <value>The default value specified for parameter '{0}' will have no effect because it applies to a member that is used in contexts that do not allow optional arguments</value>
  </data>
  <data name="WRN_DefaultValueForUnconsumedLocation_Title" xml:space="preserve">
    <value>The default value specified will have no effect because it applies to a member that is used in contexts that do not allow optional arguments</value>
  </data>
  <data name="ERR_PublicKeyFileFailure" xml:space="preserve">
    <value>Error signing output with public key from file '{0}' -- {1}</value>
  </data>
  <data name="ERR_PublicKeyContainerFailure" xml:space="preserve">
    <value>Error signing output with public key from container '{0}' -- {1}</value>
  </data>
  <data name="ERR_BadDynamicTypeof" xml:space="preserve">
    <value>The typeof operator cannot be used on the dynamic type</value>
  </data>
  <data name="ERR_ExpressionTreeContainsDynamicOperation" xml:space="preserve">
    <value>An expression tree may not contain a dynamic operation</value>
  </data>
  <data name="ERR_BadAsyncExpressionTree" xml:space="preserve">
    <value>Async lambda expressions cannot be converted to expression trees</value>
  </data>
  <data name="ERR_DynamicAttributeMissing" xml:space="preserve">
    <value>Cannot define a class or member that utilizes 'dynamic' because the compiler required type '{0}' cannot be found. Are you missing a reference?</value>
  </data>
  <data name="ERR_CannotPassNullForFriendAssembly" xml:space="preserve">
    <value>Cannot pass null for friend assembly name</value>
  </data>
  <data name="ERR_SignButNoPrivateKey" xml:space="preserve">
    <value>Key file '{0}' is missing the private key needed for signing</value>
  </data>
  <data name="ERR_PublicSignButNoKey" xml:space="preserve">
    <value>Public signing was specified and requires a public key, but no public key was specified.</value>
  </data>
  <data name="ERR_PublicSignNetModule" xml:space="preserve">
    <value>Public signing is not supported for netmodules.</value>
  </data>
  <data name="WRN_DelaySignButNoKey" xml:space="preserve">
    <value>Delay signing was specified and requires a public key, but no public key was specified</value>
  </data>
  <data name="WRN_DelaySignButNoKey_Title" xml:space="preserve">
    <value>Delay signing was specified and requires a public key, but no public key was specified</value>
  </data>
  <data name="ERR_InvalidVersionFormat" xml:space="preserve">
    <value>The specified version string does not conform to the required format - major[.minor[.build[.revision]]]</value>
  </data>
  <data name="ERR_InvalidVersionFormat2" xml:space="preserve">
    <value>The specified version string does not conform to the required format - major.minor.build.revision</value>
  </data>
  <data name="WRN_InvalidVersionFormat" xml:space="preserve">
    <value>The specified version string does not conform to the recommended format - major.minor.build.revision</value>
  </data>
  <data name="WRN_InvalidVersionFormat_Title" xml:space="preserve">
    <value>The specified version string does not conform to the recommended format - major.minor.build.revision</value>
  </data>
  <data name="ERR_InvalidAssemblyCultureForExe" xml:space="preserve">
    <value>Executables cannot be satellite assemblies; culture should always be empty</value>
  </data>
  <data name="ERR_NoCorrespondingArgument" xml:space="preserve">
    <value>There is no argument given that corresponds to the required formal parameter '{0}' of '{1}'</value>
  </data>
  <data name="WRN_UnimplementedCommandLineSwitch" xml:space="preserve">
    <value>The command line switch '{0}' is not yet implemented and was ignored.</value>
  </data>
  <data name="WRN_UnimplementedCommandLineSwitch_Title" xml:space="preserve">
    <value>Command line switch is not yet implemented</value>
  </data>
  <data name="ERR_ModuleEmitFailure" xml:space="preserve">
    <value>Failed to emit module '{0}'.</value>
  </data>
  <data name="ERR_FixedLocalInLambda" xml:space="preserve">
    <value>Cannot use fixed local '{0}' inside an anonymous method, lambda expression, or query expression</value>
  </data>
  <data name="ERR_ExpressionTreeContainsNamedArgument" xml:space="preserve">
    <value>An expression tree may not contain a named argument specification</value>
  </data>
  <data name="ERR_ExpressionTreeContainsOptionalArgument" xml:space="preserve">
    <value>An expression tree may not contain a call or invocation that uses optional arguments</value>
  </data>
  <data name="ERR_ExpressionTreeContainsIndexedProperty" xml:space="preserve">
    <value>An expression tree may not contain an indexed property</value>
  </data>
  <data name="ERR_IndexedPropertyRequiresParams" xml:space="preserve">
    <value>Indexed property '{0}' has non-optional arguments which must be provided</value>
  </data>
  <data name="ERR_IndexedPropertyMustHaveAllOptionalParams" xml:space="preserve">
    <value>Indexed property '{0}' must have all arguments optional</value>
  </data>
  <data name="ERR_SpecialByRefInLambda" xml:space="preserve">
    <value>Instance of type '{0}' cannot be used inside an anonymous function, query expression, iterator block or async method</value>
  </data>
  <data name="ERR_SecurityAttributeMissingAction" xml:space="preserve">
    <value>First argument to a security attribute must be a valid SecurityAction</value>
  </data>
  <data name="ERR_SecurityAttributeInvalidAction" xml:space="preserve">
    <value>Security attribute '{0}' has an invalid SecurityAction value '{1}'</value>
  </data>
  <data name="ERR_SecurityAttributeInvalidActionAssembly" xml:space="preserve">
    <value>SecurityAction value '{0}' is invalid for security attributes applied to an assembly</value>
  </data>
  <data name="ERR_SecurityAttributeInvalidActionTypeOrMethod" xml:space="preserve">
    <value>SecurityAction value '{0}' is invalid for security attributes applied to a type or a method</value>
  </data>
  <data name="ERR_PrincipalPermissionInvalidAction" xml:space="preserve">
    <value>SecurityAction value '{0}' is invalid for PrincipalPermission attribute</value>
  </data>
  <data name="ERR_FeatureNotValidInExpressionTree" xml:space="preserve">
    <value>An expression tree may not contain '{0}'</value>
  </data>
  <data name="ERR_PermissionSetAttributeInvalidFile" xml:space="preserve">
    <value>Unable to resolve file path '{0}' specified for the named argument '{1}' for PermissionSet attribute</value>
  </data>
  <data name="ERR_PermissionSetAttributeFileReadError" xml:space="preserve">
    <value>Error reading file '{0}' specified for the named argument '{1}' for PermissionSet attribute: '{2}'</value>
  </data>
  <data name="ERR_GlobalSingleTypeNameNotFoundFwd" xml:space="preserve">
    <value>The type name '{0}' could not be found in the global namespace. This type has been forwarded to assembly '{1}' Consider adding a reference to that assembly.</value>
  </data>
  <data name="ERR_DottedTypeNameNotFoundInNSFwd" xml:space="preserve">
    <value>The type name '{0}' could not be found in the namespace '{1}'. This type has been forwarded to assembly '{2}' Consider adding a reference to that assembly.</value>
  </data>
  <data name="ERR_SingleTypeNameNotFoundFwd" xml:space="preserve">
    <value>The type name '{0}' could not be found. This type has been forwarded to assembly '{1}'. Consider adding a reference to that assembly.</value>
  </data>
  <data name="ERR_AssemblySpecifiedForLinkAndRef" xml:space="preserve">
    <value>Assemblies '{0}' and '{1}' refer to the same metadata but only one is a linked reference (specified using /link option); consider removing one of the references.</value>
  </data>
  <data name="WRN_DeprecatedCollectionInitAdd" xml:space="preserve">
    <value>The best overloaded Add method '{0}' for the collection initializer element is obsolete.</value>
  </data>
  <data name="WRN_DeprecatedCollectionInitAdd_Title" xml:space="preserve">
    <value>The best overloaded Add method for the collection initializer element is obsolete</value>
  </data>
  <data name="WRN_DeprecatedCollectionInitAddStr" xml:space="preserve">
    <value>The best overloaded Add method '{0}' for the collection initializer element is obsolete. {1}</value>
  </data>
  <data name="WRN_DeprecatedCollectionInitAddStr_Title" xml:space="preserve">
    <value>The best overloaded Add method for the collection initializer element is obsolete</value>
  </data>
  <data name="ERR_DeprecatedCollectionInitAddStr" xml:space="preserve">
    <value>The best overloaded Add method '{0}' for the collection initializer element is obsolete. {1}</value>
  </data>
  <data name="ERR_IteratorInInteractive" xml:space="preserve">
    <value>Yield statements may not appear at the top level in interactive code.</value>
  </data>
  <data name="ERR_SecurityAttributeInvalidTarget" xml:space="preserve">
    <value>Security attribute '{0}' is not valid on this declaration type. Security attributes are only valid on assembly, type and method declarations.</value>
  </data>
  <data name="ERR_BadDynamicMethodArg" xml:space="preserve">
    <value>Cannot use an expression of type '{0}' as an argument to a dynamically dispatched operation.</value>
  </data>
  <data name="ERR_BadDynamicMethodArgLambda" xml:space="preserve">
    <value>Cannot use a lambda expression as an argument to a dynamically dispatched operation without first casting it to a delegate or expression tree type.</value>
  </data>
  <data name="ERR_BadDynamicMethodArgMemgrp" xml:space="preserve">
    <value>Cannot use a method group as an argument to a dynamically dispatched operation. Did you intend to invoke the method?</value>
  </data>
  <data name="ERR_NoDynamicPhantomOnBase" xml:space="preserve">
    <value>The call to method '{0}' needs to be dynamically dispatched, but cannot be because it is part of a base access expression. Consider casting the dynamic arguments or eliminating the base access.</value>
  </data>
  <data name="ERR_BadDynamicQuery" xml:space="preserve">
    <value>Query expressions over source type 'dynamic' or with a join sequence of type 'dynamic' are not allowed</value>
  </data>
  <data name="ERR_NoDynamicPhantomOnBaseIndexer" xml:space="preserve">
    <value>The indexer access needs to be dynamically dispatched, but cannot be because it is part of a base access expression. Consider casting the dynamic arguments or eliminating the base access.</value>
  </data>
  <data name="WRN_DynamicDispatchToConditionalMethod" xml:space="preserve">
    <value>The dynamically dispatched call to method '{0}' may fail at runtime because one or more applicable overloads are conditional methods.</value>
  </data>
  <data name="WRN_DynamicDispatchToConditionalMethod_Title" xml:space="preserve">
    <value>Dynamically dispatched call may fail at runtime because one or more applicable overloads are conditional methods</value>
  </data>
  <data name="ERR_BadArgTypeDynamicExtension" xml:space="preserve">
    <value>'{0}' has no applicable method named '{1}' but appears to have an extension method by that name. Extension methods cannot be dynamically dispatched. Consider casting the dynamic arguments or calling the extension method without the extension method syntax.</value>
  </data>
  <data name="WRN_CallerFilePathPreferredOverCallerMemberName" xml:space="preserve">
    <value>The CallerMemberNameAttribute applied to parameter '{0}' will have no effect. It is overridden by the CallerFilePathAttribute.</value>
  </data>
  <data name="WRN_CallerFilePathPreferredOverCallerMemberName_Title" xml:space="preserve">
    <value>The CallerMemberNameAttribute will have no effect; it is overridden by the CallerFilePathAttribute</value>
  </data>
  <data name="WRN_CallerLineNumberPreferredOverCallerMemberName" xml:space="preserve">
    <value>The CallerMemberNameAttribute applied to parameter '{0}' will have no effect. It is overridden by the CallerLineNumberAttribute.</value>
  </data>
  <data name="WRN_CallerLineNumberPreferredOverCallerMemberName_Title" xml:space="preserve">
    <value>The CallerMemberNameAttribute will have no effect; it is overridden by the CallerLineNumberAttribute</value>
  </data>
  <data name="WRN_CallerLineNumberPreferredOverCallerFilePath" xml:space="preserve">
    <value>The CallerFilePathAttribute applied to parameter '{0}' will have no effect. It is overridden by the CallerLineNumberAttribute.</value>
  </data>
  <data name="WRN_CallerLineNumberPreferredOverCallerFilePath_Title" xml:space="preserve">
    <value>The CallerFilePathAttribute will have no effect; it is overridden by the CallerLineNumberAttribute</value>
  </data>
  <data name="ERR_InvalidDynamicCondition" xml:space="preserve">
    <value>Expression must be implicitly convertible to Boolean or its type '{0}' must define operator '{1}'.</value>
  </data>
  <data name="ERR_MixingWinRTEventWithRegular" xml:space="preserve">
    <value>'{0}' cannot implement '{1}' because '{2}' is a Windows Runtime event and '{3}' is a regular .NET event.</value>
  </data>
  <data name="WRN_CA2000_DisposeObjectsBeforeLosingScope1" xml:space="preserve">
    <value>Call System.IDisposable.Dispose() on allocated instance of {0} before all references to it are out of scope.</value>
  </data>
  <data name="WRN_CA2000_DisposeObjectsBeforeLosingScope1_Title" xml:space="preserve">
    <value>Call System.IDisposable.Dispose() on allocated instance before all references to it are out of scope</value>
  </data>
  <data name="WRN_CA2000_DisposeObjectsBeforeLosingScope2" xml:space="preserve">
    <value>Allocated instance of {0} is not disposed along all exception paths.  Call System.IDisposable.Dispose() before all references to it are out of scope.</value>
  </data>
  <data name="WRN_CA2000_DisposeObjectsBeforeLosingScope2_Title" xml:space="preserve">
    <value>Allocated instance is not disposed along all exception paths</value>
  </data>
  <data name="WRN_CA2202_DoNotDisposeObjectsMultipleTimes" xml:space="preserve">
    <value>Object '{0}' can be disposed more than once.</value>
  </data>
  <data name="WRN_CA2202_DoNotDisposeObjectsMultipleTimes_Title" xml:space="preserve">
    <value>Object can be disposed more than once</value>
  </data>
  <data name="ERR_NewCoClassOnLink" xml:space="preserve">
    <value>Interop type '{0}' cannot be embedded. Use the applicable interface instead.</value>
  </data>
  <data name="ERR_NoPIANestedType" xml:space="preserve">
    <value>Type '{0}' cannot be embedded because it is a nested type. Consider setting the 'Embed Interop Types' property to false.</value>
  </data>
  <data name="ERR_GenericsUsedInNoPIAType" xml:space="preserve">
    <value>Type '{0}' cannot be embedded because it has a generic argument. Consider setting the 'Embed Interop Types' property to false.</value>
  </data>
  <data name="ERR_InteropStructContainsMethods" xml:space="preserve">
    <value>Embedded interop struct '{0}' can contain only public instance fields.</value>
  </data>
  <data name="ERR_WinRtEventPassedByRef" xml:space="preserve">
    <value>A Windows Runtime event may not be passed as an out or ref parameter.</value>
  </data>
  <data name="ERR_MissingMethodOnSourceInterface" xml:space="preserve">
    <value>Source interface '{0}' is missing method '{1}' which is required to embed event '{2}'.</value>
  </data>
  <data name="ERR_MissingSourceInterface" xml:space="preserve">
    <value>Interface '{0}' has an invalid source interface which is required to embed event '{1}'.</value>
  </data>
  <data name="ERR_InteropTypeMissingAttribute" xml:space="preserve">
    <value>Interop type '{0}' cannot be embedded because it is missing the required '{1}' attribute.</value>
  </data>
  <data name="ERR_NoPIAAssemblyMissingAttribute" xml:space="preserve">
    <value>Cannot embed interop types from assembly '{0}' because it is missing the '{1}' attribute.</value>
  </data>
  <data name="ERR_NoPIAAssemblyMissingAttributes" xml:space="preserve">
    <value>Cannot embed interop types from assembly '{0}' because it is missing either the '{1}' attribute or the '{2}' attribute.</value>
  </data>
  <data name="ERR_InteropTypesWithSameNameAndGuid" xml:space="preserve">
    <value>Cannot embed interop type '{0}' found in both assembly '{1}' and '{2}'. Consider setting the 'Embed Interop Types' property to false.</value>
  </data>
  <data name="ERR_LocalTypeNameClash" xml:space="preserve">
    <value>Embedding the interop type '{0}' from assembly '{1}' causes a name clash in the current assembly. Consider setting the 'Embed Interop Types' property to false.</value>
  </data>
  <data name="WRN_ReferencedAssemblyReferencesLinkedPIA" xml:space="preserve">
    <value>A reference was created to embedded interop assembly '{0}' because of an indirect reference to that assembly created by assembly '{1}'. Consider changing the 'Embed Interop Types' property on either assembly.</value>
  </data>
  <data name="WRN_ReferencedAssemblyReferencesLinkedPIA_Title" xml:space="preserve">
    <value>A reference was created to embedded interop assembly because of an indirect assembly reference</value>
  </data>
  <data name="WRN_ReferencedAssemblyReferencesLinkedPIA_Description" xml:space="preserve">
    <value>You have added a reference to an assembly using /link (Embed Interop Types property set to True). This instructs the compiler to embed interop type information from that assembly. However, the compiler cannot embed interop type information from that assembly because another assembly that you have referenced also references that assembly using /reference (Embed Interop Types property set to False).

To embed interop type information for both assemblies, use /link for references to each assembly (set the Embed Interop Types property to True).

To remove the warning, you can use /reference instead (set the Embed Interop Types property to False). In this case, a primary interop assembly (PIA) provides interop type information.</value>
  </data>
  <data name="ERR_GenericsUsedAcrossAssemblies" xml:space="preserve">
    <value>Type '{0}' from assembly '{1}' cannot be used across assembly boundaries because it has a generic type argument that is an embedded interop type.</value>
  </data>
  <data name="ERR_NoCanonicalView" xml:space="preserve">
    <value>Cannot find the interop type that matches the embedded interop type '{0}'. Are you missing an assembly reference?</value>
  </data>
  <data name="ERR_ByRefReturnUnsupported" xml:space="preserve">
    <value>By-reference return type 'ref {0}' is not supported.</value>
  </data>
  <data name="ERR_NetModuleNameMismatch" xml:space="preserve">
    <value>Module name '{0}' stored in '{1}' must match its filename.</value>
  </data>
  <data name="ERR_BadModuleName" xml:space="preserve">
    <value>Invalid module name: {0}</value>
  </data>
  <data name="ERR_BadCompilationOptionValue" xml:space="preserve">
    <value>Invalid '{0}' value: '{1}'.</value>
  </data>
  <data name="ERR_BadAppConfigPath" xml:space="preserve">
    <value>AppConfigPath must be absolute.</value>
  </data>
  <data name="WRN_AssemblyAttributeFromModuleIsOverridden" xml:space="preserve">
    <value>Attribute '{0}' from module '{1}' will be ignored in favor of the instance appearing in source</value>
  </data>
  <data name="WRN_AssemblyAttributeFromModuleIsOverridden_Title" xml:space="preserve">
    <value>Attribute will be ignored in favor of the instance appearing in source</value>
  </data>
  <data name="ERR_CmdOptionConflictsSource" xml:space="preserve">
    <value>Attribute '{0}' given in a source file conflicts with option '{1}'.</value>
  </data>
  <data name="ERR_FixedBufferTooManyDimensions" xml:space="preserve">
    <value>A fixed buffer may only have one dimension.</value>
  </data>
  <data name="WRN_ReferencedAssemblyDoesNotHaveStrongName" xml:space="preserve">
    <value>Referenced assembly '{0}' does not have a strong name.</value>
  </data>
  <data name="WRN_ReferencedAssemblyDoesNotHaveStrongName_Title" xml:space="preserve">
    <value>Referenced assembly does not have a strong name</value>
  </data>
  <data name="ERR_InvalidSignaturePublicKey" xml:space="preserve">
    <value>Invalid signature public key specified in AssemblySignatureKeyAttribute.</value>
  </data>
  <data name="ERR_ExportedTypeConflictsWithDeclaration" xml:space="preserve">
    <value>Type '{0}' exported from module '{1}' conflicts with type declared in primary module of this assembly.</value>
  </data>
  <data name="ERR_ExportedTypesConflict" xml:space="preserve">
    <value>Type '{0}' exported from module '{1}' conflicts with type '{2}' exported from module '{3}'.</value>
  </data>
  <data name="ERR_ForwardedTypeConflictsWithDeclaration" xml:space="preserve">
    <value>Forwarded type '{0}' conflicts with type declared in primary module of this assembly.</value>
  </data>
  <data name="ERR_ForwardedTypesConflict" xml:space="preserve">
    <value>Type '{0}' forwarded to assembly '{1}' conflicts with type '{2}' forwarded to assembly '{3}'.</value>
  </data>
  <data name="ERR_ForwardedTypeConflictsWithExportedType" xml:space="preserve">
    <value>Type '{0}' forwarded to assembly '{1}' conflicts with type '{2}' exported from module '{3}'.</value>
  </data>
  <data name="WRN_RefCultureMismatch" xml:space="preserve">
    <value>Referenced assembly '{0}' has different culture setting of '{1}'.</value>
  </data>
  <data name="WRN_RefCultureMismatch_Title" xml:space="preserve">
    <value>Referenced assembly has different culture setting</value>
  </data>
  <data name="ERR_AgnosticToMachineModule" xml:space="preserve">
    <value>Agnostic assembly cannot have a processor specific module '{0}'.</value>
  </data>
  <data name="ERR_ConflictingMachineModule" xml:space="preserve">
    <value>Assembly and module '{0}' cannot target different processors.</value>
  </data>
  <data name="WRN_ConflictingMachineAssembly" xml:space="preserve">
    <value>Referenced assembly '{0}' targets a different processor.</value>
  </data>
  <data name="WRN_ConflictingMachineAssembly_Title" xml:space="preserve">
    <value>Referenced assembly targets a different processor</value>
  </data>
  <data name="ERR_CryptoHashFailed" xml:space="preserve">
    <value>Cryptographic failure while creating hashes.</value>
  </data>
  <data name="ERR_MissingNetModuleReference" xml:space="preserve">
    <value>Reference to '{0}' netmodule missing.</value>
  </data>
  <data name="ERR_NetModuleNameMustBeUnique" xml:space="preserve">
    <value>Module '{0}' is already defined in this assembly. Each module must have a unique filename.</value>
  </data>
  <data name="ERR_CantReadConfigFile" xml:space="preserve">
    <value>Cannot read config file '{0}' -- '{1}'</value>
  </data>
  <data name="ERR_EncNoPIAReference" xml:space="preserve">
    <value>Cannot continue since the edit includes a reference to an embedded type: '{0}'.</value>
  </data>
  <data name="ERR_EncReferenceToAddedMember" xml:space="preserve">
    <value>Member '{0}' added during the current debug session can only be accessed from within its declaring assembly '{1}'.</value>
  </data>
  <data name="ERR_MutuallyExclusiveOptions" xml:space="preserve">
    <value>Compilation options '{0}' and '{1}' can't both be specified at the same time.</value>
  </data>
  <data name="ERR_LinkedNetmoduleMetadataMustProvideFullPEImage" xml:space="preserve">
    <value>Linked netmodule metadata must provide a full PE image: '{0}'.</value>
  </data>
  <data name="ERR_BadPrefer32OnLib" xml:space="preserve">
    <value>/platform:anycpu32bitpreferred can only be used with /t:exe, /t:winexe and /t:appcontainerexe</value>
  </data>
  <data name="IDS_PathList" xml:space="preserve">
    <value>&lt;path list&gt;</value>
  </data>
  <data name="IDS_Text" xml:space="preserve">
    <value>&lt;text&gt;</value>
  </data>
  <data name="IDS_FeatureNullPropagatingOperator" xml:space="preserve">
    <value>null propagating operator</value>
  </data>
  <data name="IDS_FeatureExpressionBodiedMethod" xml:space="preserve">
    <value>expression-bodied method</value>
  </data>
  <data name="IDS_FeatureExpressionBodiedProperty" xml:space="preserve">
    <value>expression-bodied property</value>
  </data>
  <data name="IDS_FeatureExpressionBodiedIndexer" xml:space="preserve">
    <value>expression-bodied indexer</value>
  </data>
  <data name="IDS_FeatureAutoPropertyInitializer" xml:space="preserve">
    <value>auto property initializer</value>
  </data>
  <data name="IDS_Namespace1" xml:space="preserve">
    <value>&lt;namespace&gt;</value>
  </data>
  <data name="IDS_FeatureRefLocalsReturns" xml:space="preserve">
    <value>byref locals and returns</value>
  </data>
  <data name="IDS_FeatureReadonlyReferences" xml:space="preserve">
    <value>readonly references</value>
  </data>
  <data name="IDS_FeatureRefStructs" xml:space="preserve">
    <value>ref structs</value>
  </data>
  <data name="CompilationC" xml:space="preserve">
    <value>Compilation (C#): </value>
  </data>
  <data name="SyntaxNodeIsNotWithinSynt" xml:space="preserve">
    <value>Syntax node is not within syntax tree</value>
  </data>
  <data name="LocationMustBeProvided" xml:space="preserve">
    <value>Location must be provided in order to provide minimal type qualification.</value>
  </data>
  <data name="SyntaxTreeSemanticModelMust" xml:space="preserve">
    <value>SyntaxTreeSemanticModel must be provided in order to provide minimal type qualification.</value>
  </data>
  <data name="CantReferenceCompilationOf" xml:space="preserve">
    <value>Can't reference compilation of type '{0}' from {1} compilation.</value>
  </data>
  <data name="SyntaxTreeAlreadyPresent" xml:space="preserve">
    <value>Syntax tree already present</value>
  </data>
  <data name="SubmissionCanOnlyInclude" xml:space="preserve">
    <value>Submission can only include script code.</value>
  </data>
  <data name="SubmissionCanHaveAtMostOne" xml:space="preserve">
    <value>Submission can have at most one syntax tree.</value>
  </data>
  <data name="SyntaxTreeNotFoundTo" xml:space="preserve">
    <value>SyntaxTree '{0}' not found to remove</value>
  </data>
  <data name="TreeMustHaveARootNodeWith" xml:space="preserve">
    <value>tree must have a root node with SyntaxKind.CompilationUnit</value>
  </data>
  <data name="TypeArgumentCannotBeNull" xml:space="preserve">
    <value>Type argument cannot be null</value>
  </data>
  <data name="WrongNumberOfTypeArguments" xml:space="preserve">
    <value>Wrong number of type arguments</value>
  </data>
  <data name="NameConflictForName" xml:space="preserve">
    <value>Name conflict for name {0}</value>
  </data>
  <data name="LookupOptionsHasInvalidCombo" xml:space="preserve">
    <value>LookupOptions has an invalid combination of options</value>
  </data>
  <data name="ItemsMustBeNonEmpty" xml:space="preserve">
    <value>items: must be non-empty</value>
  </data>
  <data name="UseVerbatimIdentifier" xml:space="preserve">
    <value>Use Microsoft.CodeAnalysis.CSharp.SyntaxFactory.Identifier or Microsoft.CodeAnalysis.CSharp.SyntaxFactory.VerbatimIdentifier to create identifier tokens.</value>
  </data>
  <data name="UseLiteralForTokens" xml:space="preserve">
    <value>Use Microsoft.CodeAnalysis.CSharp.SyntaxFactory.Literal to create character literal tokens.</value>
  </data>
  <data name="UseLiteralForNumeric" xml:space="preserve">
    <value>Use Microsoft.CodeAnalysis.CSharp.SyntaxFactory.Literal to create numeric literal tokens.</value>
  </data>
  <data name="ThisMethodCanOnlyBeUsedToCreateTokens" xml:space="preserve">
    <value>This method can only be used to create tokens - {0} is not a token kind.</value>
  </data>
  <data name="GenericParameterDefinition" xml:space="preserve">
    <value>Generic parameter is definition when expected to be reference {0}</value>
  </data>
  <data name="InvalidGetDeclarationNameMultipleDeclarators" xml:space="preserve">
    <value>Called GetDeclarationName for a declaration node that can possibly contain multiple variable declarators.</value>
  </data>
  <data name="TreeNotPartOfCompilation" xml:space="preserve">
    <value>tree not part of compilation</value>
  </data>
  <data name="PositionIsNotWithinSyntax" xml:space="preserve">
    <value>Position is not within syntax tree with full span {0}</value>
  </data>
  <data name="WRN_BadUILang" xml:space="preserve">
    <value>The language name '{0}' is invalid.</value>
  </data>
  <data name="WRN_BadUILang_Title" xml:space="preserve">
    <value>The language name is invalid</value>
  </data>
  <data name="ERR_UnsupportedTransparentIdentifierAccess" xml:space="preserve">
    <value>Transparent identifier member access failed for field '{0}' of '{1}'.  Does the data being queried implement the query pattern?</value>
  </data>
  <data name="ERR_ParamDefaultValueDiffersFromAttribute" xml:space="preserve">
    <value>The parameter has multiple distinct default values.</value>
  </data>
  <data name="ERR_FieldHasMultipleDistinctConstantValues" xml:space="preserve">
    <value>The field has multiple distinct constant values.</value>
  </data>
  <data name="WRN_UnqualifiedNestedTypeInCref" xml:space="preserve">
    <value>Within cref attributes, nested types of generic types should be qualified.</value>
  </data>
  <data name="WRN_UnqualifiedNestedTypeInCref_Title" xml:space="preserve">
    <value>Within cref attributes, nested types of generic types should be qualified</value>
  </data>
  <data name="NotACSharpSymbol" xml:space="preserve">
    <value>Not a C# symbol.</value>
  </data>
  <data name="HDN_UnusedUsingDirective" xml:space="preserve">
    <value>Unnecessary using directive.</value>
  </data>
  <data name="HDN_UnusedExternAlias" xml:space="preserve">
    <value>Unused extern alias.</value>
  </data>
  <data name="ElementsCannotBeNull" xml:space="preserve">
    <value>Elements cannot be null.</value>
  </data>
  <data name="IDS_LIB_ENV" xml:space="preserve">
    <value>LIB environment variable</value>
  </data>
  <data name="IDS_LIB_OPTION" xml:space="preserve">
    <value>/LIB option</value>
  </data>
  <data name="IDS_REFERENCEPATH_OPTION" xml:space="preserve">
    <value>/REFERENCEPATH option</value>
  </data>
  <data name="IDS_DirectoryDoesNotExist" xml:space="preserve">
    <value>directory does not exist</value>
  </data>
  <data name="IDS_DirectoryHasInvalidPath" xml:space="preserve">
    <value>path is too long or invalid</value>
  </data>
  <data name="WRN_NoRuntimeMetadataVersion" xml:space="preserve">
    <value>No value for RuntimeMetadataVersion found. No assembly containing System.Object was found nor was a value for RuntimeMetadataVersion specified through options.</value>
  </data>
  <data name="WRN_NoRuntimeMetadataVersion_Title" xml:space="preserve">
    <value>No value for RuntimeMetadataVersion found</value>
  </data>
  <data name="WrongSemanticModelType" xml:space="preserve">
    <value>Expected a {0} SemanticModel.</value>
  </data>
  <data name="IDS_FeatureLambda" xml:space="preserve">
    <value>lambda expression</value>
  </data>
  <data name="ERR_FeatureNotAvailableInVersion1" xml:space="preserve">
    <value>Feature '{0}' is not available in C# 1. Please use language version {1} or greater.</value>
  </data>
  <data name="ERR_FeatureNotAvailableInVersion2" xml:space="preserve">
    <value>Feature '{0}' is not available in C# 2. Please use language version {1} or greater.</value>
  </data>
  <data name="ERR_FeatureNotAvailableInVersion3" xml:space="preserve">
    <value>Feature '{0}' is not available in C# 3. Please use language version {1} or greater.</value>
  </data>
  <data name="ERR_FeatureNotAvailableInVersion4" xml:space="preserve">
    <value>Feature '{0}' is not available in C# 4. Please use language version {1} or greater.</value>
  </data>
  <data name="ERR_FeatureNotAvailableInVersion5" xml:space="preserve">
    <value>Feature '{0}' is not available in C# 5. Please use language version {1} or greater.</value>
  </data>
  <data name="ERR_FeatureNotAvailableInVersion6" xml:space="preserve">
    <value>Feature '{0}' is not available in C# 6. Please use language version {1} or greater.</value>
  </data>
  <data name="ERR_FeatureNotAvailableInVersion7" xml:space="preserve">
    <value>Feature '{0}' is not available in C# 7. Please use language version {1} or greater.</value>
  </data>
  <data name="ERR_FeatureIsExperimental" xml:space="preserve">
    <value>Feature '{0}' is experimental and unsupported; use '/features:{1}' to enable.</value>
  </data>
  <data name="ERR_FeatureIsUnimplemented" xml:space="preserve">
    <value>Feature '{0}' is not implemented in this compiler.</value>
  </data>
  <data name="IDS_VersionExperimental" xml:space="preserve">
    <value>'experimental'</value>
  </data>
  <data name="PositionNotWithinTree" xml:space="preserve">
    <value>Position must be within span of the syntax tree.</value>
  </data>
  <data name="SpeculatedSyntaxNodeCannotBelongToCurrentCompilation" xml:space="preserve">
    <value>Syntax node to be speculated cannot belong to a syntax tree from the current compilation.</value>
  </data>
  <data name="ChainingSpeculativeModelIsNotSupported" xml:space="preserve">
    <value>Chaining speculative semantic model is not supported. You should create a speculative model from the non-speculative ParentModel.</value>
  </data>
  <data name="IDS_ToolName" xml:space="preserve">
    <value>Microsoft (R) Visual C# Compiler</value>
  </data>
  <data name="IDS_LogoLine1" xml:space="preserve">
    <value>{0} version {1}</value>
  </data>
  <data name="IDS_LogoLine2" xml:space="preserve">
    <value>Copyright (C) Microsoft Corporation. All rights reserved.</value>
  </data>
  <data name="IDS_LangVersions" xml:space="preserve">
    <value>Supported language versions:</value>
  </data>
  <data name="IDS_CSCHelp" xml:space="preserve">
    <value>
                              Visual C# Compiler Options

                        - OUTPUT FILES -
 /out:&lt;file&gt;                   Specify output file name (default: base name of
                               file with main class or first file)
 /target:exe                   Build a console executable (default) (Short
                               form: /t:exe)
 /target:winexe                Build a Windows executable (Short form:
                               /t:winexe)
 /target:library               Build a library (Short form: /t:library)
 /target:module                Build a module that can be added to another
                               assembly (Short form: /t:module)
 /target:appcontainerexe       Build an Appcontainer executable (Short form:
                               /t:appcontainerexe)
 /target:winmdobj              Build a Windows Runtime intermediate file that
                               is consumed by WinMDExp (Short form: /t:winmdobj)
 /doc:&lt;file&gt;                   XML Documentation file to generate
 /refout:&lt;file&gt;                Reference assembly output to generate
 /platform:&lt;string&gt;            Limit which platforms this code can run on: x86,
                               Itanium, x64, arm, anycpu32bitpreferred, or
                               anycpu. The default is anycpu.

                        - INPUT FILES -
 /recurse:&lt;wildcard&gt;           Include all files in the current directory and
                               subdirectories according to the wildcard
                               specifications
 /reference:&lt;alias&gt;=&lt;file&gt;     Reference metadata from the specified assembly
                               file using the given alias (Short form: /r)
 /reference:&lt;file list&gt;        Reference metadata from the specified assembly
                               files (Short form: /r)
 /addmodule:&lt;file list&gt;        Link the specified modules into this assembly
 /link:&lt;file list&gt;             Embed metadata from the specified interop
                               assembly files (Short form: /l)
 /analyzer:&lt;file list&gt;         Run the analyzers from this assembly
                               (Short form: /a)
 /additionalfile:&lt;file list&gt;   Additional files that don't directly affect code
                               generation but may be used by analyzers for producing
                               errors or warnings.
 /embed                        Embed all source files in the PDB.
 /embed:&lt;file list&gt;            Embed specific files in the PDB

                        - RESOURCES -
 /win32res:&lt;file&gt;              Specify a Win32 resource file (.res)
 /win32icon:&lt;file&gt;             Use this icon for the output
 /win32manifest:&lt;file&gt;         Specify a Win32 manifest file (.xml)
 /nowin32manifest              Do not include the default Win32 manifest
 /resource:&lt;resinfo&gt;           Embed the specified resource (Short form: /res)
 /linkresource:&lt;resinfo&gt;       Link the specified resource to this assembly
                               (Short form: /linkres) Where the resinfo format
                               is &lt;file&gt;[,&lt;string name&gt;[,public|private]]

                        - CODE GENERATION -
 /debug[+|-]                   Emit debugging information
 /debug:{full|pdbonly|portable|embedded}
                               Specify debugging type ('full' is default,
                               'portable' is a cross-platform format,
                               'embedded' is a cross-platform format embedded into
                               the target .dll or .exe)
 /optimize[+|-]                Enable optimizations (Short form: /o)
 /deterministic                Produce a deterministic assembly
                               (including module version GUID and timestamp)
 /refonly                      Produce a reference assembly in place of the main output
 /instrument:TestCoverage      Produce an assembly instrumented to collect
                               coverage information
 /sourcelink:&lt;file&gt;            Source link info to embed into PDB.

                        - ERRORS AND WARNINGS -
 /warnaserror[+|-]             Report all warnings as errors
 /warnaserror[+|-]:&lt;warn list&gt; Report specific warnings as errors
 /warn:&lt;n&gt;                     Set warning level (0-4) (Short form: /w)
 /nowarn:&lt;warn list&gt;           Disable specific warning messages
 /ruleset:&lt;file&gt;               Specify a ruleset file that disables specific
                               diagnostics.
 /errorlog:&lt;file&gt;              Specify a file to log all compiler and analyzer
                               diagnostics.
 /reportanalyzer               Report additional analyzer information, such as
                               execution time.

                        - LANGUAGE -
 /checked[+|-]                 Generate overflow checks
 /unsafe[+|-]                  Allow 'unsafe' code
 /define:&lt;symbol list&gt;         Define conditional compilation symbol(s) (Short
                               form: /d)
 /langversion:?                Display the allowed values for language version
 /langversion:&lt;string&gt;         Specify language version such as
                               `default` (latest major version), or
                               `latest` (latest version, including minor versions),
                               or specific versions like `6` or `7.1`

                        - SECURITY -
 /delaysign[+|-]               Delay-sign the assembly using only the public
                               portion of the strong name key
 /publicsign[+|-]              Public-sign the assembly using only the public
                               portion of the strong name key
 /keyfile:&lt;file&gt;               Specify a strong name key file
 /keycontainer:&lt;string&gt;        Specify a strong name key container
 /highentropyva[+|-]           Enable high-entropy ASLR

                        - MISCELLANEOUS -
 @&lt;file&gt;                       Read response file for more options
 /help                         Display this usage message (Short form: /?)
 /nologo                       Suppress compiler copyright message
 /noconfig                     Do not auto include CSC.RSP file
 /parallel[+|-]                Concurrent build.
 /version                      Display the compiler version number and exit.

                        - ADVANCED -
 /baseaddress:&lt;address&gt;        Base address for the library to be built
 /checksumalgorithm:&lt;alg&gt;      Specify algorithm for calculating source file
                               checksum stored in PDB. Supported values are:
                               SHA1 (default) or SHA256.
 /codepage:&lt;n&gt;                 Specify the codepage to use when opening source
                               files
 /utf8output                   Output compiler messages in UTF-8 encoding
 /main:&lt;type&gt;                  Specify the type that contains the entry point
                               (ignore all other possible entry points) (Short
                               form: /m)
 /fullpaths                    Compiler generates fully qualified paths
 /filealign:&lt;n&gt;                Specify the alignment used for output file
                               sections
 /pathmap:&lt;K1&gt;=&lt;V1&gt;,&lt;K2&gt;=&lt;V2&gt;,...
                               Specify a mapping for source path names output by
                               the compiler.
 /pdb:&lt;file&gt;                   Specify debug information file name (default:
                               output file name with .pdb extension)
 /errorendlocation             Output line and column of the end location of
                               each error
 /preferreduilang              Specify the preferred output language name.
 /nostdlib[+|-]                Do not reference standard library (mscorlib.dll)
 /subsystemversion:&lt;string&gt;    Specify subsystem version of this assembly
 /lib:&lt;file list&gt;              Specify additional directories to search in for
                               references
 /errorreport:&lt;string&gt;         Specify how to handle internal compiler errors:
                               prompt, send, queue, or none. The default is
                               queue.
 /appconfig:&lt;file&gt;             Specify an application configuration file
                               containing assembly binding settings
 /moduleassemblyname:&lt;string&gt;  Name of the assembly which this module will be
                               a part of
 /modulename:&lt;string&gt;          Specify the name of the source module
</value>
    <comment>Visual C# Compiler Options</comment>
  </data>
  <data name="ERR_ComImportWithInitializers" xml:space="preserve">
    <value>'{0}': a class with the ComImport attribute cannot specify field initializers.</value>
  </data>
  <data name="WRN_PdbLocalNameTooLong" xml:space="preserve">
    <value>Local name '{0}' is too long for PDB.  Consider shortening or compiling without /debug.</value>
  </data>
  <data name="WRN_PdbLocalNameTooLong_Title" xml:space="preserve">
    <value>Local name is too long for PDB</value>
  </data>
  <data name="ERR_RetNoObjectRequiredLambda" xml:space="preserve">
    <value>Anonymous function converted to a void returning delegate cannot return a value</value>
  </data>
  <data name="ERR_TaskRetNoObjectRequiredLambda" xml:space="preserve">
    <value>Async lambda expression converted to a 'Task' returning delegate cannot return a value. Did you intend to return 'Task&lt;T&gt;'?</value>
  </data>
  <data name="WRN_AnalyzerCannotBeCreated" xml:space="preserve">
    <value>An instance of analyzer {0} cannot be created from {1} : {2}.</value>
  </data>
  <data name="WRN_AnalyzerCannotBeCreated_Title" xml:space="preserve">
    <value>An analyzer instance cannot be created</value>
  </data>
  <data name="WRN_NoAnalyzerInAssembly" xml:space="preserve">
    <value>The assembly {0} does not contain any analyzers.</value>
  </data>
  <data name="WRN_NoAnalyzerInAssembly_Title" xml:space="preserve">
    <value>Assembly does not contain any analyzers</value>
  </data>
  <data name="WRN_UnableToLoadAnalyzer" xml:space="preserve">
    <value>Unable to load Analyzer assembly {0} : {1}</value>
  </data>
  <data name="WRN_UnableToLoadAnalyzer_Title" xml:space="preserve">
    <value>Unable to load Analyzer assembly</value>
  </data>
  <data name="INF_UnableToLoadSomeTypesInAnalyzer" xml:space="preserve">
    <value>Skipping some types in analyzer assembly {0} due to a ReflectionTypeLoadException : {1}.</value>
  </data>
  <data name="ERR_CantReadRulesetFile" xml:space="preserve">
    <value>Error reading ruleset file {0} - {1}</value>
  </data>
  <data name="ERR_BadPdbData" xml:space="preserve">
    <value>Error reading debug information for '{0}'</value>
  </data>
  <data name="IDS_OperationCausedStackOverflow" xml:space="preserve">
    <value>Operation caused a stack overflow.</value>
  </data>
  <data name="WRN_IdentifierOrNumericLiteralExpected" xml:space="preserve">
    <value>Expected identifier or numeric literal.</value>
  </data>
  <data name="WRN_IdentifierOrNumericLiteralExpected_Title" xml:space="preserve">
    <value>Expected identifier or numeric literal</value>
  </data>
  <data name="ERR_InitializerOnNonAutoProperty" xml:space="preserve">
    <value>Only auto-implemented properties can have initializers.</value>
  </data>
  <data name="ERR_AutoPropertyMustHaveGetAccessor" xml:space="preserve">
    <value>Auto-implemented properties must have get accessors.</value>
  </data>
  <data name="ERR_AutoPropertyMustOverrideSet" xml:space="preserve">
    <value>Auto-implemented properties must override all accessors of the overridden property.</value>
  </data>
  <data name="ERR_AutoPropertyInitializerInInterface" xml:space="preserve">
    <value>Auto-implemented properties inside interfaces cannot have initializers.</value>
  </data>
  <data name="ERR_InitializerInStructWithoutExplicitConstructor" xml:space="preserve">
    <value>Structs without explicit constructors cannot contain members with initializers.</value>
  </data>
  <data name="ERR_EncodinglessSyntaxTree" xml:space="preserve">
    <value>Cannot emit debug information for a source text without encoding.</value>
  </data>
  <data name="ERR_BlockBodyAndExpressionBody" xml:space="preserve">
    <value>Block bodies and expression bodies cannot both be provided.</value>
  </data>
  <data name="ERR_SwitchFallOut" xml:space="preserve">
    <value>Control cannot fall out of switch from final case label ('{0}')</value>
  </data>
  <data name="ERR_UnexpectedBoundGenericName" xml:space="preserve">
    <value>Type arguments are not allowed in the nameof operator.</value>
  </data>
  <data name="ERR_NullPropagatingOpInExpressionTree" xml:space="preserve">
    <value>An expression tree lambda may not contain a null propagating operator.</value>
  </data>
  <data name="ERR_DictionaryInitializerInExpressionTree" xml:space="preserve">
    <value>An expression tree lambda may not contain a dictionary initializer.</value>
  </data>
  <data name="ERR_ExtensionCollectionElementInitializerInExpressionTree" xml:space="preserve">
    <value>An extension Add method is not supported for a collection initializer in an expression lambda.</value>
  </data>
  <data name="IDS_FeatureNameof" xml:space="preserve">
    <value>nameof operator</value>
  </data>
  <data name="IDS_FeatureDictionaryInitializer" xml:space="preserve">
    <value>dictionary initializer</value>
  </data>
  <data name="ERR_UnclosedExpressionHole" xml:space="preserve">
    <value>Missing close delimiter '}' for interpolated expression started with '{'.</value>
  </data>
  <data name="ERR_SingleLineCommentInExpressionHole" xml:space="preserve">
    <value>A single-line comment may not be used in an interpolated string.</value>
  </data>
  <data name="ERR_InsufficientStack" xml:space="preserve">
    <value>An expression is too long or complex to compile</value>
  </data>
  <data name="ERR_ExpressionHasNoName" xml:space="preserve">
    <value>Expression does not have a name.</value>
  </data>
  <data name="ERR_SubexpressionNotInNameof" xml:space="preserve">
    <value>Sub-expression cannot be used in an argument to nameof.</value>
  </data>
  <data name="ERR_AliasQualifiedNameNotAnExpression" xml:space="preserve">
    <value>An alias-qualified name is not an expression.</value>
  </data>
  <data name="ERR_NameofMethodGroupWithTypeParameters" xml:space="preserve">
    <value>Type parameters are not allowed on a method group as an argument to 'nameof'.</value>
  </data>
  <data name="NoNoneSearchCriteria" xml:space="preserve">
    <value>SearchCriteria is expected.</value>
  </data>
  <data name="ERR_InvalidAssemblyCulture" xml:space="preserve">
    <value>Assembly culture strings may not contain embedded NUL characters.</value>
  </data>
  <data name="IDS_FeatureUsingStatic" xml:space="preserve">
    <value>using static</value>
  </data>
  <data name="IDS_FeatureInterpolatedStrings" xml:space="preserve">
    <value>interpolated strings</value>
  </data>
  <data name="IDS_AwaitInCatchAndFinally" xml:space="preserve">
    <value>await in catch blocks and finally blocks</value>
  </data>
  <data name="IDS_FeatureBinaryLiteral" xml:space="preserve">
    <value>binary literals</value>
  </data>
  <data name="IDS_FeatureDigitSeparator" xml:space="preserve">
    <value>digit separators</value>
  </data>
  <data name="IDS_FeatureLocalFunctions" xml:space="preserve">
    <value>local functions</value>
  </data>
  <data name="ERR_UnescapedCurly" xml:space="preserve">
    <value>A '{0}' character must be escaped (by doubling) in an interpolated string.</value>
  </data>
  <data name="ERR_EscapedCurly" xml:space="preserve">
    <value>A '{0}' character may only be escaped by doubling '{0}{0}' in an interpolated string.</value>
  </data>
  <data name="ERR_TrailingWhitespaceInFormatSpecifier" xml:space="preserve">
    <value>A format specifier may not contain trailing whitespace.</value>
  </data>
  <data name="ERR_EmptyFormatSpecifier" xml:space="preserve">
    <value>Empty format specifier.</value>
  </data>
  <data name="ERR_ErrorInReferencedAssembly" xml:space="preserve">
    <value>There is an error in a referenced assembly '{0}'.</value>
  </data>
  <data name="ERR_ExpressionOrDeclarationExpected" xml:space="preserve">
    <value>Expression or declaration statement expected.</value>
  </data>
  <data name="ERR_NameofExtensionMethod" xml:space="preserve">
    <value>Extension method groups are not allowed as an argument to 'nameof'.</value>
  </data>
  <data name="WRN_AlignmentMagnitude" xml:space="preserve">
    <value>Alignment value {0} has a magnitude greater than {1} and may result in a large formatted string.</value>
  </data>
  <data name="HDN_UnusedExternAlias_Title" xml:space="preserve">
    <value>Unused extern alias</value>
  </data>
  <data name="HDN_UnusedUsingDirective_Title" xml:space="preserve">
    <value>Unnecessary using directive</value>
  </data>
  <data name="INF_UnableToLoadSomeTypesInAnalyzer_Title" xml:space="preserve">
    <value>Skip loading types in analyzer assembly that fail due to a ReflectionTypeLoadException</value>
  </data>
  <data name="WRN_AlignmentMagnitude_Title" xml:space="preserve">
    <value>Alignment value has a magnitude that may result in a large formatted string</value>
  </data>
  <data name="ERR_ConstantStringTooLong" xml:space="preserve">
    <value>Length of String constant exceeds current memory limit.  Try splitting the string into multiple constants.</value>
  </data>
  <data name="ERR_TupleTooFewElements" xml:space="preserve">
    <value>Tuple must contain at least two elements.</value>
  </data>
  <data name="ERR_DebugEntryPointNotSourceMethodDefinition" xml:space="preserve">
    <value>Debug entry point must be a definition of a method declared in the current compilation.</value>
  </data>
  <data name="ERR_LoadDirectiveOnlyAllowedInScripts" xml:space="preserve">
    <value>#load is only allowed in scripts</value>
  </data>
  <data name="ERR_PPLoadFollowsToken" xml:space="preserve">
    <value>Cannot use #load after first token in file</value>
  </data>
  <data name="CouldNotFindFile" xml:space="preserve">
    <value>Could not find file.</value>
    <comment>File path referenced in source (#load) could not be resolved.</comment>
  </data>
  <data name="SyntaxTreeFromLoadNoRemoveReplace" xml:space="preserve">
    <value>SyntaxTree '{0}' resulted from a #load directive and cannot be removed or replaced directly.</value>
  </data>
  <data name="ERR_SourceFileReferencesNotSupported" xml:space="preserve">
    <value>Source file references are not supported.</value>
  </data>
  <data name="ERR_InvalidPathMap" xml:space="preserve">
    <value>The pathmap option was incorrectly formatted.</value>
  </data>
  <data name="ERR_InvalidReal" xml:space="preserve">
    <value>Invalid real literal.</value>
  </data>
  <data name="ERR_AutoPropertyCannotBeRefReturning" xml:space="preserve">
    <value>Auto-implemented properties cannot return by reference</value>
  </data>
  <data name="ERR_RefPropertyMustHaveGetAccessor" xml:space="preserve">
    <value>Properties which return by reference must have a get accessor</value>
  </data>
  <data name="ERR_RefPropertyCannotHaveSetAccessor" xml:space="preserve">
    <value>Properties which return by reference cannot have set accessors</value>
  </data>
  <data name="ERR_CantChangeRefReturnOnOverride" xml:space="preserve">
    <value>'{0}' must match by reference return of overridden member '{1}'</value>
  </data>
  <data name="ERR_MustNotHaveRefReturn" xml:space="preserve">
    <value>By-reference returns may only be used in methods that return by reference</value>
  </data>
  <data name="ERR_MustHaveRefReturn" xml:space="preserve">
    <value>By-value returns may only be used in methods that return by value</value>
  </data>
  <data name="ERR_RefReturnMustHaveIdentityConversion" xml:space="preserve">
    <value>The return expression must be of type '{0}' because this method returns by reference</value>
  </data>
  <data name="ERR_CloseUnimplementedInterfaceMemberWrongRefReturn" xml:space="preserve">
    <value>'{0}' does not implement interface member '{1}'. '{2}' cannot implement '{1}' because it does not have matching return by reference.</value>
  </data>
  <data name="ERR_BadIteratorReturnRef" xml:space="preserve">
    <value>The body of '{0}' cannot be an iterator block because '{0}' returns by reference</value>
  </data>
  <data name="ERR_BadRefReturnExpressionTree" xml:space="preserve">
    <value>Lambda expressions that return by reference cannot be converted to expression trees</value>
  </data>
  <data name="ERR_RefReturningCallInExpressionTree" xml:space="preserve">
    <value>An expression tree lambda may not contain a call to a method, property, or indexer that returns by reference</value>
  </data>
  <data name="ERR_RefReturnLvalueExpected" xml:space="preserve">
    <value>An expression cannot be used in this context because it may not be returned by reference</value>
  </data>
  <data name="ERR_RefReturnNonreturnableLocal" xml:space="preserve">
    <value>Cannot return '{0}' by reference because it was initialized to a value that cannot be returned by reference</value>
  </data>
  <data name="ERR_RefReturnNonreturnableLocal2" xml:space="preserve">
    <value>Cannot return by reference a member of '{0}' because it was initialized to a value that cannot be returned by reference</value>
  </data>
  <data name="ERR_RefReturnReadonlyLocal" xml:space="preserve">
    <value>Cannot return '{0}' by reference because it is read-only</value>
  </data>
  <data name="ERR_RefReturnRangeVariable" xml:space="preserve">
    <value>Cannot return the range variable '{0}' by reference</value>
  </data>
  <data name="ERR_RefReturnReadonlyLocalCause" xml:space="preserve">
    <value>Cannot return '{0}' by reference because it is a '{1}'</value>
  </data>
  <data name="ERR_RefReturnReadonlyLocal2Cause" xml:space="preserve">
    <value>Cannot return fields of '{0}' by reference because it is a '{1}'</value>
  </data>
  <data name="ERR_RefReturnReadonly" xml:space="preserve">
    <value>A readonly field cannot be returned by reference</value>
  </data>
  <data name="ERR_RefReturnReadonlyStatic" xml:space="preserve">
    <value>A static readonly field cannot be returned by reference</value>
  </data>
  <data name="ERR_RefReturnReadonly2" xml:space="preserve">
    <value>Members of readonly field '{0}' cannot be returned by reference</value>
  </data>
  <data name="ERR_RefReturnReadonlyStatic2" xml:space="preserve">
    <value>Fields of static readonly field '{0}' cannot be returned by reference</value>
  </data>
  <data name="ERR_RefReturnCall" xml:space="preserve">
    <value>Cannot return by reference a result of '{0}' because the argument passed to parameter '{1}' cannot be returned by reference</value>
  </data>
  <data name="ERR_RefReturnCall2" xml:space="preserve">
    <value>Cannot return by reference a member of result of '{0}' because the argument passed to parameter '{1}' cannot be returned by reference</value>
  </data>
  <data name="ERR_RefReturnParameter" xml:space="preserve">
    <value>Cannot return a parameter by reference '{0}' because it is not a ref or out parameter</value>
  </data>
  <data name="ERR_RefReturnParameter2" xml:space="preserve">
    <value>Cannot return by reference a member of parameter '{0}' by reference because it is not a ref or out parameter</value>
  </data>
  <data name="ERR_RefReturnLocal" xml:space="preserve">
    <value>Cannot return local '{0}' by reference because it is not a ref local</value>
  </data>
  <data name="ERR_RefReturnLocal2" xml:space="preserve">
    <value>Cannot return a member of local '{0}' by reference because it is not a ref local</value>
  </data>
  <data name="ERR_RefReturnReceiver" xml:space="preserve">
    <value>Cannot return '{0}' by reference because its receiver may not be returned by reference</value>
  </data>
  <data name="ERR_RefReturnStructThis" xml:space="preserve">
    <value>Struct members cannot return 'this' or other instance members by reference</value>
  </data>
  <data name="ERR_InitializeByValueVariableWithReference" xml:space="preserve">
    <value>Cannot initialize a by-value variable with a reference</value>
  </data>
  <data name="ERR_InitializeByReferenceVariableWithValue" xml:space="preserve">
    <value>Cannot initialize a by-reference variable with a value</value>
  </data>
  <data name="ERR_RefAssignmentMustHaveIdentityConversion" xml:space="preserve">
    <value>The expression must be of type '{0}' because it is being assigned by reference</value>
  </data>
  <data name="ERR_ByReferenceVariableMustBeInitialized" xml:space="preserve">
    <value>A declaration of a by-reference variable must have an initializer</value>
  </data>
  <data name="ERR_AnonDelegateCantUseLocal" xml:space="preserve">
    <value>Cannot use ref local '{0}' inside an anonymous method, lambda expression, or query expression</value>
  </data>
  <data name="ERR_BadIteratorLocalType" xml:space="preserve">
    <value>Iterators cannot have by reference locals</value>
  </data>
  <data name="ERR_BadAsyncLocalType" xml:space="preserve">
    <value>Async methods cannot have by reference locals</value>
  </data>
  <data name="ERR_RefReturningCallAndAwait" xml:space="preserve">
    <value>'await' cannot be used in an expression containing a call to '{0}' because it returns by reference</value>
  </data>
  <data name="ERR_RefConditionalAndAwait" xml:space="preserve">
    <value>'await' cannot be used in an expression containing a ref conditional operator</value>
  </data>
  <data name="ERR_RefConditionalNeedsTwoRefs" xml:space="preserve">
    <value>Both conditional operator values must be ref values or neither may be a ref value</value>
  </data>
  <data name="ERR_RefConditionalDifferentTypes" xml:space="preserve">
    <value>The expression must be of type '{0}' to match the alternative ref value</value>
  </data>
  <data name="ERR_ExpressionTreeContainsLocalFunction" xml:space="preserve">
    <value>An expression tree may not contain a reference to a local function</value>
  </data>
  <data name="ERR_DynamicLocalFunctionParamsParameter" xml:space="preserve">
    <value>Cannot pass argument with dynamic type to params parameter '{0}' of local function '{1}'.</value>
  </data>
  <data name="SyntaxTreeIsNotASubmission" xml:space="preserve">
    <value>Syntax tree should be created from a submission.</value>
  </data>
  <data name="ERR_TooManyUserStrings" xml:space="preserve">
    <value>Combined length of user strings used by the program exceeds allowed limit. Try to decrease use of string literals.</value>
  </data>
  <data name="ERR_PatternNullableType" xml:space="preserve">
    <value>It is not legal to use nullable type '{0}' in a pattern; use the underlying type '{1}' instead.</value>
  </data>
  <data name="ERR_BadIsPatternExpression" xml:space="preserve">
    <value>Invalid operand for pattern match; value required, but found '{0}'.</value>
  </data>
  <data name="ERR_PeWritingFailure" xml:space="preserve">
    <value>An error occurred while writing the output file: {0}.</value>
  </data>
  <data name="ERR_TupleDuplicateElementName" xml:space="preserve">
    <value>Tuple element names must be unique.</value>
  </data>
  <data name="ERR_TupleReservedElementName" xml:space="preserve">
    <value>Tuple element name '{0}' is only allowed at position {1}.</value>
  </data>
  <data name="ERR_TupleReservedElementNameAnyPosition" xml:space="preserve">
    <value>Tuple element name '{0}' is disallowed at any position.</value>
  </data>
  <data name="ERR_PredefinedTypeMemberNotFoundInAssembly" xml:space="preserve">
    <value>Member '{0}' was not found on type '{1}' from assembly '{2}'.</value>
  </data>
  <data name="IDS_FeatureTuples" xml:space="preserve">
    <value>tuples</value>
  </data>
  <data name="ERR_MissingDeconstruct" xml:space="preserve">
    <value>No suitable Deconstruct instance or extension method was found for type '{0}', with {1} out parameters and a void return type.</value>
  </data>
  <data name="ERR_DeconstructRequiresExpression" xml:space="preserve">
    <value>Deconstruct assignment requires an expression with a type on the right-hand-side.</value>
  </data>
  <data name="ERR_SwitchExpressionValueExpected" xml:space="preserve">
    <value>The switch expression must be a value; found '{0}'.</value>
  </data>
  <data name="ERR_PatternIsSubsumed" xml:space="preserve">
    <value>The switch case has already been handled by a previous case.</value>
  </data>
  <data name="ERR_PatternWrongType" xml:space="preserve">
    <value>An expression of type '{0}' cannot be handled by a pattern of type '{1}'.</value>
  </data>
  <data name="WRN_AttributeIgnoredWhenPublicSigning" xml:space="preserve">
    <value>Attribute '{0}' is ignored when public signing is specified.</value>
  </data>
  <data name="WRN_AttributeIgnoredWhenPublicSigning_Title" xml:space="preserve">
    <value>Attribute is ignored when public signing is specified.</value>
  </data>
  <data name="ERR_OptionMustBeAbsolutePath" xml:space="preserve">
    <value>Option '{0}' must be an absolute path.</value>
  </data>
  <data name="ERR_ConversionNotTupleCompatible" xml:space="preserve">
    <value>Tuple with {0} elements cannot be converted to type '{1}'.</value>
  </data>
  <data name="IDS_FeatureOutVar" xml:space="preserve">
    <value>out variable declaration</value>
  </data>
  <data name="ERR_ImplicitlyTypedOutVariableUsedInTheSameArgumentList" xml:space="preserve">
    <value>Reference to an implicitly-typed out variable '{0}' is not permitted in the same argument list.</value>
  </data>
  <data name="ERR_TypeInferenceFailedForImplicitlyTypedOutVariable" xml:space="preserve">
    <value>Cannot infer the type of implicitly-typed out variable '{0}'.</value>
  </data>
  <data name="ERR_TypeInferenceFailedForImplicitlyTypedDeconstructionVariable" xml:space="preserve">
    <value>Cannot infer the type of implicitly-typed deconstruction variable '{0}'.</value>
  </data>
  <data name="ERR_DiscardTypeInferenceFailed" xml:space="preserve">
    <value>Cannot infer the type of implicitly-typed discard.</value>
  </data>
  <data name="ERR_DeconstructWrongCardinality" xml:space="preserve">
    <value>Cannot deconstruct a tuple of '{0}' elements into '{1}' variables.</value>
  </data>
  <data name="ERR_CannotDeconstructDynamic" xml:space="preserve">
    <value>Cannot deconstruct dynamic objects.</value>
  </data>
  <data name="ERR_DeconstructTooFewElements" xml:space="preserve">
    <value>Deconstruction must contain at least two variables.</value>
  </data>
  <data name="TypeMustBeVar" xml:space="preserve">
    <value>The type must be 'var'.</value>
  </data>
  <data name="WRN_TupleLiteralNameMismatch" xml:space="preserve">
    <value>The tuple element name '{0}' is ignored because a different name or no name is specified by the target type '{1}'.</value>
  </data>
  <data name="WRN_TupleLiteralNameMismatch_Title" xml:space="preserve">
    <value>The tuple element name is ignored because a different name or no name is specified by the assignment target.</value>
  </data>
  <data name="ERR_PredefinedValueTupleTypeMustBeStruct" xml:space="preserve">
    <value>Predefined type '{0}' must be a struct.</value>
  </data>
  <data name="ERR_NewWithTupleTypeSyntax" xml:space="preserve">
    <value>'new' cannot be used with tuple type. Use a tuple literal expression instead.</value>
  </data>
  <data name="ERR_DeconstructionVarFormDisallowsSpecificType" xml:space="preserve">
    <value>Deconstruction 'var (...)' form disallows a specific type for 'var'.</value>
  </data>
  <data name="ERR_TupleElementNamesAttributeMissing" xml:space="preserve">
    <value>Cannot define a class or member that utilizes tuples because the compiler required type '{0}' cannot be found. Are you missing a reference?</value>
  </data>
  <data name="ERR_ExplicitTupleElementNamesAttribute" xml:space="preserve">
    <value>Cannot reference 'System.Runtime.CompilerServices.TupleElementNamesAttribute' explicitly. Use the tuple syntax to define tuple names.</value>
  </data>
  <data name="ERR_ExpressionTreeContainsOutVariable" xml:space="preserve">
    <value>An expression tree may not contain an out argument variable declaration.</value>
  </data>
  <data name="ERR_ExpressionTreeContainsDiscard" xml:space="preserve">
    <value>An expression tree may not contain a discard.</value>
  </data>
  <data name="ERR_ExpressionTreeContainsIsMatch" xml:space="preserve">
    <value>An expression tree may not contain an 'is' pattern-matching operator.</value>
  </data>
  <data name="ERR_ExpressionTreeContainsTupleLiteral" xml:space="preserve">
    <value>An expression tree may not contain a tuple literal.</value>
  </data>
  <data name="ERR_ExpressionTreeContainsTupleConversion" xml:space="preserve">
    <value>An expression tree may not contain a tuple conversion.</value>
  </data>
  <data name="ERR_SourceLinkRequiresPdb" xml:space="preserve">
    <value>/sourcelink switch is only supported when emitting PDB.</value>
  </data>
  <data name="ERR_CannotEmbedWithoutPdb" xml:space="preserve">
    <value>/embed switch is only supported when emitting Portable PDB (/debug:portable or /debug:embedded).</value>
  </data>
  <data name="ERR_InvalidInstrumentationKind" xml:space="preserve">
    <value>Invalid instrumentation kind: {0}</value>
  </data>
  <data name="ERR_VarInvocationLvalueReserved" xml:space="preserve">
    <value>The syntax 'var (...)' as an lvalue is reserved.</value>
  </data>
  <data name="ERR_ExpressionVariableInConstructorOrFieldInitializer" xml:space="preserve">
    <value>Out variable and pattern variable declarations are not allowed within constructor initializers, field initializers, or property initializers.</value>
  </data>
  <data name="ERR_ExpressionVariableInQueryClause" xml:space="preserve">
    <value>Out variable and pattern variable declarations are not allowed within a query clause.</value>
  </data>
  <data name="ERR_SemiOrLBraceOrArrowExpected" xml:space="preserve">
    <value>{ or ; or =&gt; expected</value>
  </data>
  <data name="ERR_ThrowMisplaced" xml:space="preserve">
    <value>A throw expression is not allowed in this context.</value>
  </data>
  <data name="ERR_MixedDeconstructionUnsupported" xml:space="preserve">
    <value>A deconstruction cannot mix declarations and expressions on the left-hand-side.</value>
  </data>
  <data name="ERR_DeclarationExpressionNotPermitted" xml:space="preserve">
    <value>A declaration is not allowed in this context.</value>
  </data>
  <data name="ERR_MustDeclareForeachIteration" xml:space="preserve">
    <value>A foreach loop must declare its iteration variables.</value>
  </data>
  <data name="ERR_TupleElementNamesInDeconstruction" xml:space="preserve">
    <value>Tuple element names are not permitted on the left of a deconstruction.</value>
  </data>
  <data name="ERR_PossibleBadNegCast" xml:space="preserve">
    <value>To cast a negative value, you must enclose the value in parentheses.</value>
  </data>
  <data name="ERR_ExpressionTreeContainsThrowExpression" xml:space="preserve">
    <value>An expression tree may not contain a throw-expression.</value>
  </data>
  <data name="ERR_BadAssemblyName" xml:space="preserve">
    <value>Invalid assembly name: {0}</value>
  </data>
  <data name="ERR_BadAsyncMethodBuilderTaskProperty" xml:space="preserve">
    <value>For type '{0}' to be used as an AsyncMethodBuilder for type '{1}', its Task property should return type '{1}' instead of type '{2}'.</value>
  </data>
  <data name="ERR_AttributesInLocalFuncDecl" xml:space="preserve">
    <value>Attributes are not allowed on local function parameters or type parameters</value>
  </data>
  <data name="ERR_TypeForwardedToMultipleAssemblies" xml:space="preserve">
    <value>Module '{0}' in assembly '{1}' is forwarding the type '{2}' to multiple assemblies: '{3}' and '{4}'.</value>
  </data>
  <data name="ERR_PatternDynamicType" xml:space="preserve">
    <value>It is not legal to use the type 'dynamic' in a pattern.</value>
  </data>
  <data name="ERR_BadDynamicMethodArgDefaultLiteral" xml:space="preserve">
    <value>Cannot use a default literal as an argument to a dynamically dispatched operation.</value>
  </data>
  <data name="ERR_BadDocumentationMode" xml:space="preserve">
    <value>Provided documentation mode is unsupported or invalid: '{0}'.</value>
  </data>
  <data name="ERR_BadSourceCodeKind" xml:space="preserve">
    <value>Provided source code kind is unsupported or invalid: '{0}'</value>
  </data>
  <data name="ERR_BadLanguageVersion" xml:space="preserve">
    <value>Provided language version is unsupported or invalid: '{0}'.</value>
  </data>
  <data name="ERR_InvalidPreprocessingSymbol" xml:space="preserve">
    <value>Invalid name for a preprocessing symbol; '{0}' is not a valid identifier</value>
  </data>
  <data name="ERR_FeatureNotAvailableInVersion7_1" xml:space="preserve">
    <value>Feature '{0}' is not available in C# 7.1. Please use language version {1} or greater.</value>
  </data>
  <data name="ERR_FeatureNotAvailableInVersion7_2" xml:space="preserve">
    <value>Feature '{0}' is not available in C# 7.2. Please use language version {1} or greater.</value>
  </data>
  <data name="ERR_LanguageVersionCannotHaveLeadingZeroes" xml:space="preserve">
    <value>Specified language version '{0}' cannot have leading zeroes</value>
  </data>
  <data name="ERR_VoidAssignment" xml:space="preserve">
    <value>A value of type 'void' may not be assigned.</value>
  </data>
  <data name="WRN_Experimental" xml:space="preserve">
    <value>'{0}' is for evaluation purposes only and is subject to change or removal in future updates.</value>
  </data>
  <data name="WRN_Experimental_Title" xml:space="preserve">
    <value>Type is for evaluation purposes only and is subject to change or removal in future updates.</value>
  </data>
  <data name="ERR_CompilerAndLanguageVersion" xml:space="preserve">
    <value>Compiler version: '{0}'. Language version: {1}.</value>
  </data>
  <data name="IDS_FeatureAsyncMain" xml:space="preserve">
    <value>async main</value>
  </data>
  <data name="ERR_TupleInferredNamesNotAvailable" xml:space="preserve">
    <value>Tuple element name '{0}' is inferred. Please use language version {1} or greater to access an element by its inferred name.</value>
  </data>
  <data name="WRN_DefaultInSwitch" xml:space="preserve">
    <value>Did you mean to use the default switch label (`default:`) rather than `case default:`? If you really mean to use the default literal, consider `case (default):` or another literal (`case 0:` or `case null:`) as appropriate.</value>
  </data>
  <data name="WRN_DefaultInSwitch_Title" xml:space="preserve">
    <value>Did you mean to use the default switch label (`default:`) rather than `case default:`? If you really mean to use the default literal, consider `case (default):` or another literal (`case 0:` or `case null:`) as appropriate.</value>
  </data>
  <data name="ERR_VoidInTuple" xml:space="preserve">
    <value>A tuple may not contain a value of type 'void'.</value>
  </data>
  <data name="ERR_NonTaskMainCantBeAsync" xml:space="preserve">
    <value>A void or int returning entry point cannot be async</value>
  </data>
  <data name="ERR_PatternWrongGenericTypeInVersion" xml:space="preserve">
    <value>An expression of type '{0}' cannot be handled by a pattern of type '{1}' in C# {2}. Please use language version {3} or greater.</value>
  </data>
<<<<<<< HEAD
  <data name="ERR_ExplicitReservedAttr" xml:space="preserve">
    <value>Do not use '{0}'. This is reserved for compiler usage.</value>
  </data>
  <data name="ERR_TypeReserved" xml:space="preserve">
    <value>The type name '{0}' is reserved to be used by the compiler.</value>
  </data>
  <data name="ERR_RefExtensionMustBeValueTypeOrConstrainedToOne" xml:space="preserve">
    <value>The first parameter of the reference extension method '{0}' must be a value type or a generic type constrained to struct.</value>
  </data>
  <data name="ERR_RefReadOnlyExtensionMustBeValueType" xml:space="preserve">
    <value>The first parameter of the readonly reference extension method '{0}' must be a value type.</value>
  </data>
  <data name="ERR_BadParameterModifiersOrder" xml:space="preserve">
    <value>The parameter modifier '{0}' cannot be used after the modifier '{1}'</value>
  </data>
  <data name="ERR_FieldsInRoStruct" xml:space="preserve">
    <value>Instance fields of readonly structs must be readonly.</value>
  </data>
  <data name="ERR_AutoPropsInRoStruct" xml:space="preserve">
    <value>Auto-implemented instance properties in readonly structs must be readonly.</value>
  </data>
  <data name="ERR_FieldlikeEventsInRoStruct" xml:space="preserve">
    <value>Field-like events are not allowed in readonly structs.</value>
=======
  <data name="WRN_UnreferencedLocalFunction" xml:space="preserve">
    <value>The local function '{0}' is declared but never used</value>
  </data>
  <data name="WRN_UnreferencedLocalFunction_Title" xml:space="preserve">
    <value>Local function is declared but never used</value>
>>>>>>> 13e22861
  </data>
</root><|MERGE_RESOLUTION|>--- conflicted
+++ resolved
@@ -5138,7 +5138,12 @@
   <data name="ERR_PatternWrongGenericTypeInVersion" xml:space="preserve">
     <value>An expression of type '{0}' cannot be handled by a pattern of type '{1}' in C# {2}. Please use language version {3} or greater.</value>
   </data>
-<<<<<<< HEAD
+  <data name="WRN_UnreferencedLocalFunction" xml:space="preserve">
+    <value>The local function '{0}' is declared but never used</value>
+  </data>
+  <data name="WRN_UnreferencedLocalFunction_Title" xml:space="preserve">
+    <value>Local function is declared but never used</value>
+  </data>
   <data name="ERR_ExplicitReservedAttr" xml:space="preserve">
     <value>Do not use '{0}'. This is reserved for compiler usage.</value>
   </data>
@@ -5162,12 +5167,5 @@
   </data>
   <data name="ERR_FieldlikeEventsInRoStruct" xml:space="preserve">
     <value>Field-like events are not allowed in readonly structs.</value>
-=======
-  <data name="WRN_UnreferencedLocalFunction" xml:space="preserve">
-    <value>The local function '{0}' is declared but never used</value>
-  </data>
-  <data name="WRN_UnreferencedLocalFunction_Title" xml:space="preserve">
-    <value>Local function is declared but never used</value>
->>>>>>> 13e22861
   </data>
 </root>