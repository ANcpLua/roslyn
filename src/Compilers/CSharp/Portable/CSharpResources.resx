﻿<?xml version="1.0" encoding="utf-8"?>
<root>
  <!-- 
    Microsoft ResX Schema 
    
    Version 2.0
    
    The primary goals of this format is to allow a simple XML format 
    that is mostly human readable. The generation and parsing of the 
    various data types are done through the TypeConverter classes 
    associated with the data types.
    
    Example:
    
    ... ado.net/XML headers & schema ...
    <resheader name="resmimetype">text/microsoft-resx</resheader>
    <resheader name="version">2.0</resheader>
    <resheader name="reader">System.Resources.ResXResourceReader, System.Windows.Forms, ...</resheader>
    <resheader name="writer">System.Resources.ResXResourceWriter, System.Windows.Forms, ...</resheader>
    <data name="Name1"><value>this is my long string</value><comment>this is a comment</comment></data>
    <data name="Color1" type="System.Drawing.Color, System.Drawing">Blue</data>
    <data name="Bitmap1" mimetype="application/x-microsoft.net.object.binary.base64">
        <value>[base64 mime encoded serialized .NET Framework object]</value>
    </data>
    <data name="Icon1" type="System.Drawing.Icon, System.Drawing" mimetype="application/x-microsoft.net.object.bytearray.base64">
        <value>[base64 mime encoded string representing a byte array form of the .NET Framework object]</value>
        <comment>This is a comment</comment>
    </data>
                
    There are any number of "resheader" rows that contain simple 
    name/value pairs.
    
    Each data row contains a name, and value. The row also contains a 
    type or mimetype. Type corresponds to a .NET class that support 
    text/value conversion through the TypeConverter architecture. 
    Classes that don't support this are serialized and stored with the 
    mimetype set.
    
    The mimetype is used for serialized objects, and tells the 
    ResXResourceReader how to depersist the object. This is currently not 
    extensible. For a given mimetype the value must be set accordingly:
    
    Note - application/x-microsoft.net.object.binary.base64 is the format 
    that the ResXResourceWriter will generate, however the reader can 
    read any of the formats listed below.
    
    mimetype: application/x-microsoft.net.object.binary.base64
    value   : The object must be serialized with 
            : System.Runtime.Serialization.Formatters.Binary.BinaryFormatter
            : and then encoded with base64 encoding.
    
    mimetype: application/x-microsoft.net.object.soap.base64
    value   : The object must be serialized with 
            : System.Runtime.Serialization.Formatters.Soap.SoapFormatter
            : and then encoded with base64 encoding.

    mimetype: application/x-microsoft.net.object.bytearray.base64
    value   : The object must be serialized into a byte array 
            : using a System.ComponentModel.TypeConverter
            : and then encoded with base64 encoding.
    -->
  <xsd:schema id="root" xmlns="" xmlns:xsd="http://www.w3.org/2001/XMLSchema" xmlns:msdata="urn:schemas-microsoft-com:xml-msdata">
    <xsd:import namespace="http://www.w3.org/XML/1998/namespace" />
    <xsd:element name="root" msdata:IsDataSet="true">
      <xsd:complexType>
        <xsd:choice maxOccurs="unbounded">
          <xsd:element name="metadata">
            <xsd:complexType>
              <xsd:sequence>
                <xsd:element name="value" type="xsd:string" minOccurs="0" />
              </xsd:sequence>
              <xsd:attribute name="name" use="required" type="xsd:string" />
              <xsd:attribute name="type" type="xsd:string" />
              <xsd:attribute name="mimetype" type="xsd:string" />
              <xsd:attribute ref="xml:space" />
            </xsd:complexType>
          </xsd:element>
          <xsd:element name="assembly">
            <xsd:complexType>
              <xsd:attribute name="alias" type="xsd:string" />
              <xsd:attribute name="name" type="xsd:string" />
            </xsd:complexType>
          </xsd:element>
          <xsd:element name="data">
            <xsd:complexType>
              <xsd:sequence>
                <xsd:element name="value" type="xsd:string" minOccurs="0" msdata:Ordinal="1" />
                <xsd:element name="comment" type="xsd:string" minOccurs="0" msdata:Ordinal="2" />
              </xsd:sequence>
              <xsd:attribute name="name" type="xsd:string" use="required" msdata:Ordinal="1" />
              <xsd:attribute name="type" type="xsd:string" msdata:Ordinal="3" />
              <xsd:attribute name="mimetype" type="xsd:string" msdata:Ordinal="4" />
              <xsd:attribute ref="xml:space" />
            </xsd:complexType>
          </xsd:element>
          <xsd:element name="resheader">
            <xsd:complexType>
              <xsd:sequence>
                <xsd:element name="value" type="xsd:string" minOccurs="0" msdata:Ordinal="1" />
              </xsd:sequence>
              <xsd:attribute name="name" type="xsd:string" use="required" />
            </xsd:complexType>
          </xsd:element>
        </xsd:choice>
      </xsd:complexType>
    </xsd:element>
  </xsd:schema>
  <resheader name="resmimetype">
    <value>text/microsoft-resx</value>
  </resheader>
  <resheader name="version">
    <value>2.0</value>
  </resheader>
  <resheader name="reader">
    <value>System.Resources.ResXResourceReader, System.Windows.Forms, Version=4.0.0.0, Culture=neutral, PublicKeyToken=b77a5c561934e089</value>
  </resheader>
  <resheader name="writer">
    <value>System.Resources.ResXResourceWriter, System.Windows.Forms, Version=4.0.0.0, Culture=neutral, PublicKeyToken=b77a5c561934e089</value>
  </resheader>
  <data name="IDS_NULL" xml:space="preserve">
    <value>&lt;null&gt;</value>
  </data>
  <data name="IDS_ThrowExpression" xml:space="preserve">
    <value>&lt;throw expression&gt;</value>
  </data>
  <data name="IDS_FeatureSwitchExpression" xml:space="preserve">
    <value>&lt;switch expression&gt;</value>
  </data>
  <data name="IDS_FeatureLocalFunctionAttributes" xml:space="preserve">
    <value>local function attributes</value>
  </data>
  <data name="IDS_FeatureExternLocalFunctions" xml:space="preserve">
    <value>extern local functions</value>
  </data>
  <data name="IDS_RELATEDERROR" xml:space="preserve">
    <value>(Location of symbol related to previous error)</value>
  </data>
  <data name="IDS_RELATEDWARNING" xml:space="preserve">
    <value>(Location of symbol related to previous warning)</value>
  </data>
  <data name="IDS_XMLIGNORED" xml:space="preserve">
    <value>&lt;!-- Badly formed XML comment ignored for member "{0}" --&gt;</value>
  </data>
  <data name="IDS_XMLIGNORED2" xml:space="preserve">
    <value> Badly formed XML file "{0}" cannot be included </value>
  </data>
  <data name="IDS_XMLFAILEDINCLUDE" xml:space="preserve">
    <value> Failed to insert some or all of included XML </value>
  </data>
  <data name="IDS_XMLBADINCLUDE" xml:space="preserve">
    <value> Include tag is invalid </value>
  </data>
  <data name="IDS_XMLNOINCLUDE" xml:space="preserve">
    <value> No matching elements were found for the following include tag </value>
  </data>
  <data name="IDS_XMLMISSINGINCLUDEFILE" xml:space="preserve">
    <value>Missing file attribute</value>
  </data>
  <data name="IDS_XMLMISSINGINCLUDEPATH" xml:space="preserve">
    <value>Missing path attribute</value>
  </data>
  <data name="IDS_GlobalNamespace" xml:space="preserve">
    <value>&lt;global namespace&gt;</value>
  </data>
  <data name="IDS_FeatureGenerics" xml:space="preserve">
    <value>generics</value>
  </data>
  <data name="IDS_FeatureAnonDelegates" xml:space="preserve">
    <value>anonymous methods</value>
  </data>
  <data name="IDS_FeatureModuleAttrLoc" xml:space="preserve">
    <value>module as an attribute target specifier</value>
  </data>
  <data name="IDS_FeatureGlobalNamespace" xml:space="preserve">
    <value>namespace alias qualifier</value>
  </data>
  <data name="IDS_FeatureFixedBuffer" xml:space="preserve">
    <value>fixed size buffers</value>
  </data>
  <data name="IDS_FeaturePragma" xml:space="preserve">
    <value>#pragma</value>
  </data>
  <data name="IDS_FeatureStaticClasses" xml:space="preserve">
    <value>static classes</value>
  </data>
  <data name="IDS_FeatureReadOnlyStructs" xml:space="preserve">
    <value>readonly structs</value>
  </data>
  <data name="IDS_FeaturePartialTypes" xml:space="preserve">
    <value>partial types</value>
  </data>
  <data name="IDS_FeatureAsync" xml:space="preserve">
    <value>async function</value>
  </data>
  <data name="IDS_FeatureSwitchOnBool" xml:space="preserve">
    <value>switch on boolean type</value>
  </data>
  <data name="IDS_MethodGroup" xml:space="preserve">
    <value>method group</value>
  </data>
  <data name="IDS_AnonMethod" xml:space="preserve">
    <value>anonymous method</value>
  </data>
  <data name="IDS_Lambda" xml:space="preserve">
    <value>lambda expression</value>
  </data>
  <data name="IDS_Collection" xml:space="preserve">
    <value>collection</value>
  </data>
  <data name="IDS_Disposable" xml:space="preserve">
    <value>disposable</value>
  </data>
  <data name="IDS_FeaturePropertyAccessorMods" xml:space="preserve">
    <value>access modifiers on properties</value>
  </data>
  <data name="IDS_FeatureExternAlias" xml:space="preserve">
    <value>extern alias</value>
  </data>
  <data name="IDS_FeatureIterators" xml:space="preserve">
    <value>iterators</value>
  </data>
  <data name="IDS_FeatureDefault" xml:space="preserve">
    <value>default operator</value>
  </data>
  <data name="IDS_FeatureAsyncStreams" xml:space="preserve">
    <value>async streams</value>
  </data>
  <data name="IDS_FeatureUnmanagedConstructedTypes" xml:space="preserve">
    <value>unmanaged constructed types</value>
  </data>
  <data name="IDS_FeatureReadOnlyMembers" xml:space="preserve">
    <value>readonly members</value>
  </data>
  <data name="IDS_FeatureDefaultLiteral" xml:space="preserve">
    <value>default literal</value>
  </data>
  <data name="IDS_FeaturePrivateProtected" xml:space="preserve">
    <value>private protected</value>
  </data>
  <data name="IDS_FeatureTupleEquality" xml:space="preserve">
    <value>tuple equality</value>
  </data>
  <data name="IDS_FeatureNullable" xml:space="preserve">
    <value>nullable types</value>
  </data>
  <data name="IDS_FeaturePatternMatching" xml:space="preserve">
    <value>pattern matching</value>
  </data>
  <data name="IDS_FeatureExpressionBodiedAccessor" xml:space="preserve">
    <value>expression body property accessor</value>
  </data>
  <data name="IDS_FeatureExpressionBodiedDeOrConstructor" xml:space="preserve">
    <value>expression body constructor and destructor</value>
  </data>
  <data name="IDS_FeatureThrowExpression" xml:space="preserve">
    <value>throw expression</value>
  </data>
  <data name="IDS_FeatureImplicitArray" xml:space="preserve">
    <value>implicitly typed array</value>
  </data>
  <data name="IDS_FeatureImplicitLocal" xml:space="preserve">
    <value>implicitly typed local variable</value>
  </data>
  <data name="IDS_FeatureAnonymousTypes" xml:space="preserve">
    <value>anonymous types</value>
  </data>
  <data name="IDS_FeatureAutoImplementedProperties" xml:space="preserve">
    <value>automatically implemented properties</value>
  </data>
  <data name="IDS_FeatureReadonlyAutoImplementedProperties" xml:space="preserve">
    <value>readonly automatically implemented properties</value>
  </data>
  <data name="IDS_FeatureObjectInitializer" xml:space="preserve">
    <value>object initializer</value>
  </data>
  <data name="IDS_FeatureCollectionInitializer" xml:space="preserve">
    <value>collection initializer</value>
  </data>
  <data name="IDS_FeatureQueryExpression" xml:space="preserve">
    <value>query expression</value>
  </data>
  <data name="IDS_FeatureExtensionMethod" xml:space="preserve">
    <value>extension method</value>
  </data>
  <data name="IDS_FeaturePartialMethod" xml:space="preserve">
    <value>partial method</value>
  </data>
  <data name="IDS_SK_METHOD" xml:space="preserve">
    <value>method</value>
  </data>
  <data name="IDS_SK_TYPE" xml:space="preserve">
    <value>type</value>
  </data>
  <data name="IDS_SK_NAMESPACE" xml:space="preserve">
    <value>namespace</value>
  </data>
  <data name="IDS_SK_FIELD" xml:space="preserve">
    <value>field</value>
  </data>
  <data name="IDS_SK_PROPERTY" xml:space="preserve">
    <value>property</value>
  </data>
  <data name="IDS_SK_UNKNOWN" xml:space="preserve">
    <value>element</value>
  </data>
  <data name="IDS_SK_VARIABLE" xml:space="preserve">
    <value>variable</value>
  </data>
  <data name="IDS_SK_LABEL" xml:space="preserve">
    <value>label</value>
  </data>
  <data name="IDS_SK_EVENT" xml:space="preserve">
    <value>event</value>
  </data>
  <data name="IDS_SK_TYVAR" xml:space="preserve">
    <value>type parameter</value>
  </data>
  <data name="IDS_SK_ALIAS" xml:space="preserve">
    <value>using alias</value>
  </data>
  <data name="IDS_SK_EXTERNALIAS" xml:space="preserve">
    <value>extern alias</value>
  </data>
  <data name="IDS_SK_CONSTRUCTOR" xml:space="preserve">
    <value>constructor</value>
  </data>
  <data name="IDS_FOREACHLOCAL" xml:space="preserve">
    <value>foreach iteration variable</value>
  </data>
  <data name="IDS_FIXEDLOCAL" xml:space="preserve">
    <value>fixed variable</value>
  </data>
  <data name="IDS_USINGLOCAL" xml:space="preserve">
    <value>using variable</value>
  </data>
  <data name="IDS_Contravariant" xml:space="preserve">
    <value>contravariant</value>
  </data>
  <data name="IDS_Contravariantly" xml:space="preserve">
    <value>contravariantly</value>
  </data>
  <data name="IDS_Covariant" xml:space="preserve">
    <value>covariant</value>
  </data>
  <data name="IDS_Covariantly" xml:space="preserve">
    <value>covariantly</value>
  </data>
  <data name="IDS_Invariantly" xml:space="preserve">
    <value>invariantly</value>
  </data>
  <data name="IDS_FeatureDynamic" xml:space="preserve">
    <value>dynamic</value>
  </data>
  <data name="IDS_FeatureNamedArgument" xml:space="preserve">
    <value>named argument</value>
  </data>
  <data name="IDS_FeatureOptionalParameter" xml:space="preserve">
    <value>optional parameter</value>
  </data>
  <data name="IDS_FeatureExceptionFilter" xml:space="preserve">
    <value>exception filter</value>
  </data>
  <data name="IDS_FeatureTypeVariance" xml:space="preserve">
    <value>type variance</value>
  </data>
  <data name="XML_InvalidToken" xml:space="preserve">
    <value>The character(s) '{0}' cannot be used at this location.</value>
  </data>
  <data name="XML_IncorrectComment" xml:space="preserve">
    <value>Incorrect syntax was used in a comment.</value>
  </data>
  <data name="XML_InvalidCharEntity" xml:space="preserve">
    <value>An invalid character was found inside an entity reference.</value>
  </data>
  <data name="XML_ExpectedEndOfTag" xml:space="preserve">
    <value>Expected '&gt;' or '/&gt;' to close tag '{0}'.</value>
  </data>
  <data name="XML_ExpectedIdentifier" xml:space="preserve">
    <value>An identifier was expected.</value>
  </data>
  <data name="XML_InvalidUnicodeChar" xml:space="preserve">
    <value>Invalid unicode character.</value>
  </data>
  <data name="XML_InvalidWhitespace" xml:space="preserve">
    <value>Whitespace is not allowed at this location.</value>
  </data>
  <data name="XML_LessThanInAttributeValue" xml:space="preserve">
    <value>The character '&lt;' cannot be used in an attribute value.</value>
  </data>
  <data name="XML_MissingEqualsAttribute" xml:space="preserve">
    <value>Missing equals sign between attribute and attribute value.</value>
  </data>
  <data name="XML_RefUndefinedEntity_1" xml:space="preserve">
    <value>Reference to undefined entity '{0}'.</value>
  </data>
  <data name="XML_StringLiteralNoStartQuote" xml:space="preserve">
    <value>A string literal was expected, but no opening quotation mark was found.</value>
  </data>
  <data name="XML_StringLiteralNoEndQuote" xml:space="preserve">
    <value>Missing closing quotation mark for string literal.</value>
  </data>
  <data name="XML_StringLiteralNonAsciiQuote" xml:space="preserve">
    <value>Non-ASCII quotations marks may not be used around string literals.</value>
  </data>
  <data name="XML_EndTagNotExpected" xml:space="preserve">
    <value>End tag was not expected at this location.</value>
  </data>
  <data name="XML_ElementTypeMatch" xml:space="preserve">
    <value>End tag '{0}' does not match the start tag '{1}'.</value>
  </data>
  <data name="XML_EndTagExpected" xml:space="preserve">
    <value>Expected an end tag for element '{0}'.</value>
  </data>
  <data name="XML_WhitespaceMissing" xml:space="preserve">
    <value>Required white space was missing.</value>
  </data>
  <data name="XML_ExpectedEndOfXml" xml:space="preserve">
    <value>Unexpected character at this location.</value>
  </data>
  <data name="XML_CDataEndTagNotAllowed" xml:space="preserve">
    <value>The literal string ']]&gt;' is not allowed in element content.</value>
  </data>
  <data name="XML_DuplicateAttribute" xml:space="preserve">
    <value>Duplicate '{0}' attribute</value>
  </data>
  <data name="ERR_NoMetadataFile" xml:space="preserve">
    <value>Metadata file '{0}' could not be found</value>
  </data>
  <data name="ERR_MetadataReferencesNotSupported" xml:space="preserve">
    <value>Metadata references are not supported.</value>
  </data>
  <data name="FTL_MetadataCantOpenFile" xml:space="preserve">
    <value>Metadata file '{0}' could not be opened -- {1}</value>
  </data>
  <data name="ERR_NoTypeDef" xml:space="preserve">
    <value>The type '{0}' is defined in an assembly that is not referenced. You must add a reference to assembly '{1}'.</value>
  </data>
  <data name="ERR_NoTypeDefFromModule" xml:space="preserve">
    <value>The type '{0}' is defined in a module that has not been added. You must add the module '{1}'.</value>
  </data>
  <data name="ERR_OutputWriteFailed" xml:space="preserve">
    <value>Could not write to output file '{0}' -- '{1}'</value>
  </data>
  <data name="ERR_MultipleEntryPoints" xml:space="preserve">
    <value>Program has more than one entry point defined. Compile with /main to specify the type that contains the entry point.</value>
  </data>
  <data name="ERR_BadBinaryOps" xml:space="preserve">
    <value>Operator '{0}' cannot be applied to operands of type '{1}' and '{2}'</value>
  </data>
  <data name="ERR_AmbigBinaryOpsOnUnconstrainedDefault" xml:space="preserve">
    <value>Operator '{0}' cannot be applied to 'default' and operand of type '{1}' because it is a type parameter that is not known to be a reference type</value>
  </data>
  <data name="ERR_IntDivByZero" xml:space="preserve">
    <value>Division by constant zero</value>
  </data>
  <data name="ERR_BadIndexLHS" xml:space="preserve">
    <value>Cannot apply indexing with [] to an expression of type '{0}'</value>
  </data>
  <data name="ERR_BadIndexCount" xml:space="preserve">
    <value>Wrong number of indices inside []; expected {0}</value>
  </data>
  <data name="ERR_BadUnaryOp" xml:space="preserve">
    <value>Operator '{0}' cannot be applied to operand of type '{1}'</value>
  </data>
  <data name="ERR_BadOpOnNullOrDefault" xml:space="preserve">
    <value>Operator '{0}' cannot be applied to operand '{1}'</value>
  </data>
  <data name="ERR_ThisInStaticMeth" xml:space="preserve">
    <value>Keyword 'this' is not valid in a static property, static method, or static field initializer</value>
  </data>
  <data name="ERR_ThisInBadContext" xml:space="preserve">
    <value>Keyword 'this' is not available in the current context</value>
  </data>
  <data name="WRN_InvalidMainSig" xml:space="preserve">
    <value>'{0}' has the wrong signature to be an entry point</value>
  </data>
  <data name="WRN_InvalidMainSig_Title" xml:space="preserve">
    <value>Method has the wrong signature to be an entry point</value>
  </data>
  <data name="ERR_NoImplicitConv" xml:space="preserve">
    <value>Cannot implicitly convert type '{0}' to '{1}'</value>
  </data>
  <data name="ERR_NoExplicitConv" xml:space="preserve">
    <value>Cannot convert type '{0}' to '{1}'</value>
  </data>
  <data name="ERR_ConstOutOfRange" xml:space="preserve">
    <value>Constant value '{0}' cannot be converted to a '{1}'</value>
  </data>
  <data name="ERR_AmbigBinaryOps" xml:space="preserve">
    <value>Operator '{0}' is ambiguous on operands of type '{1}' and '{2}'</value>
  </data>
  <data name="ERR_AmbigBinaryOpsOnDefault" xml:space="preserve">
    <value>Operator '{0}' is ambiguous on operands 'default' and 'default'</value>
  </data>
  <data name="ERR_AmbigUnaryOp" xml:space="preserve">
    <value>Operator '{0}' is ambiguous on an operand of type '{1}'</value>
  </data>
  <data name="ERR_InAttrOnOutParam" xml:space="preserve">
    <value>An out parameter cannot have the In attribute</value>
  </data>
  <data name="ERR_ValueCantBeNull" xml:space="preserve">
    <value>Cannot convert null to '{0}' because it is a non-nullable value type</value>
  </data>
  <data name="ERR_NoExplicitBuiltinConv" xml:space="preserve">
    <value>Cannot convert type '{0}' to '{1}' via a reference conversion, boxing conversion, unboxing conversion, wrapping conversion, or null type conversion</value>
  </data>
  <data name="FTL_DebugEmitFailure" xml:space="preserve">
    <value>Unexpected error writing debug information -- '{0}'</value>
  </data>
  <data name="ERR_BadVisReturnType" xml:space="preserve">
    <value>Inconsistent accessibility: return type '{1}' is less accessible than method '{0}'</value>
  </data>
  <data name="ERR_BadVisParamType" xml:space="preserve">
    <value>Inconsistent accessibility: parameter type '{1}' is less accessible than method '{0}'</value>
  </data>
  <data name="ERR_BadVisFieldType" xml:space="preserve">
    <value>Inconsistent accessibility: field type '{1}' is less accessible than field '{0}'</value>
  </data>
  <data name="ERR_BadVisPropertyType" xml:space="preserve">
    <value>Inconsistent accessibility: property type '{1}' is less accessible than property '{0}'</value>
  </data>
  <data name="ERR_BadVisIndexerReturn" xml:space="preserve">
    <value>Inconsistent accessibility: indexer return type '{1}' is less accessible than indexer '{0}'</value>
  </data>
  <data name="ERR_BadVisIndexerParam" xml:space="preserve">
    <value>Inconsistent accessibility: parameter type '{1}' is less accessible than indexer '{0}'</value>
  </data>
  <data name="ERR_BadVisOpReturn" xml:space="preserve">
    <value>Inconsistent accessibility: return type '{1}' is less accessible than operator '{0}'</value>
  </data>
  <data name="ERR_BadVisOpParam" xml:space="preserve">
    <value>Inconsistent accessibility: parameter type '{1}' is less accessible than operator '{0}'</value>
  </data>
  <data name="ERR_BadVisDelegateReturn" xml:space="preserve">
    <value>Inconsistent accessibility: return type '{1}' is less accessible than delegate '{0}'</value>
  </data>
  <data name="ERR_BadVisDelegateParam" xml:space="preserve">
    <value>Inconsistent accessibility: parameter type '{1}' is less accessible than delegate '{0}'</value>
  </data>
  <data name="ERR_BadVisBaseClass" xml:space="preserve">
    <value>Inconsistent accessibility: base class '{1}' is less accessible than class '{0}'</value>
  </data>
  <data name="ERR_BadVisBaseInterface" xml:space="preserve">
    <value>Inconsistent accessibility: base interface '{1}' is less accessible than interface '{0}'</value>
  </data>
  <data name="ERR_EventNeedsBothAccessors" xml:space="preserve">
    <value>'{0}': event property must have both add and remove accessors</value>
  </data>
  <data name="ERR_AbstractEventHasAccessors" xml:space="preserve">
    <value>'{0}': abstract event cannot use event accessor syntax</value>
  </data>
  <data name="ERR_EventNotDelegate" xml:space="preserve">
    <value>'{0}': event must be of a delegate type</value>
  </data>
  <data name="WRN_UnreferencedEvent" xml:space="preserve">
    <value>The event '{0}' is never used</value>
  </data>
  <data name="WRN_UnreferencedEvent_Title" xml:space="preserve">
    <value>Event is never used</value>
  </data>
  <data name="ERR_InterfaceEventInitializer" xml:space="preserve">
    <value>'{0}': instance event in interface cannot have initializer</value>
  </data>
  <data name="ERR_BadEventUsage" xml:space="preserve">
    <value>The event '{0}' can only appear on the left hand side of += or -= (except when used from within the type '{1}')</value>
  </data>
  <data name="ERR_ExplicitEventFieldImpl" xml:space="preserve">
    <value>An explicit interface implementation of an event must use event accessor syntax</value>
  </data>
  <data name="ERR_CantOverrideNonEvent" xml:space="preserve">
    <value>'{0}': cannot override; '{1}' is not an event</value>
  </data>
  <data name="ERR_AddRemoveMustHaveBody" xml:space="preserve">
    <value>An add or remove accessor must have a body</value>
  </data>
  <data name="ERR_AbstractEventInitializer" xml:space="preserve">
    <value>'{0}': abstract event cannot have initializer</value>
  </data>
  <data name="ERR_ReservedAssemblyName" xml:space="preserve">
    <value>The assembly name '{0}' is reserved and cannot be used as a reference in an interactive session</value>
  </data>
  <data name="ERR_ReservedEnumerator" xml:space="preserve">
    <value>The enumerator name '{0}' is reserved and cannot be used</value>
  </data>
  <data name="ERR_AsMustHaveReferenceType" xml:space="preserve">
    <value>The as operator must be used with a reference type or nullable type ('{0}' is a non-nullable value type)</value>
  </data>
  <data name="WRN_LowercaseEllSuffix" xml:space="preserve">
    <value>The 'l' suffix is easily confused with the digit '1' -- use 'L' for clarity</value>
  </data>
  <data name="WRN_LowercaseEllSuffix_Title" xml:space="preserve">
    <value>The 'l' suffix is easily confused with the digit '1'</value>
  </data>
  <data name="ERR_BadEventUsageNoField" xml:space="preserve">
    <value>The event '{0}' can only appear on the left hand side of += or -=</value>
  </data>
  <data name="ERR_ConstraintOnlyAllowedOnGenericDecl" xml:space="preserve">
    <value>Constraints are not allowed on non-generic declarations</value>
  </data>
  <data name="ERR_TypeParamMustBeIdentifier" xml:space="preserve">
    <value>Type parameter declaration must be an identifier not a type</value>
  </data>
  <data name="ERR_MemberReserved" xml:space="preserve">
    <value>Type '{1}' already reserves a member called '{0}' with the same parameter types</value>
  </data>
  <data name="ERR_DuplicateParamName" xml:space="preserve">
    <value>The parameter name '{0}' is a duplicate</value>
  </data>
  <data name="ERR_DuplicateNameInNS" xml:space="preserve">
    <value>The namespace '{1}' already contains a definition for '{0}'</value>
  </data>
  <data name="ERR_DuplicateNameInClass" xml:space="preserve">
    <value>The type '{0}' already contains a definition for '{1}'</value>
  </data>
  <data name="ERR_NameNotInContext" xml:space="preserve">
    <value>The name '{0}' does not exist in the current context</value>
  </data>
  <data name="ERR_NameNotInContextPossibleMissingReference" xml:space="preserve">
    <value>The name '{0}' does not exist in the current context (are you missing a reference to assembly '{1}'?)</value>
  </data>
  <data name="ERR_AmbigContext" xml:space="preserve">
    <value>'{0}' is an ambiguous reference between '{1}' and '{2}'</value>
  </data>
  <data name="WRN_DuplicateUsing" xml:space="preserve">
    <value>The using directive for '{0}' appeared previously in this namespace</value>
  </data>
  <data name="WRN_DuplicateUsing_Title" xml:space="preserve">
    <value>Using directive appeared previously in this namespace</value>
  </data>
  <data name="ERR_BadMemberFlag" xml:space="preserve">
    <value>The modifier '{0}' is not valid for this item</value>
  </data>
  <data name="ERR_BadMemberProtection" xml:space="preserve">
    <value>More than one protection modifier</value>
  </data>
  <data name="WRN_NewRequired" xml:space="preserve">
    <value>'{0}' hides inherited member '{1}'. Use the new keyword if hiding was intended.</value>
  </data>
  <data name="WRN_NewRequired_Title" xml:space="preserve">
    <value>Member hides inherited member; missing new keyword</value>
  </data>
  <data name="WRN_NewRequired_Description" xml:space="preserve">
    <value>A variable was declared with the same name as a variable in a base class. However, the new keyword was not used. This warning informs you that you should use new; the variable is declared as if new had been used in the declaration.</value>
  </data>
  <data name="WRN_NewNotRequired" xml:space="preserve">
    <value>The member '{0}' does not hide an accessible member. The new keyword is not required.</value>
  </data>
  <data name="WRN_NewNotRequired_Title" xml:space="preserve">
    <value>Member does not hide an inherited member; new keyword is not required</value>
  </data>
  <data name="ERR_CircConstValue" xml:space="preserve">
    <value>The evaluation of the constant value for '{0}' involves a circular definition</value>
  </data>
  <data name="ERR_MemberAlreadyExists" xml:space="preserve">
    <value>Type '{1}' already defines a member called '{0}' with the same parameter types</value>
  </data>
  <data name="ERR_StaticNotVirtual" xml:space="preserve">
    <value>A static member '{0}' cannot be marked as override, virtual, or abstract</value>
  </data>
  <data name="ERR_OverrideNotNew" xml:space="preserve">
    <value>A member '{0}' marked as override cannot be marked as new or virtual</value>
  </data>
  <data name="WRN_NewOrOverrideExpected" xml:space="preserve">
    <value>'{0}' hides inherited member '{1}'. To make the current member override that implementation, add the override keyword. Otherwise add the new keyword.</value>
  </data>
  <data name="WRN_NewOrOverrideExpected_Title" xml:space="preserve">
    <value>Member hides inherited member; missing override keyword</value>
  </data>
  <data name="ERR_OverrideNotExpected" xml:space="preserve">
    <value>'{0}': no suitable method found to override</value>
  </data>
  <data name="ERR_NamespaceUnexpected" xml:space="preserve">
    <value>A namespace cannot directly contain members such as fields or methods</value>
  </data>
  <data name="ERR_NoSuchMember" xml:space="preserve">
    <value>'{0}' does not contain a definition for '{1}'</value>
  </data>
  <data name="ERR_BadSKknown" xml:space="preserve">
    <value>'{0}' is a {1} but is used like a {2}</value>
  </data>
  <data name="ERR_BadSKunknown" xml:space="preserve">
    <value>'{0}' is a {1}, which is not valid in the given context</value>
  </data>
  <data name="ERR_ObjectRequired" xml:space="preserve">
    <value>An object reference is required for the non-static field, method, or property '{0}'</value>
  </data>
  <data name="ERR_AmbigCall" xml:space="preserve">
    <value>The call is ambiguous between the following methods or properties: '{0}' and '{1}'</value>
  </data>
  <data name="ERR_BadAccess" xml:space="preserve">
    <value>'{0}' is inaccessible due to its protection level</value>
  </data>
  <data name="ERR_MethDelegateMismatch" xml:space="preserve">
    <value>No overload for '{0}' matches delegate '{1}'</value>
  </data>
  <data name="ERR_RetObjectRequired" xml:space="preserve">
    <value>An object of a type convertible to '{0}' is required</value>
  </data>
  <data name="ERR_RetNoObjectRequired" xml:space="preserve">
    <value>Since '{0}' returns void, a return keyword must not be followed by an object expression</value>
  </data>
  <data name="ERR_LocalDuplicate" xml:space="preserve">
    <value>A local variable or function named '{0}' is already defined in this scope</value>
  </data>
  <data name="ERR_AssgLvalueExpected" xml:space="preserve">
    <value>The left-hand side of an assignment must be a variable, property or indexer</value>
  </data>
  <data name="ERR_StaticConstParam" xml:space="preserve">
    <value>'{0}': a static constructor must be parameterless</value>
  </data>
  <data name="ERR_NotConstantExpression" xml:space="preserve">
    <value>The expression being assigned to '{0}' must be constant</value>
  </data>
  <data name="ERR_NotNullConstRefField" xml:space="preserve">
    <value>'{0}' is of type '{1}'. A const field of a reference type other than string can only be initialized with null.</value>
  </data>
  <data name="ERR_LocalIllegallyOverrides" xml:space="preserve">
    <value>A local or parameter named '{0}' cannot be declared in this scope because that name is used in an enclosing local scope to define a local or parameter</value>
  </data>
  <data name="ERR_BadUsingNamespace" xml:space="preserve">
    <value>A 'using namespace' directive can only be applied to namespaces; '{0}' is a type not a namespace. Consider a 'using static' directive instead</value>
  </data>
  <data name="ERR_BadUsingType" xml:space="preserve">
    <value>A 'using static' directive can only be applied to types; '{0}' is a namespace not a type. Consider a 'using namespace' directive instead</value>
  </data>
  <data name="ERR_NoAliasHere" xml:space="preserve">
    <value>A 'using static' directive cannot be used to declare an alias</value>
  </data>
  <data name="ERR_NoBreakOrCont" xml:space="preserve">
    <value>No enclosing loop out of which to break or continue</value>
  </data>
  <data name="ERR_DuplicateLabel" xml:space="preserve">
    <value>The label '{0}' is a duplicate</value>
  </data>
  <data name="ERR_NoConstructors" xml:space="preserve">
    <value>The type '{0}' has no constructors defined</value>
  </data>
  <data name="ERR_NoNewAbstract" xml:space="preserve">
    <value>Cannot create an instance of the abstract class or interface '{0}'</value>
  </data>
  <data name="ERR_ConstValueRequired" xml:space="preserve">
    <value>A const field requires a value to be provided</value>
  </data>
  <data name="ERR_CircularBase" xml:space="preserve">
    <value>Circular base class dependency involving '{0}' and '{1}'</value>
  </data>
  <data name="ERR_BadDelegateConstructor" xml:space="preserve">
    <value>The delegate '{0}' does not have a valid constructor</value>
  </data>
  <data name="ERR_MethodNameExpected" xml:space="preserve">
    <value>Method name expected</value>
  </data>
  <data name="ERR_ConstantExpected" xml:space="preserve">
    <value>A constant value is expected</value>
  </data>
  <data name="ERR_V6SwitchGoverningTypeValueExpected" xml:space="preserve">
    <value>A switch expression or case label must be a bool, char, string, integral, enum, or corresponding nullable type in C# 6 and earlier.</value>
  </data>
  <data name="ERR_IntegralTypeValueExpected" xml:space="preserve">
    <value>A value of an integral type expected</value>
  </data>
  <data name="ERR_DuplicateCaseLabel" xml:space="preserve">
    <value>The switch statement contains multiple cases with the label value '{0}'</value>
  </data>
  <data name="ERR_InvalidGotoCase" xml:space="preserve">
    <value>A goto case is only valid inside a switch statement</value>
  </data>
  <data name="ERR_PropertyLacksGet" xml:space="preserve">
    <value>The property or indexer '{0}' cannot be used in this context because it lacks the get accessor</value>
  </data>
  <data name="ERR_BadExceptionType" xml:space="preserve">
    <value>The type caught or thrown must be derived from System.Exception</value>
  </data>
  <data name="ERR_BadEmptyThrow" xml:space="preserve">
    <value>A throw statement with no arguments is not allowed outside of a catch clause</value>
  </data>
  <data name="ERR_BadFinallyLeave" xml:space="preserve">
    <value>Control cannot leave the body of a finally clause</value>
  </data>
  <data name="ERR_LabelShadow" xml:space="preserve">
    <value>The label '{0}' shadows another label by the same name in a contained scope</value>
  </data>
  <data name="ERR_LabelNotFound" xml:space="preserve">
    <value>No such label '{0}' within the scope of the goto statement</value>
  </data>
  <data name="ERR_UnreachableCatch" xml:space="preserve">
    <value>A previous catch clause already catches all exceptions of this or of a super type ('{0}')</value>
  </data>
  <data name="WRN_FilterIsConstantTrue" xml:space="preserve">
    <value>Filter expression is a constant 'true', consider removing the filter</value>
  </data>
  <data name="WRN_FilterIsConstantTrue_Title" xml:space="preserve">
    <value>Filter expression is a constant 'true'</value>
  </data>
  <data name="ERR_ReturnExpected" xml:space="preserve">
    <value>'{0}': not all code paths return a value</value>
  </data>
  <data name="WRN_UnreachableCode" xml:space="preserve">
    <value>Unreachable code detected</value>
  </data>
  <data name="WRN_UnreachableCode_Title" xml:space="preserve">
    <value>Unreachable code detected</value>
  </data>
  <data name="ERR_SwitchFallThrough" xml:space="preserve">
    <value>Control cannot fall through from one case label ('{0}') to another</value>
  </data>
  <data name="WRN_UnreferencedLabel" xml:space="preserve">
    <value>This label has not been referenced</value>
  </data>
  <data name="WRN_UnreferencedLabel_Title" xml:space="preserve">
    <value>This label has not been referenced</value>
  </data>
  <data name="ERR_UseDefViolation" xml:space="preserve">
    <value>Use of unassigned local variable '{0}'</value>
  </data>
  <data name="WRN_UnreferencedVar" xml:space="preserve">
    <value>The variable '{0}' is declared but never used</value>
  </data>
  <data name="WRN_UnreferencedVar_Title" xml:space="preserve">
    <value>Variable is declared but never used</value>
  </data>
  <data name="WRN_UnreferencedField" xml:space="preserve">
    <value>The field '{0}' is never used</value>
  </data>
  <data name="WRN_UnreferencedField_Title" xml:space="preserve">
    <value>Field is never used</value>
  </data>
  <data name="ERR_UseDefViolationField" xml:space="preserve">
    <value>Use of possibly unassigned field '{0}'</value>
  </data>
  <data name="ERR_UseDefViolationProperty" xml:space="preserve">
    <value>Use of possibly unassigned auto-implemented property '{0}'</value>
  </data>
  <data name="ERR_UnassignedThis" xml:space="preserve">
    <value>Field '{0}' must be fully assigned before control is returned to the caller</value>
  </data>
  <data name="ERR_AmbigQM" xml:space="preserve">
    <value>Type of conditional expression cannot be determined because '{0}' and '{1}' implicitly convert to one another</value>
  </data>
  <data name="ERR_InvalidQM" xml:space="preserve">
    <value>Type of conditional expression cannot be determined because there is no implicit conversion between '{0}' and '{1}'</value>
  </data>
  <data name="ERR_NoBaseClass" xml:space="preserve">
    <value>A base class is required for a 'base' reference</value>
  </data>
  <data name="ERR_BaseIllegal" xml:space="preserve">
    <value>Use of keyword 'base' is not valid in this context</value>
  </data>
  <data name="ERR_ObjectProhibited" xml:space="preserve">
    <value>Member '{0}' cannot be accessed with an instance reference; qualify it with a type name instead</value>
  </data>
  <data name="ERR_ParamUnassigned" xml:space="preserve">
    <value>The out parameter '{0}' must be assigned to before control leaves the current method</value>
  </data>
  <data name="ERR_InvalidArray" xml:space="preserve">
    <value>Invalid rank specifier: expected ',' or ']'</value>
  </data>
  <data name="ERR_ExternHasBody" xml:space="preserve">
    <value>'{0}' cannot be extern and declare a body</value>
  </data>
  <data name="ERR_ExternHasConstructorInitializer" xml:space="preserve">
    <value>'{0}' cannot be extern and have a constructor initializer</value>
  </data>
  <data name="ERR_AbstractAndExtern" xml:space="preserve">
    <value>'{0}' cannot be both extern and abstract</value>
  </data>
  <data name="ERR_BadAttributeParamType" xml:space="preserve">
    <value>Attribute constructor parameter '{0}' has type '{1}', which is not a valid attribute parameter type</value>
  </data>
  <data name="ERR_BadAttributeArgument" xml:space="preserve">
    <value>An attribute argument must be a constant expression, typeof expression or array creation expression of an attribute parameter type</value>
  </data>
  <data name="ERR_BadAttributeParamDefaultArgument" xml:space="preserve">
    <value>Attribute constructor parameter '{0}' is optional, but no default parameter value was specified.</value>
  </data>
  <data name="WRN_IsAlwaysTrue" xml:space="preserve">
    <value>The given expression is always of the provided ('{0}') type</value>
  </data>
  <data name="WRN_IsAlwaysTrue_Title" xml:space="preserve">
    <value>'is' expression's given expression is always of the provided type</value>
  </data>
  <data name="WRN_IsAlwaysFalse" xml:space="preserve">
    <value>The given expression is never of the provided ('{0}') type</value>
  </data>
  <data name="WRN_IsAlwaysFalse_Title" xml:space="preserve">
    <value>'is' expression's given expression is never of the provided type</value>
  </data>
  <data name="ERR_LockNeedsReference" xml:space="preserve">
    <value>'{0}' is not a reference type as required by the lock statement</value>
  </data>
  <data name="ERR_NullNotValid" xml:space="preserve">
    <value>Use of null is not valid in this context</value>
  </data>
  <data name="ERR_DefaultLiteralNotValid" xml:space="preserve">
    <value>Use of default literal is not valid in this context</value>
  </data>
  <data name="ERR_UseDefViolationThis" xml:space="preserve">
    <value>The 'this' object cannot be used before all of its fields are assigned to</value>
  </data>
  <data name="ERR_ArgsInvalid" xml:space="preserve">
    <value>The __arglist construct is valid only within a variable argument method</value>
  </data>
  <data name="ERR_PtrExpected" xml:space="preserve">
    <value>The * or -&gt; operator must be applied to a pointer</value>
  </data>
  <data name="ERR_PtrIndexSingle" xml:space="preserve">
    <value>A pointer must be indexed by only one value</value>
  </data>
  <data name="WRN_ByRefNonAgileField" xml:space="preserve">
    <value>Using '{0}' as a ref or out value or taking its address may cause a runtime exception because it is a field of a marshal-by-reference class</value>
  </data>
  <data name="WRN_ByRefNonAgileField_Title" xml:space="preserve">
    <value>Using a field of a marshal-by-reference class as a ref or out value or taking its address may cause a runtime exception</value>
  </data>
  <data name="ERR_AssgReadonlyStatic" xml:space="preserve">
    <value>A static readonly field cannot be assigned to (except in a static constructor or a variable initializer)</value>
  </data>
  <data name="ERR_RefReadonlyStatic" xml:space="preserve">
    <value>A static readonly field cannot be used as a ref or out value (except in a static constructor)</value>
  </data>
  <data name="ERR_AssgReadonlyProp" xml:space="preserve">
    <value>Property or indexer '{0}' cannot be assigned to -- it is read only</value>
  </data>
  <data name="ERR_IllegalStatement" xml:space="preserve">
    <value>Only assignment, call, increment, decrement, await, and new object expressions can be used as a statement</value>
  </data>
  <data name="ERR_BadGetEnumerator" xml:space="preserve">
    <value>foreach requires that the return type '{0}' of '{1}' must have a suitable public 'MoveNext' method and public 'Current' property</value>
  </data>
  <data name="ERR_BadGetAsyncEnumerator" xml:space="preserve">
    <value>Asynchronous foreach requires that the return type '{0}' of '{1}' must have a suitable public 'MoveNextAsync' method and public 'Current' property</value>
  </data>
  <data name="ERR_TooManyLocals" xml:space="preserve">
    <value>Only 65534 locals, including those generated by the compiler, are allowed</value>
  </data>
  <data name="ERR_AbstractBaseCall" xml:space="preserve">
    <value>Cannot call an abstract base member: '{0}'</value>
  </data>
  <data name="ERR_RefProperty" xml:space="preserve">
    <value>A property or indexer may not be passed as an out or ref parameter</value>
  </data>
  <data name="ERR_ManagedAddr" xml:space="preserve">
    <value>Cannot take the address of, get the size of, or declare a pointer to a managed type ('{0}')</value>
  </data>
  <data name="ERR_BadFixedInitType" xml:space="preserve">
    <value>The type of a local declared in a fixed statement must be a pointer type</value>
  </data>
  <data name="ERR_FixedMustInit" xml:space="preserve">
    <value>You must provide an initializer in a fixed or using statement declaration</value>
  </data>
  <data name="ERR_InvalidAddrOp" xml:space="preserve">
    <value>Cannot take the address of the given expression</value>
  </data>
  <data name="ERR_FixedNeeded" xml:space="preserve">
    <value>You can only take the address of an unfixed expression inside of a fixed statement initializer</value>
  </data>
  <data name="ERR_FixedNotNeeded" xml:space="preserve">
    <value>You cannot use the fixed statement to take the address of an already fixed expression</value>
  </data>
  <data name="ERR_ExprCannotBeFixed" xml:space="preserve">
    <value>The given expression cannot be used in a fixed statement</value>
  </data>
  <data name="ERR_UnsafeNeeded" xml:space="preserve">
    <value>Pointers and fixed size buffers may only be used in an unsafe context</value>
  </data>
  <data name="ERR_OpTFRetType" xml:space="preserve">
    <value>The return type of operator True or False must be bool</value>
  </data>
  <data name="ERR_OperatorNeedsMatch" xml:space="preserve">
    <value>The operator '{0}' requires a matching operator '{1}' to also be defined</value>
  </data>
  <data name="ERR_BadBoolOp" xml:space="preserve">
    <value>In order to be applicable as a short circuit operator a user-defined logical operator ('{0}') must have the same return type and parameter types</value>
  </data>
  <data name="ERR_MustHaveOpTF" xml:space="preserve">
    <value>In order for '{0}' to be applicable as a short circuit operator, its declaring type '{1}' must define operator true and operator false</value>
  </data>
  <data name="WRN_UnreferencedVarAssg" xml:space="preserve">
    <value>The variable '{0}' is assigned but its value is never used</value>
  </data>
  <data name="WRN_UnreferencedVarAssg_Title" xml:space="preserve">
    <value>Variable is assigned but its value is never used</value>
  </data>
  <data name="ERR_CheckedOverflow" xml:space="preserve">
    <value>The operation overflows at compile time in checked mode</value>
  </data>
  <data name="ERR_ConstOutOfRangeChecked" xml:space="preserve">
    <value>Constant value '{0}' cannot be converted to a '{1}' (use 'unchecked' syntax to override)</value>
  </data>
  <data name="ERR_BadVarargs" xml:space="preserve">
    <value>A method with vararg cannot be generic, be in a generic type, or have a params parameter</value>
  </data>
  <data name="ERR_ParamsMustBeArray" xml:space="preserve">
    <value>The params parameter must be a single dimensional array</value>
  </data>
  <data name="ERR_IllegalArglist" xml:space="preserve">
    <value>An __arglist expression may only appear inside of a call or new expression</value>
  </data>
  <data name="ERR_IllegalUnsafe" xml:space="preserve">
    <value>Unsafe code may only appear if compiling with /unsafe</value>
  </data>
  <data name="ERR_AmbigMember" xml:space="preserve">
    <value>Ambiguity between '{0}' and '{1}'</value>
  </data>
  <data name="ERR_BadForeachDecl" xml:space="preserve">
    <value>Type and identifier are both required in a foreach statement</value>
  </data>
  <data name="ERR_ParamsLast" xml:space="preserve">
    <value>A params parameter must be the last parameter in a formal parameter list</value>
  </data>
  <data name="ERR_SizeofUnsafe" xml:space="preserve">
    <value>'{0}' does not have a predefined size, therefore sizeof can only be used in an unsafe context</value>
  </data>
  <data name="ERR_DottedTypeNameNotFoundInNS" xml:space="preserve">
    <value>The type or namespace name '{0}' does not exist in the namespace '{1}' (are you missing an assembly reference?)</value>
  </data>
  <data name="ERR_FieldInitRefNonstatic" xml:space="preserve">
    <value>A field initializer cannot reference the non-static field, method, or property '{0}'</value>
  </data>
  <data name="ERR_SealedNonOverride" xml:space="preserve">
    <value>'{0}' cannot be sealed because it is not an override</value>
  </data>
  <data name="ERR_CantOverrideSealed" xml:space="preserve">
    <value>'{0}': cannot override inherited member '{1}' because it is sealed</value>
  </data>
  <data name="ERR_VoidError" xml:space="preserve">
    <value>The operation in question is undefined on void pointers</value>
  </data>
  <data name="ERR_ConditionalOnOverride" xml:space="preserve">
    <value>The Conditional attribute is not valid on '{0}' because it is an override method</value>
  </data>
  <data name="ERR_ConditionalOnLocalFunction" xml:space="preserve">
    <value>Local function '{0}' must be 'static' in order to use the Conditional attribute</value>
  </data>
  <data name="ERR_PointerInAsOrIs" xml:space="preserve">
    <value>Neither 'is' nor 'as' is valid on pointer types</value>
  </data>
  <data name="ERR_CallingFinalizeDeprecated" xml:space="preserve">
    <value>Destructors and object.Finalize cannot be called directly. Consider calling IDisposable.Dispose if available.</value>
  </data>
  <data name="ERR_SingleTypeNameNotFound" xml:space="preserve">
    <value>The type or namespace name '{0}' could not be found (are you missing a using directive or an assembly reference?)</value>
  </data>
  <data name="ERR_NegativeStackAllocSize" xml:space="preserve">
    <value>Cannot use a negative size with stackalloc</value>
  </data>
  <data name="ERR_NegativeArraySize" xml:space="preserve">
    <value>Cannot create an array with a negative size</value>
  </data>
  <data name="ERR_OverrideFinalizeDeprecated" xml:space="preserve">
    <value>Do not override object.Finalize. Instead, provide a destructor.</value>
  </data>
  <data name="ERR_CallingBaseFinalizeDeprecated" xml:space="preserve">
    <value>Do not directly call your base class Finalize method. It is called automatically from your destructor.</value>
  </data>
  <data name="WRN_NegativeArrayIndex" xml:space="preserve">
    <value>Indexing an array with a negative index (array indices always start at zero)</value>
  </data>
  <data name="WRN_NegativeArrayIndex_Title" xml:space="preserve">
    <value>Indexing an array with a negative index</value>
  </data>
  <data name="WRN_BadRefCompareLeft" xml:space="preserve">
    <value>Possible unintended reference comparison; to get a value comparison, cast the left hand side to type '{0}'</value>
  </data>
  <data name="WRN_BadRefCompareLeft_Title" xml:space="preserve">
    <value>Possible unintended reference comparison; left hand side needs cast</value>
  </data>
  <data name="WRN_BadRefCompareRight" xml:space="preserve">
    <value>Possible unintended reference comparison; to get a value comparison, cast the right hand side to type '{0}'</value>
  </data>
  <data name="WRN_BadRefCompareRight_Title" xml:space="preserve">
    <value>Possible unintended reference comparison; right hand side needs cast</value>
  </data>
  <data name="ERR_BadCastInFixed" xml:space="preserve">
    <value>The right hand side of a fixed statement assignment may not be a cast expression</value>
  </data>
  <data name="ERR_StackallocInCatchFinally" xml:space="preserve">
    <value>stackalloc may not be used in a catch or finally block</value>
  </data>
  <data name="ERR_VarargsLast" xml:space="preserve">
    <value>An __arglist parameter must be the last parameter in a formal parameter list</value>
  </data>
  <data name="ERR_MissingPartial" xml:space="preserve">
    <value>Missing partial modifier on declaration of type '{0}'; another partial declaration of this type exists</value>
  </data>
  <data name="ERR_PartialTypeKindConflict" xml:space="preserve">
    <value>Partial declarations of '{0}' must be all classes, all structs, or all interfaces</value>
  </data>
  <data name="ERR_PartialModifierConflict" xml:space="preserve">
    <value>Partial declarations of '{0}' have conflicting accessibility modifiers</value>
  </data>
  <data name="ERR_PartialMultipleBases" xml:space="preserve">
    <value>Partial declarations of '{0}' must not specify different base classes</value>
  </data>
  <data name="ERR_PartialWrongTypeParams" xml:space="preserve">
    <value>Partial declarations of '{0}' must have the same type parameter names in the same order</value>
  </data>
  <data name="ERR_PartialWrongConstraints" xml:space="preserve">
    <value>Partial declarations of '{0}' have inconsistent constraints for type parameter '{1}'</value>
  </data>
  <data name="ERR_NoImplicitConvCast" xml:space="preserve">
    <value>Cannot implicitly convert type '{0}' to '{1}'. An explicit conversion exists (are you missing a cast?)</value>
  </data>
  <data name="ERR_PartialMisplaced" xml:space="preserve">
    <value>The 'partial' modifier can only appear immediately before 'class', 'struct', 'interface', or 'void'</value>
  </data>
  <data name="ERR_ImportedCircularBase" xml:space="preserve">
    <value>Imported type '{0}' is invalid. It contains a circular base class dependency.</value>
  </data>
  <data name="ERR_UseDefViolationOut" xml:space="preserve">
    <value>Use of unassigned out parameter '{0}'</value>
  </data>
  <data name="ERR_ArraySizeInDeclaration" xml:space="preserve">
    <value>Array size cannot be specified in a variable declaration (try initializing with a 'new' expression)</value>
  </data>
  <data name="ERR_InaccessibleGetter" xml:space="preserve">
    <value>The property or indexer '{0}' cannot be used in this context because the get accessor is inaccessible</value>
  </data>
  <data name="ERR_InaccessibleSetter" xml:space="preserve">
    <value>The property or indexer '{0}' cannot be used in this context because the set accessor is inaccessible</value>
  </data>
  <data name="ERR_InvalidPropertyAccessMod" xml:space="preserve">
    <value>The accessibility modifier of the '{0}' accessor must be more restrictive than the property or indexer '{1}'</value>
  </data>
  <data name="ERR_DuplicatePropertyAccessMods" xml:space="preserve">
    <value>Cannot specify accessibility modifiers for both accessors of the property or indexer '{0}'</value>
  </data>
  <data name="ERR_AccessModMissingAccessor" xml:space="preserve">
    <value>'{0}': accessibility modifiers on accessors may only be used if the property or indexer has both a get and a set accessor</value>
  </data>
  <data name="ERR_UnimplementedInterfaceAccessor" xml:space="preserve">
    <value>'{0}' does not implement interface member '{1}'. '{2}' is not public.</value>
  </data>
  <data name="WRN_PatternIsAmbiguous" xml:space="preserve">
    <value>'{0}' does not implement the '{1}' pattern. '{2}' is ambiguous with '{3}'.</value>
  </data>
  <data name="WRN_PatternIsAmbiguous_Title" xml:space="preserve">
    <value>Type does not implement the collection pattern; members are ambiguous</value>
  </data>
  <data name="WRN_PatternStaticOrInaccessible" xml:space="preserve">
    <value>'{0}' does not implement the '{1}' pattern. '{2}' is either static or not public.</value>
  </data>
  <data name="WRN_PatternStaticOrInaccessible_Title" xml:space="preserve">
    <value>Type does not implement the collection pattern; member is either static or not public</value>
  </data>
  <data name="WRN_PatternBadSignature" xml:space="preserve">
    <value>'{0}' does not implement the '{1}' pattern. '{2}' has the wrong signature.</value>
  </data>
  <data name="WRN_PatternBadSignature_Title" xml:space="preserve">
    <value>Type does not implement the collection pattern; member has the wrong signature</value>
  </data>
  <data name="ERR_FriendRefNotEqualToThis" xml:space="preserve">
    <value>Friend access was granted by '{0}', but the public key of the output assembly ('{1}') does not match that specified by the InternalsVisibleTo attribute in the granting assembly.</value>
  </data>
  <data name="ERR_FriendRefSigningMismatch" xml:space="preserve">
    <value>Friend access was granted by '{0}', but the strong name signing state of the output assembly does not match that of the granting assembly.</value>
  </data>
  <data name="WRN_SequentialOnPartialClass" xml:space="preserve">
    <value>There is no defined ordering between fields in multiple declarations of partial struct '{0}'. To specify an ordering, all instance fields must be in the same declaration.</value>
  </data>
  <data name="WRN_SequentialOnPartialClass_Title" xml:space="preserve">
    <value>There is no defined ordering between fields in multiple declarations of partial struct</value>
  </data>
  <data name="ERR_BadConstType" xml:space="preserve">
    <value>The type '{0}' cannot be declared const</value>
  </data>
  <data name="ERR_NoNewTyvar" xml:space="preserve">
    <value>Cannot create an instance of the variable type '{0}' because it does not have the new() constraint</value>
  </data>
  <data name="ERR_BadArity" xml:space="preserve">
    <value>Using the generic {1} '{0}' requires {2} type arguments</value>
  </data>
  <data name="ERR_BadTypeArgument" xml:space="preserve">
    <value>The type '{0}' may not be used as a type argument</value>
  </data>
  <data name="ERR_TypeArgsNotAllowed" xml:space="preserve">
    <value>The {1} '{0}' cannot be used with type arguments</value>
  </data>
  <data name="ERR_HasNoTypeVars" xml:space="preserve">
    <value>The non-generic {1} '{0}' cannot be used with type arguments</value>
  </data>
  <data name="ERR_NewConstraintNotSatisfied" xml:space="preserve">
    <value>'{2}' must be a non-abstract type with a public parameterless constructor in order to use it as parameter '{1}' in the generic type or method '{0}'</value>
  </data>
  <data name="ERR_GenericConstraintNotSatisfiedRefType" xml:space="preserve">
    <value>The type '{3}' cannot be used as type parameter '{2}' in the generic type or method '{0}'. There is no implicit reference conversion from '{3}' to '{1}'.</value>
  </data>
  <data name="ERR_GenericConstraintNotSatisfiedNullableEnum" xml:space="preserve">
    <value>The type '{3}' cannot be used as type parameter '{2}' in the generic type or method '{0}'. The nullable type '{3}' does not satisfy the constraint of '{1}'.</value>
  </data>
  <data name="ERR_GenericConstraintNotSatisfiedNullableInterface" xml:space="preserve">
    <value>The type '{3}' cannot be used as type parameter '{2}' in the generic type or method '{0}'. The nullable type '{3}' does not satisfy the constraint of '{1}'. Nullable types can not satisfy any interface constraints.</value>
  </data>
  <data name="ERR_GenericConstraintNotSatisfiedTyVar" xml:space="preserve">
    <value>The type '{3}' cannot be used as type parameter '{2}' in the generic type or method '{0}'. There is no boxing conversion or type parameter conversion from '{3}' to '{1}'.</value>
  </data>
  <data name="ERR_GenericConstraintNotSatisfiedValType" xml:space="preserve">
    <value>The type '{3}' cannot be used as type parameter '{2}' in the generic type or method '{0}'. There is no boxing conversion from '{3}' to '{1}'.</value>
  </data>
  <data name="ERR_DuplicateGeneratedName" xml:space="preserve">
    <value>The parameter name '{0}' conflicts with an automatically-generated parameter name</value>
  </data>
  <data name="ERR_GlobalSingleTypeNameNotFound" xml:space="preserve">
    <value>The type or namespace name '{0}' could not be found in the global namespace (are you missing an assembly reference?)</value>
  </data>
  <data name="ERR_NewBoundMustBeLast" xml:space="preserve">
    <value>The new() constraint must be the last constraint specified</value>
  </data>
  <data name="WRN_MainCantBeGeneric" xml:space="preserve">
    <value>'{0}': an entry point cannot be generic or in a generic type</value>
  </data>
  <data name="WRN_MainCantBeGeneric_Title" xml:space="preserve">
    <value>An entry point cannot be generic or in a generic type</value>
  </data>
  <data name="ERR_TypeVarCantBeNull" xml:space="preserve">
    <value>Cannot convert null to type parameter '{0}' because it could be a non-nullable value type. Consider using 'default({0})' instead.</value>
  </data>
  <data name="ERR_AttributeCantBeGeneric" xml:space="preserve">
    <value>Cannot apply attribute class '{0}' because it is generic</value>
  </data>
  <data name="ERR_DuplicateBound" xml:space="preserve">
    <value>Duplicate constraint '{0}' for type parameter '{1}'</value>
  </data>
  <data name="ERR_ClassBoundNotFirst" xml:space="preserve">
    <value>The class type constraint '{0}' must come before any other constraints</value>
  </data>
  <data name="ERR_BadRetType" xml:space="preserve">
    <value>'{1} {0}' has the wrong return type</value>
  </data>
  <data name="ERR_DelegateRefMismatch" xml:space="preserve">
    <value>Ref mismatch between '{0}' and delegate '{1}'</value>
  </data>
  <data name="ERR_DuplicateConstraintClause" xml:space="preserve">
    <value>A constraint clause has already been specified for type parameter '{0}'. All of the constraints for a type parameter must be specified in a single where clause.</value>
  </data>
  <data name="ERR_CantInferMethTypeArgs" xml:space="preserve">
    <value>The type arguments for method '{0}' cannot be inferred from the usage. Try specifying the type arguments explicitly.</value>
  </data>
  <data name="ERR_LocalSameNameAsTypeParam" xml:space="preserve">
    <value>'{0}': a parameter, local variable, or local function cannot have the same name as a method type parameter</value>
  </data>
  <data name="ERR_AsWithTypeVar" xml:space="preserve">
    <value>The type parameter '{0}' cannot be used with the 'as' operator because it does not have a class type constraint nor a 'class' constraint</value>
  </data>
  <data name="WRN_UnreferencedFieldAssg" xml:space="preserve">
    <value>The field '{0}' is assigned but its value is never used</value>
  </data>
  <data name="WRN_UnreferencedFieldAssg_Title" xml:space="preserve">
    <value>Field is assigned but its value is never used</value>
  </data>
  <data name="ERR_BadIndexerNameAttr" xml:space="preserve">
    <value>The '{0}' attribute is valid only on an indexer that is not an explicit interface member declaration</value>
  </data>
  <data name="ERR_AttrArgWithTypeVars" xml:space="preserve">
    <value>'{0}': an attribute argument cannot use type parameters</value>
  </data>
  <data name="ERR_NewTyvarWithArgs" xml:space="preserve">
    <value>'{0}': cannot provide arguments when creating an instance of a variable type</value>
  </data>
  <data name="ERR_AbstractSealedStatic" xml:space="preserve">
    <value>'{0}': an abstract class cannot be sealed or static</value>
  </data>
  <data name="WRN_AmbiguousXMLReference" xml:space="preserve">
    <value>Ambiguous reference in cref attribute: '{0}'. Assuming '{1}', but could have also matched other overloads including '{2}'.</value>
  </data>
  <data name="WRN_AmbiguousXMLReference_Title" xml:space="preserve">
    <value>Ambiguous reference in cref attribute</value>
  </data>
  <data name="WRN_VolatileByRef" xml:space="preserve">
    <value>'{0}': a reference to a volatile field will not be treated as volatile</value>
  </data>
  <data name="WRN_VolatileByRef_Title" xml:space="preserve">
    <value>A reference to a volatile field will not be treated as volatile</value>
  </data>
  <data name="WRN_VolatileByRef_Description" xml:space="preserve">
    <value>A volatile field should not normally be used as a ref or out value, since it will not be treated as volatile. There are exceptions to this, such as when calling an interlocked API.</value>
  </data>
  <data name="ERR_ComImportWithImpl" xml:space="preserve">
    <value>Since '{1}' has the ComImport attribute, '{0}' must be extern or abstract</value>
  </data>
  <data name="ERR_ComImportWithBase" xml:space="preserve">
    <value>'{0}': a class with the ComImport attribute cannot specify a base class</value>
  </data>
  <data name="ERR_ImplBadConstraints" xml:space="preserve">
    <value>The constraints for type parameter '{0}' of method '{1}' must match the constraints for type parameter '{2}' of interface method '{3}'. Consider using an explicit interface implementation instead.</value>
  </data>
  <data name="ERR_ImplBadTupleNames" xml:space="preserve">
    <value>The tuple element names in the signature of method '{0}' must match the tuple element names of interface method '{1}' (including on the return type).</value>
  </data>
  <data name="ERR_DottedTypeNameNotFoundInAgg" xml:space="preserve">
    <value>The type name '{0}' does not exist in the type '{1}'</value>
  </data>
  <data name="ERR_MethGrpToNonDel" xml:space="preserve">
    <value>Cannot convert method group '{0}' to non-delegate type '{1}'. Did you intend to invoke the method?</value>
  </data>
  <data name="ERR_BadExternAlias" xml:space="preserve">
    <value>The extern alias '{0}' was not specified in a /reference option</value>
  </data>
  <data name="ERR_ColColWithTypeAlias" xml:space="preserve">
    <value>Cannot use alias '{0}' with '::' since the alias references a type. Use '.' instead.</value>
  </data>
  <data name="ERR_AliasNotFound" xml:space="preserve">
    <value>Alias '{0}' not found</value>
  </data>
  <data name="ERR_SameFullNameAggAgg" xml:space="preserve">
    <value>The type '{1}' exists in both '{0}' and '{2}'</value>
  </data>
  <data name="ERR_SameFullNameNsAgg" xml:space="preserve">
    <value>The namespace '{1}' in '{0}' conflicts with the type '{3}' in '{2}'</value>
  </data>
  <data name="WRN_SameFullNameThisNsAgg" xml:space="preserve">
    <value>The namespace '{1}' in '{0}' conflicts with the imported type '{3}' in '{2}'. Using the namespace defined in '{0}'.</value>
  </data>
  <data name="WRN_SameFullNameThisNsAgg_Title" xml:space="preserve">
    <value>Namespace conflicts with imported type</value>
  </data>
  <data name="WRN_SameFullNameThisAggAgg" xml:space="preserve">
    <value>The type '{1}' in '{0}' conflicts with the imported type '{3}' in '{2}'. Using the type defined in '{0}'.</value>
  </data>
  <data name="WRN_SameFullNameThisAggAgg_Title" xml:space="preserve">
    <value>Type conflicts with imported type</value>
  </data>
  <data name="WRN_SameFullNameThisAggNs" xml:space="preserve">
    <value>The type '{1}' in '{0}' conflicts with the imported namespace '{3}' in '{2}'. Using the type defined in '{0}'.</value>
  </data>
  <data name="WRN_SameFullNameThisAggNs_Title" xml:space="preserve">
    <value>Type conflicts with imported namespace</value>
  </data>
  <data name="ERR_SameFullNameThisAggThisNs" xml:space="preserve">
    <value>The type '{1}' in '{0}' conflicts with the namespace '{3}' in '{2}'</value>
  </data>
  <data name="ERR_ExternAfterElements" xml:space="preserve">
    <value>An extern alias declaration must precede all other elements defined in the namespace</value>
  </data>
  <data name="WRN_GlobalAliasDefn" xml:space="preserve">
    <value>Defining an alias named 'global' is ill-advised since 'global::' always references the global namespace and not an alias</value>
  </data>
  <data name="WRN_GlobalAliasDefn_Title" xml:space="preserve">
    <value>Defining an alias named 'global' is ill-advised</value>
  </data>
  <data name="ERR_SealedStaticClass" xml:space="preserve">
    <value>'{0}': a class cannot be both static and sealed</value>
  </data>
  <data name="ERR_PrivateAbstractAccessor" xml:space="preserve">
    <value>'{0}': abstract properties cannot have private accessors</value>
  </data>
  <data name="ERR_ValueExpected" xml:space="preserve">
    <value>Syntax error; value expected</value>
  </data>
  <data name="ERR_UnboxNotLValue" xml:space="preserve">
    <value>Cannot modify the result of an unboxing conversion</value>
  </data>
  <data name="ERR_AnonMethGrpInForEach" xml:space="preserve">
    <value>Foreach cannot operate on a '{0}'. Did you intend to invoke the '{0}'?</value>
  </data>
  <data name="ERR_BadIncDecRetType" xml:space="preserve">
    <value>The return type for ++ or -- operator must match the parameter type or be derived from the parameter type</value>
  </data>
  <data name="ERR_RefValBoundMustBeFirst" xml:space="preserve">
    <value>The 'class' or 'struct' constraint must come before any other constraints</value>
  </data>
  <data name="ERR_RefValBoundWithClass" xml:space="preserve">
    <value>'{0}': cannot specify both a constraint class and the 'class' or 'struct' constraint</value>
  </data>
  <data name="ERR_UnmanagedBoundWithClass" xml:space="preserve">
    <value>'{0}': cannot specify both a constraint class and the 'unmanaged' constraint</value>
  </data>
  <data name="ERR_NewBoundWithVal" xml:space="preserve">
    <value>The 'new()' constraint cannot be used with the 'struct' constraint</value>
  </data>
  <data name="ERR_RefConstraintNotSatisfied" xml:space="preserve">
    <value>The type '{2}' must be a reference type in order to use it as parameter '{1}' in the generic type or method '{0}'</value>
  </data>
  <data name="ERR_ValConstraintNotSatisfied" xml:space="preserve">
    <value>The type '{2}' must be a non-nullable value type in order to use it as parameter '{1}' in the generic type or method '{0}'</value>
  </data>
  <data name="ERR_CircularConstraint" xml:space="preserve">
    <value>Circular constraint dependency involving '{0}' and '{1}'</value>
  </data>
  <data name="ERR_BaseConstraintConflict" xml:space="preserve">
    <value>Type parameter '{0}' inherits conflicting constraints '{1}' and '{2}'</value>
  </data>
  <data name="ERR_ConWithValCon" xml:space="preserve">
    <value>Type parameter '{1}' has the 'struct' constraint so '{1}' cannot be used as a constraint for '{0}'</value>
  </data>
  <data name="ERR_AmbigUDConv" xml:space="preserve">
    <value>Ambiguous user defined conversions '{0}' and '{1}' when converting from '{2}' to '{3}'</value>
  </data>
  <data name="WRN_AlwaysNull" xml:space="preserve">
    <value>The result of the expression is always 'null' of type '{0}'</value>
  </data>
  <data name="WRN_AlwaysNull_Title" xml:space="preserve">
    <value>The result of the expression is always 'null'</value>
  </data>
  <data name="ERR_RefReturnThis" xml:space="preserve">
    <value>Cannot return 'this' by reference.</value>
  </data>
  <data name="ERR_AttributeCtorInParameter" xml:space="preserve">
    <value>Cannot use attribute constructor '{0}' because it is has 'in' parameters.</value>
  </data>
  <data name="ERR_OverrideWithConstraints" xml:space="preserve">
    <value>Constraints for override and explicit interface implementation methods are inherited from the base method, so they cannot be specified directly, except for either a 'class', or a 'struct' constraint.</value>
  </data>
  <data name="ERR_AmbigOverride" xml:space="preserve">
    <value>The inherited members '{0}' and '{1}' have the same signature in type '{2}', so they cannot be overridden</value>
  </data>
  <data name="ERR_DecConstError" xml:space="preserve">
    <value>Evaluation of the decimal constant expression failed</value>
  </data>
  <data name="WRN_CmpAlwaysFalse" xml:space="preserve">
    <value>Comparing with null of type '{0}' always produces 'false'</value>
  </data>
  <data name="WRN_CmpAlwaysFalse_Title" xml:space="preserve">
    <value>Comparing with null of struct type always produces 'false'</value>
  </data>
  <data name="WRN_FinalizeMethod" xml:space="preserve">
    <value>Introducing a 'Finalize' method can interfere with destructor invocation. Did you intend to declare a destructor?</value>
  </data>
  <data name="WRN_FinalizeMethod_Title" xml:space="preserve">
    <value>Introducing a 'Finalize' method can interfere with destructor invocation</value>
  </data>
  <data name="WRN_FinalizeMethod_Description" xml:space="preserve">
    <value>This warning occurs when you create a class with a method whose signature is public virtual void Finalize.

If such a class is used as a base class and if the deriving class defines a destructor, the destructor will override the base class Finalize method, not Finalize.</value>
  </data>
  <data name="ERR_ExplicitImplParams" xml:space="preserve">
    <value>'{0}' should not have a params parameter since '{1}' does not</value>
  </data>
  <data name="WRN_GotoCaseShouldConvert" xml:space="preserve">
    <value>The 'goto case' value is not implicitly convertible to type '{0}'</value>
  </data>
  <data name="WRN_GotoCaseShouldConvert_Title" xml:space="preserve">
    <value>The 'goto case' value is not implicitly convertible to the switch type</value>
  </data>
  <data name="ERR_MethodImplementingAccessor" xml:space="preserve">
    <value>Method '{0}' cannot implement interface accessor '{1}' for type '{2}'. Use an explicit interface implementation.</value>
  </data>
  <data name="WRN_NubExprIsConstBool" xml:space="preserve">
    <value>The result of the expression is always '{0}' since a value of type '{1}' is never equal to 'null' of type '{2}'</value>
  </data>
  <data name="WRN_NubExprIsConstBool_Title" xml:space="preserve">
    <value>The result of the expression is always the same since a value of this type is never equal to 'null'</value>
  </data>
  <data name="WRN_NubExprIsConstBool2" xml:space="preserve">
    <value>The result of the expression is always '{0}' since a value of type '{1}' is never equal to 'null' of type '{2}'</value>
  </data>
  <data name="WRN_NubExprIsConstBool2_Title" xml:space="preserve">
    <value>The result of the expression is always the same since a value of this type is never equal to 'null'</value>
  </data>
  <data name="WRN_ExplicitImplCollision" xml:space="preserve">
    <value>Explicit interface implementation '{0}' matches more than one interface member. Which interface member is actually chosen is implementation-dependent. Consider using a non-explicit implementation instead.</value>
  </data>
  <data name="WRN_ExplicitImplCollision_Title" xml:space="preserve">
    <value>Explicit interface implementation matches more than one interface member</value>
  </data>
  <data name="ERR_AbstractHasBody" xml:space="preserve">
    <value>'{0}' cannot declare a body because it is marked abstract</value>
  </data>
  <data name="ERR_ConcreteMissingBody" xml:space="preserve">
    <value>'{0}' must declare a body because it is not marked abstract, extern, or partial</value>
  </data>
  <data name="ERR_AbstractAndSealed" xml:space="preserve">
    <value>'{0}' cannot be both abstract and sealed</value>
  </data>
  <data name="ERR_AbstractNotVirtual" xml:space="preserve">
    <value>The abstract {0} '{1}' cannot be marked virtual</value>
  </data>
  <data name="ERR_StaticConstant" xml:space="preserve">
    <value>The constant '{0}' cannot be marked static</value>
  </data>
  <data name="ERR_CantOverrideNonFunction" xml:space="preserve">
    <value>'{0}': cannot override because '{1}' is not a function</value>
  </data>
  <data name="ERR_CantOverrideNonVirtual" xml:space="preserve">
    <value>'{0}': cannot override inherited member '{1}' because it is not marked virtual, abstract, or override</value>
  </data>
  <data name="ERR_CantChangeAccessOnOverride" xml:space="preserve">
    <value>'{0}': cannot change access modifiers when overriding '{1}' inherited member '{2}'</value>
  </data>
  <data name="ERR_CantChangeTupleNamesOnOverride" xml:space="preserve">
    <value>'{0}': cannot change tuple element names when overriding inherited member '{1}'</value>
  </data>
  <data name="ERR_CantChangeReturnTypeOnOverride" xml:space="preserve">
    <value>'{0}': return type must be '{2}' to match overridden member '{1}'</value>
  </data>
  <data name="ERR_CantDeriveFromSealedType" xml:space="preserve">
    <value>'{0}': cannot derive from sealed type '{1}'</value>
  </data>
  <data name="ERR_AbstractInConcreteClass" xml:space="preserve">
    <value>'{0}' is abstract but it is contained in non-abstract class '{1}'</value>
  </data>
  <data name="ERR_StaticConstructorWithExplicitConstructorCall" xml:space="preserve">
    <value>'{0}': static constructor cannot have an explicit 'this' or 'base' constructor call</value>
  </data>
  <data name="ERR_StaticConstructorWithAccessModifiers" xml:space="preserve">
    <value>'{0}': access modifiers are not allowed on static constructors</value>
  </data>
  <data name="ERR_RecursiveConstructorCall" xml:space="preserve">
    <value>Constructor '{0}' cannot call itself</value>
  </data>
  <data name="ERR_IndirectRecursiveConstructorCall" xml:space="preserve">
    <value>Constructor '{0}' cannot call itself through another constructor</value>
  </data>
  <data name="ERR_ObjectCallingBaseConstructor" xml:space="preserve">
    <value>'{0}' has no base class and cannot call a base constructor</value>
  </data>
  <data name="ERR_PredefinedTypeNotFound" xml:space="preserve">
    <value>Predefined type '{0}' is not defined or imported</value>
  </data>
  <data name="ERR_PredefinedValueTupleTypeNotFound" xml:space="preserve">
    <value>Predefined type '{0}' is not defined or imported</value>
  </data>
  <data name="ERR_PredefinedValueTupleTypeAmbiguous3" xml:space="preserve">
    <value>Predefined type '{0}' is declared in multiple referenced assemblies: '{1}' and '{2}'</value>
  </data>
  <data name="ERR_StructWithBaseConstructorCall" xml:space="preserve">
    <value>'{0}': structs cannot call base class constructors</value>
  </data>
  <data name="ERR_StructLayoutCycle" xml:space="preserve">
    <value>Struct member '{0}' of type '{1}' causes a cycle in the struct layout</value>
  </data>
  <data name="ERR_InterfacesCantContainFields" xml:space="preserve">
    <value>Interfaces cannot contain instance fields</value>
  </data>
  <data name="ERR_InterfacesCantContainConstructors" xml:space="preserve">
    <value>Interfaces cannot contain instance constructors</value>
  </data>
  <data name="ERR_NonInterfaceInInterfaceList" xml:space="preserve">
    <value>Type '{0}' in interface list is not an interface</value>
  </data>
  <data name="ERR_DuplicateInterfaceInBaseList" xml:space="preserve">
    <value>'{0}' is already listed in interface list</value>
  </data>
  <data name="ERR_DuplicateInterfaceWithTupleNamesInBaseList" xml:space="preserve">
    <value>'{0}' is already listed in the interface list on type '{2}' with different tuple element names, as '{1}'.</value>
  </data>
  <data name="ERR_CycleInInterfaceInheritance" xml:space="preserve">
    <value>Inherited interface '{1}' causes a cycle in the interface hierarchy of '{0}'</value>
  </data>
  <data name="ERR_HidingAbstractMethod" xml:space="preserve">
    <value>'{0}' hides inherited abstract member '{1}'</value>
  </data>
  <data name="ERR_UnimplementedAbstractMethod" xml:space="preserve">
    <value>'{0}' does not implement inherited abstract member '{1}'</value>
  </data>
  <data name="ERR_UnimplementedInterfaceMember" xml:space="preserve">
    <value>'{0}' does not implement interface member '{1}'</value>
  </data>
  <data name="ERR_ObjectCantHaveBases" xml:space="preserve">
    <value>The class System.Object cannot have a base class or implement an interface</value>
  </data>
  <data name="ERR_ExplicitInterfaceImplementationNotInterface" xml:space="preserve">
    <value>'{0}' in explicit interface declaration is not an interface</value>
  </data>
  <data name="ERR_InterfaceMemberNotFound" xml:space="preserve">
    <value>'{0}' in explicit interface declaration is not found among members of the interface that can be implemented</value>
  </data>
  <data name="ERR_ClassDoesntImplementInterface" xml:space="preserve">
    <value>'{0}': containing type does not implement interface '{1}'</value>
  </data>
  <data name="ERR_ExplicitInterfaceImplementationInNonClassOrStruct" xml:space="preserve">
    <value>'{0}': explicit interface declaration can only be declared in a class, struct or interface</value>
  </data>
  <data name="ERR_MemberNameSameAsType" xml:space="preserve">
    <value>'{0}': member names cannot be the same as their enclosing type</value>
  </data>
  <data name="ERR_EnumeratorOverflow" xml:space="preserve">
    <value>'{0}': the enumerator value is too large to fit in its type</value>
  </data>
  <data name="ERR_CantOverrideNonProperty" xml:space="preserve">
    <value>'{0}': cannot override because '{1}' is not a property</value>
  </data>
  <data name="ERR_NoGetToOverride" xml:space="preserve">
    <value>'{0}': cannot override because '{1}' does not have an overridable get accessor</value>
  </data>
  <data name="ERR_NoSetToOverride" xml:space="preserve">
    <value>'{0}': cannot override because '{1}' does not have an overridable set accessor</value>
  </data>
  <data name="ERR_PropertyCantHaveVoidType" xml:space="preserve">
    <value>'{0}': property or indexer cannot have void type</value>
  </data>
  <data name="ERR_PropertyWithNoAccessors" xml:space="preserve">
    <value>'{0}': property or indexer must have at least one accessor</value>
  </data>
  <data name="ERR_CantUseVoidInArglist" xml:space="preserve">
    <value>__arglist cannot have an argument of void type</value>
  </data>
  <data name="ERR_NewVirtualInSealed" xml:space="preserve">
    <value>'{0}' is a new virtual member in sealed class '{1}'</value>
  </data>
  <data name="ERR_ExplicitPropertyAddingAccessor" xml:space="preserve">
    <value>'{0}' adds an accessor not found in interface member '{1}'</value>
  </data>
  <data name="ERR_ExplicitPropertyMissingAccessor" xml:space="preserve">
    <value>Explicit interface implementation '{0}' is missing accessor '{1}'</value>
  </data>
  <data name="ERR_ConversionWithInterface" xml:space="preserve">
    <value>'{0}': user-defined conversions to or from an interface are not allowed</value>
  </data>
  <data name="ERR_ConversionWithBase" xml:space="preserve">
    <value>'{0}': user-defined conversions to or from a base class are not allowed</value>
  </data>
  <data name="ERR_ConversionWithDerived" xml:space="preserve">
    <value>'{0}': user-defined conversions to or from a derived class are not allowed</value>
  </data>
  <data name="ERR_IdentityConversion" xml:space="preserve">
    <value>User-defined operator cannot take an object of the enclosing type and convert to an object of the enclosing type</value>
  </data>
  <data name="ERR_ConversionNotInvolvingContainedType" xml:space="preserve">
    <value>User-defined conversion must convert to or from the enclosing type</value>
  </data>
  <data name="ERR_DuplicateConversionInClass" xml:space="preserve">
    <value>Duplicate user-defined conversion in type '{0}'</value>
  </data>
  <data name="ERR_OperatorsMustBeStatic" xml:space="preserve">
    <value>User-defined operator '{0}' must be declared static and public</value>
  </data>
  <data name="ERR_BadIncDecSignature" xml:space="preserve">
    <value>The parameter type for ++ or -- operator must be the containing type</value>
  </data>
  <data name="ERR_BadUnaryOperatorSignature" xml:space="preserve">
    <value>The parameter of a unary operator must be the containing type</value>
  </data>
  <data name="ERR_BadBinaryOperatorSignature" xml:space="preserve">
    <value>One of the parameters of a binary operator must be the containing type</value>
  </data>
  <data name="ERR_BadShiftOperatorSignature" xml:space="preserve">
    <value>The first operand of an overloaded shift operator must have the same type as the containing type, and the type of the second operand must be int</value>
  </data>
  <data name="ERR_InterfacesCantContainConversionOrEqualityOperators" xml:space="preserve">
    <value>Interfaces cannot contain conversion, equality, or inequality operators</value>
  </data>
  <data name="ERR_StructsCantContainDefaultConstructor" xml:space="preserve">
    <value>Structs cannot contain explicit parameterless constructors</value>
  </data>
  <data name="ERR_EnumsCantContainDefaultConstructor" xml:space="preserve">
    <value>Enums cannot contain explicit parameterless constructors</value>
  </data>
  <data name="ERR_CantOverrideBogusMethod" xml:space="preserve">
    <value>'{0}': cannot override '{1}' because it is not supported by the language</value>
  </data>
  <data name="ERR_BindToBogus" xml:space="preserve">
    <value>'{0}' is not supported by the language</value>
  </data>
  <data name="ERR_CantCallSpecialMethod" xml:space="preserve">
    <value>'{0}': cannot explicitly call operator or accessor</value>
  </data>
  <data name="ERR_BadTypeReference" xml:space="preserve">
    <value>'{0}': cannot reference a type through an expression; try '{1}' instead</value>
  </data>
  <data name="ERR_FieldInitializerInStruct" xml:space="preserve">
    <value>'{0}': cannot have instance property or field initializers in structs</value>
  </data>
  <data name="ERR_BadDestructorName" xml:space="preserve">
    <value>Name of destructor must match name of class</value>
  </data>
  <data name="ERR_OnlyClassesCanContainDestructors" xml:space="preserve">
    <value>Only class types can contain destructors</value>
  </data>
  <data name="ERR_ConflictAliasAndMember" xml:space="preserve">
    <value>Namespace '{1}' contains a definition conflicting with alias '{0}'</value>
  </data>
  <data name="ERR_ConflictingAliasAndDefinition" xml:space="preserve">
    <value>Alias '{0}' conflicts with {1} definition</value>
  </data>
  <data name="ERR_ConditionalOnSpecialMethod" xml:space="preserve">
    <value>The Conditional attribute is not valid on '{0}' because it is a constructor, destructor, operator, or explicit interface implementation</value>
  </data>
  <data name="ERR_ConditionalMustReturnVoid" xml:space="preserve">
    <value>The Conditional attribute is not valid on '{0}' because its return type is not void</value>
  </data>
  <data name="ERR_DuplicateAttribute" xml:space="preserve">
    <value>Duplicate '{0}' attribute</value>
  </data>
  <data name="ERR_DuplicateAttributeInNetModule" xml:space="preserve">
    <value>Duplicate '{0}' attribute in '{1}'</value>
  </data>
  <data name="ERR_ConditionalOnInterfaceMethod" xml:space="preserve">
    <value>The Conditional attribute is not valid on interface members</value>
  </data>
  <data name="ERR_OperatorCantReturnVoid" xml:space="preserve">
    <value>User-defined operators cannot return void</value>
  </data>
  <data name="ERR_BadDynamicConversion" xml:space="preserve">
    <value>'{0}': user-defined conversions to or from the dynamic type are not allowed</value>
  </data>
  <data name="ERR_InvalidAttributeArgument" xml:space="preserve">
    <value>Invalid value for argument to '{0}' attribute</value>
  </data>
  <data name="ERR_ParameterNotValidForType" xml:space="preserve">
    <value>Parameter not valid for the specified unmanaged type.</value>
  </data>
  <data name="ERR_AttributeParameterRequired1" xml:space="preserve">
    <value>Attribute parameter '{0}' must be specified.</value>
  </data>
  <data name="ERR_AttributeParameterRequired2" xml:space="preserve">
    <value>Attribute parameter '{0}' or '{1}' must be specified.</value>
  </data>
  <data name="ERR_MarshalUnmanagedTypeNotValidForFields" xml:space="preserve">
    <value>Unmanaged type '{0}' not valid for fields.</value>
  </data>
  <data name="ERR_MarshalUnmanagedTypeOnlyValidForFields" xml:space="preserve">
    <value>Unmanaged type '{0}' is only valid for fields.</value>
  </data>
  <data name="ERR_AttributeOnBadSymbolType" xml:space="preserve">
    <value>Attribute '{0}' is not valid on this declaration type. It is only valid on '{1}' declarations.</value>
  </data>
  <data name="ERR_FloatOverflow" xml:space="preserve">
    <value>Floating-point constant is outside the range of type '{0}'</value>
  </data>
  <data name="ERR_ComImportWithoutUuidAttribute" xml:space="preserve">
    <value>The Guid attribute must be specified with the ComImport attribute</value>
  </data>
  <data name="ERR_InvalidNamedArgument" xml:space="preserve">
    <value>Invalid value for named attribute argument '{0}'</value>
  </data>
  <data name="ERR_DllImportOnInvalidMethod" xml:space="preserve">
    <value>The DllImport attribute must be specified on a method marked 'static' and 'extern'</value>
  </data>
  <data name="ERR_EncUpdateFailedMissingAttribute" xml:space="preserve">
    <value>Cannot update '{0}'; attribute '{1}' is missing.</value>
  </data>
  <data name="ERR_DllImportOnGenericMethod" xml:space="preserve">
    <value>The DllImport attribute cannot be applied to a method that is generic or contained in a generic method or type.</value>
  </data>
  <data name="ERR_FieldCantBeRefAny" xml:space="preserve">
    <value>Field or property cannot be of type '{0}'</value>
  </data>
  <data name="ERR_FieldAutoPropCantBeByRefLike" xml:space="preserve">
    <value>Field or auto-implemented property cannot be of type '{0}' unless it is an instance member of a ref struct.</value>
  </data>
  <data name="ERR_ArrayElementCantBeRefAny" xml:space="preserve">
    <value>Array elements cannot be of type '{0}'</value>
  </data>
  <data name="WRN_DeprecatedSymbol" xml:space="preserve">
    <value>'{0}' is obsolete</value>
  </data>
  <data name="WRN_DeprecatedSymbol_Title" xml:space="preserve">
    <value>Type or member is obsolete</value>
  </data>
  <data name="ERR_NotAnAttributeClass" xml:space="preserve">
    <value>'{0}' is not an attribute class</value>
  </data>
  <data name="ERR_BadNamedAttributeArgument" xml:space="preserve">
    <value>'{0}' is not a valid named attribute argument. Named attribute arguments must be fields which are not readonly, static, or const, or read-write properties which are public and not static.</value>
  </data>
  <data name="WRN_DeprecatedSymbolStr" xml:space="preserve">
    <value>'{0}' is obsolete: '{1}'</value>
  </data>
  <data name="WRN_DeprecatedSymbolStr_Title" xml:space="preserve">
    <value>Type or member is obsolete</value>
  </data>
  <data name="ERR_DeprecatedSymbolStr" xml:space="preserve">
    <value>'{0}' is obsolete: '{1}'</value>
  </data>
  <data name="ERR_IndexerCantHaveVoidType" xml:space="preserve">
    <value>Indexers cannot have void type</value>
  </data>
  <data name="ERR_VirtualPrivate" xml:space="preserve">
    <value>'{0}': virtual or abstract members cannot be private</value>
  </data>
  <data name="ERR_ArrayInitToNonArrayType" xml:space="preserve">
    <value>Can only use array initializer expressions to assign to array types. Try using a new expression instead.</value>
  </data>
  <data name="ERR_ArrayInitInBadPlace" xml:space="preserve">
    <value>Array initializers can only be used in a variable or field initializer. Try using a new expression instead.</value>
  </data>
  <data name="ERR_MissingStructOffset" xml:space="preserve">
    <value>'{0}': instance field in types marked with StructLayout(LayoutKind.Explicit) must have a FieldOffset attribute</value>
  </data>
  <data name="WRN_ExternMethodNoImplementation" xml:space="preserve">
    <value>Method, operator, or accessor '{0}' is marked external and has no attributes on it. Consider adding a DllImport attribute to specify the external implementation.</value>
  </data>
  <data name="WRN_ExternMethodNoImplementation_Title" xml:space="preserve">
    <value>Method, operator, or accessor is marked external and has no attributes on it</value>
  </data>
  <data name="WRN_ProtectedInSealed" xml:space="preserve">
    <value>'{0}': new protected member declared in sealed class</value>
  </data>
  <data name="WRN_ProtectedInSealed_Title" xml:space="preserve">
    <value>New protected member declared in sealed class</value>
  </data>
  <data name="ERR_InterfaceImplementedByConditional" xml:space="preserve">
    <value>Conditional member '{0}' cannot implement interface member '{1}' in type '{2}'</value>
  </data>
  <data name="ERR_InterfaceImplementedImplicitlyByVariadic" xml:space="preserve">
    <value>'{0}' cannot implement interface member '{1}' in type '{2}' because it has an __arglist parameter</value>
  </data>
  <data name="ERR_IllegalRefParam" xml:space="preserve">
    <value>ref and out are not valid in this context</value>
  </data>
  <data name="ERR_BadArgumentToAttribute" xml:space="preserve">
    <value>The argument to the '{0}' attribute must be a valid identifier</value>
  </data>
  <data name="ERR_StructOffsetOnBadStruct" xml:space="preserve">
    <value>The FieldOffset attribute can only be placed on members of types marked with the StructLayout(LayoutKind.Explicit)</value>
  </data>
  <data name="ERR_StructOffsetOnBadField" xml:space="preserve">
    <value>The FieldOffset attribute is not allowed on static or const fields</value>
  </data>
  <data name="ERR_AttributeUsageOnNonAttributeClass" xml:space="preserve">
    <value>Attribute '{0}' is only valid on classes derived from System.Attribute</value>
  </data>
  <data name="WRN_PossibleMistakenNullStatement" xml:space="preserve">
    <value>Possible mistaken empty statement</value>
  </data>
  <data name="WRN_PossibleMistakenNullStatement_Title" xml:space="preserve">
    <value>Possible mistaken empty statement</value>
  </data>
  <data name="ERR_DuplicateNamedAttributeArgument" xml:space="preserve">
    <value>'{0}' duplicate named attribute argument</value>
  </data>
  <data name="ERR_DeriveFromEnumOrValueType" xml:space="preserve">
    <value>'{0}' cannot derive from special class '{1}'</value>
  </data>
  <data name="ERR_DefaultMemberOnIndexedType" xml:space="preserve">
    <value>Cannot specify the DefaultMember attribute on a type containing an indexer</value>
  </data>
  <data name="ERR_BogusType" xml:space="preserve">
    <value>'{0}' is a type not supported by the language</value>
  </data>
  <data name="WRN_UnassignedInternalField" xml:space="preserve">
    <value>Field '{0}' is never assigned to, and will always have its default value {1}</value>
  </data>
  <data name="WRN_UnassignedInternalField_Title" xml:space="preserve">
    <value>Field is never assigned to, and will always have its default value</value>
  </data>
  <data name="ERR_CStyleArray" xml:space="preserve">
    <value>Bad array declarator: To declare a managed array the rank specifier precedes the variable's identifier. To declare a fixed size buffer field, use the fixed keyword before the field type.</value>
  </data>
  <data name="WRN_VacuousIntegralComp" xml:space="preserve">
    <value>Comparison to integral constant is useless; the constant is outside the range of type '{0}'</value>
  </data>
  <data name="WRN_VacuousIntegralComp_Title" xml:space="preserve">
    <value>Comparison to integral constant is useless; the constant is outside the range of the type</value>
  </data>
  <data name="ERR_AbstractAttributeClass" xml:space="preserve">
    <value>Cannot apply attribute class '{0}' because it is abstract</value>
  </data>
  <data name="ERR_BadNamedAttributeArgumentType" xml:space="preserve">
    <value>'{0}' is not a valid named attribute argument because it is not a valid attribute parameter type</value>
  </data>
  <data name="ERR_MissingPredefinedMember" xml:space="preserve">
    <value>Missing compiler required member '{0}.{1}'</value>
  </data>
  <data name="WRN_AttributeLocationOnBadDeclaration" xml:space="preserve">
    <value>'{0}' is not a valid attribute location for this declaration. Valid attribute locations for this declaration are '{1}'. All attributes in this block will be ignored.</value>
  </data>
  <data name="WRN_AttributeLocationOnBadDeclaration_Title" xml:space="preserve">
    <value>Not a valid attribute location for this declaration</value>
  </data>
  <data name="WRN_InvalidAttributeLocation" xml:space="preserve">
    <value>'{0}' is not a recognized attribute location. Valid attribute locations for this declaration are '{1}'. All attributes in this block will be ignored.</value>
  </data>
  <data name="WRN_InvalidAttributeLocation_Title" xml:space="preserve">
    <value>Not a recognized attribute location</value>
  </data>
  <data name="WRN_EqualsWithoutGetHashCode" xml:space="preserve">
    <value>'{0}' overrides Object.Equals(object o) but does not override Object.GetHashCode()</value>
  </data>
  <data name="WRN_EqualsWithoutGetHashCode_Title" xml:space="preserve">
    <value>Type overrides Object.Equals(object o) but does not override Object.GetHashCode()</value>
  </data>
  <data name="WRN_EqualityOpWithoutEquals" xml:space="preserve">
    <value>'{0}' defines operator == or operator != but does not override Object.Equals(object o)</value>
  </data>
  <data name="WRN_EqualityOpWithoutEquals_Title" xml:space="preserve">
    <value>Type defines operator == or operator != but does not override Object.Equals(object o)</value>
  </data>
  <data name="WRN_EqualityOpWithoutGetHashCode" xml:space="preserve">
    <value>'{0}' defines operator == or operator != but does not override Object.GetHashCode()</value>
  </data>
  <data name="WRN_EqualityOpWithoutGetHashCode_Title" xml:space="preserve">
    <value>Type defines operator == or operator != but does not override Object.GetHashCode()</value>
  </data>
  <data name="ERR_OutAttrOnRefParam" xml:space="preserve">
    <value>Cannot specify the Out attribute on a ref parameter without also specifying the In attribute.</value>
  </data>
  <data name="ERR_OverloadRefKind" xml:space="preserve">
    <value>'{0}' cannot define an overloaded {1} that differs only on parameter modifiers '{2}' and '{3}'</value>
  </data>
  <data name="ERR_LiteralDoubleCast" xml:space="preserve">
    <value>Literal of type double cannot be implicitly converted to type '{1}'; use an '{0}' suffix to create a literal of this type</value>
  </data>
  <data name="WRN_IncorrectBooleanAssg" xml:space="preserve">
    <value>Assignment in conditional expression is always constant; did you mean to use == instead of = ?</value>
  </data>
  <data name="WRN_IncorrectBooleanAssg_Title" xml:space="preserve">
    <value>Assignment in conditional expression is always constant</value>
  </data>
  <data name="ERR_ProtectedInStruct" xml:space="preserve">
    <value>'{0}': new protected member declared in struct</value>
  </data>
  <data name="ERR_InconsistentIndexerNames" xml:space="preserve">
    <value>Two indexers have different names; the IndexerName attribute must be used with the same name on every indexer within a type</value>
  </data>
  <data name="ERR_ComImportWithUserCtor" xml:space="preserve">
    <value>A class with the ComImport attribute cannot have a user-defined constructor</value>
  </data>
  <data name="ERR_FieldCantHaveVoidType" xml:space="preserve">
    <value>Field cannot have void type</value>
  </data>
  <data name="WRN_NonObsoleteOverridingObsolete" xml:space="preserve">
    <value>Member '{0}' overrides obsolete member '{1}'. Add the Obsolete attribute to '{0}'.</value>
  </data>
  <data name="WRN_NonObsoleteOverridingObsolete_Title" xml:space="preserve">
    <value>Member overrides obsolete member</value>
  </data>
  <data name="ERR_SystemVoid" xml:space="preserve">
    <value>System.Void cannot be used from C# -- use typeof(void) to get the void type object</value>
  </data>
  <data name="ERR_ExplicitParamArray" xml:space="preserve">
    <value>Do not use 'System.ParamArrayAttribute'. Use the 'params' keyword instead.</value>
  </data>
  <data name="WRN_BitwiseOrSignExtend" xml:space="preserve">
    <value>Bitwise-or operator used on a sign-extended operand; consider casting to a smaller unsigned type first</value>
  </data>
  <data name="WRN_BitwiseOrSignExtend_Title" xml:space="preserve">
    <value>Bitwise-or operator used on a sign-extended operand</value>
  </data>
  <data name="WRN_BitwiseOrSignExtend_Description" xml:space="preserve">
    <value>The compiler implicitly widened and sign-extended a variable, and then used the resulting value in a bitwise OR operation. This can result in unexpected behavior.</value>
  </data>
  <data name="ERR_VolatileStruct" xml:space="preserve">
    <value>'{0}': a volatile field cannot be of the type '{1}'</value>
  </data>
  <data name="ERR_VolatileAndReadonly" xml:space="preserve">
    <value>'{0}': a field cannot be both volatile and readonly</value>
  </data>
  <data name="ERR_AbstractField" xml:space="preserve">
    <value>The modifier 'abstract' is not valid on fields. Try using a property instead.</value>
  </data>
  <data name="ERR_BogusExplicitImpl" xml:space="preserve">
    <value>'{0}' cannot implement '{1}' because it is not supported by the language</value>
  </data>
  <data name="ERR_ExplicitMethodImplAccessor" xml:space="preserve">
    <value>'{0}' explicit method implementation cannot implement '{1}' because it is an accessor</value>
  </data>
  <data name="WRN_CoClassWithoutComImport" xml:space="preserve">
    <value>'{0}' interface marked with 'CoClassAttribute' not marked with 'ComImportAttribute'</value>
  </data>
  <data name="WRN_CoClassWithoutComImport_Title" xml:space="preserve">
    <value>Interface marked with 'CoClassAttribute' not marked with 'ComImportAttribute'</value>
  </data>
  <data name="ERR_ConditionalWithOutParam" xml:space="preserve">
    <value>Conditional member '{0}' cannot have an out parameter</value>
  </data>
  <data name="ERR_AccessorImplementingMethod" xml:space="preserve">
    <value>Accessor '{0}' cannot implement interface member '{1}' for type '{2}'. Use an explicit interface implementation.</value>
  </data>
  <data name="ERR_AliasQualAsExpression" xml:space="preserve">
    <value>The namespace alias qualifier '::' always resolves to a type or namespace so is illegal here. Consider using '.' instead.</value>
  </data>
  <data name="ERR_DerivingFromATyVar" xml:space="preserve">
    <value>Cannot derive from '{0}' because it is a type parameter</value>
  </data>
  <data name="ERR_DuplicateTypeParameter" xml:space="preserve">
    <value>Duplicate type parameter '{0}'</value>
  </data>
  <data name="WRN_TypeParameterSameAsOuterTypeParameter" xml:space="preserve">
    <value>Type parameter '{0}' has the same name as the type parameter from outer type '{1}'</value>
  </data>
  <data name="WRN_TypeParameterSameAsOuterTypeParameter_Title" xml:space="preserve">
    <value>Type parameter has the same name as the type parameter from outer type</value>
  </data>
  <data name="WRN_TypeParameterSameAsOuterMethodTypeParameter" xml:space="preserve">
    <value>Type parameter '{0}' has the same name as the type parameter from outer method '{1}'</value>
  </data>
  <data name="WRN_TypeParameterSameAsOuterMethodTypeParameter_Title" xml:space="preserve">
    <value>Type parameter has the same type as the type parameter from outer method.</value>
  </data>
  <data name="ERR_TypeVariableSameAsParent" xml:space="preserve">
    <value>Type parameter '{0}' has the same name as the containing type, or method</value>
  </data>
  <data name="ERR_UnifyingInterfaceInstantiations" xml:space="preserve">
    <value>'{0}' cannot implement both '{1}' and '{2}' because they may unify for some type parameter substitutions</value>
  </data>
  <data name="ERR_GenericDerivingFromAttribute" xml:space="preserve">
    <value>A generic type cannot derive from '{0}' because it is an attribute class</value>
  </data>
  <data name="ERR_TyVarNotFoundInConstraint" xml:space="preserve">
    <value>'{1}' does not define type parameter '{0}'</value>
  </data>
  <data name="ERR_BadBoundType" xml:space="preserve">
    <value>'{0}' is not a valid constraint. A type used as a constraint must be an interface, a non-sealed class or a type parameter.</value>
  </data>
  <data name="ERR_SpecialTypeAsBound" xml:space="preserve">
    <value>Constraint cannot be special class '{0}'</value>
  </data>
  <data name="ERR_BadVisBound" xml:space="preserve">
    <value>Inconsistent accessibility: constraint type '{1}' is less accessible than '{0}'</value>
  </data>
  <data name="ERR_LookupInTypeVariable" xml:space="preserve">
    <value>Cannot do member lookup in '{0}' because it is a type parameter</value>
  </data>
  <data name="ERR_BadConstraintType" xml:space="preserve">
    <value>Invalid constraint type. A type used as a constraint must be an interface, a non-sealed class or a type parameter.</value>
  </data>
  <data name="ERR_InstanceMemberInStaticClass" xml:space="preserve">
    <value>'{0}': cannot declare instance members in a static class</value>
  </data>
  <data name="ERR_StaticBaseClass" xml:space="preserve">
    <value>'{1}': cannot derive from static class '{0}'</value>
  </data>
  <data name="ERR_ConstructorInStaticClass" xml:space="preserve">
    <value>Static classes cannot have instance constructors</value>
  </data>
  <data name="ERR_DestructorInStaticClass" xml:space="preserve">
    <value>Static classes cannot contain destructors</value>
  </data>
  <data name="ERR_InstantiatingStaticClass" xml:space="preserve">
    <value>Cannot create an instance of the static class '{0}'</value>
  </data>
  <data name="ERR_StaticDerivedFromNonObject" xml:space="preserve">
    <value>Static class '{0}' cannot derive from type '{1}'. Static classes must derive from object.</value>
  </data>
  <data name="ERR_StaticClassInterfaceImpl" xml:space="preserve">
    <value>'{0}': static classes cannot implement interfaces</value>
  </data>
  <data name="ERR_RefStructInterfaceImpl" xml:space="preserve">
    <value>'{0}': ref structs cannot implement interfaces</value>
  </data>
  <data name="ERR_OperatorInStaticClass" xml:space="preserve">
    <value>'{0}': static classes cannot contain user-defined operators</value>
  </data>
  <data name="ERR_ConvertToStaticClass" xml:space="preserve">
    <value>Cannot convert to static type '{0}'</value>
  </data>
  <data name="ERR_ConstraintIsStaticClass" xml:space="preserve">
    <value>'{0}': static classes cannot be used as constraints</value>
  </data>
  <data name="ERR_GenericArgIsStaticClass" xml:space="preserve">
    <value>'{0}': static types cannot be used as type arguments</value>
  </data>
  <data name="ERR_ArrayOfStaticClass" xml:space="preserve">
    <value>'{0}': array elements cannot be of static type</value>
  </data>
  <data name="ERR_IndexerInStaticClass" xml:space="preserve">
    <value>'{0}': cannot declare indexers in a static class</value>
  </data>
  <data name="ERR_ParameterIsStaticClass" xml:space="preserve">
    <value>'{0}': static types cannot be used as parameters</value>
  </data>
  <data name="ERR_ReturnTypeIsStaticClass" xml:space="preserve">
    <value>'{0}': static types cannot be used as return types</value>
  </data>
  <data name="ERR_VarDeclIsStaticClass" xml:space="preserve">
    <value>Cannot declare a variable of static type '{0}'</value>
  </data>
  <data name="ERR_BadEmptyThrowInFinally" xml:space="preserve">
    <value>A throw statement with no arguments is not allowed in a finally clause that is nested inside the nearest enclosing catch clause</value>
  </data>
  <data name="ERR_InvalidSpecifier" xml:space="preserve">
    <value>'{0}' is not a valid format specifier</value>
  </data>
  <data name="WRN_AssignmentToLockOrDispose" xml:space="preserve">
    <value>Possibly incorrect assignment to local '{0}' which is the argument to a using or lock statement. The Dispose call or unlocking will happen on the original value of the local.</value>
  </data>
  <data name="WRN_AssignmentToLockOrDispose_Title" xml:space="preserve">
    <value>Possibly incorrect assignment to local which is the argument to a using or lock statement</value>
  </data>
  <data name="ERR_ForwardedTypeInThisAssembly" xml:space="preserve">
    <value>Type '{0}' is defined in this assembly, but a type forwarder is specified for it</value>
  </data>
  <data name="ERR_ForwardedTypeIsNested" xml:space="preserve">
    <value>Cannot forward type '{0}' because it is a nested type of '{1}'</value>
  </data>
  <data name="ERR_CycleInTypeForwarder" xml:space="preserve">
    <value>The type forwarder for type '{0}' in assembly '{1}' causes a cycle</value>
  </data>
  <data name="ERR_AssemblyNameOnNonModule" xml:space="preserve">
    <value>The /moduleassemblyname option may only be specified when building a target type of 'module'</value>
  </data>
  <data name="ERR_InvalidAssemblyName" xml:space="preserve">
    <value>Assembly reference '{0}' is invalid and cannot be resolved</value>
  </data>
  <data name="ERR_InvalidFwdType" xml:space="preserve">
    <value>Invalid type specified as an argument for TypeForwardedTo attribute</value>
  </data>
  <data name="ERR_CloseUnimplementedInterfaceMemberStatic" xml:space="preserve">
    <value>'{0}' does not implement interface member '{1}'. '{2}' cannot implement an interface member because it is static.</value>
  </data>
  <data name="ERR_CloseUnimplementedInterfaceMemberNotPublic" xml:space="preserve">
    <value>'{0}' does not implement interface member '{1}'. '{2}' cannot implement an interface member because it is not public.</value>
  </data>
  <data name="ERR_CloseUnimplementedInterfaceMemberWrongReturnType" xml:space="preserve">
    <value>'{0}' does not implement interface member '{1}'. '{2}' cannot implement '{1}' because it does not have the matching return type of '{3}'.</value>
  </data>
  <data name="ERR_DuplicateTypeForwarder" xml:space="preserve">
    <value>'{0}' duplicate TypeForwardedToAttribute</value>
  </data>
  <data name="ERR_ExpectedSelectOrGroup" xml:space="preserve">
    <value>A query body must end with a select clause or a group clause</value>
  </data>
  <data name="ERR_ExpectedContextualKeywordOn" xml:space="preserve">
    <value>Expected contextual keyword 'on'</value>
  </data>
  <data name="ERR_ExpectedContextualKeywordEquals" xml:space="preserve">
    <value>Expected contextual keyword 'equals'</value>
  </data>
  <data name="ERR_ExpectedContextualKeywordBy" xml:space="preserve">
    <value>Expected contextual keyword 'by'</value>
  </data>
  <data name="ERR_InvalidAnonymousTypeMemberDeclarator" xml:space="preserve">
    <value>Invalid anonymous type member declarator. Anonymous type members must be declared with a member assignment, simple name or member access.</value>
  </data>
  <data name="ERR_InvalidInitializerElementInitializer" xml:space="preserve">
    <value>Invalid initializer member declarator</value>
  </data>
  <data name="ERR_InconsistentLambdaParameterUsage" xml:space="preserve">
    <value>Inconsistent lambda parameter usage; parameter types must be all explicit or all implicit</value>
  </data>
  <data name="ERR_PartialMethodInvalidModifier" xml:space="preserve">
    <value>A partial method cannot have access modifiers or the virtual, abstract, override, new, sealed, or extern modifiers</value>
  </data>
  <data name="ERR_PartialMethodOnlyInPartialClass" xml:space="preserve">
    <value>A partial method must be declared within a partial class, partial struct, or partial interface</value>
  </data>
  <data name="ERR_PartialMethodCannotHaveOutParameters" xml:space="preserve">
    <value>A partial method cannot have out parameters</value>
  </data>
  <data name="ERR_PartialMethodNotExplicit" xml:space="preserve">
    <value>A partial method may not explicitly implement an interface method</value>
  </data>
  <data name="ERR_PartialMethodExtensionDifference" xml:space="preserve">
    <value>Both partial method declarations must be extension methods or neither may be an extension method</value>
  </data>
  <data name="ERR_PartialMethodOnlyOneLatent" xml:space="preserve">
    <value>A partial method may not have multiple defining declarations</value>
  </data>
  <data name="ERR_PartialMethodOnlyOneActual" xml:space="preserve">
    <value>A partial method may not have multiple implementing declarations</value>
  </data>
  <data name="ERR_PartialMethodParamsDifference" xml:space="preserve">
    <value>Both partial method declarations must use a params parameter or neither may use a params parameter</value>
  </data>
  <data name="ERR_PartialMethodMustHaveLatent" xml:space="preserve">
    <value>No defining declaration found for implementing declaration of partial method '{0}'</value>
  </data>
  <data name="ERR_PartialMethodInconsistentTupleNames" xml:space="preserve">
    <value>Both partial method declarations, '{0}' and '{1}', must use the same tuple element names.</value>
  </data>
  <data name="ERR_PartialMethodInconsistentConstraints" xml:space="preserve">
    <value>Partial method declarations of '{0}' have inconsistent constraints for type parameter '{1}'</value>
  </data>
  <data name="ERR_PartialMethodToDelegate" xml:space="preserve">
    <value>Cannot create delegate from method '{0}' because it is a partial method without an implementing declaration</value>
  </data>
  <data name="ERR_PartialMethodStaticDifference" xml:space="preserve">
    <value>Both partial method declarations must be static or neither may be static</value>
  </data>
  <data name="ERR_PartialMethodUnsafeDifference" xml:space="preserve">
    <value>Both partial method declarations must be unsafe or neither may be unsafe</value>
  </data>
  <data name="ERR_PartialMethodInExpressionTree" xml:space="preserve">
    <value>Partial methods with only a defining declaration or removed conditional methods cannot be used in expression trees</value>
  </data>
  <data name="ERR_PartialMethodMustReturnVoid" xml:space="preserve">
    <value>Partial methods must have a void return type</value>
  </data>
  <data name="WRN_ObsoleteOverridingNonObsolete" xml:space="preserve">
    <value>Obsolete member '{0}' overrides non-obsolete member '{1}'</value>
  </data>
  <data name="WRN_ObsoleteOverridingNonObsolete_Title" xml:space="preserve">
    <value>Obsolete member overrides non-obsolete member</value>
  </data>
  <data name="WRN_DebugFullNameTooLong" xml:space="preserve">
    <value>The fully qualified name for '{0}' is too long for debug information. Compile without '/debug' option.</value>
  </data>
  <data name="WRN_DebugFullNameTooLong_Title" xml:space="preserve">
    <value>Fully qualified name is too long for debug information</value>
  </data>
  <data name="ERR_ImplicitlyTypedVariableAssignedBadValue" xml:space="preserve">
    <value>Cannot assign {0} to an implicitly-typed variable</value>
  </data>
  <data name="ERR_ImplicitlyTypedVariableWithNoInitializer" xml:space="preserve">
    <value>Implicitly-typed variables must be initialized</value>
  </data>
  <data name="ERR_ImplicitlyTypedVariableMultipleDeclarator" xml:space="preserve">
    <value>Implicitly-typed variables cannot have multiple declarators</value>
  </data>
  <data name="ERR_ImplicitlyTypedVariableAssignedArrayInitializer" xml:space="preserve">
    <value>Cannot initialize an implicitly-typed variable with an array initializer</value>
  </data>
  <data name="ERR_ImplicitlyTypedLocalCannotBeFixed" xml:space="preserve">
    <value>Implicitly-typed local variables cannot be fixed</value>
  </data>
  <data name="ERR_ImplicitlyTypedVariableCannotBeConst" xml:space="preserve">
    <value>Implicitly-typed variables cannot be constant</value>
  </data>
  <data name="WRN_ExternCtorNoImplementation" xml:space="preserve">
    <value>Constructor '{0}' is marked external</value>
  </data>
  <data name="WRN_ExternCtorNoImplementation_Title" xml:space="preserve">
    <value>Constructor is marked external</value>
  </data>
  <data name="ERR_TypeVarNotFound" xml:space="preserve">
    <value>The contextual keyword 'var' may only appear within a local variable declaration or in script code</value>
  </data>
  <data name="ERR_ImplicitlyTypedArrayNoBestType" xml:space="preserve">
    <value>No best type found for implicitly-typed array</value>
  </data>
  <data name="ERR_AnonymousTypePropertyAssignedBadValue" xml:space="preserve">
    <value>Cannot assign '{0}' to anonymous type property</value>
  </data>
  <data name="ERR_ExpressionTreeContainsBaseAccess" xml:space="preserve">
    <value>An expression tree may not contain a base access</value>
  </data>
  <data name="ERR_ExpressionTreeContainsTupleBinOp" xml:space="preserve">
    <value>An expression tree may not contain a tuple == or != operator</value>
  </data>
  <data name="ERR_ExpressionTreeContainsAssignment" xml:space="preserve">
    <value>An expression tree may not contain an assignment operator</value>
  </data>
  <data name="ERR_AnonymousTypeDuplicatePropertyName" xml:space="preserve">
    <value>An anonymous type cannot have multiple properties with the same name</value>
  </data>
  <data name="ERR_StatementLambdaToExpressionTree" xml:space="preserve">
    <value>A lambda expression with a statement body cannot be converted to an expression tree</value>
  </data>
  <data name="ERR_ExpressionTreeMustHaveDelegate" xml:space="preserve">
    <value>Cannot convert lambda to an expression tree whose type argument '{0}' is not a delegate type</value>
  </data>
  <data name="ERR_AnonymousTypeNotAvailable" xml:space="preserve">
    <value>Cannot use anonymous type in a constant expression</value>
  </data>
  <data name="ERR_LambdaInIsAs" xml:space="preserve">
    <value>The first operand of an 'is' or 'as' operator may not be a lambda expression, anonymous method, or method group.</value>
  </data>
  <data name="ERR_TypelessTupleInAs" xml:space="preserve">
    <value>The first operand of an 'as' operator may not be a tuple literal without a natural type.</value>
  </data>
  <data name="ERR_ExpressionTreeContainsMultiDimensionalArrayInitializer" xml:space="preserve">
    <value>An expression tree may not contain a multidimensional array initializer</value>
  </data>
  <data name="ERR_MissingArgument" xml:space="preserve">
    <value>Argument missing</value>
  </data>
  <data name="ERR_VariableUsedBeforeDeclaration" xml:space="preserve">
    <value>Cannot use local variable '{0}' before it is declared</value>
  </data>
  <data name="ERR_RecursivelyTypedVariable" xml:space="preserve">
    <value>Type of '{0}' cannot be inferred since its initializer directly or indirectly refers to the definition.</value>
  </data>
  <data name="ERR_UnassignedThisAutoProperty" xml:space="preserve">
    <value>Auto-implemented property '{0}' must be fully assigned before control is returned to the caller.</value>
  </data>
  <data name="ERR_VariableUsedBeforeDeclarationAndHidesField" xml:space="preserve">
    <value>Cannot use local variable '{0}' before it is declared. The declaration of the local variable hides the field '{1}'.</value>
  </data>
  <data name="ERR_ExpressionTreeContainsBadCoalesce" xml:space="preserve">
    <value>An expression tree lambda may not contain a coalescing operator with a null or default literal left-hand side</value>
  </data>
  <data name="ERR_IdentifierExpected" xml:space="preserve">
    <value>Identifier expected</value>
  </data>
  <data name="ERR_SemicolonExpected" xml:space="preserve">
    <value>; expected</value>
  </data>
  <data name="ERR_SyntaxError" xml:space="preserve">
    <value>Syntax error, '{0}' expected</value>
  </data>
  <data name="ERR_DuplicateModifier" xml:space="preserve">
    <value>Duplicate '{0}' modifier</value>
  </data>
  <data name="ERR_DuplicateAccessor" xml:space="preserve">
    <value>Property accessor already defined</value>
  </data>
  <data name="ERR_IntegralTypeExpected" xml:space="preserve">
    <value>Type byte, sbyte, short, ushort, int, uint, long, or ulong expected</value>
  </data>
  <data name="ERR_IllegalEscape" xml:space="preserve">
    <value>Unrecognized escape sequence</value>
  </data>
  <data name="ERR_NewlineInConst" xml:space="preserve">
    <value>Newline in constant</value>
  </data>
  <data name="ERR_EmptyCharConst" xml:space="preserve">
    <value>Empty character literal</value>
  </data>
  <data name="ERR_TooManyCharsInConst" xml:space="preserve">
    <value>Too many characters in character literal</value>
  </data>
  <data name="ERR_InvalidNumber" xml:space="preserve">
    <value>Invalid number</value>
  </data>
  <data name="ERR_GetOrSetExpected" xml:space="preserve">
    <value>A get or set accessor expected</value>
  </data>
  <data name="ERR_ClassTypeExpected" xml:space="preserve">
    <value>An object, string, or class type expected</value>
  </data>
  <data name="ERR_NamedArgumentExpected" xml:space="preserve">
    <value>Named attribute argument expected</value>
  </data>
  <data name="ERR_TooManyCatches" xml:space="preserve">
    <value>Catch clauses cannot follow the general catch clause of a try statement</value>
  </data>
  <data name="ERR_ThisOrBaseExpected" xml:space="preserve">
    <value>Keyword 'this' or 'base' expected</value>
  </data>
  <data name="ERR_OvlUnaryOperatorExpected" xml:space="preserve">
    <value>Overloadable unary operator expected</value>
  </data>
  <data name="ERR_OvlBinaryOperatorExpected" xml:space="preserve">
    <value>Overloadable binary operator expected</value>
  </data>
  <data name="ERR_IntOverflow" xml:space="preserve">
    <value>Integral constant is too large</value>
  </data>
  <data name="ERR_EOFExpected" xml:space="preserve">
    <value>Type or namespace definition, or end-of-file expected</value>
  </data>
  <data name="ERR_GlobalDefinitionOrStatementExpected" xml:space="preserve">
    <value>Member definition, statement, or end-of-file expected</value>
  </data>
  <data name="ERR_BadEmbeddedStmt" xml:space="preserve">
    <value>Embedded statement cannot be a declaration or labeled statement</value>
  </data>
  <data name="ERR_PPDirectiveExpected" xml:space="preserve">
    <value>Preprocessor directive expected</value>
  </data>
  <data name="ERR_EndOfPPLineExpected" xml:space="preserve">
    <value>Single-line comment or end-of-line expected</value>
  </data>
  <data name="ERR_CloseParenExpected" xml:space="preserve">
    <value>) expected</value>
  </data>
  <data name="ERR_EndifDirectiveExpected" xml:space="preserve">
    <value>#endif directive expected</value>
  </data>
  <data name="ERR_UnexpectedDirective" xml:space="preserve">
    <value>Unexpected preprocessor directive</value>
  </data>
  <data name="ERR_ErrorDirective" xml:space="preserve">
    <value>#error: '{0}'</value>
  </data>
  <data name="WRN_WarningDirective" xml:space="preserve">
    <value>#warning: '{0}'</value>
  </data>
  <data name="WRN_WarningDirective_Title" xml:space="preserve">
    <value>#warning directive</value>
  </data>
  <data name="ERR_TypeExpected" xml:space="preserve">
    <value>Type expected</value>
  </data>
  <data name="ERR_PPDefFollowsToken" xml:space="preserve">
    <value>Cannot define/undefine preprocessor symbols after first token in file</value>
  </data>
  <data name="ERR_PPReferenceFollowsToken" xml:space="preserve">
    <value>Cannot use #r after first token in file</value>
  </data>
  <data name="ERR_OpenEndedComment" xml:space="preserve">
    <value>End-of-file found, '*/' expected</value>
  </data>
  <data name="ERR_Merge_conflict_marker_encountered" xml:space="preserve">
    <value>Merge conflict marker encountered</value>
  </data>
  <data name="ERR_NoRefOutWhenRefOnly" xml:space="preserve">
    <value>Do not use refout when using refonly.</value>
  </data>
  <data name="ERR_NoNetModuleOutputWhenRefOutOrRefOnly" xml:space="preserve">
    <value>Cannot compile net modules when using /refout or /refonly.</value>
  </data>
  <data name="ERR_OvlOperatorExpected" xml:space="preserve">
    <value>Overloadable operator expected</value>
  </data>
  <data name="ERR_EndRegionDirectiveExpected" xml:space="preserve">
    <value>#endregion directive expected</value>
  </data>
  <data name="ERR_UnterminatedStringLit" xml:space="preserve">
    <value>Unterminated string literal</value>
  </data>
  <data name="ERR_BadDirectivePlacement" xml:space="preserve">
    <value>Preprocessor directives must appear as the first non-whitespace character on a line</value>
  </data>
  <data name="ERR_IdentifierExpectedKW" xml:space="preserve">
    <value>Identifier expected; '{1}' is a keyword</value>
  </data>
  <data name="ERR_SemiOrLBraceExpected" xml:space="preserve">
    <value>{ or ; expected</value>
  </data>
  <data name="ERR_MultiTypeInDeclaration" xml:space="preserve">
    <value>Cannot use more than one type in a for, using, fixed, or declaration statement</value>
  </data>
  <data name="ERR_AddOrRemoveExpected" xml:space="preserve">
    <value>An add or remove accessor expected</value>
  </data>
  <data name="ERR_UnexpectedCharacter" xml:space="preserve">
    <value>Unexpected character '{0}'</value>
  </data>
  <data name="ERR_UnexpectedToken" xml:space="preserve">
    <value>Unexpected token '{0}'</value>
  </data>
  <data name="ERR_ProtectedInStatic" xml:space="preserve">
    <value>'{0}': static classes cannot contain protected members</value>
  </data>
  <data name="WRN_UnreachableGeneralCatch" xml:space="preserve">
    <value>A previous catch clause already catches all exceptions. All non-exceptions thrown will be wrapped in a System.Runtime.CompilerServices.RuntimeWrappedException.</value>
  </data>
  <data name="WRN_UnreachableGeneralCatch_Title" xml:space="preserve">
    <value>A previous catch clause already catches all exceptions</value>
  </data>
  <data name="WRN_UnreachableGeneralCatch_Description" xml:space="preserve">
    <value>This warning is caused when a catch() block has no specified exception type after a catch (System.Exception e) block. The warning advises that the catch() block will not catch any exceptions.

A catch() block after a catch (System.Exception e) block can catch non-CLS exceptions if the RuntimeCompatibilityAttribute is set to false in the AssemblyInfo.cs file: [assembly: RuntimeCompatibilityAttribute(WrapNonExceptionThrows = false)]. If this attribute is not set explicitly to false, all thrown non-CLS exceptions are wrapped as Exceptions and the catch (System.Exception e) block catches them.</value>
  </data>
  <data name="ERR_IncrementLvalueExpected" xml:space="preserve">
    <value>The operand of an increment or decrement operator must be a variable, property or indexer</value>
  </data>
  <data name="ERR_NoSuchMemberOrExtension" xml:space="preserve">
    <value>'{0}' does not contain a definition for '{1}' and no accessible extension method '{1}' accepting a first argument of type '{0}' could be found (are you missing a using directive or an assembly reference?)</value>
  </data>
  <data name="ERR_NoSuchMemberOrExtensionNeedUsing" xml:space="preserve">
    <value>'{0}' does not contain a definition for '{1}' and no extension method '{1}' accepting a first argument of type '{0}' could be found (are you missing a using directive for '{2}'?)</value>
  </data>
  <data name="ERR_BadThisParam" xml:space="preserve">
    <value>Method '{0}' has a parameter modifier 'this' which is not on the first parameter</value>
  </data>
  <data name="ERR_BadParameterModifiers" xml:space="preserve">
    <value> The parameter modifier '{0}' cannot be used with '{1}'</value>
  </data>
  <data name="ERR_BadTypeforThis" xml:space="preserve">
    <value>The first parameter of an extension method cannot be of type '{0}'</value>
  </data>
  <data name="ERR_BadParamModThis" xml:space="preserve">
    <value>A parameter array cannot be used with 'this' modifier on an extension method</value>
  </data>
  <data name="ERR_BadExtensionMeth" xml:space="preserve">
    <value>Extension method must be static</value>
  </data>
  <data name="ERR_BadExtensionAgg" xml:space="preserve">
    <value>Extension method must be defined in a non-generic static class</value>
  </data>
  <data name="ERR_DupParamMod" xml:space="preserve">
    <value>A parameter can only have one '{0}' modifier</value>
  </data>
  <data name="ERR_ExtensionMethodsDecl" xml:space="preserve">
    <value>Extension methods must be defined in a top level static class; {0} is a nested class</value>
  </data>
  <data name="ERR_ExtensionAttrNotFound" xml:space="preserve">
    <value>Cannot define a new extension method because the compiler required type '{0}' cannot be found. Are you missing a reference to System.Core.dll?</value>
  </data>
  <data name="ERR_ExplicitExtension" xml:space="preserve">
    <value>Do not use 'System.Runtime.CompilerServices.ExtensionAttribute'. Use the 'this' keyword instead.</value>
  </data>
  <data name="ERR_ExplicitDynamicAttr" xml:space="preserve">
    <value>Do not use 'System.Runtime.CompilerServices.DynamicAttribute'. Use the 'dynamic' keyword instead.</value>
  </data>
  <data name="ERR_NoDynamicPhantomOnBaseCtor" xml:space="preserve">
    <value>The constructor call needs to be dynamically dispatched, but cannot be because it is part of a constructor initializer. Consider casting the dynamic arguments.</value>
  </data>
  <data name="ERR_ValueTypeExtDelegate" xml:space="preserve">
    <value>Extension method '{0}' defined on value type '{1}' cannot be used to create delegates</value>
  </data>
  <data name="ERR_BadArgCount" xml:space="preserve">
    <value>No overload for method '{0}' takes {1} arguments</value>
  </data>
  <data name="ERR_BadArgType" xml:space="preserve">
    <value>Argument {0}: cannot convert from '{1}' to '{2}'</value>
  </data>
  <data name="ERR_NoSourceFile" xml:space="preserve">
    <value>Source file '{0}' could not be opened -- {1}</value>
  </data>
  <data name="ERR_CantRefResource" xml:space="preserve">
    <value>Cannot link resource files when building a module</value>
  </data>
  <data name="ERR_ResourceNotUnique" xml:space="preserve">
    <value>Resource identifier '{0}' has already been used in this assembly</value>
  </data>
  <data name="ERR_ResourceFileNameNotUnique" xml:space="preserve">
    <value>Each linked resource and module must have a unique filename. Filename '{0}' is specified more than once in this assembly</value>
  </data>
  <data name="ERR_ImportNonAssembly" xml:space="preserve">
    <value>The referenced file '{0}' is not an assembly</value>
  </data>
  <data name="ERR_RefLvalueExpected" xml:space="preserve">
    <value>A ref or out value must be an assignable variable</value>
  </data>
  <data name="ERR_BaseInStaticMeth" xml:space="preserve">
    <value>Keyword 'base' is not available in a static method</value>
  </data>
  <data name="ERR_BaseInBadContext" xml:space="preserve">
    <value>Keyword 'base' is not available in the current context</value>
  </data>
  <data name="ERR_RbraceExpected" xml:space="preserve">
    <value>} expected</value>
  </data>
  <data name="ERR_LbraceExpected" xml:space="preserve">
    <value>{ expected</value>
  </data>
  <data name="ERR_InExpected" xml:space="preserve">
    <value>'in' expected</value>
  </data>
  <data name="ERR_InvalidPreprocExpr" xml:space="preserve">
    <value>Invalid preprocessor expression</value>
  </data>
  <data name="ERR_InvalidMemberDecl" xml:space="preserve">
    <value>Invalid token '{0}' in class, struct, or interface member declaration</value>
  </data>
  <data name="ERR_MemberNeedsType" xml:space="preserve">
    <value>Method must have a return type</value>
  </data>
  <data name="ERR_BadBaseType" xml:space="preserve">
    <value>Invalid base type</value>
  </data>
  <data name="WRN_EmptySwitch" xml:space="preserve">
    <value>Empty switch block</value>
  </data>
  <data name="WRN_EmptySwitch_Title" xml:space="preserve">
    <value>Empty switch block</value>
  </data>
  <data name="ERR_ExpectedEndTry" xml:space="preserve">
    <value>Expected catch or finally</value>
  </data>
  <data name="ERR_InvalidExprTerm" xml:space="preserve">
    <value>Invalid expression term '{0}'</value>
  </data>
  <data name="ERR_BadNewExpr" xml:space="preserve">
    <value>A new expression requires (), [], or {} after type</value>
  </data>
  <data name="ERR_NoNamespacePrivate" xml:space="preserve">
    <value>Elements defined in a namespace cannot be explicitly declared as private, protected, protected internal, or private protected</value>
  </data>
  <data name="ERR_BadVarDecl" xml:space="preserve">
    <value>Expected ; or = (cannot specify constructor arguments in declaration)</value>
  </data>
  <data name="ERR_UsingAfterElements" xml:space="preserve">
    <value>A using clause must precede all other elements defined in the namespace except extern alias declarations</value>
  </data>
  <data name="ERR_BadBinOpArgs" xml:space="preserve">
    <value>Overloaded binary operator '{0}' takes two parameters</value>
  </data>
  <data name="ERR_BadUnOpArgs" xml:space="preserve">
    <value>Overloaded unary operator '{0}' takes one parameter</value>
  </data>
  <data name="ERR_NoVoidParameter" xml:space="preserve">
    <value>Invalid parameter type 'void'</value>
  </data>
  <data name="ERR_DuplicateAlias" xml:space="preserve">
    <value>The using alias '{0}' appeared previously in this namespace</value>
  </data>
  <data name="ERR_BadProtectedAccess" xml:space="preserve">
    <value>Cannot access protected member '{0}' via a qualifier of type '{1}'; the qualifier must be of type '{2}' (or derived from it)</value>
  </data>
  <data name="ERR_AddModuleAssembly" xml:space="preserve">
    <value>'{0}' cannot be added to this assembly because it already is an assembly</value>
  </data>
  <data name="ERR_BindToBogusProp2" xml:space="preserve">
    <value>Property, indexer, or event '{0}' is not supported by the language; try directly calling accessor methods '{1}' or '{2}'</value>
  </data>
  <data name="ERR_BindToBogusProp1" xml:space="preserve">
    <value>Property, indexer, or event '{0}' is not supported by the language; try directly calling accessor method '{1}'</value>
  </data>
  <data name="ERR_NoVoidHere" xml:space="preserve">
    <value>Keyword 'void' cannot be used in this context</value>
  </data>
  <data name="ERR_IndexerNeedsParam" xml:space="preserve">
    <value>Indexers must have at least one parameter</value>
  </data>
  <data name="ERR_BadArraySyntax" xml:space="preserve">
    <value>Array type specifier, [], must appear before parameter name</value>
  </data>
  <data name="ERR_BadOperatorSyntax" xml:space="preserve">
    <value>Declaration is not valid; use '{0} operator &lt;dest-type&gt; (...' instead</value>
  </data>
  <data name="ERR_MainClassNotFound" xml:space="preserve">
    <value>Could not find '{0}' specified for Main method</value>
  </data>
  <data name="ERR_MainClassNotClass" xml:space="preserve">
    <value>'{0}' specified for Main method must be a non-generic class, struct, or interface</value>
  </data>
  <data name="ERR_NoMainInClass" xml:space="preserve">
    <value>'{0}' does not have a suitable static 'Main' method</value>
  </data>
  <data name="ERR_MainClassIsImport" xml:space="preserve">
    <value>Cannot use '{0}' for Main method because it is imported</value>
  </data>
  <data name="ERR_OutputNeedsName" xml:space="preserve">
    <value>Outputs without source must have the /out option specified</value>
  </data>
  <data name="ERR_NoOutputDirectory" xml:space="preserve">
    <value>Output directory could not be determined</value>
  </data>
  <data name="ERR_CantHaveWin32ResAndManifest" xml:space="preserve">
    <value>Conflicting options specified: Win32 resource file; Win32 manifest</value>
  </data>
  <data name="ERR_CantHaveWin32ResAndIcon" xml:space="preserve">
    <value>Conflicting options specified: Win32 resource file; Win32 icon</value>
  </data>
  <data name="ERR_CantReadResource" xml:space="preserve">
    <value>Error reading resource '{0}' -- '{1}'</value>
  </data>
  <data name="ERR_DocFileGen" xml:space="preserve">
    <value>Error writing to XML documentation file: {0}</value>
  </data>
  <data name="WRN_XMLParseError" xml:space="preserve">
    <value>XML comment has badly formed XML -- '{0}'</value>
  </data>
  <data name="WRN_XMLParseError_Title" xml:space="preserve">
    <value>XML comment has badly formed XML</value>
  </data>
  <data name="WRN_DuplicateParamTag" xml:space="preserve">
    <value>XML comment has a duplicate param tag for '{0}'</value>
  </data>
  <data name="WRN_DuplicateParamTag_Title" xml:space="preserve">
    <value>XML comment has a duplicate param tag</value>
  </data>
  <data name="WRN_UnmatchedParamTag" xml:space="preserve">
    <value>XML comment has a param tag for '{0}', but there is no parameter by that name</value>
  </data>
  <data name="WRN_UnmatchedParamTag_Title" xml:space="preserve">
    <value>XML comment has a param tag, but there is no parameter by that name</value>
  </data>
  <data name="WRN_UnmatchedParamRefTag" xml:space="preserve">
    <value>XML comment on '{1}' has a paramref tag for '{0}', but there is no parameter by that name</value>
  </data>
  <data name="WRN_UnmatchedParamRefTag_Title" xml:space="preserve">
    <value>XML comment has a paramref tag, but there is no parameter by that name</value>
  </data>
  <data name="WRN_MissingParamTag" xml:space="preserve">
    <value>Parameter '{0}' has no matching param tag in the XML comment for '{1}' (but other parameters do)</value>
  </data>
  <data name="WRN_MissingParamTag_Title" xml:space="preserve">
    <value>Parameter has no matching param tag in the XML comment (but other parameters do)</value>
  </data>
  <data name="WRN_BadXMLRef" xml:space="preserve">
    <value>XML comment has cref attribute '{0}' that could not be resolved</value>
  </data>
  <data name="WRN_BadXMLRef_Title" xml:space="preserve">
    <value>XML comment has cref attribute that could not be resolved</value>
  </data>
  <data name="ERR_BadStackAllocExpr" xml:space="preserve">
    <value>A stackalloc expression requires [] after type</value>
  </data>
  <data name="ERR_InvalidLineNumber" xml:space="preserve">
    <value>The line number specified for #line directive is missing or invalid</value>
  </data>
  <data name="ERR_MissingPPFile" xml:space="preserve">
    <value>Quoted file name, single-line comment or end-of-line expected</value>
  </data>
  <data name="ERR_ExpectedPPFile" xml:space="preserve">
    <value>Quoted file name expected</value>
  </data>
  <data name="ERR_ReferenceDirectiveOnlyAllowedInScripts" xml:space="preserve">
    <value>#r is only allowed in scripts</value>
  </data>
  <data name="ERR_ForEachMissingMember" xml:space="preserve">
    <value>foreach statement cannot operate on variables of type '{0}' because '{0}' does not contain a public instance definition for '{1}'</value>
  </data>
  <data name="ERR_AwaitForEachMissingMember" xml:space="preserve">
    <value>Asynchronous foreach statement cannot operate on variables of type '{0}' because '{0}' does not contain a suitable public instance definition for '{1}'</value>
  </data>
  <data name="ERR_ForEachMissingMemberWrongAsync" xml:space="preserve">
    <value>foreach statement cannot operate on variables of type '{0}' because '{0}' does not contain a public instance definition for '{1}'. Did you mean 'await foreach' rather than 'foreach'?</value>
  </data>
  <data name="ERR_AwaitForEachMissingMemberWrongAsync" xml:space="preserve">
    <value>Asynchronous foreach statement cannot operate on variables of type '{0}' because '{0}' does not contain a public instance definition for '{1}'. Did you mean 'foreach' rather than 'await foreach'?</value>
  </data>
  <data name="ERR_PossibleAsyncIteratorWithoutYield" xml:space="preserve">
    <value>The body of an async-iterator method must contain a 'yield' statement.</value>
  </data>
  <data name="ERR_PossibleAsyncIteratorWithoutYieldOrAwait" xml:space="preserve">
    <value>The body of an async-iterator method must contain a 'yield' statement. Consider removing 'async' from the method declaration or adding a 'yield' statement.</value>
  </data>
  <data name="ERR_StaticLocalFunctionCannotCaptureVariable" xml:space="preserve">
    <value>A static local function cannot contain a reference to '{0}'.</value>
  </data>
  <data name="ERR_StaticLocalFunctionCannotCaptureThis" xml:space="preserve">
    <value>A static local function cannot contain a reference to 'this' or 'base'.</value>
  </data>
  <data name="WRN_BadXMLRefParamType" xml:space="preserve">
    <value>Invalid type for parameter {0} in XML comment cref attribute: '{1}'</value>
  </data>
  <data name="WRN_BadXMLRefParamType_Title" xml:space="preserve">
    <value>Invalid type for parameter in XML comment cref attribute</value>
  </data>
  <data name="WRN_BadXMLRefReturnType" xml:space="preserve">
    <value>Invalid return type in XML comment cref attribute</value>
  </data>
  <data name="WRN_BadXMLRefReturnType_Title" xml:space="preserve">
    <value>Invalid return type in XML comment cref attribute</value>
  </data>
  <data name="ERR_BadWin32Res" xml:space="preserve">
    <value>Error reading Win32 resources -- {0}</value>
  </data>
  <data name="WRN_BadXMLRefSyntax" xml:space="preserve">
    <value>XML comment has syntactically incorrect cref attribute '{0}'</value>
  </data>
  <data name="WRN_BadXMLRefSyntax_Title" xml:space="preserve">
    <value>XML comment has syntactically incorrect cref attribute</value>
  </data>
  <data name="ERR_BadModifierLocation" xml:space="preserve">
    <value>Member modifier '{0}' must precede the member type and name</value>
  </data>
  <data name="ERR_MissingArraySize" xml:space="preserve">
    <value>Array creation must have array size or array initializer</value>
  </data>
  <data name="WRN_UnprocessedXMLComment" xml:space="preserve">
    <value>XML comment is not placed on a valid language element</value>
  </data>
  <data name="WRN_UnprocessedXMLComment_Title" xml:space="preserve">
    <value>XML comment is not placed on a valid language element</value>
  </data>
  <data name="WRN_FailedInclude" xml:space="preserve">
    <value>Unable to include XML fragment '{1}' of file '{0}' -- {2}</value>
  </data>
  <data name="WRN_FailedInclude_Title" xml:space="preserve">
    <value>Unable to include XML fragment</value>
  </data>
  <data name="WRN_InvalidInclude" xml:space="preserve">
    <value>Invalid XML include element -- {0}</value>
  </data>
  <data name="WRN_InvalidInclude_Title" xml:space="preserve">
    <value>Invalid XML include element</value>
  </data>
  <data name="WRN_MissingXMLComment" xml:space="preserve">
    <value>Missing XML comment for publicly visible type or member '{0}'</value>
  </data>
  <data name="WRN_MissingXMLComment_Title" xml:space="preserve">
    <value>Missing XML comment for publicly visible type or member</value>
  </data>
  <data name="WRN_MissingXMLComment_Description" xml:space="preserve">
    <value>The /doc compiler option was specified, but one or more constructs did not have comments.</value>
  </data>
  <data name="WRN_XMLParseIncludeError" xml:space="preserve">
    <value>Badly formed XML in included comments file -- '{0}'</value>
  </data>
  <data name="WRN_XMLParseIncludeError_Title" xml:space="preserve">
    <value>Badly formed XML in included comments file</value>
  </data>
  <data name="ERR_BadDelArgCount" xml:space="preserve">
    <value>Delegate '{0}' does not take {1} arguments</value>
  </data>
  <data name="ERR_UnexpectedSemicolon" xml:space="preserve">
    <value>Semicolon after method or accessor block is not valid</value>
  </data>
  <data name="ERR_MethodReturnCantBeRefAny" xml:space="preserve">
    <value>Method or delegate cannot return type '{0}'</value>
  </data>
  <data name="ERR_CompileCancelled" xml:space="preserve">
    <value>Compilation cancelled by user</value>
  </data>
  <data name="ERR_MethodArgCantBeRefAny" xml:space="preserve">
    <value>Cannot make reference to variable of type '{0}'</value>
  </data>
  <data name="ERR_AssgReadonlyLocal" xml:space="preserve">
    <value>Cannot assign to '{0}' because it is read-only</value>
  </data>
  <data name="ERR_RefReadonlyLocal" xml:space="preserve">
    <value>Cannot use '{0}' as a ref or out value because it is read-only</value>
  </data>
  <data name="ERR_CantUseRequiredAttribute" xml:space="preserve">
    <value>The RequiredAttribute attribute is not permitted on C# types</value>
  </data>
  <data name="ERR_NoModifiersOnAccessor" xml:space="preserve">
    <value>Modifiers cannot be placed on event accessor declarations</value>
  </data>
  <data name="ERR_ParamsCantBeWithModifier" xml:space="preserve">
    <value>The params parameter cannot be declared as {0}</value>
  </data>
  <data name="ERR_ReturnNotLValue" xml:space="preserve">
    <value>Cannot modify the return value of '{0}' because it is not a variable</value>
  </data>
  <data name="ERR_MissingCoClass" xml:space="preserve">
    <value>The managed coclass wrapper class '{0}' for interface '{1}' cannot be found (are you missing an assembly reference?)</value>
  </data>
  <data name="ERR_AmbiguousAttribute" xml:space="preserve">
    <value>'{0}' is ambiguous between '{1}' and '{2}'; use either '@{0}' or '{0}Attribute'</value>
  </data>
  <data name="ERR_BadArgExtraRef" xml:space="preserve">
    <value>Argument {0} may not be passed with the '{1}' keyword</value>
  </data>
  <data name="WRN_CmdOptionConflictsSource" xml:space="preserve">
    <value>Option '{0}' overrides attribute '{1}' given in a source file or added module</value>
  </data>
  <data name="WRN_CmdOptionConflictsSource_Title" xml:space="preserve">
    <value>Option overrides attribute given in a source file or added module</value>
  </data>
  <data name="WRN_CmdOptionConflictsSource_Description" xml:space="preserve">
    <value>This warning occurs if the assembly attributes AssemblyKeyFileAttribute or AssemblyKeyNameAttribute found in source conflict with the /keyfile or /keycontainer command line option or key file name or key container specified in the Project Properties.</value>
  </data>
  <data name="ERR_BadCompatMode" xml:space="preserve">
    <value>Invalid option '{0}' for /langversion. Use '/langversion:?' to list supported values.</value>
  </data>
  <data name="ERR_DelegateOnConditional" xml:space="preserve">
    <value>Cannot create delegate with '{0}' because it or a method it overrides has a Conditional attribute</value>
  </data>
  <data name="ERR_CantMakeTempFile" xml:space="preserve">
    <value>Cannot create temporary file -- {0}</value>
  </data>
  <data name="ERR_BadArgRef" xml:space="preserve">
    <value>Argument {0} must be passed with the '{1}' keyword</value>
  </data>
  <data name="ERR_YieldInAnonMeth" xml:space="preserve">
    <value>The yield statement cannot be used inside an anonymous method or lambda expression</value>
  </data>
  <data name="ERR_ReturnInIterator" xml:space="preserve">
    <value>Cannot return a value from an iterator. Use the yield return statement to return a value, or yield break to end the iteration.</value>
  </data>
  <data name="ERR_BadIteratorArgType" xml:space="preserve">
    <value>Iterators cannot have ref, in or out parameters</value>
  </data>
  <data name="ERR_BadIteratorReturn" xml:space="preserve">
    <value>The body of '{0}' cannot be an iterator block because '{1}' is not an iterator interface type</value>
  </data>
  <data name="ERR_BadYieldInFinally" xml:space="preserve">
    <value>Cannot yield in the body of a finally clause</value>
  </data>
  <data name="ERR_IteratorMustBeAsync" xml:space="preserve">
    <value>Method '{0}' with an iterator block must be 'async' to return '{1}'</value>
  </data>
  <data name="ERR_BadYieldInTryOfCatch" xml:space="preserve">
    <value>Cannot yield a value in the body of a try block with a catch clause</value>
  </data>
  <data name="ERR_EmptyYield" xml:space="preserve">
    <value>Expression expected after yield return</value>
  </data>
  <data name="ERR_AnonDelegateCantUse" xml:space="preserve">
    <value>Cannot use ref, out, or in parameter '{0}' inside an anonymous method, lambda expression, query expression, or local function</value>
  </data>
  <data name="ERR_IllegalInnerUnsafe" xml:space="preserve">
    <value>Unsafe code may not appear in iterators</value>
  </data>
  <data name="ERR_BadYieldInCatch" xml:space="preserve">
    <value>Cannot yield a value in the body of a catch clause</value>
  </data>
  <data name="ERR_BadDelegateLeave" xml:space="preserve">
    <value>Control cannot leave the body of an anonymous method or lambda expression</value>
  </data>
  <data name="ERR_IllegalSuppression" xml:space="preserve">
    <value>The suppression operator is not allowed in this context</value>
  </data>
  <data name="WRN_IllegalPragma" xml:space="preserve">
    <value>Unrecognized #pragma directive</value>
  </data>
  <data name="WRN_IllegalPragma_Title" xml:space="preserve">
    <value>Unrecognized #pragma directive</value>
  </data>
  <data name="WRN_IllegalPPWarning" xml:space="preserve">
    <value>Expected 'disable' or 'restore'</value>
  </data>
  <data name="WRN_IllegalPPWarning_Title" xml:space="preserve">
    <value>Expected 'disable' or 'restore' after #pragma warning</value>
  </data>
  <data name="WRN_BadRestoreNumber" xml:space="preserve">
    <value>Cannot restore warning 'CS{0}' because it was disabled globally</value>
  </data>
  <data name="WRN_BadRestoreNumber_Title" xml:space="preserve">
    <value>Cannot restore warning because it was disabled globally</value>
  </data>
  <data name="ERR_VarargsIterator" xml:space="preserve">
    <value>__arglist is not allowed in the parameter list of iterators</value>
  </data>
  <data name="ERR_UnsafeIteratorArgType" xml:space="preserve">
    <value>Iterators cannot have unsafe parameters or yield types</value>
  </data>
  <data name="ERR_BadCoClassSig" xml:space="preserve">
    <value>The managed coclass wrapper class signature '{0}' for interface '{1}' is not a valid class name signature</value>
  </data>
  <data name="ERR_MultipleIEnumOfT" xml:space="preserve">
    <value>foreach statement cannot operate on variables of type '{0}' because it implements multiple instantiations of '{1}'; try casting to a specific interface instantiation</value>
  </data>
  <data name="ERR_MultipleIAsyncEnumOfT" xml:space="preserve">
    <value>Asynchronous foreach statement cannot operate on variables of type '{0}' because it implements multiple instantiations of '{1}'; try casting to a specific interface instantiation</value>
  </data>
  <data name="ERR_FixedDimsRequired" xml:space="preserve">
    <value>A fixed size buffer field must have the array size specifier after the field name</value>
  </data>
  <data name="ERR_FixedNotInStruct" xml:space="preserve">
    <value>Fixed size buffer fields may only be members of structs</value>
  </data>
  <data name="ERR_AnonymousReturnExpected" xml:space="preserve">
    <value>Not all code paths return a value in {0} of type '{1}'</value>
  </data>
  <data name="WRN_NonECMAFeature" xml:space="preserve">
    <value>Feature '{0}' is not part of the standardized ISO C# language specification, and may not be accepted by other compilers</value>
  </data>
  <data name="WRN_NonECMAFeature_Title" xml:space="preserve">
    <value>Feature is not part of the standardized ISO C# language specification, and may not be accepted by other compilers</value>
  </data>
  <data name="ERR_ExpectedVerbatimLiteral" xml:space="preserve">
    <value>Keyword, identifier, or string expected after verbatim specifier: @</value>
  </data>
  <data name="ERR_RefReadonly" xml:space="preserve">
    <value>A readonly field cannot be used as a ref or out value (except in a constructor)</value>
  </data>
  <data name="ERR_RefReadonly2" xml:space="preserve">
    <value>Members of readonly field '{0}' cannot be used as a ref or out value (except in a constructor)</value>
  </data>
  <data name="ERR_AssgReadonly" xml:space="preserve">
    <value>A readonly field cannot be assigned to (except in a constructor of the class in which the field is defined or a variable initializer))</value>
  </data>
  <data name="ERR_AssgReadonly2" xml:space="preserve">
    <value>Members of readonly field '{0}' cannot be modified (except in a constructor or a variable initializer)</value>
  </data>
  <data name="ERR_RefReadonlyNotField" xml:space="preserve">
    <value>Cannot use {0} '{1}' as a ref or out value because it is a readonly variable</value>
  </data>
  <data name="ERR_RefReadonlyNotField2" xml:space="preserve">
    <value>Members of {0} '{1}' cannot be used as a ref or out value because it is a readonly variable</value>
  </data>
  <data name="ERR_AssignReadonlyNotField" xml:space="preserve">
    <value>Cannot assign to {0} '{1}' because it is a readonly variable</value>
  </data>
  <data name="ERR_AssignReadonlyNotField2" xml:space="preserve">
    <value>Cannot assign to a member of {0} '{1}' because it is a readonly variable</value>
  </data>
  <data name="ERR_RefReturnReadonlyNotField" xml:space="preserve">
    <value>Cannot return {0} '{1}' by writable reference because it is a readonly variable</value>
  </data>
  <data name="ERR_RefReturnReadonlyNotField2" xml:space="preserve">
    <value>Members of {0} '{1}' cannot be returned by writable reference because it is a readonly variable</value>
  </data>
  <data name="ERR_AssgReadonlyStatic2" xml:space="preserve">
    <value>Fields of static readonly field '{0}' cannot be assigned to (except in a static constructor or a variable initializer)</value>
  </data>
  <data name="ERR_RefReadonlyStatic2" xml:space="preserve">
    <value>Fields of static readonly field '{0}' cannot be used as a ref or out value (except in a static constructor)</value>
  </data>
  <data name="ERR_AssgReadonlyLocal2Cause" xml:space="preserve">
    <value>Cannot modify members of '{0}' because it is a '{1}'</value>
  </data>
  <data name="ERR_RefReadonlyLocal2Cause" xml:space="preserve">
    <value>Cannot use fields of '{0}' as a ref or out value because it is a '{1}'</value>
  </data>
  <data name="ERR_AssgReadonlyLocalCause" xml:space="preserve">
    <value>Cannot assign to '{0}' because it is a '{1}'</value>
  </data>
  <data name="ERR_RefReadonlyLocalCause" xml:space="preserve">
    <value>Cannot use '{0}' as a ref or out value because it is a '{1}'</value>
  </data>
  <data name="WRN_ErrorOverride" xml:space="preserve">
    <value>{0}. See also error CS{1}.</value>
  </data>
  <data name="WRN_ErrorOverride_Title" xml:space="preserve">
    <value>Warning is overriding an error</value>
  </data>
  <data name="WRN_ErrorOverride_Description" xml:space="preserve">
    <value>The compiler emits this warning when it overrides an error with a warning. For information about the problem, search for the error code mentioned.</value>
  </data>
  <data name="ERR_AnonMethToNonDel" xml:space="preserve">
    <value>Cannot convert {0} to type '{1}' because it is not a delegate type</value>
  </data>
  <data name="ERR_CantConvAnonMethParams" xml:space="preserve">
    <value>Cannot convert {0} to type '{1}' because the parameter types do not match the delegate parameter types</value>
  </data>
  <data name="ERR_CantConvAnonMethReturns" xml:space="preserve">
    <value>Cannot convert {0} to intended delegate type because some of the return types in the block are not implicitly convertible to the delegate return type</value>
  </data>
  <data name="ERR_BadAsyncReturnExpression" xml:space="preserve">
    <value>Since this is an async method, the return expression must be of type '{0}' rather than 'Task&lt;{0}&gt;'</value>
  </data>
  <data name="ERR_CantConvAsyncAnonFuncReturns" xml:space="preserve">
    <value>Cannot convert async {0} to delegate type '{1}'. An async {0} may return void, Task or Task&lt;T&gt;, none of which are convertible to '{1}'.</value>
  </data>
  <data name="ERR_IllegalFixedType" xml:space="preserve">
    <value>Fixed size buffer type must be one of the following: bool, byte, short, int, long, char, sbyte, ushort, uint, ulong, float or double</value>
  </data>
  <data name="ERR_FixedOverflow" xml:space="preserve">
    <value>Fixed size buffer of length {0} and type '{1}' is too big</value>
  </data>
  <data name="ERR_InvalidFixedArraySize" xml:space="preserve">
    <value>Fixed size buffers must have a length greater than zero</value>
  </data>
  <data name="ERR_FixedBufferNotFixed" xml:space="preserve">
    <value>You cannot use fixed size buffers contained in unfixed expressions. Try using the fixed statement.</value>
  </data>
  <data name="ERR_AttributeNotOnAccessor" xml:space="preserve">
    <value>Attribute '{0}' is not valid on property or event accessors. It is only valid on '{1}' declarations.</value>
  </data>
  <data name="WRN_InvalidSearchPathDir" xml:space="preserve">
    <value>Invalid search path '{0}' specified in '{1}' -- '{2}'</value>
  </data>
  <data name="WRN_InvalidSearchPathDir_Title" xml:space="preserve">
    <value>Invalid search path specified</value>
  </data>
  <data name="ERR_IllegalVarArgs" xml:space="preserve">
    <value>__arglist is not valid in this context</value>
  </data>
  <data name="ERR_IllegalParams" xml:space="preserve">
    <value>params is not valid in this context</value>
  </data>
  <data name="ERR_BadModifiersOnNamespace" xml:space="preserve">
    <value>A namespace declaration cannot have modifiers or attributes</value>
  </data>
  <data name="ERR_BadPlatformType" xml:space="preserve">
    <value>Invalid option '{0}' for /platform; must be anycpu, x86, Itanium, arm, arm64 or x64</value>
  </data>
  <data name="ERR_ThisStructNotInAnonMeth" xml:space="preserve">
    <value>Anonymous methods, lambda expressions, and query expressions inside structs cannot access instance members of 'this'. Consider copying 'this' to a local variable outside the anonymous method, lambda expression or query expression and using the local instead.</value>
  </data>
  <data name="ERR_NoConvToIDisp" xml:space="preserve">
    <value>'{0}': type used in a using statement must be implicitly convertible to 'System.IDisposable'.</value>
  </data>
  <data name="ERR_NoConvToIDispWrongAsync" xml:space="preserve">
    <value>'{0}': type used in a using statement must be implicitly convertible to 'System.IDisposable'. Did you mean 'await using' rather than 'using'?</value>
  </data>
  <data name="ERR_NoConvToIAsyncDisp" xml:space="preserve">
    <value>'{0}': type used in an asynchronous using statement must be implicitly convertible to 'System.IAsyncDisposable' or implement a suitable 'DisposeAsync' method.</value>
  </data>
  <data name="ERR_NoConvToIAsyncDispWrongAsync" xml:space="preserve">
    <value>'{0}': type used in an asynchronous using statement must be implicitly convertible to 'System.IAsyncDisposable' or implement a suitable 'DisposeAsync' method. Did you mean 'using' rather than 'await using'?</value>
  </data>
  <data name="ERR_BadParamRef" xml:space="preserve">
    <value>Parameter {0} must be declared with the '{1}' keyword</value>
  </data>
  <data name="ERR_BadParamExtraRef" xml:space="preserve">
    <value>Parameter {0} should not be declared with the '{1}' keyword</value>
  </data>
  <data name="ERR_BadParamType" xml:space="preserve">
    <value>Parameter {0} is declared as type '{1}{2}' but should be '{3}{4}'</value>
  </data>
  <data name="ERR_BadExternIdentifier" xml:space="preserve">
    <value>Invalid extern alias for '/reference'; '{0}' is not a valid identifier</value>
  </data>
  <data name="ERR_AliasMissingFile" xml:space="preserve">
    <value>Invalid reference alias option: '{0}=' -- missing filename</value>
  </data>
  <data name="ERR_GlobalExternAlias" xml:space="preserve">
    <value>You cannot redefine the global extern alias</value>
  </data>
  <data name="ERR_MissingTypeInSource" xml:space="preserve">
    <value>Reference to type '{0}' claims it is defined in this assembly, but it is not defined in source or any added modules</value>
  </data>
  <data name="ERR_MissingTypeInAssembly" xml:space="preserve">
    <value>Reference to type '{0}' claims it is defined in '{1}', but it could not be found</value>
  </data>
  <data name="WRN_MultiplePredefTypes" xml:space="preserve">
    <value>The predefined type '{0}' is defined in multiple assemblies in the global alias; using definition from '{1}'</value>
  </data>
  <data name="WRN_MultiplePredefTypes_Title" xml:space="preserve">
    <value>Predefined type is defined in multiple assemblies in the global alias</value>
  </data>
  <data name="WRN_MultiplePredefTypes_Description" xml:space="preserve">
    <value>This error occurs when a predefined system type such as System.Int32 is found in two assemblies. One way this can happen is if you are referencing mscorlib or System.Runtime.dll from two different places, such as trying to run two versions of the .NET Framework side-by-side.</value>
  </data>
  <data name="ERR_LocalCantBeFixedAndHoisted" xml:space="preserve">
    <value>Local '{0}' or its members cannot have their address taken and be used inside an anonymous method or lambda expression</value>
  </data>
  <data name="WRN_TooManyLinesForDebugger" xml:space="preserve">
    <value>Source file has exceeded the limit of 16,707,565 lines representable in the PDB; debug information will be incorrect</value>
  </data>
  <data name="WRN_TooManyLinesForDebugger_Title" xml:space="preserve">
    <value>Source file has exceeded the limit of 16,707,565 lines representable in the PDB; debug information will be incorrect</value>
  </data>
  <data name="ERR_CantConvAnonMethNoParams" xml:space="preserve">
    <value>Cannot convert anonymous method block without a parameter list to delegate type '{0}' because it has one or more out parameters</value>
  </data>
  <data name="ERR_ConditionalOnNonAttributeClass" xml:space="preserve">
    <value>Attribute '{0}' is only valid on methods or attribute classes</value>
  </data>
  <data name="WRN_CallOnNonAgileField" xml:space="preserve">
    <value>Accessing a member on '{0}' may cause a runtime exception because it is a field of a marshal-by-reference class</value>
  </data>
  <data name="WRN_CallOnNonAgileField_Title" xml:space="preserve">
    <value>Accessing a member on a field of a marshal-by-reference class may cause a runtime exception</value>
  </data>
  <data name="WRN_CallOnNonAgileField_Description" xml:space="preserve">
    <value>This warning occurs when you try to call a method, property, or indexer on a member of a class that derives from MarshalByRefObject, and the member is a value type. Objects that inherit from MarshalByRefObject are typically intended to be marshaled by reference across an application domain. If any code ever attempts to directly access the value-type member of such an object across an application domain, a runtime exception will occur. To resolve the warning, first copy the member into a local variable and call the method on that variable.</value>
  </data>
  <data name="WRN_BadWarningNumber" xml:space="preserve">
    <value>'{0}' is not a valid warning number</value>
  </data>
  <data name="WRN_BadWarningNumber_Title" xml:space="preserve">
    <value>Not a valid warning number</value>
  </data>
  <data name="WRN_BadWarningNumber_Description" xml:space="preserve">
    <value>A number that was passed to the #pragma warning preprocessor directive was not a valid warning number. Verify that the number represents a warning, not an error.</value>
  </data>
  <data name="WRN_InvalidNumber" xml:space="preserve">
    <value>Invalid number</value>
  </data>
  <data name="WRN_InvalidNumber_Title" xml:space="preserve">
    <value>Invalid number</value>
  </data>
  <data name="WRN_FileNameTooLong" xml:space="preserve">
    <value>Invalid filename specified for preprocessor directive. Filename is too long or not a valid filename.</value>
  </data>
  <data name="WRN_FileNameTooLong_Title" xml:space="preserve">
    <value>Invalid filename specified for preprocessor directive</value>
  </data>
  <data name="WRN_IllegalPPChecksum" xml:space="preserve">
    <value>Invalid #pragma checksum syntax; should be #pragma checksum "filename" "{XXXXXXXX-XXXX-XXXX-XXXX-XXXXXXXXXXXX}" "XXXX..."</value>
  </data>
  <data name="WRN_IllegalPPChecksum_Title" xml:space="preserve">
    <value>Invalid #pragma checksum syntax</value>
  </data>
  <data name="WRN_EndOfPPLineExpected" xml:space="preserve">
    <value>Single-line comment or end-of-line expected</value>
  </data>
  <data name="WRN_EndOfPPLineExpected_Title" xml:space="preserve">
    <value>Single-line comment or end-of-line expected after #pragma directive</value>
  </data>
  <data name="WRN_ConflictingChecksum" xml:space="preserve">
    <value>Different checksum values given for '{0}'</value>
  </data>
  <data name="WRN_ConflictingChecksum_Title" xml:space="preserve">
    <value>Different #pragma checksum values given</value>
  </data>
  <data name="WRN_InvalidAssemblyName" xml:space="preserve">
    <value>Assembly reference '{0}' is invalid and cannot be resolved</value>
  </data>
  <data name="WRN_InvalidAssemblyName_Title" xml:space="preserve">
    <value>Assembly reference is invalid and cannot be resolved</value>
  </data>
  <data name="WRN_InvalidAssemblyName_Description" xml:space="preserve">
    <value>This warning indicates that an attribute, such as InternalsVisibleToAttribute, was not specified correctly.</value>
  </data>
  <data name="WRN_UnifyReferenceMajMin" xml:space="preserve">
    <value>Assuming assembly reference '{0}' used by '{1}' matches identity '{2}' of '{3}', you may need to supply runtime policy</value>
  </data>
  <data name="WRN_UnifyReferenceMajMin_Title" xml:space="preserve">
    <value>Assuming assembly reference matches identity</value>
  </data>
  <data name="WRN_UnifyReferenceMajMin_Description" xml:space="preserve">
    <value>The two assemblies differ in release and/or version number. For unification to occur, you must specify directives in the application's .config file, and you must provide the correct strong name of an assembly.</value>
  </data>
  <data name="WRN_UnifyReferenceBldRev" xml:space="preserve">
    <value>Assuming assembly reference '{0}' used by '{1}' matches identity '{2}' of '{3}', you may need to supply runtime policy</value>
  </data>
  <data name="WRN_UnifyReferenceBldRev_Title" xml:space="preserve">
    <value>Assuming assembly reference matches identity</value>
  </data>
  <data name="WRN_UnifyReferenceBldRev_Description" xml:space="preserve">
    <value>The two assemblies differ in release and/or version number. For unification to occur, you must specify directives in the application's .config file, and you must provide the correct strong name of an assembly.</value>
  </data>
  <data name="ERR_DuplicateImport" xml:space="preserve">
    <value>Multiple assemblies with equivalent identity have been imported: '{0}' and '{1}'. Remove one of the duplicate references.</value>
  </data>
  <data name="ERR_DuplicateImportSimple" xml:space="preserve">
    <value>An assembly with the same simple name '{0}' has already been imported. Try removing one of the references (e.g. '{1}') or sign them to enable side-by-side.</value>
  </data>
  <data name="ERR_AssemblyMatchBadVersion" xml:space="preserve">
    <value>Assembly '{0}' with identity '{1}' uses '{2}' which has a higher version than referenced assembly '{3}' with identity '{4}'</value>
  </data>
  <data name="ERR_FixedNeedsLvalue" xml:space="preserve">
    <value>Fixed size buffers can only be accessed through locals or fields</value>
  </data>
  <data name="WRN_DuplicateTypeParamTag" xml:space="preserve">
    <value>XML comment has a duplicate typeparam tag for '{0}'</value>
  </data>
  <data name="WRN_DuplicateTypeParamTag_Title" xml:space="preserve">
    <value>XML comment has a duplicate typeparam tag</value>
  </data>
  <data name="WRN_UnmatchedTypeParamTag" xml:space="preserve">
    <value>XML comment has a typeparam tag for '{0}', but there is no type parameter by that name</value>
  </data>
  <data name="WRN_UnmatchedTypeParamTag_Title" xml:space="preserve">
    <value>XML comment has a typeparam tag, but there is no type parameter by that name</value>
  </data>
  <data name="WRN_UnmatchedTypeParamRefTag" xml:space="preserve">
    <value>XML comment on '{1}' has a typeparamref tag for '{0}', but there is no type parameter by that name</value>
  </data>
  <data name="WRN_UnmatchedTypeParamRefTag_Title" xml:space="preserve">
    <value>XML comment has a typeparamref tag, but there is no type parameter by that name</value>
  </data>
  <data name="WRN_MissingTypeParamTag" xml:space="preserve">
    <value>Type parameter '{0}' has no matching typeparam tag in the XML comment on '{1}' (but other type parameters do)</value>
  </data>
  <data name="WRN_MissingTypeParamTag_Title" xml:space="preserve">
    <value>Type parameter has no matching typeparam tag in the XML comment (but other type parameters do)</value>
  </data>
  <data name="ERR_CantChangeTypeOnOverride" xml:space="preserve">
    <value>'{0}': type must be '{2}' to match overridden member '{1}'</value>
  </data>
  <data name="ERR_DoNotUseFixedBufferAttr" xml:space="preserve">
    <value>Do not use 'System.Runtime.CompilerServices.FixedBuffer' attribute. Use the 'fixed' field modifier instead.</value>
  </data>
  <data name="ERR_DoNotUseFixedBufferAttrOnProperty" xml:space="preserve">
    <value>Do not use 'System.Runtime.CompilerServices.FixedBuffer' attribute on a property</value>
  </data>
  <data name="WRN_AssignmentToSelf" xml:space="preserve">
    <value>Assignment made to same variable; did you mean to assign something else?</value>
  </data>
  <data name="WRN_AssignmentToSelf_Title" xml:space="preserve">
    <value>Assignment made to same variable</value>
  </data>
  <data name="WRN_ComparisonToSelf" xml:space="preserve">
    <value>Comparison made to same variable; did you mean to compare something else?</value>
  </data>
  <data name="WRN_ComparisonToSelf_Title" xml:space="preserve">
    <value>Comparison made to same variable</value>
  </data>
  <data name="ERR_CantOpenWin32Res" xml:space="preserve">
    <value>Error opening Win32 resource file '{0}' -- '{1}'</value>
  </data>
  <data name="WRN_DotOnDefault" xml:space="preserve">
    <value>Expression will always cause a System.NullReferenceException because the default value of '{0}' is null</value>
  </data>
  <data name="WRN_DotOnDefault_Title" xml:space="preserve">
    <value>Expression will always cause a System.NullReferenceException because the type's default value is null</value>
  </data>
  <data name="ERR_NoMultipleInheritance" xml:space="preserve">
    <value>Class '{0}' cannot have multiple base classes: '{1}' and '{2}'</value>
  </data>
  <data name="ERR_BaseClassMustBeFirst" xml:space="preserve">
    <value>Base class '{0}' must come before any interfaces</value>
  </data>
  <data name="WRN_BadXMLRefTypeVar" xml:space="preserve">
    <value>XML comment has cref attribute '{0}' that refers to a type parameter</value>
  </data>
  <data name="WRN_BadXMLRefTypeVar_Title" xml:space="preserve">
    <value>XML comment has cref attribute that refers to a type parameter</value>
  </data>
  <data name="ERR_FriendAssemblyBadArgs" xml:space="preserve">
    <value>Friend assembly reference '{0}' is invalid. InternalsVisibleTo declarations cannot have a version, culture, public key token, or processor architecture specified.</value>
  </data>
  <data name="ERR_FriendAssemblySNReq" xml:space="preserve">
    <value>Friend assembly reference '{0}' is invalid. Strong-name signed assemblies must specify a public key in their InternalsVisibleTo declarations.</value>
  </data>
  <data name="ERR_DelegateOnNullable" xml:space="preserve">
    <value>Cannot bind delegate to '{0}' because it is a member of 'System.Nullable&lt;T&gt;'</value>
  </data>
  <data name="ERR_BadCtorArgCount" xml:space="preserve">
    <value>'{0}' does not contain a constructor that takes {1} arguments</value>
  </data>
  <data name="ERR_GlobalAttributesNotFirst" xml:space="preserve">
    <value>Assembly and module attributes must precede all other elements defined in a file except using clauses and extern alias declarations</value>
  </data>
  <data name="ERR_ExpressionExpected" xml:space="preserve">
    <value>Expected expression</value>
  </data>
  <data name="ERR_InvalidSubsystemVersion" xml:space="preserve">
    <value>Invalid version {0} for /subsystemversion. The version must be 6.02 or greater for ARM or AppContainerExe, and 4.00 or greater otherwise</value>
  </data>
  <data name="ERR_InteropMethodWithBody" xml:space="preserve">
    <value>Embedded interop method '{0}' contains a body.</value>
  </data>
  <data name="ERR_BadWarningLevel" xml:space="preserve">
    <value>Warning level must be in the range 0-4</value>
  </data>
  <data name="ERR_BadDebugType" xml:space="preserve">
    <value>Invalid option '{0}' for /debug; must be 'portable', 'embedded', 'full' or 'pdbonly'</value>
  </data>
  <data name="ERR_BadResourceVis" xml:space="preserve">
    <value>Invalid option '{0}'; Resource visibility must be either 'public' or 'private'</value>
  </data>
  <data name="ERR_DefaultValueTypeMustMatch" xml:space="preserve">
    <value>The type of the argument to the DefaultParameterValue attribute must match the parameter type</value>
  </data>
  <data name="ERR_DefaultValueBadValueType" xml:space="preserve">
    <value>Argument of type '{0}' is not applicable for the DefaultParameterValue attribute</value>
  </data>
  <data name="ERR_MemberAlreadyInitialized" xml:space="preserve">
    <value>Duplicate initialization of member '{0}'</value>
  </data>
  <data name="ERR_MemberCannotBeInitialized" xml:space="preserve">
    <value>Member '{0}' cannot be initialized. It is not a field or property.</value>
  </data>
  <data name="ERR_StaticMemberInObjectInitializer" xml:space="preserve">
    <value>Static field or property '{0}' cannot be assigned in an object initializer</value>
  </data>
  <data name="ERR_ReadonlyValueTypeInObjectInitializer" xml:space="preserve">
    <value>Members of readonly field '{0}' of type '{1}' cannot be assigned with an object initializer because it is of a value type</value>
  </data>
  <data name="ERR_ValueTypePropertyInObjectInitializer" xml:space="preserve">
    <value>Members of property '{0}' of type '{1}' cannot be assigned with an object initializer because it is of a value type</value>
  </data>
  <data name="ERR_UnsafeTypeInObjectCreation" xml:space="preserve">
    <value>Unsafe type '{0}' cannot be used in object creation</value>
  </data>
  <data name="ERR_EmptyElementInitializer" xml:space="preserve">
    <value>Element initializer cannot be empty</value>
  </data>
  <data name="ERR_InitializerAddHasWrongSignature" xml:space="preserve">
    <value>The best overloaded method match for '{0}' has wrong signature for the initializer element. The initializable Add must be an accessible instance method.</value>
  </data>
  <data name="ERR_CollectionInitRequiresIEnumerable" xml:space="preserve">
    <value>Cannot initialize type '{0}' with a collection initializer because it does not implement 'System.Collections.IEnumerable'</value>
  </data>
  <data name="ERR_CantSetWin32Manifest" xml:space="preserve">
    <value>Error reading Win32 manifest file '{0}' -- '{1}'</value>
  </data>
  <data name="WRN_CantHaveManifestForModule" xml:space="preserve">
    <value>Ignoring /win32manifest for module because it only applies to assemblies</value>
  </data>
  <data name="WRN_CantHaveManifestForModule_Title" xml:space="preserve">
    <value>Ignoring /win32manifest for module because it only applies to assemblies</value>
  </data>
  <data name="ERR_BadInstanceArgType" xml:space="preserve">
    <value>'{0}' does not contain a definition for '{1}' and the best extension method overload '{2}' requires a receiver of type '{3}'</value>
  </data>
  <data name="ERR_QueryDuplicateRangeVariable" xml:space="preserve">
    <value>The range variable '{0}' has already been declared</value>
  </data>
  <data name="ERR_QueryRangeVariableOverrides" xml:space="preserve">
    <value>The range variable '{0}' conflicts with a previous declaration of '{0}'</value>
  </data>
  <data name="ERR_QueryRangeVariableAssignedBadValue" xml:space="preserve">
    <value>Cannot assign {0} to a range variable</value>
  </data>
  <data name="ERR_QueryNoProviderCastable" xml:space="preserve">
    <value>Could not find an implementation of the query pattern for source type '{0}'.  '{1}' not found.  Consider explicitly specifying the type of the range variable '{2}'.</value>
  </data>
  <data name="ERR_QueryNoProviderStandard" xml:space="preserve">
    <value>Could not find an implementation of the query pattern for source type '{0}'.  '{1}' not found.  Are you missing a reference to 'System.Core.dll' or a using directive for 'System.Linq'?</value>
  </data>
  <data name="ERR_QueryNoProvider" xml:space="preserve">
    <value>Could not find an implementation of the query pattern for source type '{0}'.  '{1}' not found.</value>
  </data>
  <data name="ERR_QueryOuterKey" xml:space="preserve">
    <value>The name '{0}' is not in scope on the left side of 'equals'.  Consider swapping the expressions on either side of 'equals'.</value>
  </data>
  <data name="ERR_QueryInnerKey" xml:space="preserve">
    <value>The name '{0}' is not in scope on the right side of 'equals'.  Consider swapping the expressions on either side of 'equals'.</value>
  </data>
  <data name="ERR_QueryOutRefRangeVariable" xml:space="preserve">
    <value>Cannot pass the range variable '{0}' as an out or ref parameter</value>
  </data>
  <data name="ERR_QueryMultipleProviders" xml:space="preserve">
    <value>Multiple implementations of the query pattern were found for source type '{0}'.  Ambiguous call to '{1}'.</value>
  </data>
  <data name="ERR_QueryTypeInferenceFailedMulti" xml:space="preserve">
    <value>The type of one of the expressions in the {0} clause is incorrect.  Type inference failed in the call to '{1}'.</value>
  </data>
  <data name="ERR_QueryTypeInferenceFailed" xml:space="preserve">
    <value>The type of the expression in the {0} clause is incorrect.  Type inference failed in the call to '{1}'.</value>
  </data>
  <data name="ERR_QueryTypeInferenceFailedSelectMany" xml:space="preserve">
    <value>An expression of type '{0}' is not allowed in a subsequent from clause in a query expression with source type '{1}'.  Type inference failed in the call to '{2}'.</value>
  </data>
  <data name="ERR_ExpressionTreeContainsPointerOp" xml:space="preserve">
    <value>An expression tree may not contain an unsafe pointer operation</value>
  </data>
  <data name="ERR_ExpressionTreeContainsAnonymousMethod" xml:space="preserve">
    <value>An expression tree may not contain an anonymous method expression</value>
  </data>
  <data name="ERR_AnonymousMethodToExpressionTree" xml:space="preserve">
    <value>An anonymous method expression cannot be converted to an expression tree</value>
  </data>
  <data name="ERR_QueryRangeVariableReadOnly" xml:space="preserve">
    <value>Range variable '{0}' cannot be assigned to -- it is read only</value>
  </data>
  <data name="ERR_QueryRangeVariableSameAsTypeParam" xml:space="preserve">
    <value>The range variable '{0}' cannot have the same name as a method type parameter</value>
  </data>
  <data name="ERR_TypeVarNotFoundRangeVariable" xml:space="preserve">
    <value>The contextual keyword 'var' cannot be used in a range variable declaration</value>
  </data>
  <data name="ERR_BadArgTypesForCollectionAdd" xml:space="preserve">
    <value>The best overloaded Add method '{0}' for the collection initializer has some invalid arguments</value>
  </data>
  <data name="ERR_ByRefParameterInExpressionTree" xml:space="preserve">
    <value>An expression tree lambda may not contain a ref, in or out parameter</value>
  </data>
  <data name="ERR_VarArgsInExpressionTree" xml:space="preserve">
    <value>An expression tree lambda may not contain a method with variable arguments</value>
  </data>
  <data name="ERR_MemGroupInExpressionTree" xml:space="preserve">
    <value>An expression tree lambda may not contain a method group</value>
  </data>
  <data name="ERR_InitializerAddHasParamModifiers" xml:space="preserve">
    <value>The best overloaded method match '{0}' for the collection initializer element cannot be used. Collection initializer 'Add' methods cannot have ref or out parameters.</value>
  </data>
  <data name="ERR_NonInvocableMemberCalled" xml:space="preserve">
    <value>Non-invocable member '{0}' cannot be used like a method.</value>
  </data>
  <data name="WRN_MultipleRuntimeImplementationMatches" xml:space="preserve">
    <value>Member '{0}' implements interface member '{1}' in type '{2}'. There are multiple matches for the interface member at run-time. It is implementation dependent which method will be called.</value>
  </data>
  <data name="WRN_MultipleRuntimeImplementationMatches_Title" xml:space="preserve">
    <value>Member implements interface member with multiple matches at run-time</value>
  </data>
  <data name="WRN_MultipleRuntimeImplementationMatches_Description" xml:space="preserve">
    <value>This warning can be generated when two interface methods are differentiated only by whether a particular parameter is marked with ref or with out. It is best to change your code to avoid this warning because it is not obvious or guaranteed which method is called at runtime.

Although C# distinguishes between out and ref, the CLR sees them as the same. When deciding which method implements the interface, the CLR just picks one.

Give the compiler some way to differentiate the methods. For example, you can give them different names or provide an additional parameter on one of them.</value>
  </data>
  <data name="WRN_MultipleRuntimeOverrideMatches" xml:space="preserve">
    <value>Member '{1}' overrides '{0}'. There are multiple override candidates at run-time. It is implementation dependent which method will be called.</value>
  </data>
  <data name="WRN_MultipleRuntimeOverrideMatches_Title" xml:space="preserve">
    <value>Member overrides base member with multiple override candidates at run-time</value>
  </data>
  <data name="ERR_ObjectOrCollectionInitializerWithDelegateCreation" xml:space="preserve">
    <value>Object and collection initializer expressions may not be applied to a delegate creation expression</value>
  </data>
  <data name="ERR_InvalidConstantDeclarationType" xml:space="preserve">
    <value>'{0}' is of type '{1}'. The type specified in a constant declaration must be sbyte, byte, short, ushort, int, uint, long, ulong, char, float, double, decimal, bool, string, an enum-type, or a reference-type.</value>
  </data>
  <data name="ERR_FileNotFound" xml:space="preserve">
    <value>Source file '{0}' could not be found.</value>
  </data>
  <data name="WRN_FileAlreadyIncluded" xml:space="preserve">
    <value>Source file '{0}' specified multiple times</value>
  </data>
  <data name="WRN_FileAlreadyIncluded_Title" xml:space="preserve">
    <value>Source file specified multiple times</value>
  </data>
  <data name="ERR_NoFileSpec" xml:space="preserve">
    <value>Missing file specification for '{0}' option</value>
  </data>
  <data name="ERR_SwitchNeedsString" xml:space="preserve">
    <value>Command-line syntax error: Missing '{0}' for '{1}' option</value>
  </data>
  <data name="ERR_BadSwitch" xml:space="preserve">
    <value>Unrecognized option: '{0}'</value>
  </data>
  <data name="WRN_NoSources" xml:space="preserve">
    <value>No source files specified.</value>
  </data>
  <data name="WRN_NoSources_Title" xml:space="preserve">
    <value>No source files specified</value>
  </data>
  <data name="ERR_ExpectedSingleScript" xml:space="preserve">
    <value>Expected a script (.csx file) but none specified</value>
  </data>
  <data name="ERR_OpenResponseFile" xml:space="preserve">
    <value>Error opening response file '{0}'</value>
  </data>
  <data name="ERR_CantOpenFileWrite" xml:space="preserve">
    <value>Cannot open '{0}' for writing -- '{1}'</value>
  </data>
  <data name="ERR_BadBaseNumber" xml:space="preserve">
    <value>Invalid image base number '{0}'</value>
  </data>
  <data name="ERR_BinaryFile" xml:space="preserve">
    <value>'{0}' is a binary file instead of a text file</value>
  </data>
  <data name="FTL_BadCodepage" xml:space="preserve">
    <value>Code page '{0}' is invalid or not installed</value>
  </data>
  <data name="FTL_BadChecksumAlgorithm" xml:space="preserve">
    <value>Algorithm '{0}' is not supported</value>
  </data>
  <data name="ERR_NoMainOnDLL" xml:space="preserve">
    <value>Cannot specify /main if building a module or library</value>
  </data>
  <data name="FTL_InvalidTarget" xml:space="preserve">
    <value>Invalid target type for /target: must specify 'exe', 'winexe', 'library', or 'module'</value>
  </data>
  <data name="FTL_InvalidInputFileName" xml:space="preserve">
    <value>File name '{0}' is empty, contains invalid characters, has a drive specification without an absolute path, or is too long</value>
  </data>
  <data name="WRN_NoConfigNotOnCommandLine" xml:space="preserve">
    <value>Ignoring /noconfig option because it was specified in a response file</value>
  </data>
  <data name="WRN_NoConfigNotOnCommandLine_Title" xml:space="preserve">
    <value>Ignoring /noconfig option because it was specified in a response file</value>
  </data>
  <data name="ERR_InvalidFileAlignment" xml:space="preserve">
    <value>Invalid file section alignment '{0}'</value>
  </data>
  <data name="ERR_InvalidOutputName" xml:space="preserve">
    <value>Invalid output name: {0}</value>
  </data>
  <data name="ERR_InvalidDebugInformationFormat" xml:space="preserve">
    <value>Invalid debug information format: {0}</value>
  </data>
  <data name="ERR_LegacyObjectIdSyntax" xml:space="preserve">
    <value>'id#' syntax is no longer supported. Use '$id' instead.</value>
  </data>
  <data name="WRN_DefineIdentifierRequired" xml:space="preserve">
    <value>Invalid name for a preprocessing symbol; '{0}' is not a valid identifier</value>
  </data>
  <data name="WRN_DefineIdentifierRequired_Title" xml:space="preserve">
    <value>Invalid name for a preprocessing symbol; not a valid identifier</value>
  </data>
  <data name="FTL_OutputFileExists" xml:space="preserve">
    <value>Cannot create short filename '{0}' when a long filename with the same short filename already exists</value>
  </data>
  <data name="ERR_OneAliasPerReference" xml:space="preserve">
    <value>A /reference option that declares an extern alias can only have one filename. To specify multiple aliases or filenames, use multiple /reference options.</value>
  </data>
  <data name="ERR_SwitchNeedsNumber" xml:space="preserve">
    <value>Command-line syntax error: Missing ':&lt;number&gt;' for '{0}' option</value>
  </data>
  <data name="ERR_MissingDebugSwitch" xml:space="preserve">
    <value>The /pdb option requires that the /debug option also be used</value>
  </data>
  <data name="ERR_ComRefCallInExpressionTree" xml:space="preserve">
    <value>An expression tree lambda may not contain a COM call with ref omitted on arguments</value>
  </data>
  <data name="ERR_InvalidFormatForGuidForOption" xml:space="preserve">
    <value>Command-line syntax error: Invalid Guid format '{0}' for option '{1}'</value>
  </data>
  <data name="ERR_MissingGuidForOption" xml:space="preserve">
    <value>Command-line syntax error: Missing Guid for option '{1}'</value>
  </data>
  <data name="WRN_CLS_NoVarArgs" xml:space="preserve">
    <value>Methods with variable arguments are not CLS-compliant</value>
  </data>
  <data name="WRN_CLS_NoVarArgs_Title" xml:space="preserve">
    <value>Methods with variable arguments are not CLS-compliant</value>
  </data>
  <data name="WRN_CLS_BadArgType" xml:space="preserve">
    <value>Argument type '{0}' is not CLS-compliant</value>
  </data>
  <data name="WRN_CLS_BadArgType_Title" xml:space="preserve">
    <value>Argument type is not CLS-compliant</value>
  </data>
  <data name="WRN_CLS_BadReturnType" xml:space="preserve">
    <value>Return type of '{0}' is not CLS-compliant</value>
  </data>
  <data name="WRN_CLS_BadReturnType_Title" xml:space="preserve">
    <value>Return type is not CLS-compliant</value>
  </data>
  <data name="WRN_CLS_BadFieldPropType" xml:space="preserve">
    <value>Type of '{0}' is not CLS-compliant</value>
  </data>
  <data name="WRN_CLS_BadFieldPropType_Title" xml:space="preserve">
    <value>Type is not CLS-compliant</value>
  </data>
  <data name="WRN_CLS_BadFieldPropType_Description" xml:space="preserve">
    <value>A public, protected, or protected internal variable must be of a type that is compliant with the Common Language Specification (CLS).</value>
  </data>
  <data name="WRN_CLS_BadIdentifierCase" xml:space="preserve">
    <value>Identifier '{0}' differing only in case is not CLS-compliant</value>
  </data>
  <data name="WRN_CLS_BadIdentifierCase_Title" xml:space="preserve">
    <value>Identifier differing only in case is not CLS-compliant</value>
  </data>
  <data name="WRN_CLS_OverloadRefOut" xml:space="preserve">
    <value>Overloaded method '{0}' differing only in ref or out, or in array rank, is not CLS-compliant</value>
  </data>
  <data name="WRN_CLS_OverloadRefOut_Title" xml:space="preserve">
    <value>Overloaded method differing only in ref or out, or in array rank, is not CLS-compliant</value>
  </data>
  <data name="WRN_CLS_OverloadUnnamed" xml:space="preserve">
    <value>Overloaded method '{0}' differing only by unnamed array types is not CLS-compliant</value>
  </data>
  <data name="WRN_CLS_OverloadUnnamed_Title" xml:space="preserve">
    <value>Overloaded method differing only by unnamed array types is not CLS-compliant</value>
  </data>
  <data name="WRN_CLS_OverloadUnnamed_Description" xml:space="preserve">
    <value>This error occurs if you have an overloaded method that takes a jagged array and the only difference between the method signatures is the element type of the array. To avoid this error, consider using a rectangular array rather than a jagged array; use an additional parameter to disambiguate the function call; rename one or more of the overloaded methods; or, if CLS Compliance is not needed, remove the CLSCompliantAttribute attribute.</value>
  </data>
  <data name="WRN_CLS_BadIdentifier" xml:space="preserve">
    <value>Identifier '{0}' is not CLS-compliant</value>
  </data>
  <data name="WRN_CLS_BadIdentifier_Title" xml:space="preserve">
    <value>Identifier is not CLS-compliant</value>
  </data>
  <data name="WRN_CLS_BadBase" xml:space="preserve">
    <value>'{0}': base type '{1}' is not CLS-compliant</value>
  </data>
  <data name="WRN_CLS_BadBase_Title" xml:space="preserve">
    <value>Base type is not CLS-compliant</value>
  </data>
  <data name="WRN_CLS_BadBase_Description" xml:space="preserve">
    <value>A base type was marked as not having to be compliant with the Common Language Specification (CLS) in an assembly that was marked as being CLS compliant. Either remove the attribute that specifies the assembly is CLS compliant or remove the attribute that indicates the type is not CLS compliant.</value>
  </data>
  <data name="WRN_CLS_BadInterfaceMember" xml:space="preserve">
    <value>'{0}': CLS-compliant interfaces must have only CLS-compliant members</value>
  </data>
  <data name="WRN_CLS_BadInterfaceMember_Title" xml:space="preserve">
    <value>CLS-compliant interfaces must have only CLS-compliant members</value>
  </data>
  <data name="WRN_CLS_NoAbstractMembers" xml:space="preserve">
    <value>'{0}': only CLS-compliant members can be abstract</value>
  </data>
  <data name="WRN_CLS_NoAbstractMembers_Title" xml:space="preserve">
    <value>Only CLS-compliant members can be abstract</value>
  </data>
  <data name="WRN_CLS_NotOnModules" xml:space="preserve">
    <value>You must specify the CLSCompliant attribute on the assembly, not the module, to enable CLS compliance checking</value>
  </data>
  <data name="WRN_CLS_NotOnModules_Title" xml:space="preserve">
    <value>You must specify the CLSCompliant attribute on the assembly, not the module, to enable CLS compliance checking</value>
  </data>
  <data name="WRN_CLS_ModuleMissingCLS" xml:space="preserve">
    <value>Added modules must be marked with the CLSCompliant attribute to match the assembly</value>
  </data>
  <data name="WRN_CLS_ModuleMissingCLS_Title" xml:space="preserve">
    <value>Added modules must be marked with the CLSCompliant attribute to match the assembly</value>
  </data>
  <data name="WRN_CLS_AssemblyNotCLS" xml:space="preserve">
    <value>'{0}' cannot be marked as CLS-compliant because the assembly does not have a CLSCompliant attribute</value>
  </data>
  <data name="WRN_CLS_AssemblyNotCLS_Title" xml:space="preserve">
    <value>Type or member cannot be marked as CLS-compliant because the assembly does not have a CLSCompliant attribute</value>
  </data>
  <data name="WRN_CLS_BadAttributeType" xml:space="preserve">
    <value>'{0}' has no accessible constructors which use only CLS-compliant types</value>
  </data>
  <data name="WRN_CLS_BadAttributeType_Title" xml:space="preserve">
    <value>Type has no accessible constructors which use only CLS-compliant types</value>
  </data>
  <data name="WRN_CLS_ArrayArgumentToAttribute" xml:space="preserve">
    <value>Arrays as attribute arguments is not CLS-compliant</value>
  </data>
  <data name="WRN_CLS_ArrayArgumentToAttribute_Title" xml:space="preserve">
    <value>Arrays as attribute arguments is not CLS-compliant</value>
  </data>
  <data name="WRN_CLS_NotOnModules2" xml:space="preserve">
    <value>You cannot specify the CLSCompliant attribute on a module that differs from the CLSCompliant attribute on the assembly</value>
  </data>
  <data name="WRN_CLS_NotOnModules2_Title" xml:space="preserve">
    <value>You cannot specify the CLSCompliant attribute on a module that differs from the CLSCompliant attribute on the assembly</value>
  </data>
  <data name="WRN_CLS_IllegalTrueInFalse" xml:space="preserve">
    <value>'{0}' cannot be marked as CLS-compliant because it is a member of non-CLS-compliant type '{1}'</value>
  </data>
  <data name="WRN_CLS_IllegalTrueInFalse_Title" xml:space="preserve">
    <value>Type cannot be marked as CLS-compliant because it is a member of non-CLS-compliant type</value>
  </data>
  <data name="WRN_CLS_MeaninglessOnPrivateType" xml:space="preserve">
    <value>CLS compliance checking will not be performed on '{0}' because it is not visible from outside this assembly</value>
  </data>
  <data name="WRN_CLS_MeaninglessOnPrivateType_Title" xml:space="preserve">
    <value>CLS compliance checking will not be performed because it is not visible from outside this assembly</value>
  </data>
  <data name="WRN_CLS_AssemblyNotCLS2" xml:space="preserve">
    <value>'{0}' does not need a CLSCompliant attribute because the assembly does not have a CLSCompliant attribute</value>
  </data>
  <data name="WRN_CLS_AssemblyNotCLS2_Title" xml:space="preserve">
    <value>Type or member does not need a CLSCompliant attribute because the assembly does not have a CLSCompliant attribute</value>
  </data>
  <data name="WRN_CLS_MeaninglessOnParam" xml:space="preserve">
    <value>CLSCompliant attribute has no meaning when applied to parameters. Try putting it on the method instead.</value>
  </data>
  <data name="WRN_CLS_MeaninglessOnParam_Title" xml:space="preserve">
    <value>CLSCompliant attribute has no meaning when applied to parameters</value>
  </data>
  <data name="WRN_CLS_MeaninglessOnReturn" xml:space="preserve">
    <value>CLSCompliant attribute has no meaning when applied to return types. Try putting it on the method instead.</value>
  </data>
  <data name="WRN_CLS_MeaninglessOnReturn_Title" xml:space="preserve">
    <value>CLSCompliant attribute has no meaning when applied to return types</value>
  </data>
  <data name="WRN_CLS_BadTypeVar" xml:space="preserve">
    <value>Constraint type '{0}' is not CLS-compliant</value>
  </data>
  <data name="WRN_CLS_BadTypeVar_Title" xml:space="preserve">
    <value>Constraint type is not CLS-compliant</value>
  </data>
  <data name="WRN_CLS_VolatileField" xml:space="preserve">
    <value>CLS-compliant field '{0}' cannot be volatile</value>
  </data>
  <data name="WRN_CLS_VolatileField_Title" xml:space="preserve">
    <value>CLS-compliant field cannot be volatile</value>
  </data>
  <data name="WRN_CLS_BadInterface" xml:space="preserve">
    <value>'{0}' is not CLS-compliant because base interface '{1}' is not CLS-compliant</value>
  </data>
  <data name="WRN_CLS_BadInterface_Title" xml:space="preserve">
    <value>Type is not CLS-compliant because base interface is not CLS-compliant</value>
  </data>
  <data name="ERR_BadAwaitArg" xml:space="preserve">
    <value>'await' requires that the type {0} have a suitable 'GetAwaiter' method</value>
  </data>
  <data name="ERR_BadAwaitArgIntrinsic" xml:space="preserve">
    <value>Cannot await '{0}'</value>
  </data>
  <data name="ERR_BadAwaiterPattern" xml:space="preserve">
    <value>'await' requires that the return type '{0}' of '{1}.GetAwaiter()' have suitable 'IsCompleted', 'OnCompleted', and 'GetResult' members, and implement 'INotifyCompletion' or 'ICriticalNotifyCompletion'</value>
  </data>
  <data name="ERR_BadAwaitArg_NeedSystem" xml:space="preserve">
    <value>'await' requires that the type '{0}' have a suitable 'GetAwaiter' method. Are you missing a using directive for 'System'?</value>
  </data>
  <data name="ERR_BadAwaitArgVoidCall" xml:space="preserve">
    <value>Cannot await 'void'</value>
  </data>
  <data name="ERR_BadAwaitAsIdentifier" xml:space="preserve">
    <value>'await' cannot be used as an identifier within an async method or lambda expression</value>
  </data>
  <data name="ERR_DoesntImplementAwaitInterface" xml:space="preserve">
    <value>'{0}' does not implement '{1}'</value>
  </data>
  <data name="ERR_TaskRetNoObjectRequired" xml:space="preserve">
    <value>Since '{0}' is an async method that returns 'Task', a return keyword must not be followed by an object expression. Did you intend to return 'Task&lt;T&gt;'?</value>
  </data>
  <data name="ERR_BadAsyncReturn" xml:space="preserve">
    <value>The return type of an async method must be void, Task, Task&lt;T&gt;, a task-like type, IAsyncEnumerable&lt;T&gt;, or IAsyncEnumerator&lt;T&gt;</value>
  </data>
  <data name="ERR_CantReturnVoid" xml:space="preserve">
    <value>Cannot return an expression of type 'void'</value>
  </data>
  <data name="ERR_VarargsAsync" xml:space="preserve">
    <value>__arglist is not allowed in the parameter list of async methods</value>
  </data>
  <data name="ERR_ByRefTypeAndAwait" xml:space="preserve">
    <value>'await' cannot be used in an expression containing the type '{0}'</value>
  </data>
  <data name="ERR_UnsafeAsyncArgType" xml:space="preserve">
    <value>Async methods cannot have unsafe parameters or return types</value>
  </data>
  <data name="ERR_BadAsyncArgType" xml:space="preserve">
    <value>Async methods cannot have ref, in or out parameters</value>
  </data>
  <data name="ERR_BadAwaitWithoutAsync" xml:space="preserve">
    <value>The 'await' operator can only be used when contained within a method or lambda expression marked with the 'async' modifier</value>
  </data>
  <data name="ERR_BadAwaitWithoutAsyncLambda" xml:space="preserve">
    <value>The 'await' operator can only be used within an async {0}. Consider marking this {0} with the 'async' modifier.</value>
  </data>
  <data name="ERR_BadAwaitWithoutAsyncMethod" xml:space="preserve">
    <value>The 'await' operator can only be used within an async method. Consider marking this method with the 'async' modifier and changing its return type to 'Task&lt;{0}&gt;'.</value>
  </data>
  <data name="ERR_BadAwaitWithoutVoidAsyncMethod" xml:space="preserve">
    <value>The 'await' operator can only be used within an async method. Consider marking this method with the 'async' modifier and changing its return type to 'Task'.</value>
  </data>
  <data name="ERR_BadAwaitInFinally" xml:space="preserve">
    <value>Cannot await in the body of a finally clause</value>
  </data>
  <data name="ERR_BadAwaitInCatch" xml:space="preserve">
    <value>Cannot await in a catch clause</value>
  </data>
  <data name="ERR_BadAwaitInCatchFilter" xml:space="preserve">
    <value>Cannot await in the filter expression of a catch clause</value>
  </data>
  <data name="ERR_BadAwaitInLock" xml:space="preserve">
    <value>Cannot await in the body of a lock statement</value>
  </data>
  <data name="ERR_BadAwaitInStaticVariableInitializer" xml:space="preserve">
    <value>The 'await' operator cannot be used in a static script variable initializer.</value>
  </data>
  <data name="ERR_AwaitInUnsafeContext" xml:space="preserve">
    <value>Cannot await in an unsafe context</value>
  </data>
  <data name="ERR_BadAsyncLacksBody" xml:space="preserve">
    <value>The 'async' modifier can only be used in methods that have a body.</value>
  </data>
  <data name="ERR_BadSpecialByRefLocal" xml:space="preserve">
    <value>Parameters or locals of type '{0}' cannot be declared in async methods or lambda expressions.</value>
  </data>
  <data name="ERR_BadSpecialByRefIterator" xml:space="preserve">
    <value>foreach statement cannot operate on enumerators of type '{0}' in async or iterator methods because '{0}' is a ref struct.</value>
  </data>
  <data name="ERR_SecurityCriticalOrSecuritySafeCriticalOnAsync" xml:space="preserve">
    <value>Security attribute '{0}' cannot be applied to an Async method.</value>
  </data>
  <data name="ERR_SecurityCriticalOrSecuritySafeCriticalOnAsyncInClassOrStruct" xml:space="preserve">
    <value>Async methods are not allowed in an Interface, Class, or Structure which has the 'SecurityCritical' or 'SecuritySafeCritical' attribute.</value>
  </data>
  <data name="ERR_BadAwaitInQuery" xml:space="preserve">
    <value>The 'await' operator may only be used in a query expression within the first collection expression of the initial 'from' clause or within the collection expression of a 'join' clause</value>
  </data>
  <data name="WRN_AsyncLacksAwaits" xml:space="preserve">
    <value>This async method lacks 'await' operators and will run synchronously. Consider using the 'await' operator to await non-blocking API calls, or 'await Task.Run(...)' to do CPU-bound work on a background thread.</value>
  </data>
  <data name="WRN_AsyncLacksAwaits_Title" xml:space="preserve">
    <value>Async method lacks 'await' operators and will run synchronously</value>
  </data>
  <data name="WRN_UnobservedAwaitableExpression" xml:space="preserve">
    <value>Because this call is not awaited, execution of the current method continues before the call is completed. Consider applying the 'await' operator to the result of the call.</value>
  </data>
  <data name="WRN_UnobservedAwaitableExpression_Title" xml:space="preserve">
    <value>Because this call is not awaited, execution of the current method continues before the call is completed</value>
  </data>
  <data name="WRN_UnobservedAwaitableExpression_Description" xml:space="preserve">
    <value>The current method calls an async method that returns a Task or a Task&lt;TResult&gt; and doesn't apply the await operator to the result. The call to the async method starts an asynchronous task. However, because no await operator is applied, the program continues without waiting for the task to complete. In most cases, that behavior isn't what you expect. Usually other aspects of the calling method depend on the results of the call or, minimally, the called method is expected to complete before you return from the method that contains the call.

An equally important issue is what happens to exceptions that are raised in the called async method. An exception that's raised in a method that returns a Task or Task&lt;TResult&gt; is stored in the returned task. If you don't await the task or explicitly check for exceptions, the exception is lost. If you await the task, its exception is rethrown.

As a best practice, you should always await the call.

You should consider suppressing the warning only if you're sure that you don't want to wait for the asynchronous call to complete and that the called method won't raise any exceptions. In that case, you can suppress the warning by assigning the task result of the call to a variable.</value>
  </data>
  <data name="ERR_SynchronizedAsyncMethod" xml:space="preserve">
    <value>'MethodImplOptions.Synchronized' cannot be applied to an async method</value>
  </data>
  <data name="ERR_NoConversionForCallerLineNumberParam" xml:space="preserve">
    <value>CallerLineNumberAttribute cannot be applied because there are no standard conversions from type '{0}' to type '{1}'</value>
  </data>
  <data name="ERR_NoConversionForCallerFilePathParam" xml:space="preserve">
    <value>CallerFilePathAttribute cannot be applied because there are no standard conversions from type '{0}' to type '{1}'</value>
  </data>
  <data name="ERR_NoConversionForCallerMemberNameParam" xml:space="preserve">
    <value>CallerMemberNameAttribute cannot be applied because there are no standard conversions from type '{0}' to type '{1}'</value>
  </data>
  <data name="ERR_BadCallerLineNumberParamWithoutDefaultValue" xml:space="preserve">
    <value>The CallerLineNumberAttribute may only be applied to parameters with default values</value>
  </data>
  <data name="ERR_BadCallerFilePathParamWithoutDefaultValue" xml:space="preserve">
    <value>The CallerFilePathAttribute may only be applied to parameters with default values</value>
  </data>
  <data name="ERR_BadCallerMemberNameParamWithoutDefaultValue" xml:space="preserve">
    <value>The CallerMemberNameAttribute may only be applied to parameters with default values</value>
  </data>
  <data name="WRN_CallerLineNumberParamForUnconsumedLocation" xml:space="preserve">
    <value>The CallerLineNumberAttribute applied to parameter '{0}' will have no effect because it applies to a member that is used in contexts that do not allow optional arguments</value>
  </data>
  <data name="WRN_CallerLineNumberParamForUnconsumedLocation_Title" xml:space="preserve">
    <value>The CallerLineNumberAttribute will have no effect because it applies to a member that is used in contexts that do not allow optional arguments</value>
  </data>
  <data name="WRN_CallerFilePathParamForUnconsumedLocation" xml:space="preserve">
    <value>The CallerFilePathAttribute applied to parameter '{0}' will have no effect because it applies to a member that is used in contexts that do not allow optional arguments</value>
  </data>
  <data name="WRN_CallerFilePathParamForUnconsumedLocation_Title" xml:space="preserve">
    <value>The CallerFilePathAttribute will have no effect because it applies to a member that is used in contexts that do not allow optional arguments</value>
  </data>
  <data name="WRN_CallerMemberNameParamForUnconsumedLocation" xml:space="preserve">
    <value>The CallerMemberNameAttribute applied to parameter '{0}' will have no effect because it applies to a member that is used in contexts that do not allow optional arguments</value>
  </data>
  <data name="WRN_CallerMemberNameParamForUnconsumedLocation_Title" xml:space="preserve">
    <value>The CallerMemberNameAttribute will have no effect because it applies to a member that is used in contexts that do not allow optional arguments</value>
  </data>
  <data name="ERR_NoEntryPoint" xml:space="preserve">
    <value>Program does not contain a static 'Main' method suitable for an entry point</value>
  </data>
  <data name="ERR_ArrayInitializerIncorrectLength" xml:space="preserve">
    <value>An array initializer of length '{0}' is expected</value>
  </data>
  <data name="ERR_ArrayInitializerExpected" xml:space="preserve">
    <value>A nested array initializer is expected</value>
  </data>
  <data name="ERR_IllegalVarianceSyntax" xml:space="preserve">
    <value>Invalid variance modifier. Only interface and delegate type parameters can be specified as variant.</value>
  </data>
  <data name="ERR_UnexpectedAliasedName" xml:space="preserve">
    <value>Unexpected use of an aliased name</value>
  </data>
  <data name="ERR_UnexpectedGenericName" xml:space="preserve">
    <value>Unexpected use of a generic name</value>
  </data>
  <data name="ERR_UnexpectedUnboundGenericName" xml:space="preserve">
    <value>Unexpected use of an unbound generic name</value>
  </data>
  <data name="ERR_GlobalStatement" xml:space="preserve">
    <value>Expressions and statements can only occur in a method body</value>
  </data>
  <data name="ERR_NamedArgumentForArray" xml:space="preserve">
    <value>An array access may not have a named argument specifier</value>
  </data>
  <data name="ERR_NotYetImplementedInRoslyn" xml:space="preserve">
    <value>This language feature ('{0}') is not yet implemented.</value>
  </data>
  <data name="ERR_DefaultValueNotAllowed" xml:space="preserve">
    <value>Default values are not valid in this context.</value>
  </data>
  <data name="ERR_CantOpenIcon" xml:space="preserve">
    <value>Error opening icon file {0} -- {1}</value>
  </data>
  <data name="ERR_CantOpenWin32Manifest" xml:space="preserve">
    <value>Error opening Win32 manifest file {0} -- {1}</value>
  </data>
  <data name="ERR_ErrorBuildingWin32Resources" xml:space="preserve">
    <value>Error building Win32 resources -- {0}</value>
  </data>
  <data name="ERR_DefaultValueBeforeRequiredValue" xml:space="preserve">
    <value>Optional parameters must appear after all required parameters</value>
  </data>
  <data name="ERR_ExplicitImplCollisionOnRefOut" xml:space="preserve">
    <value>Cannot inherit interface '{0}' with the specified type parameters because it causes method '{1}' to contain overloads which differ only on ref and out</value>
  </data>
  <data name="ERR_PartialWrongTypeParamsVariance" xml:space="preserve">
    <value>Partial declarations of '{0}' must have the same type parameter names and variance modifiers in the same order</value>
  </data>
  <data name="ERR_UnexpectedVariance" xml:space="preserve">
    <value>Invalid variance: The type parameter '{1}' must be {3} valid on '{0}'. '{1}' is {2}.</value>
  </data>
  <data name="ERR_DeriveFromDynamic" xml:space="preserve">
    <value>'{0}': cannot derive from the dynamic type</value>
  </data>
  <data name="ERR_DeriveFromConstructedDynamic" xml:space="preserve">
    <value>'{0}': cannot implement a dynamic interface '{1}'</value>
  </data>
  <data name="ERR_DynamicTypeAsBound" xml:space="preserve">
    <value>Constraint cannot be the dynamic type</value>
  </data>
  <data name="ERR_ConstructedDynamicTypeAsBound" xml:space="preserve">
    <value>Constraint cannot be a dynamic type '{0}'</value>
  </data>
  <data name="ERR_DynamicRequiredTypesMissing" xml:space="preserve">
    <value>One or more types required to compile a dynamic expression cannot be found. Are you missing a reference?</value>
  </data>
  <data name="ERR_MetadataNameTooLong" xml:space="preserve">
    <value>Name '{0}' exceeds the maximum length allowed in metadata.</value>
  </data>
  <data name="ERR_AttributesNotAllowed" xml:space="preserve">
    <value>Attributes are not valid in this context.</value>
  </data>
  <data name="ERR_ExternAliasNotAllowed" xml:space="preserve">
    <value>'extern alias' is not valid in this context</value>
  </data>
  <data name="WRN_IsDynamicIsConfusing" xml:space="preserve">
    <value>Using '{0}' to test compatibility with '{1}' is essentially identical to testing compatibility with '{2}' and will succeed for all non-null values</value>
  </data>
  <data name="WRN_IsDynamicIsConfusing_Title" xml:space="preserve">
    <value>Using 'is' to test compatibility with 'dynamic' is essentially identical to testing compatibility with 'Object'</value>
  </data>
  <data name="ERR_YieldNotAllowedInScript" xml:space="preserve">
    <value>Cannot use 'yield' in top-level script code</value>
  </data>
  <data name="ERR_NamespaceNotAllowedInScript" xml:space="preserve">
    <value>Cannot declare namespace in script code</value>
  </data>
  <data name="ERR_GlobalAttributesNotAllowed" xml:space="preserve">
    <value>Assembly and module attributes are not allowed in this context</value>
  </data>
  <data name="ERR_InvalidDelegateType" xml:space="preserve">
    <value>Delegate '{0}' has no invoke method or an invoke method with a return type or parameter types that are not supported.</value>
  </data>
  <data name="WRN_MainIgnored" xml:space="preserve">
    <value>The entry point of the program is global script code; ignoring '{0}' entry point.</value>
  </data>
  <data name="WRN_MainIgnored_Title" xml:space="preserve">
    <value>The entry point of the program is global script code; ignoring entry point</value>
  </data>
  <data name="ERR_StaticInAsOrIs" xml:space="preserve">
    <value>The second operand of an 'is' or 'as' operator may not be static type '{0}'</value>
  </data>
  <data name="ERR_BadVisEventType" xml:space="preserve">
    <value>Inconsistent accessibility: event type '{1}' is less accessible than event '{0}'</value>
  </data>
  <data name="ERR_NamedArgumentSpecificationBeforeFixedArgument" xml:space="preserve">
    <value>Named argument specifications must appear after all fixed arguments have been specified. Please use language version {0} or greater to allow non-trailing named arguments.</value>
  </data>
  <data name="ERR_NamedArgumentSpecificationBeforeFixedArgumentInDynamicInvocation" xml:space="preserve">
    <value>Named argument specifications must appear after all fixed arguments have been specified in a dynamic invocation.</value>
  </data>
  <data name="ERR_BadNamedArgument" xml:space="preserve">
    <value>The best overload for '{0}' does not have a parameter named '{1}'</value>
  </data>
  <data name="ERR_BadNamedArgumentForDelegateInvoke" xml:space="preserve">
    <value>The delegate '{0}' does not have a parameter named '{1}'</value>
  </data>
  <data name="ERR_DuplicateNamedArgument" xml:space="preserve">
    <value>Named argument '{0}' cannot be specified multiple times</value>
  </data>
  <data name="ERR_NamedArgumentUsedInPositional" xml:space="preserve">
    <value>Named argument '{0}' specifies a parameter for which a positional argument has already been given</value>
  </data>
  <data name="ERR_BadNonTrailingNamedArgument" xml:space="preserve">
    <value>Named argument '{0}' is used out-of-position but is followed by an unnamed argument</value>
  </data>
  <data name="ERR_DefaultValueUsedWithAttributes" xml:space="preserve">
    <value>Cannot specify default parameter value in conjunction with DefaultParameterAttribute or OptionalAttribute</value>
  </data>
  <data name="ERR_DefaultValueMustBeConstant" xml:space="preserve">
    <value>Default parameter value for '{0}' must be a compile-time constant</value>
  </data>
  <data name="ERR_RefOutDefaultValue" xml:space="preserve">
    <value>A ref or out parameter cannot have a default value</value>
  </data>
  <data name="ERR_DefaultValueForExtensionParameter" xml:space="preserve">
    <value>Cannot specify a default value for the 'this' parameter</value>
  </data>
  <data name="ERR_DefaultValueForParamsParameter" xml:space="preserve">
    <value>Cannot specify a default value for a parameter array</value>
  </data>
  <data name="ERR_NoConversionForDefaultParam" xml:space="preserve">
    <value>A value of type '{0}' cannot be used as a default parameter because there are no standard conversions to type '{1}'</value>
  </data>
  <data name="ERR_NoConversionForNubDefaultParam" xml:space="preserve">
    <value>A value of type '{0}' cannot be used as default parameter for nullable parameter '{1}' because '{0}' is not a simple type</value>
  </data>
  <data name="ERR_NotNullRefDefaultParameter" xml:space="preserve">
    <value>'{0}' is of type '{1}'. A default parameter value of a reference type other than string can only be initialized with null</value>
  </data>
  <data name="WRN_DefaultValueForUnconsumedLocation" xml:space="preserve">
    <value>The default value specified for parameter '{0}' will have no effect because it applies to a member that is used in contexts that do not allow optional arguments</value>
  </data>
  <data name="WRN_DefaultValueForUnconsumedLocation_Title" xml:space="preserve">
    <value>The default value specified will have no effect because it applies to a member that is used in contexts that do not allow optional arguments</value>
  </data>
  <data name="ERR_PublicKeyFileFailure" xml:space="preserve">
    <value>Error signing output with public key from file '{0}' -- {1}</value>
  </data>
  <data name="ERR_PublicKeyContainerFailure" xml:space="preserve">
    <value>Error signing output with public key from container '{0}' -- {1}</value>
  </data>
  <data name="ERR_BadDynamicTypeof" xml:space="preserve">
    <value>The typeof operator cannot be used on the dynamic type</value>
  </data>
  <data name="ERR_BadNullableTypeof" xml:space="preserve">
    <value>The typeof operator cannot be used on a nullable reference type</value>
  </data>
  <data name="ERR_ExpressionTreeContainsDynamicOperation" xml:space="preserve">
    <value>An expression tree may not contain a dynamic operation</value>
  </data>
  <data name="ERR_BadAsyncExpressionTree" xml:space="preserve">
    <value>Async lambda expressions cannot be converted to expression trees</value>
  </data>
  <data name="ERR_DynamicAttributeMissing" xml:space="preserve">
    <value>Cannot define a class or member that utilizes 'dynamic' because the compiler required type '{0}' cannot be found. Are you missing a reference?</value>
  </data>
  <data name="ERR_CannotPassNullForFriendAssembly" xml:space="preserve">
    <value>Cannot pass null for friend assembly name</value>
  </data>
  <data name="ERR_SignButNoPrivateKey" xml:space="preserve">
    <value>Key file '{0}' is missing the private key needed for signing</value>
  </data>
  <data name="ERR_PublicSignButNoKey" xml:space="preserve">
    <value>Public signing was specified and requires a public key, but no public key was specified.</value>
  </data>
  <data name="ERR_PublicSignNetModule" xml:space="preserve">
    <value>Public signing is not supported for netmodules.</value>
  </data>
  <data name="WRN_DelaySignButNoKey" xml:space="preserve">
    <value>Delay signing was specified and requires a public key, but no public key was specified</value>
  </data>
  <data name="WRN_DelaySignButNoKey_Title" xml:space="preserve">
    <value>Delay signing was specified and requires a public key, but no public key was specified</value>
  </data>
  <data name="ERR_InvalidVersionFormat" xml:space="preserve">
    <value>The specified version string does not conform to the required format - major[.minor[.build[.revision]]]</value>
  </data>
  <data name="ERR_InvalidVersionFormatDeterministic" xml:space="preserve">
    <value>The specified version string contains wildcards, which are not compatible with determinism. Either remove wildcards from the version string, or disable determinism for this compilation</value>
  </data>
  <data name="ERR_InvalidVersionFormat2" xml:space="preserve">
    <value>The specified version string does not conform to the required format - major.minor.build.revision (without wildcards)</value>
  </data>
  <data name="WRN_InvalidVersionFormat" xml:space="preserve">
    <value>The specified version string does not conform to the recommended format - major.minor.build.revision</value>
  </data>
  <data name="WRN_InvalidVersionFormat_Title" xml:space="preserve">
    <value>The specified version string does not conform to the recommended format - major.minor.build.revision</value>
  </data>
  <data name="ERR_InvalidAssemblyCultureForExe" xml:space="preserve">
    <value>Executables cannot be satellite assemblies; culture should always be empty</value>
  </data>
  <data name="ERR_NoCorrespondingArgument" xml:space="preserve">
    <value>There is no argument given that corresponds to the required formal parameter '{0}' of '{1}'</value>
  </data>
  <data name="WRN_UnimplementedCommandLineSwitch" xml:space="preserve">
    <value>The command line switch '{0}' is not yet implemented and was ignored.</value>
  </data>
  <data name="WRN_UnimplementedCommandLineSwitch_Title" xml:space="preserve">
    <value>Command line switch is not yet implemented</value>
  </data>
  <data name="ERR_ModuleEmitFailure" xml:space="preserve">
    <value>Failed to emit module '{0}': {1}</value>
  </data>
  <data name="ERR_FixedLocalInLambda" xml:space="preserve">
    <value>Cannot use fixed local '{0}' inside an anonymous method, lambda expression, or query expression</value>
  </data>
  <data name="ERR_ExpressionTreeContainsNamedArgument" xml:space="preserve">
    <value>An expression tree may not contain a named argument specification</value>
  </data>
  <data name="ERR_ExpressionTreeContainsOptionalArgument" xml:space="preserve">
    <value>An expression tree may not contain a call or invocation that uses optional arguments</value>
  </data>
  <data name="ERR_ExpressionTreeContainsIndexedProperty" xml:space="preserve">
    <value>An expression tree may not contain an indexed property</value>
  </data>
  <data name="ERR_IndexedPropertyRequiresParams" xml:space="preserve">
    <value>Indexed property '{0}' has non-optional arguments which must be provided</value>
  </data>
  <data name="ERR_IndexedPropertyMustHaveAllOptionalParams" xml:space="preserve">
    <value>Indexed property '{0}' must have all arguments optional</value>
  </data>
  <data name="ERR_SpecialByRefInLambda" xml:space="preserve">
    <value>Instance of type '{0}' cannot be used inside a nested function, query expression, iterator block or async method</value>
  </data>
  <data name="ERR_SecurityAttributeMissingAction" xml:space="preserve">
    <value>First argument to a security attribute must be a valid SecurityAction</value>
  </data>
  <data name="ERR_SecurityAttributeInvalidAction" xml:space="preserve">
    <value>Security attribute '{0}' has an invalid SecurityAction value '{1}'</value>
  </data>
  <data name="ERR_SecurityAttributeInvalidActionAssembly" xml:space="preserve">
    <value>SecurityAction value '{0}' is invalid for security attributes applied to an assembly</value>
  </data>
  <data name="ERR_SecurityAttributeInvalidActionTypeOrMethod" xml:space="preserve">
    <value>SecurityAction value '{0}' is invalid for security attributes applied to a type or a method</value>
  </data>
  <data name="ERR_PrincipalPermissionInvalidAction" xml:space="preserve">
    <value>SecurityAction value '{0}' is invalid for PrincipalPermission attribute</value>
  </data>
  <data name="ERR_FeatureNotValidInExpressionTree" xml:space="preserve">
    <value>An expression tree may not contain '{0}'</value>
  </data>
  <data name="ERR_PermissionSetAttributeInvalidFile" xml:space="preserve">
    <value>Unable to resolve file path '{0}' specified for the named argument '{1}' for PermissionSet attribute</value>
  </data>
  <data name="ERR_PermissionSetAttributeFileReadError" xml:space="preserve">
    <value>Error reading file '{0}' specified for the named argument '{1}' for PermissionSet attribute: '{2}'</value>
  </data>
  <data name="ERR_GlobalSingleTypeNameNotFoundFwd" xml:space="preserve">
    <value>The type name '{0}' could not be found in the global namespace. This type has been forwarded to assembly '{1}' Consider adding a reference to that assembly.</value>
  </data>
  <data name="ERR_DottedTypeNameNotFoundInNSFwd" xml:space="preserve">
    <value>The type name '{0}' could not be found in the namespace '{1}'. This type has been forwarded to assembly '{2}' Consider adding a reference to that assembly.</value>
  </data>
  <data name="ERR_SingleTypeNameNotFoundFwd" xml:space="preserve">
    <value>The type name '{0}' could not be found. This type has been forwarded to assembly '{1}'. Consider adding a reference to that assembly.</value>
  </data>
  <data name="ERR_AssemblySpecifiedForLinkAndRef" xml:space="preserve">
    <value>Assemblies '{0}' and '{1}' refer to the same metadata but only one is a linked reference (specified using /link option); consider removing one of the references.</value>
  </data>
  <data name="WRN_DeprecatedCollectionInitAdd" xml:space="preserve">
    <value>The best overloaded Add method '{0}' for the collection initializer element is obsolete.</value>
  </data>
  <data name="WRN_DeprecatedCollectionInitAdd_Title" xml:space="preserve">
    <value>The best overloaded Add method for the collection initializer element is obsolete</value>
  </data>
  <data name="WRN_DeprecatedCollectionInitAddStr" xml:space="preserve">
    <value>The best overloaded Add method '{0}' for the collection initializer element is obsolete. {1}</value>
  </data>
  <data name="WRN_DeprecatedCollectionInitAddStr_Title" xml:space="preserve">
    <value>The best overloaded Add method for the collection initializer element is obsolete</value>
  </data>
  <data name="ERR_DeprecatedCollectionInitAddStr" xml:space="preserve">
    <value>The best overloaded Add method '{0}' for the collection initializer element is obsolete. {1}</value>
  </data>
  <data name="ERR_IteratorInInteractive" xml:space="preserve">
    <value>Yield statements may not appear at the top level in interactive code.</value>
  </data>
  <data name="ERR_SecurityAttributeInvalidTarget" xml:space="preserve">
    <value>Security attribute '{0}' is not valid on this declaration type. Security attributes are only valid on assembly, type and method declarations.</value>
  </data>
  <data name="ERR_BadDynamicMethodArg" xml:space="preserve">
    <value>Cannot use an expression of type '{0}' as an argument to a dynamically dispatched operation.</value>
  </data>
  <data name="ERR_BadDynamicMethodArgLambda" xml:space="preserve">
    <value>Cannot use a lambda expression as an argument to a dynamically dispatched operation without first casting it to a delegate or expression tree type.</value>
  </data>
  <data name="ERR_BadDynamicMethodArgMemgrp" xml:space="preserve">
    <value>Cannot use a method group as an argument to a dynamically dispatched operation. Did you intend to invoke the method?</value>
  </data>
  <data name="ERR_NoDynamicPhantomOnBase" xml:space="preserve">
    <value>The call to method '{0}' needs to be dynamically dispatched, but cannot be because it is part of a base access expression. Consider casting the dynamic arguments or eliminating the base access.</value>
  </data>
  <data name="ERR_BadDynamicQuery" xml:space="preserve">
    <value>Query expressions over source type 'dynamic' or with a join sequence of type 'dynamic' are not allowed</value>
  </data>
  <data name="ERR_NoDynamicPhantomOnBaseIndexer" xml:space="preserve">
    <value>The indexer access needs to be dynamically dispatched, but cannot be because it is part of a base access expression. Consider casting the dynamic arguments or eliminating the base access.</value>
  </data>
  <data name="WRN_DynamicDispatchToConditionalMethod" xml:space="preserve">
    <value>The dynamically dispatched call to method '{0}' may fail at runtime because one or more applicable overloads are conditional methods.</value>
  </data>
  <data name="WRN_DynamicDispatchToConditionalMethod_Title" xml:space="preserve">
    <value>Dynamically dispatched call may fail at runtime because one or more applicable overloads are conditional methods</value>
  </data>
  <data name="ERR_BadArgTypeDynamicExtension" xml:space="preserve">
    <value>'{0}' has no applicable method named '{1}' but appears to have an extension method by that name. Extension methods cannot be dynamically dispatched. Consider casting the dynamic arguments or calling the extension method without the extension method syntax.</value>
  </data>
  <data name="WRN_CallerFilePathPreferredOverCallerMemberName" xml:space="preserve">
    <value>The CallerMemberNameAttribute applied to parameter '{0}' will have no effect. It is overridden by the CallerFilePathAttribute.</value>
  </data>
  <data name="WRN_CallerFilePathPreferredOverCallerMemberName_Title" xml:space="preserve">
    <value>The CallerMemberNameAttribute will have no effect; it is overridden by the CallerFilePathAttribute</value>
  </data>
  <data name="WRN_CallerLineNumberPreferredOverCallerMemberName" xml:space="preserve">
    <value>The CallerMemberNameAttribute applied to parameter '{0}' will have no effect. It is overridden by the CallerLineNumberAttribute.</value>
  </data>
  <data name="WRN_CallerLineNumberPreferredOverCallerMemberName_Title" xml:space="preserve">
    <value>The CallerMemberNameAttribute will have no effect; it is overridden by the CallerLineNumberAttribute</value>
  </data>
  <data name="WRN_CallerLineNumberPreferredOverCallerFilePath" xml:space="preserve">
    <value>The CallerFilePathAttribute applied to parameter '{0}' will have no effect. It is overridden by the CallerLineNumberAttribute.</value>
  </data>
  <data name="WRN_CallerLineNumberPreferredOverCallerFilePath_Title" xml:space="preserve">
    <value>The CallerFilePathAttribute will have no effect; it is overridden by the CallerLineNumberAttribute</value>
  </data>
  <data name="ERR_InvalidDynamicCondition" xml:space="preserve">
    <value>Expression must be implicitly convertible to Boolean or its type '{0}' must define operator '{1}'.</value>
  </data>
  <data name="ERR_MixingWinRTEventWithRegular" xml:space="preserve">
    <value>'{0}' cannot implement '{1}' because '{2}' is a Windows Runtime event and '{3}' is a regular .NET event.</value>
  </data>
  <data name="WRN_CA2000_DisposeObjectsBeforeLosingScope1" xml:space="preserve">
    <value>Call System.IDisposable.Dispose() on allocated instance of {0} before all references to it are out of scope.</value>
  </data>
  <data name="WRN_CA2000_DisposeObjectsBeforeLosingScope1_Title" xml:space="preserve">
    <value>Call System.IDisposable.Dispose() on allocated instance before all references to it are out of scope</value>
  </data>
  <data name="WRN_CA2000_DisposeObjectsBeforeLosingScope2" xml:space="preserve">
    <value>Allocated instance of {0} is not disposed along all exception paths.  Call System.IDisposable.Dispose() before all references to it are out of scope.</value>
  </data>
  <data name="WRN_CA2000_DisposeObjectsBeforeLosingScope2_Title" xml:space="preserve">
    <value>Allocated instance is not disposed along all exception paths</value>
  </data>
  <data name="WRN_CA2202_DoNotDisposeObjectsMultipleTimes" xml:space="preserve">
    <value>Object '{0}' can be disposed more than once.</value>
  </data>
  <data name="WRN_CA2202_DoNotDisposeObjectsMultipleTimes_Title" xml:space="preserve">
    <value>Object can be disposed more than once</value>
  </data>
  <data name="ERR_NewCoClassOnLink" xml:space="preserve">
    <value>Interop type '{0}' cannot be embedded. Use the applicable interface instead.</value>
  </data>
  <data name="ERR_NoPIANestedType" xml:space="preserve">
    <value>Type '{0}' cannot be embedded because it is a nested type. Consider setting the 'Embed Interop Types' property to false.</value>
  </data>
  <data name="ERR_GenericsUsedInNoPIAType" xml:space="preserve">
    <value>Type '{0}' cannot be embedded because it has a generic argument. Consider setting the 'Embed Interop Types' property to false.</value>
  </data>
  <data name="ERR_InteropStructContainsMethods" xml:space="preserve">
    <value>Embedded interop struct '{0}' can contain only public instance fields.</value>
  </data>
  <data name="ERR_WinRtEventPassedByRef" xml:space="preserve">
    <value>A Windows Runtime event may not be passed as an out or ref parameter.</value>
  </data>
  <data name="ERR_MissingMethodOnSourceInterface" xml:space="preserve">
    <value>Source interface '{0}' is missing method '{1}' which is required to embed event '{2}'.</value>
  </data>
  <data name="ERR_MissingSourceInterface" xml:space="preserve">
    <value>Interface '{0}' has an invalid source interface which is required to embed event '{1}'.</value>
  </data>
  <data name="ERR_InteropTypeMissingAttribute" xml:space="preserve">
    <value>Interop type '{0}' cannot be embedded because it is missing the required '{1}' attribute.</value>
  </data>
  <data name="ERR_NoPIAAssemblyMissingAttribute" xml:space="preserve">
    <value>Cannot embed interop types from assembly '{0}' because it is missing the '{1}' attribute.</value>
  </data>
  <data name="ERR_NoPIAAssemblyMissingAttributes" xml:space="preserve">
    <value>Cannot embed interop types from assembly '{0}' because it is missing either the '{1}' attribute or the '{2}' attribute.</value>
  </data>
  <data name="ERR_InteropTypesWithSameNameAndGuid" xml:space="preserve">
    <value>Cannot embed interop type '{0}' found in both assembly '{1}' and '{2}'. Consider setting the 'Embed Interop Types' property to false.</value>
  </data>
  <data name="ERR_LocalTypeNameClash" xml:space="preserve">
    <value>Embedding the interop type '{0}' from assembly '{1}' causes a name clash in the current assembly. Consider setting the 'Embed Interop Types' property to false.</value>
  </data>
  <data name="WRN_ReferencedAssemblyReferencesLinkedPIA" xml:space="preserve">
    <value>A reference was created to embedded interop assembly '{0}' because of an indirect reference to that assembly created by assembly '{1}'. Consider changing the 'Embed Interop Types' property on either assembly.</value>
  </data>
  <data name="WRN_ReferencedAssemblyReferencesLinkedPIA_Title" xml:space="preserve">
    <value>A reference was created to embedded interop assembly because of an indirect assembly reference</value>
  </data>
  <data name="WRN_ReferencedAssemblyReferencesLinkedPIA_Description" xml:space="preserve">
    <value>You have added a reference to an assembly using /link (Embed Interop Types property set to True). This instructs the compiler to embed interop type information from that assembly. However, the compiler cannot embed interop type information from that assembly because another assembly that you have referenced also references that assembly using /reference (Embed Interop Types property set to False).

To embed interop type information for both assemblies, use /link for references to each assembly (set the Embed Interop Types property to True).

To remove the warning, you can use /reference instead (set the Embed Interop Types property to False). In this case, a primary interop assembly (PIA) provides interop type information.</value>
  </data>
  <data name="ERR_GenericsUsedAcrossAssemblies" xml:space="preserve">
    <value>Type '{0}' from assembly '{1}' cannot be used across assembly boundaries because it has a generic type argument that is an embedded interop type.</value>
  </data>
  <data name="ERR_NoCanonicalView" xml:space="preserve">
    <value>Cannot find the interop type that matches the embedded interop type '{0}'. Are you missing an assembly reference?</value>
  </data>
  <data name="ERR_ByRefReturnUnsupported" xml:space="preserve">
    <value>By-reference return type 'ref {0}' is not supported.</value>
  </data>
  <data name="ERR_NetModuleNameMismatch" xml:space="preserve">
    <value>Module name '{0}' stored in '{1}' must match its filename.</value>
  </data>
  <data name="ERR_BadModuleName" xml:space="preserve">
    <value>Invalid module name: {0}</value>
  </data>
  <data name="ERR_BadCompilationOptionValue" xml:space="preserve">
    <value>Invalid '{0}' value: '{1}'.</value>
  </data>
  <data name="ERR_BadAppConfigPath" xml:space="preserve">
    <value>AppConfigPath must be absolute.</value>
  </data>
  <data name="WRN_AssemblyAttributeFromModuleIsOverridden" xml:space="preserve">
    <value>Attribute '{0}' from module '{1}' will be ignored in favor of the instance appearing in source</value>
  </data>
  <data name="WRN_AssemblyAttributeFromModuleIsOverridden_Title" xml:space="preserve">
    <value>Attribute will be ignored in favor of the instance appearing in source</value>
  </data>
  <data name="ERR_CmdOptionConflictsSource" xml:space="preserve">
    <value>Attribute '{0}' given in a source file conflicts with option '{1}'.</value>
  </data>
  <data name="ERR_FixedBufferTooManyDimensions" xml:space="preserve">
    <value>A fixed buffer may only have one dimension.</value>
  </data>
  <data name="WRN_ReferencedAssemblyDoesNotHaveStrongName" xml:space="preserve">
    <value>Referenced assembly '{0}' does not have a strong name.</value>
  </data>
  <data name="WRN_ReferencedAssemblyDoesNotHaveStrongName_Title" xml:space="preserve">
    <value>Referenced assembly does not have a strong name</value>
  </data>
  <data name="ERR_InvalidSignaturePublicKey" xml:space="preserve">
    <value>Invalid signature public key specified in AssemblySignatureKeyAttribute.</value>
  </data>
  <data name="ERR_ExportedTypeConflictsWithDeclaration" xml:space="preserve">
    <value>Type '{0}' exported from module '{1}' conflicts with type declared in primary module of this assembly.</value>
  </data>
  <data name="ERR_ExportedTypesConflict" xml:space="preserve">
    <value>Type '{0}' exported from module '{1}' conflicts with type '{2}' exported from module '{3}'.</value>
  </data>
  <data name="ERR_ForwardedTypeConflictsWithDeclaration" xml:space="preserve">
    <value>Forwarded type '{0}' conflicts with type declared in primary module of this assembly.</value>
  </data>
  <data name="ERR_ForwardedTypesConflict" xml:space="preserve">
    <value>Type '{0}' forwarded to assembly '{1}' conflicts with type '{2}' forwarded to assembly '{3}'.</value>
  </data>
  <data name="ERR_ForwardedTypeConflictsWithExportedType" xml:space="preserve">
    <value>Type '{0}' forwarded to assembly '{1}' conflicts with type '{2}' exported from module '{3}'.</value>
  </data>
  <data name="WRN_RefCultureMismatch" xml:space="preserve">
    <value>Referenced assembly '{0}' has different culture setting of '{1}'.</value>
  </data>
  <data name="WRN_RefCultureMismatch_Title" xml:space="preserve">
    <value>Referenced assembly has different culture setting</value>
  </data>
  <data name="ERR_AgnosticToMachineModule" xml:space="preserve">
    <value>Agnostic assembly cannot have a processor specific module '{0}'.</value>
  </data>
  <data name="ERR_ConflictingMachineModule" xml:space="preserve">
    <value>Assembly and module '{0}' cannot target different processors.</value>
  </data>
  <data name="WRN_ConflictingMachineAssembly" xml:space="preserve">
    <value>Referenced assembly '{0}' targets a different processor.</value>
  </data>
  <data name="WRN_ConflictingMachineAssembly_Title" xml:space="preserve">
    <value>Referenced assembly targets a different processor</value>
  </data>
  <data name="ERR_CryptoHashFailed" xml:space="preserve">
    <value>Cryptographic failure while creating hashes.</value>
  </data>
  <data name="ERR_MissingNetModuleReference" xml:space="preserve">
    <value>Reference to '{0}' netmodule missing.</value>
  </data>
  <data name="ERR_NetModuleNameMustBeUnique" xml:space="preserve">
    <value>Module '{0}' is already defined in this assembly. Each module must have a unique filename.</value>
  </data>
  <data name="ERR_CantReadConfigFile" xml:space="preserve">
    <value>Cannot read config file '{0}' -- '{1}'</value>
  </data>
  <data name="ERR_EncNoPIAReference" xml:space="preserve">
    <value>Cannot continue since the edit includes a reference to an embedded type: '{0}'.</value>
  </data>
  <data name="ERR_EncReferenceToAddedMember" xml:space="preserve">
    <value>Member '{0}' added during the current debug session can only be accessed from within its declaring assembly '{1}'.</value>
  </data>
  <data name="ERR_MutuallyExclusiveOptions" xml:space="preserve">
    <value>Compilation options '{0}' and '{1}' can't both be specified at the same time.</value>
  </data>
  <data name="ERR_LinkedNetmoduleMetadataMustProvideFullPEImage" xml:space="preserve">
    <value>Linked netmodule metadata must provide a full PE image: '{0}'.</value>
  </data>
  <data name="ERR_BadPrefer32OnLib" xml:space="preserve">
    <value>/platform:anycpu32bitpreferred can only be used with /t:exe, /t:winexe and /t:appcontainerexe</value>
  </data>
  <data name="IDS_PathList" xml:space="preserve">
    <value>&lt;path list&gt;</value>
  </data>
  <data name="IDS_Text" xml:space="preserve">
    <value>&lt;text&gt;</value>
  </data>
  <data name="IDS_FeatureNullPropagatingOperator" xml:space="preserve">
    <value>null propagating operator</value>
  </data>
  <data name="IDS_FeatureExpressionBodiedMethod" xml:space="preserve">
    <value>expression-bodied method</value>
  </data>
  <data name="IDS_FeatureExpressionBodiedProperty" xml:space="preserve">
    <value>expression-bodied property</value>
  </data>
  <data name="IDS_FeatureExpressionBodiedIndexer" xml:space="preserve">
    <value>expression-bodied indexer</value>
  </data>
  <data name="IDS_FeatureAutoPropertyInitializer" xml:space="preserve">
    <value>auto property initializer</value>
  </data>
  <data name="IDS_Namespace1" xml:space="preserve">
    <value>&lt;namespace&gt;</value>
  </data>
  <data name="IDS_FeatureRefLocalsReturns" xml:space="preserve">
    <value>byref locals and returns</value>
  </data>
  <data name="IDS_FeatureReadOnlyReferences" xml:space="preserve">
    <value>readonly references</value>
  </data>
  <data name="IDS_FeatureRefStructs" xml:space="preserve">
    <value>ref structs</value>
  </data>
  <data name="IDS_FeatureRefConditional" xml:space="preserve">
    <value>ref conditional expression</value>
  </data>
  <data name="IDS_FeatureRefReassignment" xml:space="preserve">
    <value>ref reassignment</value>
  </data>
  <data name="IDS_FeatureRefFor" xml:space="preserve">
    <value>ref for-loop variables</value>
  </data>
  <data name="IDS_FeatureRefForEach" xml:space="preserve">
    <value>ref foreach iteration variables</value>
  </data>
  <data name="IDS_FeatureExtensibleFixedStatement" xml:space="preserve">
    <value>extensible fixed statement</value>
  </data>
  <data name="CompilationC" xml:space="preserve">
    <value>Compilation (C#): </value>
  </data>
  <data name="SyntaxNodeIsNotWithinSynt" xml:space="preserve">
    <value>Syntax node is not within syntax tree</value>
  </data>
  <data name="LocationMustBeProvided" xml:space="preserve">
    <value>Location must be provided in order to provide minimal type qualification.</value>
  </data>
  <data name="SyntaxTreeSemanticModelMust" xml:space="preserve">
    <value>SyntaxTreeSemanticModel must be provided in order to provide minimal type qualification.</value>
  </data>
  <data name="CantReferenceCompilationOf" xml:space="preserve">
    <value>Can't reference compilation of type '{0}' from {1} compilation.</value>
  </data>
  <data name="SyntaxTreeAlreadyPresent" xml:space="preserve">
    <value>Syntax tree already present</value>
  </data>
  <data name="SubmissionCanOnlyInclude" xml:space="preserve">
    <value>Submission can only include script code.</value>
  </data>
  <data name="SubmissionCanHaveAtMostOne" xml:space="preserve">
    <value>Submission can have at most one syntax tree.</value>
  </data>
  <data name="SyntaxTreeNotFoundToRemove" xml:space="preserve">
    <value>SyntaxTree is not part of the compilation, so it cannot be removed</value>
  </data>
  <data name="TreeMustHaveARootNodeWith" xml:space="preserve">
    <value>tree must have a root node with SyntaxKind.CompilationUnit</value>
  </data>
  <data name="TypeArgumentCannotBeNull" xml:space="preserve">
    <value>Type argument cannot be null</value>
  </data>
  <data name="WrongNumberOfTypeArguments" xml:space="preserve">
    <value>Wrong number of type arguments</value>
  </data>
  <data name="NameConflictForName" xml:space="preserve">
    <value>Name conflict for name {0}</value>
  </data>
  <data name="LookupOptionsHasInvalidCombo" xml:space="preserve">
    <value>LookupOptions has an invalid combination of options</value>
  </data>
  <data name="ItemsMustBeNonEmpty" xml:space="preserve">
    <value>items: must be non-empty</value>
  </data>
  <data name="UseVerbatimIdentifier" xml:space="preserve">
    <value>Use Microsoft.CodeAnalysis.CSharp.SyntaxFactory.Identifier or Microsoft.CodeAnalysis.CSharp.SyntaxFactory.VerbatimIdentifier to create identifier tokens.</value>
  </data>
  <data name="UseLiteralForTokens" xml:space="preserve">
    <value>Use Microsoft.CodeAnalysis.CSharp.SyntaxFactory.Literal to create character literal tokens.</value>
  </data>
  <data name="UseLiteralForNumeric" xml:space="preserve">
    <value>Use Microsoft.CodeAnalysis.CSharp.SyntaxFactory.Literal to create numeric literal tokens.</value>
  </data>
  <data name="ThisMethodCanOnlyBeUsedToCreateTokens" xml:space="preserve">
    <value>This method can only be used to create tokens - {0} is not a token kind.</value>
  </data>
  <data name="GenericParameterDefinition" xml:space="preserve">
    <value>Generic parameter is definition when expected to be reference {0}</value>
  </data>
  <data name="InvalidGetDeclarationNameMultipleDeclarators" xml:space="preserve">
    <value>Called GetDeclarationName for a declaration node that can possibly contain multiple variable declarators.</value>
  </data>
  <data name="TreeNotPartOfCompilation" xml:space="preserve">
    <value>tree not part of compilation</value>
  </data>
  <data name="PositionIsNotWithinSyntax" xml:space="preserve">
    <value>Position is not within syntax tree with full span {0}</value>
  </data>
  <data name="WRN_BadUILang" xml:space="preserve">
    <value>The language name '{0}' is invalid.</value>
  </data>
  <data name="WRN_BadUILang_Title" xml:space="preserve">
    <value>The language name is invalid</value>
  </data>
  <data name="ERR_UnsupportedTransparentIdentifierAccess" xml:space="preserve">
    <value>Transparent identifier member access failed for field '{0}' of '{1}'.  Does the data being queried implement the query pattern?</value>
  </data>
  <data name="ERR_ParamDefaultValueDiffersFromAttribute" xml:space="preserve">
    <value>The parameter has multiple distinct default values.</value>
  </data>
  <data name="ERR_FieldHasMultipleDistinctConstantValues" xml:space="preserve">
    <value>The field has multiple distinct constant values.</value>
  </data>
  <data name="WRN_UnqualifiedNestedTypeInCref" xml:space="preserve">
    <value>Within cref attributes, nested types of generic types should be qualified.</value>
  </data>
  <data name="WRN_UnqualifiedNestedTypeInCref_Title" xml:space="preserve">
    <value>Within cref attributes, nested types of generic types should be qualified</value>
  </data>
  <data name="NotACSharpSymbol" xml:space="preserve">
    <value>Not a C# symbol.</value>
  </data>
  <data name="HDN_UnusedUsingDirective" xml:space="preserve">
    <value>Unnecessary using directive.</value>
  </data>
  <data name="HDN_UnusedExternAlias" xml:space="preserve">
    <value>Unused extern alias.</value>
  </data>
  <data name="ElementsCannotBeNull" xml:space="preserve">
    <value>Elements cannot be null.</value>
  </data>
  <data name="IDS_LIB_ENV" xml:space="preserve">
    <value>LIB environment variable</value>
  </data>
  <data name="IDS_LIB_OPTION" xml:space="preserve">
    <value>/LIB option</value>
  </data>
  <data name="IDS_REFERENCEPATH_OPTION" xml:space="preserve">
    <value>/REFERENCEPATH option</value>
  </data>
  <data name="IDS_DirectoryDoesNotExist" xml:space="preserve">
    <value>directory does not exist</value>
  </data>
  <data name="IDS_DirectoryHasInvalidPath" xml:space="preserve">
    <value>path is too long or invalid</value>
  </data>
  <data name="WRN_NoRuntimeMetadataVersion" xml:space="preserve">
    <value>No value for RuntimeMetadataVersion found. No assembly containing System.Object was found nor was a value for RuntimeMetadataVersion specified through options.</value>
  </data>
  <data name="WRN_NoRuntimeMetadataVersion_Title" xml:space="preserve">
    <value>No value for RuntimeMetadataVersion found</value>
  </data>
  <data name="WrongSemanticModelType" xml:space="preserve">
    <value>Expected a {0} SemanticModel.</value>
  </data>
  <data name="IDS_FeatureLambda" xml:space="preserve">
    <value>lambda expression</value>
  </data>
  <data name="ERR_FeatureNotAvailableInVersion1" xml:space="preserve">
    <value>Feature '{0}' is not available in C# 1. Please use language version {1} or greater.</value>
  </data>
  <data name="ERR_FeatureNotAvailableInVersion2" xml:space="preserve">
    <value>Feature '{0}' is not available in C# 2. Please use language version {1} or greater.</value>
  </data>
  <data name="ERR_FeatureNotAvailableInVersion3" xml:space="preserve">
    <value>Feature '{0}' is not available in C# 3. Please use language version {1} or greater.</value>
  </data>
  <data name="ERR_FeatureNotAvailableInVersion4" xml:space="preserve">
    <value>Feature '{0}' is not available in C# 4. Please use language version {1} or greater.</value>
  </data>
  <data name="ERR_FeatureNotAvailableInVersion5" xml:space="preserve">
    <value>Feature '{0}' is not available in C# 5. Please use language version {1} or greater.</value>
  </data>
  <data name="ERR_FeatureNotAvailableInVersion6" xml:space="preserve">
    <value>Feature '{0}' is not available in C# 6. Please use language version {1} or greater.</value>
  </data>
  <data name="ERR_FeatureNotAvailableInVersion7" xml:space="preserve">
    <value>Feature '{0}' is not available in C# 7.0. Please use language version {1} or greater.</value>
  </data>
  <data name="ERR_FeatureIsExperimental" xml:space="preserve">
    <value>Feature '{0}' is experimental and unsupported; use '/features:{1}' to enable.</value>
  </data>
  <data name="IDS_VersionExperimental" xml:space="preserve">
    <value>'experimental'</value>
  </data>
  <data name="PositionNotWithinTree" xml:space="preserve">
    <value>Position must be within span of the syntax tree.</value>
  </data>
  <data name="SpeculatedSyntaxNodeCannotBelongToCurrentCompilation" xml:space="preserve">
    <value>Syntax node to be speculated cannot belong to a syntax tree from the current compilation.</value>
  </data>
  <data name="ChainingSpeculativeModelIsNotSupported" xml:space="preserve">
    <value>Chaining speculative semantic model is not supported. You should create a speculative model from the non-speculative ParentModel.</value>
  </data>
  <data name="IDS_ToolName" xml:space="preserve">
    <value>Microsoft (R) Visual C# Compiler</value>
  </data>
  <data name="IDS_LogoLine1" xml:space="preserve">
    <value>{0} version {1}</value>
  </data>
  <data name="IDS_LogoLine2" xml:space="preserve">
    <value>Copyright (C) Microsoft Corporation. All rights reserved.</value>
  </data>
  <data name="IDS_LangVersions" xml:space="preserve">
    <value>Supported language versions:</value>
  </data>
  <data name="IDS_CSCHelp" xml:space="preserve">
    <value>
                             Visual C# Compiler Options

                       - OUTPUT FILES -
-out:&lt;file&gt;                   Specify output file name (default: base name of
                              file with main class or first file)
-target:exe                   Build a console executable (default) (Short
                              form: -t:exe)
-target:winexe                Build a Windows executable (Short form:
                              -t:winexe)
-target:library               Build a library (Short form: -t:library)
-target:module                Build a module that can be added to another
                              assembly (Short form: -t:module)
-target:appcontainerexe       Build an Appcontainer executable (Short form:
                              -t:appcontainerexe)
-target:winmdobj              Build a Windows Runtime intermediate file that
                              is consumed by WinMDExp (Short form: -t:winmdobj)
-doc:&lt;file&gt;                   XML Documentation file to generate
-refout:&lt;file&gt;                Reference assembly output to generate
-platform:&lt;string&gt;            Limit which platforms this code can run on: x86,
                              Itanium, x64, arm, arm64, anycpu32bitpreferred, or
                              anycpu. The default is anycpu.

                       - INPUT FILES -
-recurse:&lt;wildcard&gt;           Include all files in the current directory and
                              subdirectories according to the wildcard
                              specifications
-reference:&lt;alias&gt;=&lt;file&gt;     Reference metadata from the specified assembly
                              file using the given alias (Short form: -r)
-reference:&lt;file list&gt;        Reference metadata from the specified assembly
                              files (Short form: -r)
-addmodule:&lt;file list&gt;        Link the specified modules into this assembly
-link:&lt;file list&gt;             Embed metadata from the specified interop
                              assembly files (Short form: -l)
-analyzer:&lt;file list&gt;         Run the analyzers from this assembly
                              (Short form: -a)
-additionalfile:&lt;file list&gt;   Additional files that don't directly affect code
                              generation but may be used by analyzers for producing
                              errors or warnings.
-embed                        Embed all source files in the PDB.
-embed:&lt;file list&gt;            Embed specific files in the PDB.

                       - RESOURCES -
-win32res:&lt;file&gt;              Specify a Win32 resource file (.res)
-win32icon:&lt;file&gt;             Use this icon for the output
-win32manifest:&lt;file&gt;         Specify a Win32 manifest file (.xml)
-nowin32manifest              Do not include the default Win32 manifest
-resource:&lt;resinfo&gt;           Embed the specified resource (Short form: -res)
-linkresource:&lt;resinfo&gt;       Link the specified resource to this assembly
                              (Short form: -linkres) Where the resinfo format
                              is &lt;file&gt;[,&lt;string name&gt;[,public|private]]

                       - CODE GENERATION -
-debug[+|-]                   Emit debugging information
-debug:{full|pdbonly|portable|embedded}
                              Specify debugging type ('full' is default,
                              'portable' is a cross-platform format,
                              'embedded' is a cross-platform format embedded into
                              the target .dll or .exe)
-optimize[+|-]                Enable optimizations (Short form: -o)
-deterministic                Produce a deterministic assembly
                              (including module version GUID and timestamp)
-refonly                      Produce a reference assembly in place of the main output
-instrument:TestCoverage      Produce an assembly instrumented to collect
                              coverage information
-sourcelink:&lt;file&gt;            Source link info to embed into PDB.
 
                       - ERRORS AND WARNINGS -
-warnaserror[+|-]             Report all warnings as errors
-warnaserror[+|-]:&lt;warn list&gt; Report specific warnings as errors
                              (use "nullable" for all nullability warnings)
-warn:&lt;n&gt;                     Set warning level (0-4) (Short form: -w)
-nowarn:&lt;warn list&gt;           Disable specific warning messages
                              (use "nullable" for all nullability warnings)
-ruleset:&lt;file&gt;               Specify a ruleset file that disables specific
                              diagnostics.
-errorlog:&lt;file&gt;[,version=&lt;sarif_version&gt;]
                              Specify a file to log all compiler and analyzer
                              diagnostics.
                              sarif_version:{1|2|2.1} Default is 1. 2 and 2.1
                              both mean SARIF version 2.1.0.
-reportanalyzer               Report additional analyzer information, such as
                              execution time.

                       - LANGUAGE -
-checked[+|-]                 Generate overflow checks
-unsafe[+|-]                  Allow 'unsafe' code
-define:&lt;symbol list&gt;         Define conditional compilation symbol(s) (Short
                              form: -d)
-langversion:?                Display the allowed values for language version
-langversion:&lt;string&gt;         Specify language version such as
                              `latest` (latest version, including minor versions),
                              `default` (same as `latest`),
                              `latestmajor` (latest version, excluding minor versions),
                              `preview` (latest version, including features in unsupported preview),
                              or specific versions like `6` or `7.1`
-nullable[+|-]                Specify nullable context option enable|disable.
-nullable:{enable|disable|warnings|annotations}
                              Specify nullable context option enable|disable|warnings|annotations.

                       - SECURITY -
-delaysign[+|-]               Delay-sign the assembly using only the public
                              portion of the strong name key
-publicsign[+|-]              Public-sign the assembly using only the public
                              portion of the strong name key
-keyfile:&lt;file&gt;               Specify a strong name key file
-keycontainer:&lt;string&gt;        Specify a strong name key container
-highentropyva[+|-]           Enable high-entropy ASLR

                       - MISCELLANEOUS -
@&lt;file&gt;                       Read response file for more options
-help                         Display this usage message (Short form: -?)
-nologo                       Suppress compiler copyright message
-noconfig                     Do not auto include CSC.RSP file
-parallel[+|-]                Concurrent build.
-version                      Display the compiler version number and exit.

                       - ADVANCED -
-baseaddress:&lt;address&gt;        Base address for the library to be built
-checksumalgorithm:&lt;alg&gt;      Specify algorithm for calculating source file
                              checksum stored in PDB. Supported values are:
                              SHA1 or SHA256 (default).
-codepage:&lt;n&gt;                 Specify the codepage to use when opening source
                              files
-utf8output                   Output compiler messages in UTF-8 encoding
-main:&lt;type&gt;                  Specify the type that contains the entry point
                              (ignore all other possible entry points) (Short
                              form: -m)
-fullpaths                    Compiler generates fully qualified paths
-filealign:&lt;n&gt;                Specify the alignment used for output file
                              sections
-pathmap:&lt;K1&gt;=&lt;V1&gt;,&lt;K2&gt;=&lt;V2&gt;,...
                              Specify a mapping for source path names output by
                              the compiler.
-pdb:&lt;file&gt;                   Specify debug information file name (default:
                              output file name with .pdb extension)
-errorendlocation             Output line and column of the end location of
                              each error
-preferreduilang              Specify the preferred output language name.
-nosdkpath                    Disable searching the default SDK path for standard library assemblies.
-nostdlib[+|-]                Do not reference standard library (mscorlib.dll)
-subsystemversion:&lt;string&gt;    Specify subsystem version of this assembly
-lib:&lt;file list&gt;              Specify additional directories to search in for
                              references
-errorreport:&lt;string&gt;         Specify how to handle internal compiler errors:
                              prompt, send, queue, or none. The default is
                              queue.
-appconfig:&lt;file&gt;             Specify an application configuration file
                              containing assembly binding settings
-moduleassemblyname:&lt;string&gt;  Name of the assembly which this module will be
                              a part of
-modulename:&lt;string&gt;          Specify the name of the source module
</value>
    <comment>Visual C# Compiler Options</comment>
  </data>
  <data name="ERR_ComImportWithInitializers" xml:space="preserve">
    <value>'{0}': a class with the ComImport attribute cannot specify field initializers.</value>
  </data>
  <data name="WRN_PdbLocalNameTooLong" xml:space="preserve">
    <value>Local name '{0}' is too long for PDB.  Consider shortening or compiling without /debug.</value>
  </data>
  <data name="WRN_PdbLocalNameTooLong_Title" xml:space="preserve">
    <value>Local name is too long for PDB</value>
  </data>
  <data name="ERR_RetNoObjectRequiredLambda" xml:space="preserve">
    <value>Anonymous function converted to a void returning delegate cannot return a value</value>
  </data>
  <data name="ERR_TaskRetNoObjectRequiredLambda" xml:space="preserve">
    <value>Async lambda expression converted to a 'Task' returning delegate cannot return a value. Did you intend to return 'Task&lt;T&gt;'?</value>
  </data>
  <data name="WRN_AnalyzerCannotBeCreated" xml:space="preserve">
    <value>An instance of analyzer {0} cannot be created from {1} : {2}.</value>
  </data>
  <data name="WRN_AnalyzerCannotBeCreated_Title" xml:space="preserve">
    <value>An analyzer instance cannot be created</value>
  </data>
  <data name="WRN_NoAnalyzerInAssembly" xml:space="preserve">
    <value>The assembly {0} does not contain any analyzers.</value>
  </data>
  <data name="WRN_NoAnalyzerInAssembly_Title" xml:space="preserve">
    <value>Assembly does not contain any analyzers</value>
  </data>
  <data name="WRN_UnableToLoadAnalyzer" xml:space="preserve">
    <value>Unable to load Analyzer assembly {0} : {1}</value>
  </data>
  <data name="WRN_UnableToLoadAnalyzer_Title" xml:space="preserve">
    <value>Unable to load Analyzer assembly</value>
  </data>
  <data name="INF_UnableToLoadSomeTypesInAnalyzer" xml:space="preserve">
    <value>Skipping some types in analyzer assembly {0} due to a ReflectionTypeLoadException : {1}.</value>
  </data>
  <data name="ERR_CantReadRulesetFile" xml:space="preserve">
    <value>Error reading ruleset file {0} - {1}</value>
  </data>
  <data name="ERR_BadPdbData" xml:space="preserve">
    <value>Error reading debug information for '{0}'</value>
  </data>
  <data name="IDS_OperationCausedStackOverflow" xml:space="preserve">
    <value>Operation caused a stack overflow.</value>
  </data>
  <data name="WRN_IdentifierOrNumericLiteralExpected" xml:space="preserve">
    <value>Expected identifier or numeric literal.</value>
  </data>
  <data name="WRN_IdentifierOrNumericLiteralExpected_Title" xml:space="preserve">
    <value>Expected identifier or numeric literal</value>
  </data>
  <data name="ERR_InitializerOnNonAutoProperty" xml:space="preserve">
    <value>Only auto-implemented properties can have initializers.</value>
  </data>
  <data name="ERR_AutoPropertyMustHaveGetAccessor" xml:space="preserve">
    <value>Auto-implemented properties must have get accessors.</value>
  </data>
  <data name="ERR_AutoPropertyMustOverrideSet" xml:space="preserve">
    <value>Auto-implemented properties must override all accessors of the overridden property.</value>
  </data>
  <data name="ERR_InitializerInStructWithoutExplicitConstructor" xml:space="preserve">
    <value>Structs without explicit constructors cannot contain members with initializers.</value>
  </data>
  <data name="ERR_EncodinglessSyntaxTree" xml:space="preserve">
    <value>Cannot emit debug information for a source text without encoding.</value>
  </data>
  <data name="ERR_BlockBodyAndExpressionBody" xml:space="preserve">
    <value>Block bodies and expression bodies cannot both be provided.</value>
  </data>
  <data name="ERR_SwitchFallOut" xml:space="preserve">
    <value>Control cannot fall out of switch from final case label ('{0}')</value>
  </data>
  <data name="ERR_UnexpectedBoundGenericName" xml:space="preserve">
    <value>Type arguments are not allowed in the nameof operator.</value>
  </data>
  <data name="ERR_NullPropagatingOpInExpressionTree" xml:space="preserve">
    <value>An expression tree lambda may not contain a null propagating operator.</value>
  </data>
  <data name="ERR_DictionaryInitializerInExpressionTree" xml:space="preserve">
    <value>An expression tree lambda may not contain a dictionary initializer.</value>
  </data>
  <data name="ERR_ExtensionCollectionElementInitializerInExpressionTree" xml:space="preserve">
    <value>An extension Add method is not supported for a collection initializer in an expression lambda.</value>
  </data>
  <data name="IDS_FeatureNameof" xml:space="preserve">
    <value>nameof operator</value>
  </data>
  <data name="IDS_FeatureDictionaryInitializer" xml:space="preserve">
    <value>dictionary initializer</value>
  </data>
  <data name="ERR_UnclosedExpressionHole" xml:space="preserve">
    <value>Missing close delimiter '}' for interpolated expression started with '{'.</value>
  </data>
  <data name="ERR_SingleLineCommentInExpressionHole" xml:space="preserve">
    <value>A single-line comment may not be used in an interpolated string.</value>
  </data>
  <data name="ERR_InsufficientStack" xml:space="preserve">
    <value>An expression is too long or complex to compile</value>
  </data>
  <data name="ERR_ExpressionHasNoName" xml:space="preserve">
    <value>Expression does not have a name.</value>
  </data>
  <data name="ERR_SubexpressionNotInNameof" xml:space="preserve">
    <value>Sub-expression cannot be used in an argument to nameof.</value>
  </data>
  <data name="ERR_AliasQualifiedNameNotAnExpression" xml:space="preserve">
    <value>An alias-qualified name is not an expression.</value>
  </data>
  <data name="ERR_NameofMethodGroupWithTypeParameters" xml:space="preserve">
    <value>Type parameters are not allowed on a method group as an argument to 'nameof'.</value>
  </data>
  <data name="NoNoneSearchCriteria" xml:space="preserve">
    <value>SearchCriteria is expected.</value>
  </data>
  <data name="ERR_InvalidAssemblyCulture" xml:space="preserve">
    <value>Assembly culture strings may not contain embedded NUL characters.</value>
  </data>
  <data name="IDS_FeatureUsingStatic" xml:space="preserve">
    <value>using static</value>
  </data>
  <data name="IDS_FeatureInterpolatedStrings" xml:space="preserve">
    <value>interpolated strings</value>
  </data>
  <data name="IDS_FeatureAltInterpolatedVerbatimStrings" xml:space="preserve">
    <value>alternative interpolated verbatim strings</value>
  </data>
  <data name="IDS_AwaitInCatchAndFinally" xml:space="preserve">
    <value>await in catch blocks and finally blocks</value>
  </data>
  <data name="IDS_FeatureBinaryLiteral" xml:space="preserve">
    <value>binary literals</value>
  </data>
  <data name="IDS_FeatureDigitSeparator" xml:space="preserve">
    <value>digit separators</value>
  </data>
  <data name="IDS_FeatureLocalFunctions" xml:space="preserve">
    <value>local functions</value>
  </data>
  <data name="ERR_UnescapedCurly" xml:space="preserve">
    <value>A '{0}' character must be escaped (by doubling) in an interpolated string.</value>
  </data>
  <data name="ERR_EscapedCurly" xml:space="preserve">
    <value>A '{0}' character may only be escaped by doubling '{0}{0}' in an interpolated string.</value>
  </data>
  <data name="ERR_TrailingWhitespaceInFormatSpecifier" xml:space="preserve">
    <value>A format specifier may not contain trailing whitespace.</value>
  </data>
  <data name="ERR_EmptyFormatSpecifier" xml:space="preserve">
    <value>Empty format specifier.</value>
  </data>
  <data name="ERR_ErrorInReferencedAssembly" xml:space="preserve">
    <value>There is an error in a referenced assembly '{0}'.</value>
  </data>
  <data name="ERR_ExpressionOrDeclarationExpected" xml:space="preserve">
    <value>Expression or declaration statement expected.</value>
  </data>
  <data name="ERR_NameofExtensionMethod" xml:space="preserve">
    <value>Extension method groups are not allowed as an argument to 'nameof'.</value>
  </data>
  <data name="WRN_AlignmentMagnitude" xml:space="preserve">
    <value>Alignment value {0} has a magnitude greater than {1} and may result in a large formatted string.</value>
  </data>
  <data name="HDN_UnusedExternAlias_Title" xml:space="preserve">
    <value>Unused extern alias</value>
  </data>
  <data name="HDN_UnusedUsingDirective_Title" xml:space="preserve">
    <value>Unnecessary using directive</value>
  </data>
  <data name="INF_UnableToLoadSomeTypesInAnalyzer_Title" xml:space="preserve">
    <value>Skip loading types in analyzer assembly that fail due to a ReflectionTypeLoadException</value>
  </data>
  <data name="WRN_AlignmentMagnitude_Title" xml:space="preserve">
    <value>Alignment value has a magnitude that may result in a large formatted string</value>
  </data>
  <data name="ERR_ConstantStringTooLong" xml:space="preserve">
    <value>Length of String constant resulting from concatenation exceeds System.Int32.MaxValue.  Try splitting the string into multiple constants.</value>
  </data>
  <data name="ERR_TupleTooFewElements" xml:space="preserve">
    <value>Tuple must contain at least two elements.</value>
  </data>
  <data name="ERR_DebugEntryPointNotSourceMethodDefinition" xml:space="preserve">
    <value>Debug entry point must be a definition of a method declared in the current compilation.</value>
  </data>
  <data name="ERR_LoadDirectiveOnlyAllowedInScripts" xml:space="preserve">
    <value>#load is only allowed in scripts</value>
  </data>
  <data name="ERR_PPLoadFollowsToken" xml:space="preserve">
    <value>Cannot use #load after first token in file</value>
  </data>
  <data name="CouldNotFindFile" xml:space="preserve">
    <value>Could not find file.</value>
    <comment>File path referenced in source (#load) could not be resolved.</comment>
  </data>
  <data name="SyntaxTreeFromLoadNoRemoveReplace" xml:space="preserve">
    <value>SyntaxTree resulted from a #load directive and cannot be removed or replaced directly.</value>
  </data>
  <data name="ERR_SourceFileReferencesNotSupported" xml:space="preserve">
    <value>Source file references are not supported.</value>
  </data>
  <data name="ERR_InvalidPathMap" xml:space="preserve">
    <value>The pathmap option was incorrectly formatted.</value>
  </data>
  <data name="ERR_InvalidReal" xml:space="preserve">
    <value>Invalid real literal.</value>
  </data>
  <data name="ERR_AutoPropertyCannotBeRefReturning" xml:space="preserve">
    <value>Auto-implemented properties cannot return by reference</value>
  </data>
  <data name="ERR_RefPropertyMustHaveGetAccessor" xml:space="preserve">
    <value>Properties which return by reference must have a get accessor</value>
  </data>
  <data name="ERR_RefPropertyCannotHaveSetAccessor" xml:space="preserve">
    <value>Properties which return by reference cannot have set accessors</value>
  </data>
  <data name="ERR_CantChangeRefReturnOnOverride" xml:space="preserve">
    <value>'{0}' must match by reference return of overridden member '{1}'</value>
  </data>
  <data name="ERR_MustNotHaveRefReturn" xml:space="preserve">
    <value>By-reference returns may only be used in methods that return by reference</value>
  </data>
  <data name="ERR_MustHaveRefReturn" xml:space="preserve">
    <value>By-value returns may only be used in methods that return by value</value>
  </data>
  <data name="ERR_RefReturnMustHaveIdentityConversion" xml:space="preserve">
    <value>The return expression must be of type '{0}' because this method returns by reference</value>
  </data>
  <data name="ERR_CloseUnimplementedInterfaceMemberWrongRefReturn" xml:space="preserve">
    <value>'{0}' does not implement interface member '{1}'. '{2}' cannot implement '{1}' because it does not have matching return by reference.</value>
  </data>
  <data name="ERR_BadIteratorReturnRef" xml:space="preserve">
    <value>The body of '{0}' cannot be an iterator block because '{0}' returns by reference</value>
  </data>
  <data name="ERR_BadRefReturnExpressionTree" xml:space="preserve">
    <value>Lambda expressions that return by reference cannot be converted to expression trees</value>
  </data>
  <data name="ERR_RefReturningCallInExpressionTree" xml:space="preserve">
    <value>An expression tree lambda may not contain a call to a method, property, or indexer that returns by reference</value>
  </data>
  <data name="ERR_RefReturnLvalueExpected" xml:space="preserve">
    <value>An expression cannot be used in this context because it may not be passed or returned by reference</value>
  </data>
  <data name="ERR_RefReturnNonreturnableLocal" xml:space="preserve">
    <value>Cannot return '{0}' by reference because it was initialized to a value that cannot be returned by reference</value>
  </data>
  <data name="ERR_RefReturnNonreturnableLocal2" xml:space="preserve">
    <value>Cannot return by reference a member of '{0}' because it was initialized to a value that cannot be returned by reference</value>
  </data>
  <data name="ERR_RefReturnReadonlyLocal" xml:space="preserve">
    <value>Cannot return '{0}' by reference because it is read-only</value>
  </data>
  <data name="ERR_RefReturnRangeVariable" xml:space="preserve">
    <value>Cannot return the range variable '{0}' by reference</value>
  </data>
  <data name="ERR_RefReturnReadonlyLocalCause" xml:space="preserve">
    <value>Cannot return '{0}' by reference because it is a '{1}'</value>
  </data>
  <data name="ERR_RefReturnReadonlyLocal2Cause" xml:space="preserve">
    <value>Cannot return fields of '{0}' by reference because it is a '{1}'</value>
  </data>
  <data name="ERR_RefReturnReadonly" xml:space="preserve">
    <value>A readonly field cannot be returned by writable reference</value>
  </data>
  <data name="ERR_RefReturnReadonlyStatic" xml:space="preserve">
    <value>A static readonly field cannot be returned by writable reference</value>
  </data>
  <data name="ERR_RefReturnReadonly2" xml:space="preserve">
    <value>Members of readonly field '{0}' cannot be returned by writable reference</value>
  </data>
  <data name="ERR_RefReturnReadonlyStatic2" xml:space="preserve">
    <value>Fields of static readonly field '{0}' cannot be returned by writable reference</value>
  </data>
  <data name="ERR_RefReturnParameter" xml:space="preserve">
    <value>Cannot return a parameter by reference '{0}' because it is not a ref or out parameter</value>
  </data>
  <data name="ERR_RefReturnParameter2" xml:space="preserve">
    <value>Cannot return by reference a member of parameter '{0}' because it is not a ref or out parameter</value>
  </data>
  <data name="ERR_RefReturnLocal" xml:space="preserve">
    <value>Cannot return local '{0}' by reference because it is not a ref local</value>
  </data>
  <data name="ERR_RefReturnLocal2" xml:space="preserve">
    <value>Cannot return a member of local '{0}' by reference because it is not a ref local</value>
  </data>
  <data name="ERR_RefReturnStructThis" xml:space="preserve">
    <value>Struct members cannot return 'this' or other instance members by reference</value>
  </data>
  <data name="ERR_EscapeOther" xml:space="preserve">
    <value>Expression cannot be used in this context because it may indirectly expose variables outside of their declaration scope</value>
  </data>
  <data name="ERR_EscapeLocal" xml:space="preserve">
    <value>Cannot use local '{0}' in this context because it may expose referenced variables outside of their declaration scope</value>
  </data>
  <data name="ERR_EscapeCall" xml:space="preserve">
    <value>Cannot use a result of '{0}' in this context because it may expose variables referenced by parameter '{1}' outside of their declaration scope</value>
  </data>
  <data name="ERR_EscapeCall2" xml:space="preserve">
    <value>Cannot use a member of result of '{0}' in this context because it may expose variables referenced by parameter '{1}' outside of their declaration scope</value>
  </data>
  <data name="ERR_CallArgMixing" xml:space="preserve">
    <value>This combination of arguments to '{0}' is disallowed because it may expose variables referenced by parameter '{1}' outside of their declaration scope</value>
  </data>
  <data name="ERR_MismatchedRefEscapeInTernary" xml:space="preserve">
    <value>Branches of a ref conditional operator cannot refer to variables with incompatible declaration scopes</value>
  </data>
  <data name="ERR_EscapeStackAlloc" xml:space="preserve">
    <value>A result of a stackalloc expression of type '{0}' cannot be used in this context because it may be exposed outside of the containing method</value>
  </data>
  <data name="ERR_InitializeByValueVariableWithReference" xml:space="preserve">
    <value>Cannot initialize a by-value variable with a reference</value>
  </data>
  <data name="ERR_InitializeByReferenceVariableWithValue" xml:space="preserve">
    <value>Cannot initialize a by-reference variable with a value</value>
  </data>
  <data name="ERR_RefAssignmentMustHaveIdentityConversion" xml:space="preserve">
    <value>The expression must be of type '{0}' because it is being assigned by reference</value>
  </data>
  <data name="ERR_ByReferenceVariableMustBeInitialized" xml:space="preserve">
    <value>A declaration of a by-reference variable must have an initializer</value>
  </data>
  <data name="ERR_AnonDelegateCantUseLocal" xml:space="preserve">
    <value>Cannot use ref local '{0}' inside an anonymous method, lambda expression, or query expression</value>
  </data>
  <data name="ERR_BadIteratorLocalType" xml:space="preserve">
    <value>Iterators cannot have by-reference locals</value>
  </data>
  <data name="ERR_BadAsyncLocalType" xml:space="preserve">
    <value>Async methods cannot have by-reference locals</value>
  </data>
  <data name="ERR_RefReturningCallAndAwait" xml:space="preserve">
    <value>'await' cannot be used in an expression containing a call to '{0}' because it returns by reference</value>
  </data>
  <data name="ERR_RefConditionalAndAwait" xml:space="preserve">
    <value>'await' cannot be used in an expression containing a ref conditional operator</value>
  </data>
  <data name="ERR_RefConditionalNeedsTwoRefs" xml:space="preserve">
    <value>Both conditional operator values must be ref values or neither may be a ref value</value>
  </data>
  <data name="ERR_RefConditionalDifferentTypes" xml:space="preserve">
    <value>The expression must be of type '{0}' to match the alternative ref value</value>
  </data>
  <data name="ERR_ExpressionTreeContainsLocalFunction" xml:space="preserve">
    <value>An expression tree may not contain a reference to a local function</value>
  </data>
  <data name="ERR_DynamicLocalFunctionParamsParameter" xml:space="preserve">
    <value>Cannot pass argument with dynamic type to params parameter '{0}' of local function '{1}'.</value>
  </data>
  <data name="SyntaxTreeIsNotASubmission" xml:space="preserve">
    <value>Syntax tree should be created from a submission.</value>
  </data>
  <data name="ERR_TooManyUserStrings" xml:space="preserve">
    <value>Combined length of user strings used by the program exceeds allowed limit. Try to decrease use of string literals.</value>
  </data>
  <data name="ERR_PatternNullableType" xml:space="preserve">
    <value>It is not legal to use nullable type '{0}' in a pattern; use the underlying type '{1}' instead.</value>
  </data>
  <data name="ERR_IsNullableType" xml:space="preserve">
    <value>It is not legal to use nullable reference type '{0}?' in an is-type expression; use the underlying type '{0}' instead.</value>
  </data>
  <data name="ERR_AsNullableType" xml:space="preserve">
    <value>It is not legal to use nullable reference type '{0}?' in an as expression; use the underlying type '{0}' instead.</value>
  </data>
  <data name="ERR_BadPatternExpression" xml:space="preserve">
    <value>Invalid operand for pattern match; value required, but found '{0}'.</value>
  </data>
  <data name="ERR_PeWritingFailure" xml:space="preserve">
    <value>An error occurred while writing the output file: {0}.</value>
  </data>
  <data name="ERR_TupleDuplicateElementName" xml:space="preserve">
    <value>Tuple element names must be unique.</value>
  </data>
  <data name="ERR_TupleReservedElementName" xml:space="preserve">
    <value>Tuple element name '{0}' is only allowed at position {1}.</value>
  </data>
  <data name="ERR_TupleReservedElementNameAnyPosition" xml:space="preserve">
    <value>Tuple element name '{0}' is disallowed at any position.</value>
  </data>
  <data name="ERR_PredefinedTypeMemberNotFoundInAssembly" xml:space="preserve">
    <value>Member '{0}' was not found on type '{1}' from assembly '{2}'.</value>
  </data>
  <data name="IDS_FeatureTuples" xml:space="preserve">
    <value>tuples</value>
  </data>
  <data name="ERR_MissingDeconstruct" xml:space="preserve">
    <value>No suitable 'Deconstruct' instance or extension method was found for type '{0}', with {1} out parameters and a void return type.</value>
  </data>
  <data name="ERR_DeconstructRequiresExpression" xml:space="preserve">
    <value>Deconstruct assignment requires an expression with a type on the right-hand-side.</value>
  </data>
  <data name="ERR_SwitchExpressionValueExpected" xml:space="preserve">
    <value>The switch expression must be a value; found '{0}'.</value>
  </data>
  <data name="ERR_SwitchCaseSubsumed" xml:space="preserve">
    <value>The switch case is unreachable. It has already been handled by a previous case or it is impossible to match.</value>
  </data>
  <data name="ERR_StdInOptionProvidedButConsoleInputIsNotRedirected" xml:space="preserve">
    <value>stdin argument '-' is specified, but input has not been redirected from the standard input stream.</value>
  </data>
  <data name="ERR_SwitchArmSubsumed" xml:space="preserve">
    <value>The pattern is unreachable. It has already been handled by a previous arm of the switch expression or it is impossible to match.</value>
  </data>
  <data name="ERR_PatternWrongType" xml:space="preserve">
    <value>An expression of type '{0}' cannot be handled by a pattern of type '{1}'.</value>
  </data>
  <data name="ERR_ConstantPatternVsOpenType" xml:space="preserve">
    <value>An expression of type '{0}' cannot be handled by a pattern of type '{1}'. Please use language version '{2}' or greater to match an open type with a constant pattern.</value>
  </data>
  <data name="WRN_AttributeIgnoredWhenPublicSigning" xml:space="preserve">
    <value>Attribute '{0}' is ignored when public signing is specified.</value>
  </data>
  <data name="WRN_AttributeIgnoredWhenPublicSigning_Title" xml:space="preserve">
    <value>Attribute is ignored when public signing is specified.</value>
  </data>
  <data name="ERR_OptionMustBeAbsolutePath" xml:space="preserve">
    <value>Option '{0}' must be an absolute path.</value>
  </data>
  <data name="ERR_ConversionNotTupleCompatible" xml:space="preserve">
    <value>Tuple with {0} elements cannot be converted to type '{1}'.</value>
  </data>
  <data name="IDS_FeatureOutVar" xml:space="preserve">
    <value>out variable declaration</value>
  </data>
  <data name="ERR_ImplicitlyTypedOutVariableUsedInTheSameArgumentList" xml:space="preserve">
    <value>Reference to an implicitly-typed out variable '{0}' is not permitted in the same argument list.</value>
  </data>
  <data name="ERR_TypeInferenceFailedForImplicitlyTypedOutVariable" xml:space="preserve">
    <value>Cannot infer the type of implicitly-typed out variable '{0}'.</value>
  </data>
  <data name="ERR_TypeInferenceFailedForImplicitlyTypedDeconstructionVariable" xml:space="preserve">
    <value>Cannot infer the type of implicitly-typed deconstruction variable '{0}'.</value>
  </data>
  <data name="ERR_DiscardTypeInferenceFailed" xml:space="preserve">
    <value>Cannot infer the type of implicitly-typed discard.</value>
  </data>
  <data name="ERR_DeconstructWrongCardinality" xml:space="preserve">
    <value>Cannot deconstruct a tuple of '{0}' elements into '{1}' variables.</value>
  </data>
  <data name="ERR_CannotDeconstructDynamic" xml:space="preserve">
    <value>Cannot deconstruct dynamic objects.</value>
  </data>
  <data name="ERR_DeconstructTooFewElements" xml:space="preserve">
    <value>Deconstruction must contain at least two variables.</value>
  </data>
  <data name="WRN_TupleLiteralNameMismatch" xml:space="preserve">
    <value>The tuple element name '{0}' is ignored because a different name or no name is specified by the target type '{1}'.</value>
  </data>
  <data name="WRN_TupleLiteralNameMismatch_Title" xml:space="preserve">
    <value>The tuple element name is ignored because a different name or no name is specified by the assignment target.</value>
  </data>
  <data name="WRN_TupleBinopLiteralNameMismatch" xml:space="preserve">
    <value>The tuple element name '{0}' is ignored because a different name or no name is specified on the other side of the tuple == or != operator.</value>
  </data>
  <data name="WRN_TupleBinopLiteralNameMismatch_Title" xml:space="preserve">
    <value>The tuple element name is ignored because a different name or no name is specified on the other side of the tuple == or != operator.</value>
  </data>
  <data name="ERR_PredefinedValueTupleTypeMustBeStruct" xml:space="preserve">
    <value>Predefined type '{0}' must be a struct.</value>
  </data>
  <data name="ERR_NewWithTupleTypeSyntax" xml:space="preserve">
    <value>'new' cannot be used with tuple type. Use a tuple literal expression instead.</value>
  </data>
  <data name="ERR_DeconstructionVarFormDisallowsSpecificType" xml:space="preserve">
    <value>Deconstruction 'var (...)' form disallows a specific type for 'var'.</value>
  </data>
  <data name="ERR_TupleElementNamesAttributeMissing" xml:space="preserve">
    <value>Cannot define a class or member that utilizes tuples because the compiler required type '{0}' cannot be found. Are you missing a reference?</value>
  </data>
  <data name="ERR_ExplicitTupleElementNamesAttribute" xml:space="preserve">
    <value>Cannot reference 'System.Runtime.CompilerServices.TupleElementNamesAttribute' explicitly. Use the tuple syntax to define tuple names.</value>
  </data>
  <data name="ERR_ExpressionTreeContainsOutVariable" xml:space="preserve">
    <value>An expression tree may not contain an out argument variable declaration.</value>
  </data>
  <data name="ERR_ExpressionTreeContainsDiscard" xml:space="preserve">
    <value>An expression tree may not contain a discard.</value>
  </data>
  <data name="ERR_ExpressionTreeContainsIsMatch" xml:space="preserve">
    <value>An expression tree may not contain an 'is' pattern-matching operator.</value>
  </data>
  <data name="ERR_ExpressionTreeContainsTupleLiteral" xml:space="preserve">
    <value>An expression tree may not contain a tuple literal.</value>
  </data>
  <data name="ERR_ExpressionTreeContainsTupleConversion" xml:space="preserve">
    <value>An expression tree may not contain a tuple conversion.</value>
  </data>
  <data name="ERR_SourceLinkRequiresPdb" xml:space="preserve">
    <value>/sourcelink switch is only supported when emitting PDB.</value>
  </data>
  <data name="ERR_CannotEmbedWithoutPdb" xml:space="preserve">
    <value>/embed switch is only supported when emitting a PDB.</value>
  </data>
  <data name="ERR_InvalidInstrumentationKind" xml:space="preserve">
    <value>Invalid instrumentation kind: {0}</value>
  </data>
  <data name="ERR_InvalidHashAlgorithmName" xml:space="preserve">
    <value>Invalid hash algorithm name: '{0}'</value>
  </data>
  <data name="ERR_VarInvocationLvalueReserved" xml:space="preserve">
    <value>The syntax 'var (...)' as an lvalue is reserved.</value>
  </data>
  <data name="ERR_SemiOrLBraceOrArrowExpected" xml:space="preserve">
    <value>{ or ; or =&gt; expected</value>
  </data>
  <data name="ERR_ThrowMisplaced" xml:space="preserve">
    <value>A throw expression is not allowed in this context.</value>
  </data>
  <data name="ERR_MixedDeconstructionUnsupported" xml:space="preserve">
    <value>A deconstruction cannot mix declarations and expressions on the left-hand-side.</value>
  </data>
  <data name="ERR_DeclarationExpressionNotPermitted" xml:space="preserve">
    <value>A declaration is not allowed in this context.</value>
  </data>
  <data name="ERR_MustDeclareForeachIteration" xml:space="preserve">
    <value>A foreach loop must declare its iteration variables.</value>
  </data>
  <data name="ERR_TupleElementNamesInDeconstruction" xml:space="preserve">
    <value>Tuple element names are not permitted on the left of a deconstruction.</value>
  </data>
  <data name="ERR_PossibleBadNegCast" xml:space="preserve">
    <value>To cast a negative value, you must enclose the value in parentheses.</value>
  </data>
  <data name="ERR_ExpressionTreeContainsThrowExpression" xml:space="preserve">
    <value>An expression tree may not contain a throw-expression.</value>
  </data>
  <data name="ERR_BadAssemblyName" xml:space="preserve">
    <value>Invalid assembly name: {0}</value>
  </data>
  <data name="ERR_BadAsyncMethodBuilderTaskProperty" xml:space="preserve">
    <value>For type '{0}' to be used as an AsyncMethodBuilder for type '{1}', its Task property should return type '{1}' instead of type '{2}'.</value>
  </data>
  <data name="ERR_AttributesInLocalFuncDecl" xml:space="preserve">
    <value>Attributes are not allowed on local function parameters or type parameters</value>
  </data>
  <data name="ERR_TypeForwardedToMultipleAssemblies" xml:space="preserve">
    <value>Module '{0}' in assembly '{1}' is forwarding the type '{2}' to multiple assemblies: '{3}' and '{4}'.</value>
  </data>
  <data name="ERR_PatternDynamicType" xml:space="preserve">
    <value>It is not legal to use the type 'dynamic' in a pattern.</value>
  </data>
  <data name="ERR_BadDocumentationMode" xml:space="preserve">
    <value>Provided documentation mode is unsupported or invalid: '{0}'.</value>
  </data>
  <data name="ERR_BadSourceCodeKind" xml:space="preserve">
    <value>Provided source code kind is unsupported or invalid: '{0}'</value>
  </data>
  <data name="ERR_BadLanguageVersion" xml:space="preserve">
    <value>Provided language version is unsupported or invalid: '{0}'.</value>
  </data>
  <data name="ERR_InvalidPreprocessingSymbol" xml:space="preserve">
    <value>Invalid name for a preprocessing symbol; '{0}' is not a valid identifier</value>
  </data>
  <data name="ERR_FeatureNotAvailableInVersion7_1" xml:space="preserve">
    <value>Feature '{0}' is not available in C# 7.1. Please use language version {1} or greater.</value>
  </data>
  <data name="ERR_FeatureNotAvailableInVersion7_2" xml:space="preserve">
    <value>Feature '{0}' is not available in C# 7.2. Please use language version {1} or greater.</value>
  </data>
  <data name="ERR_FeatureNotAvailableInVersion7_3" xml:space="preserve">
    <value>Feature '{0}' is not available in C# 7.3. Please use language version {1} or greater.</value>
  </data>
  <data name="ERR_FeatureNotAvailableInVersion8" xml:space="preserve">
    <value>Feature '{0}' is not available in C# 8.0. Please use language version {1} or greater.</value>
  </data>
  <data name="ERR_LanguageVersionCannotHaveLeadingZeroes" xml:space="preserve">
    <value>Specified language version '{0}' cannot have leading zeroes</value>
  </data>
  <data name="ERR_VoidAssignment" xml:space="preserve">
    <value>A value of type 'void' may not be assigned.</value>
  </data>
  <data name="WRN_Experimental" xml:space="preserve">
    <value>'{0}' is for evaluation purposes only and is subject to change or removal in future updates.</value>
  </data>
  <data name="WRN_Experimental_Title" xml:space="preserve">
    <value>Type is for evaluation purposes only and is subject to change or removal in future updates.</value>
  </data>
  <data name="ERR_CompilerAndLanguageVersion" xml:space="preserve">
    <value>Compiler version: '{0}'. Language version: {1}.</value>
  </data>
  <data name="IDS_FeatureAsyncMain" xml:space="preserve">
    <value>async main</value>
  </data>
  <data name="ERR_TupleInferredNamesNotAvailable" xml:space="preserve">
    <value>Tuple element name '{0}' is inferred. Please use language version {1} or greater to access an element by its inferred name.</value>
  </data>
  <data name="ERR_AltInterpolatedVerbatimStringsNotAvailable" xml:space="preserve">
    <value>To use '@$' instead of '$@' for an interpolated verbatim string, please use language version '{0}' or greater.</value>
  </data>
  <data name="WRN_AttributesOnBackingFieldsNotAvailable" xml:space="preserve">
    <value>Field-targeted attributes on auto-properties are not supported in language version {0}. Please use language version {1} or greater.</value>
  </data>
  <data name="WRN_AttributesOnBackingFieldsNotAvailable_Title" xml:space="preserve">
    <value>Field-targeted attributes on auto-properties are not supported in this version of the language.</value>
  </data>
  <data name="ERR_VoidInTuple" xml:space="preserve">
    <value>A tuple may not contain a value of type 'void'.</value>
  </data>
  <data name="IDS_FeatureNullableReferenceTypes" xml:space="preserve">
    <value>nullable reference types</value>
  </data>
  <data name="IDS_FeaturePragmaWarningEnable" xml:space="preserve">
    <value>warning action enable</value>
  </data>
  <data name="WRN_ConvertingNullableToNonNullable" xml:space="preserve">
    <value>Converting null literal or possible null value to non-nullable type.</value>
  </data>
  <data name="WRN_ConvertingNullableToNonNullable_Title" xml:space="preserve">
    <value>Converting null literal or possible null value to non-nullable type.</value>
  </data>
  <data name="WRN_NullReferenceAssignment" xml:space="preserve">
    <value>Possible null reference assignment.</value>
  </data>
  <data name="WRN_NullReferenceAssignment_Title" xml:space="preserve">
    <value>Possible null reference assignment.</value>
  </data>
  <data name="WRN_NullReferenceReceiver" xml:space="preserve">
    <value>Dereference of a possibly null reference.</value>
  </data>
  <data name="WRN_NullReferenceReceiver_Title" xml:space="preserve">
    <value>Dereference of a possibly null reference.</value>
  </data>
  <data name="WRN_NullReferenceReturn" xml:space="preserve">
    <value>Possible null reference return.</value>
  </data>
  <data name="WRN_NullReferenceReturn_Title" xml:space="preserve">
    <value>Possible null reference return.</value>
  </data>
  <data name="WRN_NullReferenceArgument" xml:space="preserve">
    <value>Possible null reference argument for parameter '{0}' in '{1}'.</value>
  </data>
  <data name="WRN_NullReferenceArgument_Title" xml:space="preserve">
    <value>Possible null reference argument.</value>
  </data>
  <data name="WRN_ThrowPossibleNull" xml:space="preserve">
    <value>Thrown value may be null.</value>
  </data>
  <data name="WRN_ThrowPossibleNull_Title" xml:space="preserve">
    <value>Thrown value may be null.</value>
  </data>
  <data name="WRN_UnboxPossibleNull" xml:space="preserve">
    <value>Unboxing a possibly null value.</value>
  </data>
  <data name="WRN_UnboxPossibleNull_Title" xml:space="preserve">
    <value>Unboxing a possibly null value.</value>
  </data>
  <data name="WRN_NullabilityMismatchInTypeOnOverride" xml:space="preserve">
    <value>Nullability of reference types in type doesn't match overridden member.</value>
  </data>
  <data name="WRN_NullabilityMismatchInTypeOnOverride_Title" xml:space="preserve">
    <value>Nullability of reference types in type doesn't match overridden member.</value>
  </data>
  <data name="WRN_NullabilityMismatchInReturnTypeOnOverride" xml:space="preserve">
    <value>Nullability of reference types in return type doesn't match overridden member.</value>
  </data>
  <data name="WRN_NullabilityMismatchInReturnTypeOnOverride_Title" xml:space="preserve">
    <value>Nullability of reference types in return type doesn't match overridden member.</value>
  </data>
  <data name="WRN_TopLevelNullabilityMismatchInReturnTypeOnOverride" xml:space="preserve">
    <value>Nullability of return type doesn't match overridden member (possibly because of nullability attributes).</value>
  </data>
  <data name="WRN_TopLevelNullabilityMismatchInReturnTypeOnOverride_Title" xml:space="preserve">
    <value>Nullability of return type doesn't match overridden member (possibly because of nullability attributes).</value>
  </data>
  <data name="WRN_NullabilityMismatchInParameterTypeOnOverride" xml:space="preserve">
    <value>Nullability of reference types in type of parameter '{0}' doesn't match overridden member.</value>
  </data>
  <data name="WRN_NullabilityMismatchInParameterTypeOnOverride_Title" xml:space="preserve">
    <value>Nullability of reference types in type of parameter doesn't match overridden member.</value>
  </data>
  <data name="WRN_TopLevelNullabilityMismatchInParameterTypeOnOverride" xml:space="preserve">
    <value>Nullability of type of parameter '{0}' doesn't match overridden member (possibly because of nullability attributes).</value>
  </data>
  <data name="WRN_TopLevelNullabilityMismatchInParameterTypeOnOverride_Title" xml:space="preserve">
    <value>Nullability of type of parameter doesn't match overridden member (possibly because of nullability attributes).</value>
  </data>
  <data name="WRN_NullabilityMismatchInParameterTypeOnPartial" xml:space="preserve">
    <value>Nullability of reference types in type of parameter '{0}' doesn't match partial method declaration.</value>
  </data>
  <data name="WRN_NullabilityMismatchInParameterTypeOnPartial_Title" xml:space="preserve">
    <value>Nullability of reference types in type of parameter doesn't match partial method declaration.</value>
  </data>
  <data name="WRN_NullabilityMismatchInTypeOnImplicitImplementation" xml:space="preserve">
    <value>Nullability of reference types in type of '{0}' doesn't match implicitly implemented member '{1}'.</value>
  </data>
  <data name="WRN_NullabilityMismatchInTypeOnImplicitImplementation_Title" xml:space="preserve">
    <value>Nullability of reference types in type doesn't match implicitly implemented member.</value>
  </data>
  <data name="WRN_NullabilityMismatchInReturnTypeOnImplicitImplementation" xml:space="preserve">
    <value>Nullability of reference types in return type of '{0}' doesn't match implicitly implemented member '{1}'.</value>
  </data>
  <data name="WRN_NullabilityMismatchInReturnTypeOnImplicitImplementation_Title" xml:space="preserve">
    <value>Nullability of reference types in return type doesn't match implicitly implemented member.</value>
  </data>
  <data name="WRN_NullabilityMismatchInParameterTypeOnImplicitImplementation" xml:space="preserve">
    <value>Nullability of reference types in type of parameter '{0}' of '{1}' doesn't match implicitly implemented member '{2}'.</value>
  </data>
  <data name="WRN_NullabilityMismatchInParameterTypeOnImplicitImplementation_Title" xml:space="preserve">
    <value>Nullability of reference types in type of parameter doesn't match implicitly implemented member.</value>
  </data>
  <data name="WRN_TopLevelNullabilityMismatchInReturnTypeOnImplicitImplementation" xml:space="preserve">
    <value>Nullability of reference types in return type of '{0}' doesn't match implicitly implemented member '{1}' (possibly because of nullability attributes).</value>
  </data>
  <data name="WRN_TopLevelNullabilityMismatchInReturnTypeOnImplicitImplementation_Title" xml:space="preserve">
    <value>Nullability of reference types in return type doesn't match implicitly implemented member (possibly because of nullability attributes).</value>
  </data>
  <data name="WRN_TopLevelNullabilityMismatchInParameterTypeOnImplicitImplementation" xml:space="preserve">
    <value>Nullability of reference types in type of parameter '{0}' of '{1}' doesn't match implicitly implemented member '{2}' (possibly because of nullability attributes).</value>
  </data>
  <data name="WRN_TopLevelNullabilityMismatchInParameterTypeOnImplicitImplementation_Title" xml:space="preserve">
    <value>Nullability of reference types in type of parameter doesn't match implicitly implemented member (possibly because of nullability attributes).</value>
  </data>
  <data name="WRN_NullabilityMismatchInTypeOnExplicitImplementation" xml:space="preserve">
    <value>Nullability of reference types in type doesn't match implemented member '{0}'.</value>
  </data>
  <data name="WRN_NullabilityMismatchInTypeOnExplicitImplementation_Title" xml:space="preserve">
    <value>Nullability of reference types in type doesn't match implemented member.</value>
  </data>
  <data name="WRN_NullabilityMismatchInReturnTypeOnExplicitImplementation" xml:space="preserve">
    <value>Nullability of reference types in return type doesn't match implemented member '{0}'.</value>
  </data>
  <data name="WRN_NullabilityMismatchInReturnTypeOnExplicitImplementation_Title" xml:space="preserve">
    <value>Nullability of reference types in return type doesn't match implemented member.</value>
  </data>
  <data name="WRN_NullabilityMismatchInParameterTypeOnExplicitImplementation" xml:space="preserve">
    <value>Nullability of reference types in type of parameter '{0}' doesn't match implemented member '{1}'.</value>
  </data>
  <data name="WRN_NullabilityMismatchInParameterTypeOnExplicitImplementation_Title" xml:space="preserve">
    <value>Nullability of reference types in type of parameter doesn't match implemented member.</value>
  </data>
  <data name="WRN_TopLevelNullabilityMismatchInReturnTypeOnExplicitImplementation" xml:space="preserve">
    <value>Nullability of reference types in return type doesn't match implemented member '{0}' (possibly because of nullability attributes).</value>
  </data>
  <data name="WRN_TopLevelNullabilityMismatchInReturnTypeOnExplicitImplementation_Title" xml:space="preserve">
    <value>Nullability of reference types in return type doesn't match implemented member (possibly because of nullability attributes).</value>
  </data>
  <data name="WRN_TopLevelNullabilityMismatchInParameterTypeOnExplicitImplementation" xml:space="preserve">
    <value>Nullability of reference types in type of parameter '{0}' doesn't match implemented member '{1}' (possibly because of nullability attributes).</value>
  </data>
  <data name="WRN_TopLevelNullabilityMismatchInParameterTypeOnExplicitImplementation_Title" xml:space="preserve">
    <value>Nullability of reference types in type of parameter doesn't match implemented member (possibly because of nullability attributes).</value>
  </data>
  <data name="WRN_UninitializedNonNullableField" xml:space="preserve">
    <value>Non-nullable {0} '{1}' is uninitialized. Consider declaring the {0} as nullable.</value>
  </data>
  <data name="WRN_UninitializedNonNullableField_Title" xml:space="preserve">
    <value>Non-nullable field is uninitialized. Consider declaring as nullable.</value>
  </data>
  <data name="WRN_NullabilityMismatchInAssignment" xml:space="preserve">
    <value>Nullability of reference types in value of type '{0}' doesn't match target type '{1}'.</value>
  </data>
  <data name="WRN_NullabilityMismatchInAssignment_Title" xml:space="preserve">
    <value>Nullability of reference types in value doesn't match target type.</value>
  </data>
  <data name="WRN_ImplicitCopyInReadOnlyMember" xml:space="preserve">
    <value>Call to non-readonly member '{0}' from a 'readonly' member results in an implicit copy of '{1}'.</value>
  </data>
  <data name="WRN_ImplicitCopyInReadOnlyMember_Title" xml:space="preserve">
    <value>Call to non-readonly member from a 'readonly' member results in an implicit copy.</value>
  </data>
  <data name="ERR_StaticMemberCantBeReadOnly" xml:space="preserve">
    <value>Static member '{0}' cannot be marked 'readonly'.</value>
  </data>
  <data name="ERR_AutoSetterCantBeReadOnly" xml:space="preserve">
    <value>Auto-implemented 'set' accessor '{0}' cannot be marked 'readonly'.</value>
  </data>
  <data name="ERR_AutoPropertyWithSetterCantBeReadOnly" xml:space="preserve">
    <value>Auto-implemented property '{0}' cannot be marked 'readonly' because it has a 'set' accessor.</value>
  </data>
  <data name="ERR_InvalidPropertyReadOnlyMods" xml:space="preserve">
    <value>Cannot specify 'readonly' modifiers on both property or indexer '{0}' and its accessor. Remove one of them.</value>
  </data>
  <data name="ERR_DuplicatePropertyReadOnlyMods" xml:space="preserve">
    <value>Cannot specify 'readonly' modifiers on both accessors of property or indexer '{0}'. Instead, put a 'readonly' modifier on the property itself.</value>
  </data>
  <data name="ERR_FieldLikeEventCantBeReadOnly" xml:space="preserve">
    <value>Field-like event '{0}' cannot be 'readonly'.</value>
  </data>
  <data name="ERR_PartialMethodReadOnlyDifference" xml:space="preserve">
    <value>Both partial method declarations must be readonly or neither may be readonly</value>
  </data>
  <data name="ERR_ReadOnlyModMissingAccessor" xml:space="preserve">
    <value>'{0}': 'readonly' can only be used on accessors if the property or indexer has both a get and a set accessor</value>
  </data>
  <data name="WRN_NullabilityMismatchInArgument" xml:space="preserve">
    <value>Argument of type '{0}' cannot be used for parameter '{2}' of type '{1}' in '{3}' due to differences in the nullability of reference types.</value>
  </data>
  <data name="WRN_NullabilityMismatchInArgument_Title" xml:space="preserve">
    <value>Argument cannot be used for parameter due to differences in the nullability of reference types.</value>
  </data>
  <data name="WRN_NullabilityMismatchInArgumentForOutput" xml:space="preserve">
    <value>Argument of type '{0}' cannot be used as an output of type '{1}' for parameter '{2}' in '{3}' due to differences in the nullability of reference types.</value>
  </data>
  <data name="WRN_NullabilityMismatchInArgumentForOutput_Title" xml:space="preserve">
    <value>Argument cannot be used as an output for parameter due to differences in the nullability of reference types.</value>
  </data>
  <data name="WRN_DisallowNullAttributeForbidsMaybeNullAssignment" xml:space="preserve">
    <value>A possible null value may not be used for a type marked with [NotNull] or [DisallowNull]</value>
  </data>
  <data name="WRN_DisallowNullAttributeForbidsMaybeNullAssignment_Title" xml:space="preserve">
    <value>A possible null value may not be used for a type marked with [NotNull] or [DisallowNull]</value>
  </data>
  <data name="WRN_ParameterConditionallyDisallowsNull" xml:space="preserve">
    <value>Parameter '{0}' may not have a null value when exiting with '{1}'.</value>
  </data>
  <data name="WRN_ParameterConditionallyDisallowsNull_Title" xml:space="preserve">
    <value>Parameter may not have a null value when exiting in some condition.</value>
  </data>
  <data name="WRN_MemberNotNull" xml:space="preserve">
    <value>Member '{0}' may not have a null value when exiting.</value>
  </data>
  <data name="WRN_MemberNotNull_Title" xml:space="preserve">
    <value>Member may not have a null value when exiting.</value>
  </data>
  <data name="WRN_MemberNotNullBadMember" xml:space="preserve">
    <value>Member '{0}' cannot be used in this attribute.</value>
  </data>
  <data name="WRN_MemberNotNullBadMember_Title" xml:space="preserve">
    <value>Member cannot be used in this attribute.</value>
  </data>
  <data name="WRN_MemberNotNullWhen" xml:space="preserve">
    <value>Member '{0}' may not have a null value when exiting with `{1}`.</value>
  </data>
  <data name="WRN_MemberNotNullWhen_Title" xml:space="preserve">
    <value>Member may not have a null value when exiting in some condition.</value>
  </data>
  <data name="WRN_ShouldNotReturn" xml:space="preserve">
    <value>A method marked [DoesNotReturn] should not return.</value>
  </data>
  <data name="WRN_ShouldNotReturn_Title" xml:space="preserve">
    <value>A method marked [DoesNotReturn] should not return.</value>
  </data>
  <data name="WRN_DoesNotReturnMismatch" xml:space="preserve">
    <value>Method '{0}' lacks `[DoesNotReturn]` annotation to match implemented or overridden member.</value>
  </data>
  <data name="WRN_DoesNotReturnMismatch_Title" xml:space="preserve">
    <value>Method lacks `[DoesNotReturn]` annotation to match implemented or overridden member.</value>
  </data>
  <data name="WRN_NullabilityMismatchInReturnTypeOfTargetDelegate" xml:space="preserve">
    <value>Nullability of reference types in return type of '{0}' doesn't match the target delegate '{1}'.</value>
  </data>
  <data name="WRN_NullabilityMismatchInReturnTypeOfTargetDelegate_Title" xml:space="preserve">
    <value>Nullability of reference types in return type doesn't match the target delegate.</value>
  </data>
  <data name="WRN_NullabilityMismatchInParameterTypeOfTargetDelegate" xml:space="preserve">
    <value>Nullability of reference types in type of parameter '{0}' of '{1}' doesn't match the target delegate '{2}'.</value>
  </data>
  <data name="WRN_NullabilityMismatchInParameterTypeOfTargetDelegate_Title" xml:space="preserve">
    <value>Nullability of reference types in type of parameter doesn't match the target delegate.</value>
  </data>
  <data name="WRN_NullAsNonNullable" xml:space="preserve">
    <value>Cannot convert null literal to non-nullable reference type.</value>
  </data>
  <data name="WRN_NullAsNonNullable_Title" xml:space="preserve">
    <value>Cannot convert null literal to non-nullable reference type.</value>
  </data>
  <data name="ERR_AnnotationDisallowedInObjectCreation" xml:space="preserve">
    <value>Cannot use a nullable reference type in object creation.</value>
  </data>
  <data name="WRN_NullableValueTypeMayBeNull" xml:space="preserve">
    <value>Nullable value type may be null.</value>
  </data>
  <data name="WRN_NullableValueTypeMayBeNull_Title" xml:space="preserve">
    <value>Nullable value type may be null.</value>
  </data>
  <data name="WRN_NullabilityMismatchInTypeParameterConstraint" xml:space="preserve">
    <value>The type '{3}' cannot be used as type parameter '{2}' in the generic type or method '{0}'. Nullability of type argument '{3}' doesn't match constraint type '{1}'.</value>
  </data>
  <data name="WRN_NullabilityMismatchInTypeParameterConstraint_Title" xml:space="preserve">
    <value>The type cannot be used as type parameter in the generic type or method. Nullability of type argument doesn't match constraint type.</value>
  </data>
  <data name="WRN_MissingNonNullTypesContextForAnnotation" xml:space="preserve">
    <value>The annotation for nullable reference types should only be used in code within a '#nullable' annotations context.</value>
  </data>
  <data name="WRN_MissingNonNullTypesContextForAnnotation_Title" xml:space="preserve">
    <value>The annotation for nullable reference types should only be used in code within a '#nullable' annotations context.</value>
  </data>
  <data name="ERR_ExplicitNullableAttribute" xml:space="preserve">
    <value>Explicit application of 'System.Runtime.CompilerServices.NullableAttribute' is not allowed.</value>
  </data>
  <data name="ERR_NullableUnconstrainedTypeParameter" xml:space="preserve">
    <value>A nullable type parameter must be known to be a value type or non-nullable reference type. Consider adding a 'class', 'struct', or type constraint.</value>
  </data>
  <data name="ERR_NullableOptionNotAvailable" xml:space="preserve">
    <value>Invalid '{0}' value: '{1}' for C# {2}. Please use language version '{3}' or greater.</value>
  </data>
  <data name="ERR_NonTaskMainCantBeAsync" xml:space="preserve">
    <value>A void or int returning entry point cannot be async</value>
  </data>
  <data name="ERR_PatternWrongGenericTypeInVersion" xml:space="preserve">
    <value>An expression of type '{0}' cannot be handled by a pattern of type '{1}' in C# {2}. Please use language version {3} or greater.</value>
  </data>
  <data name="WRN_UnreferencedLocalFunction" xml:space="preserve">
    <value>The local function '{0}' is declared but never used</value>
  </data>
  <data name="WRN_UnreferencedLocalFunction_Title" xml:space="preserve">
    <value>Local function is declared but never used</value>
  </data>
  <data name="ERR_LocalFunctionMissingBody" xml:space="preserve">
    <value>Local function '{0}' must declare a body because it is not marked 'static extern'.</value>
  </data>
  <data name="ERR_InvalidDebugInfo" xml:space="preserve">
    <value>Unable to read debug information of method '{0}' (token 0x{1:X8}) from assembly '{2}'</value>
  </data>
  <data name="IConversionExpressionIsNotCSharpConversion" xml:space="preserve">
    <value>{0} is not a valid C# conversion expression</value>
  </data>
  <data name="ERR_DynamicLocalFunctionTypeParameter" xml:space="preserve">
    <value>Cannot pass argument with dynamic type to generic local function '{0}' with inferred type arguments.</value>
  </data>
  <data name="IDS_FeatureLeadingDigitSeparator" xml:space="preserve">
    <value>leading digit separator</value>
  </data>
  <data name="ERR_ExplicitReservedAttr" xml:space="preserve">
    <value>Do not use '{0}'. This is reserved for compiler usage.</value>
  </data>
  <data name="ERR_TypeReserved" xml:space="preserve">
    <value>The type name '{0}' is reserved to be used by the compiler.</value>
  </data>
  <data name="ERR_InExtensionMustBeValueType" xml:space="preserve">
    <value>The first parameter of the 'in' extension method '{0}' must be a concrete (non-generic) value type.</value>
  </data>
  <data name="ERR_FieldsInRoStruct" xml:space="preserve">
    <value>Instance fields of readonly structs must be readonly.</value>
  </data>
  <data name="ERR_AutoPropsInRoStruct" xml:space="preserve">
    <value>Auto-implemented instance properties in readonly structs must be readonly.</value>
  </data>
  <data name="ERR_FieldlikeEventsInRoStruct" xml:space="preserve">
    <value>Field-like events are not allowed in readonly structs.</value>
  </data>
  <data name="IDS_FeatureRefExtensionMethods" xml:space="preserve">
    <value>ref extension methods</value>
  </data>
  <data name="ERR_StackAllocConversionNotPossible" xml:space="preserve">
    <value>Conversion of a stackalloc expression of type '{0}' to type '{1}' is not possible.</value>
  </data>
  <data name="ERR_RefExtensionMustBeValueTypeOrConstrainedToOne" xml:space="preserve">
    <value>The first parameter of a 'ref' extension method '{0}' must be a value type or a generic type constrained to struct.</value>
  </data>
  <data name="ERR_OutAttrOnInParam" xml:space="preserve">
    <value>An in parameter cannot have the Out attribute.</value>
  </data>
  <data name="ICompoundAssignmentOperationIsNotCSharpCompoundAssignment" xml:space="preserve">
    <value>{0} is not a valid C# compound assignment operation</value>
  </data>
  <data name="WRN_FilterIsConstantFalse" xml:space="preserve">
    <value>Filter expression is a constant 'false', consider removing the catch clause</value>
  </data>
  <data name="WRN_FilterIsConstantFalse_Title" xml:space="preserve">
    <value>Filter expression is a constant 'false'</value>
  </data>
  <data name="WRN_FilterIsConstantFalseRedundantTryCatch" xml:space="preserve">
    <value>Filter expression is a constant 'false', consider removing the try-catch block</value>
  </data>
  <data name="WRN_FilterIsConstantFalseRedundantTryCatch_Title" xml:space="preserve">
    <value>Filter expression is a constant 'false'. </value>
  </data>
  <data name="ERR_ConditionalInInterpolation" xml:space="preserve">
    <value>A conditional expression cannot be used directly in a string interpolation because the ':' ends the interpolation. Parenthesize the conditional expression.</value>
  </data>
  <data name="ERR_InDynamicMethodArg" xml:space="preserve">
    <value>Arguments with 'in' modifier cannot be used in dynamically dispatched expressions.</value>
  </data>
  <data name="ERR_TupleSizesMismatchForBinOps" xml:space="preserve">
    <value>Tuple types used as operands of an == or != operator must have matching cardinalities. But this operator has tuple types of cardinality {0} on the left and {1} on the right.</value>
  </data>
  <data name="ERR_RefLocalOrParamExpected" xml:space="preserve">
    <value>The left-hand side of a ref assignment must be a ref local or parameter.</value>
  </data>
  <data name="ERR_RefAssignNarrower" xml:space="preserve">
    <value>Cannot ref-assign '{1}' to '{0}' because '{1}' has a narrower escape scope than '{0}'.</value>
  </data>
  <data name="IDS_FeatureEnumGenericTypeConstraint" xml:space="preserve">
    <value>enum generic type constraints</value>
  </data>
  <data name="IDS_FeatureDelegateGenericTypeConstraint" xml:space="preserve">
    <value>delegate generic type constraints</value>
  </data>
  <data name="IDS_FeatureUnmanagedGenericTypeConstraint" xml:space="preserve">
    <value>unmanaged generic type constraints</value>
  </data>
  <data name="ERR_NewBoundWithUnmanaged" xml:space="preserve">
    <value>The 'new()' constraint cannot be used with the 'unmanaged' constraint</value>
  </data>
  <data name="ERR_UnmanagedConstraintMustBeFirst" xml:space="preserve">
    <value>The 'unmanaged' constraint must come before any other constraints</value>
  </data>
  <data name="ERR_UnmanagedConstraintNotSatisfied" xml:space="preserve">
    <value>The type '{2}' must be a non-nullable value type, along with all fields at any level of nesting, in order to use it as parameter '{1}' in the generic type or method '{0}'</value>
  </data>
  <data name="ERR_ConWithUnmanagedCon" xml:space="preserve">
    <value>Type parameter '{1}' has the 'unmanaged' constraint so '{1}' cannot be used as a constraint for '{0}'</value>
  </data>
  <data name="IDS_FeatureStackAllocInitializer" xml:space="preserve">
    <value>stackalloc initializer</value>
  </data>
  <data name="ERR_InvalidStackAllocArray" xml:space="preserve">
    <value>"Invalid rank specifier: expected ']'</value>
  </data>
  <data name="IDS_FeatureExpressionVariablesInQueriesAndInitializers" xml:space="preserve">
    <value>declaration of expression variables in member initializers and queries</value>
  </data>
  <data name="ERR_MissingPattern" xml:space="preserve">
    <value>Pattern missing</value>
  </data>
  <data name="IDS_FeatureRecursivePatterns" xml:space="preserve">
    <value>recursive patterns</value>
  </data>
  <data name="ERR_WrongNumberOfSubpatterns" xml:space="preserve">
    <value>Matching the tuple type '{0}' requires '{1}' subpatterns, but '{2}' subpatterns are present.</value>
  </data>
  <data name="ERR_PropertyPatternNameMissing" xml:space="preserve">
    <value>A property subpattern requires a reference to the property or field to be matched, e.g. '{{ Name: {0} }}'</value>
  </data>
  <data name="ERR_DefaultPattern" xml:space="preserve">
    <value>A default literal 'default' is not valid as a pattern. Use another literal (e.g. '0' or 'null') as appropriate. To match everything, use a discard pattern '_'.</value>
  </data>
  <data name="ERR_SwitchExpressionNoBestType" xml:space="preserve">
    <value>No best type was found for the switch expression.</value>
  </data>
  <data name="ERR_DefaultLiteralNoTargetType" xml:space="preserve">
    <value>There is no target type for the default literal.</value>
  </data>
  <data name="ERR_SingleElementPositionalPatternRequiresDisambiguation" xml:space="preserve">
    <value>A single-element deconstruct pattern requires some other syntax for disambiguation. It is recommended to add a discard designator '_' after the close paren ')'.</value>
  </data>
  <data name="ERR_VarMayNotBindToType" xml:space="preserve">
    <value>The syntax 'var' for a pattern is not permitted to refer to a type, but '{0}' is in scope here.</value>
  </data>
  <data name="WRN_SwitchExpressionNotExhaustive" xml:space="preserve">
    <value>The switch expression does not handle all possible values of its input type (it is not exhaustive).</value>
  </data>
  <data name="WRN_SwitchExpressionNotExhaustive_Title" xml:space="preserve">
    <value>The switch expression does not handle all possible values of its input type (it is not exhaustive).</value>
  </data>
  <data name="WRN_CaseConstantNamedUnderscore" xml:space="preserve">
    <value>The name '_' refers to the constant, not the discard pattern. Use 'var _' to discard the value, or '@_' to refer to a constant by that name.</value>
  </data>
  <data name="WRN_CaseConstantNamedUnderscore_Title" xml:space="preserve">
    <value>Do not use '_' for a case constant.</value>
  </data>
  <data name="WRN_IsTypeNamedUnderscore" xml:space="preserve">
    <value>The name '_' refers to the type '{0}', not the discard pattern. Use '@_' for the type, or 'var _' to discard.</value>
  </data>
  <data name="WRN_IsTypeNamedUnderscore_Title" xml:space="preserve">
    <value>Do not use '_' to refer to the type in an is-type expression.</value>
  </data>
  <data name="ERR_ExpressionTreeContainsSwitchExpression" xml:space="preserve">
    <value>An expression tree may not contain a switch expression.</value>
  </data>
  <data name="ERR_InvalidObjectCreation" xml:space="preserve">
    <value>Invalid object creation</value>
  </data>
  <data name="IDS_FeatureIndexingMovableFixedBuffers" xml:space="preserve">
    <value>indexing movable fixed buffers</value>
  </data>
  <data name="ERR_CantUseInOrOutInArglist" xml:space="preserve">
    <value>__arglist cannot have an argument passed by 'in' or 'out'</value>
  </data>
  <data name="SyntaxTreeNotFound" xml:space="preserve">
    <value>SyntaxTree is not part of the compilation</value>
  </data>
  <data name="ERR_OutVariableCannotBeByRef" xml:space="preserve">
    <value>An out variable cannot be declared as a ref local</value>
  </data>
  <data name="ERR_MultipleAnalyzerConfigsInSameDir" xml:space="preserve">
    <value>Multiple analyzer config files cannot be in the same directory ('{0}').</value>
  </data>
  <data name="IDS_FeatureCoalesceAssignmentExpression" xml:space="preserve">
    <value>coalescing assignment</value>
  </data>
  <data name="CannotCreateConstructedFromConstructed" xml:space="preserve">
    <value>Cannot create constructed generic type from another constructed generic type.</value>
  </data>
  <data name="CannotCreateConstructedFromNongeneric" xml:space="preserve">
    <value>Cannot create constructed generic type from non-generic type.</value>
  </data>
  <data name="IDS_FeatureUnconstrainedTypeParameterInNullCoalescingOperator" xml:space="preserve">
    <value>unconstrained type parameters in null coalescing operator</value>
  </data>
  <data name="WRN_NullabilityMismatchInConstraintsOnImplicitImplementation" xml:space="preserve">
    <value>Nullability in constraints for type parameter '{0}' of method '{1}' doesn't match the constraints for type parameter '{2}' of interface method '{3}'. Consider using an explicit interface implementation instead.</value>
  </data>
  <data name="WRN_NullabilityMismatchInConstraintsOnImplicitImplementation_Title" xml:space="preserve">
    <value>Nullability in constraints for type parameter doesn't match the constraints for type parameter in implicitly implemented interface method'.</value>
  </data>
  <data name="WRN_NullabilityMismatchInTypeParameterReferenceTypeConstraint" xml:space="preserve">
    <value>The type '{2}' cannot be used as type parameter '{1}' in the generic type or method '{0}'. Nullability of type argument '{2}' doesn't match 'class' constraint.</value>
  </data>
  <data name="WRN_NullabilityMismatchInTypeParameterReferenceTypeConstraint_Title" xml:space="preserve">
    <value>The type cannot be used as type parameter in the generic type or method. Nullability of type argument doesn't match 'class' constraint.</value>
  </data>
  <data name="ERR_TripleDotNotAllowed" xml:space="preserve">
    <value>Unexpected character sequence '...'</value>
  </data>
  <data name="IDS_FeatureIndexOperator" xml:space="preserve">
    <value>index operator</value>
  </data>
  <data name="IDS_FeatureRangeOperator" xml:space="preserve">
    <value>range operator</value>
  </data>
  <data name="IDS_FeatureStaticLocalFunctions" xml:space="preserve">
    <value>static local functions</value>
  </data>
  <data name="IDS_FeatureNameShadowingInNestedFunctions" xml:space="preserve">
    <value>name shadowing in nested functions</value>
  </data>
  <data name="IDS_FeatureLambdaDiscardParameters" xml:space="preserve">
    <value>lambda discard parameters</value>
  </data>
<<<<<<< HEAD
  <data name="IDS_FeatureMemberNotNull" xml:space="preserve">
    <value>MemberNotNull attribute</value>
=======
  <data name="IDS_FeatureNativeInt" xml:space="preserve">
    <value>native-sized integers</value>
>>>>>>> 3dd6470d
  </data>
  <data name="ERR_BadDynamicAwaitForEach" xml:space="preserve">
    <value>Cannot use a collection of dynamic type in an asynchronous foreach</value>
  </data>
  <data name="ERR_NullableDirectiveQualifierExpected" xml:space="preserve">
    <value>Expected 'enable', 'disable', or 'restore'</value>
  </data>
  <data name="ERR_NullableDirectiveTargetExpected" xml:space="preserve">
    <value>Expected 'warnings', 'annotations', or end of directive</value>
  </data>
  <data name="WRN_MissingNonNullTypesContextForAnnotationInGeneratedCode" xml:space="preserve">
    <value>The annotation for nullable reference types should only be used in code within a '#nullable' annotations context. Auto-generated code requires an explicit '#nullable' directive in source.</value>
  </data>
  <data name="WRN_MissingNonNullTypesContextForAnnotationInGeneratedCode_Title" xml:space="preserve">
    <value>The annotation for nullable reference types should only be used in code within a '#nullable' annotations context. Auto-generated code requires an explicit '#nullable' directive in source.</value>
  </data>
  <data name="WRN_NullReferenceInitializer" xml:space="preserve">
    <value>Object or collection initializer implicitly dereferences possibly null member '{0}'.</value>
  </data>
  <data name="WRN_NullReferenceInitializer_Title" xml:space="preserve">
    <value>Object or collection initializer implicitly dereferences possibly null member.</value>
  </data>
  <data name="ERR_ExpressionTreeCantContainRefStruct" xml:space="preserve">
    <value>Expression tree cannot contain value of ref struct or restricted type '{0}'.</value>
  </data>
  <data name="ERR_ElseCannotStartStatement" xml:space="preserve">
    <value>'else' cannot start a statement.</value>
  </data>
  <data name="ERR_ExpressionTreeCantContainNullCoalescingAssignment" xml:space="preserve">
    <value>An expression tree may not contain a null coalescing assignment</value>
  </data>
  <data name="ERR_BadNullableContextOption" xml:space="preserve">
    <value>Invalid option '{0}' for /nullable; must be 'disable', 'enable', 'warnings' or 'annotations'</value>
  </data>
  <data name="ERR_SwitchGoverningExpressionRequiresParens" xml:space="preserve">
    <value>Parentheses are required around the switch governing expression.</value>
  </data>
  <data name="ERR_TupleElementNameMismatch" xml:space="preserve">
    <value>The name '{0}' does not identify tuple element '{1}'.</value>
  </data>
  <data name="ERR_DeconstructParameterNameMismatch" xml:space="preserve">
    <value>The name '{0}' does not match the corresponding 'Deconstruct' parameter '{1}'.</value>
  </data>
  <data name="ERR_IsPatternImpossible" xml:space="preserve">
    <value>An expression of type '{0}' can never match the provided pattern.</value>
  </data>
  <data name="WRN_IsPatternAlways" xml:space="preserve">
    <value>An expression of type '{0}' always matches the provided pattern.</value>
  </data>
  <data name="WRN_IsPatternAlways_Title" xml:space="preserve">
    <value>The input always matches the provided pattern.</value>
  </data>
  <data name="WRN_GivenExpressionNeverMatchesPattern" xml:space="preserve">
    <value>The given expression never matches the provided pattern.</value>
  </data>
  <data name="WRN_GivenExpressionNeverMatchesPattern_Title" xml:space="preserve">
    <value>The given expression never matches the provided pattern.</value>
  </data>
  <data name="WRN_GivenExpressionAlwaysMatchesConstant" xml:space="preserve">
    <value>The given expression always matches the provided constant.</value>
  </data>
  <data name="WRN_GivenExpressionAlwaysMatchesConstant_Title" xml:space="preserve">
    <value>The given expression always matches the provided constant.</value>
  </data>
  <data name="WRN_GivenExpressionAlwaysMatchesPattern" xml:space="preserve">
    <value>The given expression always matches the provided pattern.</value>
  </data>
  <data name="WRN_GivenExpressionAlwaysMatchesPattern_Title" xml:space="preserve">
    <value>The given expression always matches the provided pattern.</value>
  </data>
  <data name="ERR_FeatureNotAvailableInVersion8_0" xml:space="preserve">
    <value>Feature '{0}' is not available in C# 8.0. Please use language version {1} or greater.</value>
  </data>
  <data name="ERR_PointerTypeInPatternMatching" xml:space="preserve">
    <value>Pattern-matching is not permitted for pointer types.</value>
  </data>
  <data name="ERR_ArgumentNameInITuplePattern" xml:space="preserve">
    <value>Element names are not permitted when pattern-matching via 'System.Runtime.CompilerServices.ITuple'.</value>
  </data>
  <data name="ERR_DiscardPatternInSwitchStatement" xml:space="preserve">
    <value>The discard pattern is not permitted as a case label in a switch statement. Use 'case var _:' for a discard pattern, or 'case @_:' for a constant named '_'.</value>
  </data>
  <data name="WRN_NullabilityMismatchInExplicitlyImplementedInterface" xml:space="preserve">
    <value>Nullability of reference types in explicit interface specifier doesn't match interface implemented by the type.</value>
  </data>
  <data name="WRN_NullabilityMismatchInExplicitlyImplementedInterface_Title" xml:space="preserve">
    <value>Nullability of reference types in explicit interface specifier doesn't match interface implemented by the type.</value>
  </data>
  <data name="WRN_NullabilityMismatchInInterfaceImplementedByBase" xml:space="preserve">
    <value>'{0}' does not implement interface member '{1}'. Nullability of reference types in interface implemented by the base type doesn't match.</value>
  </data>
  <data name="WRN_NullabilityMismatchInInterfaceImplementedByBase_Title" xml:space="preserve">
    <value>Type does not implement interface member. Nullability of reference types in interface implemented by the base type doesn't match.</value>
  </data>
  <data name="WRN_DuplicateInterfaceWithNullabilityMismatchInBaseList" xml:space="preserve">
    <value>'{0}' is already listed in the interface list on type '{1}' with different nullability of reference types.</value>
  </data>
  <data name="WRN_DuplicateInterfaceWithNullabilityMismatchInBaseList_Title" xml:space="preserve">
    <value>Interface is already listed in the interface list with different nullability of reference types.</value>
  </data>
  <data name="ERR_DuplicateExplicitImpl" xml:space="preserve">
    <value>'{0}' is explicitly implemented more than once.</value>
  </data>
  <data name="ERR_UsingVarInSwitchCase" xml:space="preserve">
    <value>A using variable cannot be used directly within a switch section (consider using braces). </value>
  </data>
  <data name="ERR_GoToForwardJumpOverUsingVar" xml:space="preserve">
    <value>A goto cannot jump to a location after a using declaration.</value>
  </data>
  <data name="ERR_GoToBackwardJumpOverUsingVar" xml:space="preserve">
    <value>A goto cannot jump to a location before a using declaration within the same block.</value>
  </data>
  <data name="IDS_FeatureUsingDeclarations" xml:space="preserve">
    <value>using declarations</value>
  </data>
  <data name="ERR_FeatureInPreview" xml:space="preserve">
    <value>The feature '{0}' is currently in Preview and *unsupported*. To use Preview features, use the 'preview' language version.</value>
  </data>
  <data name="IDS_DefaultInterfaceImplementation" xml:space="preserve">
    <value>default interface implementation</value>
  </data>
  <data name="ERR_RuntimeDoesNotSupportDefaultInterfaceImplementation" xml:space="preserve">
    <value>Target runtime doesn't support default interface implementation.</value>
  </data>
  <data name="ERR_RuntimeDoesNotSupportDefaultInterfaceImplementationForMember" xml:space="preserve">
    <value>'{0}' cannot implement interface member '{1}' in type '{2}' because the target runtime doesn't support default interface implementation.</value>
  </data>
  <data name="ERR_DefaultInterfaceImplementationModifier" xml:space="preserve">
    <value>The modifier '{0}' is not valid for this item in C# {1}. Please use language version '{2}' or greater.</value>
  </data>
  <data name="ERR_ImplicitImplementationOfNonPublicInterfaceMember" xml:space="preserve">
    <value>'{0}' does not implement interface member '{1}'. '{2}' cannot implicitly implement a non-public member.</value>
  </data>
  <data name="ERR_MostSpecificImplementationIsNotFound" xml:space="preserve">
    <value>Interface member '{0}' does not have a most specific implementation. Neither '{1}', nor '{2}' are most specific.</value>
  </data>
  <data name="ERR_LanguageVersionDoesNotSupportDefaultInterfaceImplementationForMember" xml:space="preserve">
    <value>'{0}' cannot implement interface member '{1}' in type '{2}' because feature '{3}' is not available in C# {4}. Please use language version '{5}' or greater.</value>
  </data>
  <data name="ERR_RuntimeDoesNotSupportProtectedAccessForInterfaceMember" xml:space="preserve">
    <value>Target runtime doesn't support 'protected', 'protected internal', or 'private protected' accessibility for a member of an interface.</value>
  </data>
  <data name="ERR_DefaultInterfaceImplementationInNoPIAType" xml:space="preserve">
    <value>Type '{0}' cannot be embedded because it has a non-abstract member. Consider setting the 'Embed Interop Types' property to false.</value>
  </data>
  <data name="WRN_SwitchExpressionNotExhaustiveForNull" xml:space="preserve">
    <value>The switch expression does not handle some null inputs (it is not exhaustive).</value>
  </data>
  <data name="WRN_SwitchExpressionNotExhaustiveForNull_Title" xml:space="preserve">
    <value>The switch expression does not handle some null inputs.</value>
  </data>
  <data name="ERR_AttributeNotOnEventAccessor" xml:space="preserve">
    <value>Attribute '{0}' is not valid on event accessors. It is only valid on '{1}' declarations.</value>
  </data>
  <data name="IDS_FeatureObsoleteOnPropertyAccessor" xml:space="preserve">
    <value>obsolete on property accessor</value>
  </data>
  <data name="WRN_UnconsumedEnumeratorCancellationAttributeUsage" xml:space="preserve">
    <value>The EnumeratorCancellationAttribute applied to parameter '{0}' will have no effect. The attribute is only effective on a parameter of type CancellationToken in an async-iterator method returning IAsyncEnumerable</value>
  </data>
  <data name="WRN_UnconsumedEnumeratorCancellationAttributeUsage_Title" xml:space="preserve">
    <value>The EnumeratorCancellationAttribute will have no effect. The attribute is only effective on a parameter of type CancellationToken in an async-iterator method returning IAsyncEnumerable</value>
  </data>
  <data name="WRN_UndecoratedCancellationTokenParameter" xml:space="preserve">
    <value>Async-iterator '{0}' has one or more parameters of type 'CancellationToken' but none of them is decorated with the 'EnumeratorCancellation' attribute, so the cancellation token parameter from the generated 'IAsyncEnumerable&lt;&gt;.GetAsyncEnumerator' will be unconsumed</value>
  </data>
  <data name="WRN_UndecoratedCancellationTokenParameter_Title" xml:space="preserve">
    <value>Async-iterator member has one or more parameters of type 'CancellationToken' but none of them is decorated with the 'EnumeratorCancellation' attribute, so the cancellation token parameter from the generated 'IAsyncEnumerable&lt;&gt;.GetAsyncEnumerator' will be unconsumed</value>
  </data>
  <data name="ERR_MultipleEnumeratorCancellationAttributes" xml:space="preserve">
    <value>The attribute [EnumeratorCancellation] cannot be used on multiple parameters</value>
  </data>
  <data name="ERR_OverrideRefConstraintNotSatisfied" xml:space="preserve">
    <value>Method '{0}' specifies a 'class' constraint for type parameter '{1}', but corresponding type parameter '{2}' of overridden or explicitly implemented method '{3}' is not a reference type.</value>
  </data>
  <data name="ERR_OverrideValConstraintNotSatisfied" xml:space="preserve">
    <value>Method '{0}' specifies a 'struct' constraint for type parameter '{1}', but corresponding type parameter '{2}' of overridden or explicitly implemented method '{3}' is not a non-nullable value type.</value>
  </data>
  <data name="IDS_OverrideWithConstraints" xml:space="preserve">
    <value>constraints for override and explicit interface implementation methods</value>
  </data>
  <data name="WRN_NullabilityMismatchInConstraintsOnPartialImplementation" xml:space="preserve">
    <value>Partial method declarations of '{0}' have inconsistent nullability in constraints for type parameter '{1}'</value>
  </data>
  <data name="WRN_NullabilityMismatchInConstraintsOnPartialImplementation_Title" xml:space="preserve">
    <value>Partial method declarations have inconsistent nullability in constraints for type parameter</value>
  </data>
  <data name="IDS_FeatureNestedStackalloc" xml:space="preserve">
    <value>stackalloc in nested expressions</value>
  </data>
  <data name="ERR_NotNullConstraintMustBeFirst" xml:space="preserve">
    <value>The 'notnull' constraint must come before any other constraints</value>
  </data>
  <data name="WRN_NullabilityMismatchInTypeParameterNotNullConstraint" xml:space="preserve">
    <value>The type '{2}' cannot be used as type parameter '{1}' in the generic type or method '{0}'. Nullability of type argument '{2}' doesn't match 'notnull' constraint.</value>
  </data>
  <data name="WRN_NullabilityMismatchInTypeParameterNotNullConstraint_Title" xml:space="preserve">
    <value>The type cannot be used as type parameter in the generic type or method. Nullability of type argument doesn't match 'notnull' constraint.</value>
  </data>
  <data name="IDS_FeatureNotNullGenericTypeConstraint" xml:space="preserve">
    <value>notnull generic type constraint</value>
  </data>
  <data name="ERR_DuplicateNullSuppression" xml:space="preserve">
    <value>Duplicate null suppression operator ('!')</value>
  </data>
  <data name="ERR_ReAbstractionInNoPIAType" xml:space="preserve">
    <value>Type '{0}' cannot be embedded because it has a re-abstraction of a member from base interface. Consider setting the 'Embed Interop Types' property to false.</value>
  </data>
  <data name="ERR_BadSwitchValue" xml:space="preserve">
    <value>Command-line syntax error: '{0}' is not a valid value for the '{1}' option. The value must be of the form '{2}'.</value>
  </data>
  <data name="ERR_InternalError" xml:space="preserve">
    <value>Internal error in the C# compiler.</value>
  </data>
  <data name="IDS_FeatureAsyncUsing" xml:space="preserve">
    <value>asynchronous using</value>
  </data>
  <data name="IDS_FeatureParenthesizedPattern" xml:space="preserve">
    <value>parenthesized pattern</value>
  </data>
  <data name="IDS_FeatureOrPattern" xml:space="preserve">
    <value>or pattern</value>
  </data>
  <data name="IDS_FeatureAndPattern" xml:space="preserve">
    <value>and pattern</value>
  </data>
  <data name="IDS_FeatureNotPattern" xml:space="preserve">
    <value>not pattern</value>
  </data>
  <data name="IDS_FeatureTypePattern" xml:space="preserve">
    <value>type pattern</value>
  </data>
  <data name="IDS_FeatureRelationalPattern" xml:space="preserve">
    <value>relational pattern</value>
  </data>
  <data name="ERR_VarianceInterfaceNesting" xml:space="preserve">
    <value>Enums, classes, and structures cannot be declared in an interface that has an 'in' or 'out' type parameter.</value>
  </data>
  <data name="ERR_ExternEventInitializer" xml:space="preserve">
    <value>'{0}': extern event cannot have initializer</value>
  </data>
  <data name="ERR_ImplicitIndexIndexerWithName" xml:space="preserve">
    <value>Invocation of implicit Index Indexer cannot name the argument.</value>
  </data>
  <data name="ERR_ImplicitRangeIndexerWithName" xml:space="preserve">
    <value>Invocation of implicit Range Indexer cannot name the argument.</value>
  </data>
  <data name="ERR_ExpressionTreeContainsPatternIndexOrRangeIndexer" xml:space="preserve">
    <value>An expression tree may not contain a pattern System.Index or System.Range indexer access</value>
  </data>
  <data name="ERR_ExpressionTreeContainsFromEndIndexExpression" xml:space="preserve">
    <value>An expression tree may not contain a from-end index ('^') expression.</value>
  </data>
  <data name="ERR_ExpressionTreeContainsRangeExpression" xml:space="preserve">
    <value>An expression tree may not contain a range ('..') expression.</value>
  </data>
  <data name="ERR_DesignatorBeneathPatternCombinator" xml:space="preserve">
    <value>A variable may not be declared within a 'not' or 'or' pattern.</value>
  </data>
  <data name="ERR_UnsupportedTypeForRelationalPattern" xml:space="preserve">
    <value>Relational patterns may not be used for a value of type '{0}'.</value>
  </data>
  <data name="ERR_RelationalPatternWithNaN" xml:space="preserve">
    <value>Relational patterns may not be used for a floating-point NaN.</value>
  </data>
</root><|MERGE_RESOLUTION|>--- conflicted
+++ resolved
@@ -5806,13 +5806,11 @@
   <data name="IDS_FeatureLambdaDiscardParameters" xml:space="preserve">
     <value>lambda discard parameters</value>
   </data>
-<<<<<<< HEAD
   <data name="IDS_FeatureMemberNotNull" xml:space="preserve">
     <value>MemberNotNull attribute</value>
-=======
+  </data>
   <data name="IDS_FeatureNativeInt" xml:space="preserve">
     <value>native-sized integers</value>
->>>>>>> 3dd6470d
   </data>
   <data name="ERR_BadDynamicAwaitForEach" xml:space="preserve">
     <value>Cannot use a collection of dynamic type in an asynchronous foreach</value>
