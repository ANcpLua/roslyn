﻿// Copyright (c) Microsoft.  All Rights Reserved.  Licensed under the Apache License, Version 2.0.  See License.txt in the project root for license information.

using System.Collections.Immutable;
using System.Diagnostics;
using Microsoft.CodeAnalysis.CSharp.Symbols;
using Microsoft.CodeAnalysis.CSharp.Syntax;
using Microsoft.CodeAnalysis.RuntimeMembers;

namespace Microsoft.CodeAnalysis.CSharp
{
    /// <summary>
    /// Contains methods related to synthesizing bound nodes in initial binding 
    /// form that needs lowering, primarily method bodies for compiler-generated methods.
    /// </summary>
    internal static class MethodBodySynthesizer
    {
        internal static ImmutableArray<BoundStatement> ConstructScriptConstructorBody(
            BoundStatement loweredBody,
            MethodSymbol constructor,
            SynthesizedSubmissionFields previousSubmissionFields,
            CSharpCompilation compilation)
        {
            // Script field initializers have to be emitted after the call to the base constructor because they can refer to "this" instance.
            //
            // Unlike regular field initializers, initializers of global script variables can access "this" instance. 
            // If the base class had a constructor that initializes its state a global variable would access partially initialized object. 
            // For this reason Script class must always derive directly from a class that has no state (System.Object).

            SyntaxNode syntax = loweredBody.Syntax;

            // base constructor call:
            Debug.Assert((object)constructor.ContainingType.BaseTypeNoUseSiteDiagnostics == null || constructor.ContainingType.BaseTypeNoUseSiteDiagnostics.SpecialType == SpecialType.System_Object);
            var objectType = constructor.ContainingAssembly.GetSpecialType(SpecialType.System_Object);

            BoundExpression receiver = new BoundThisReference(syntax, constructor.ContainingType) { WasCompilerGenerated = true };

            BoundStatement baseConstructorCall =
                new BoundExpressionStatement(syntax,
                    new BoundCall(syntax,
                        receiverOpt: receiver,
                        method: objectType.InstanceConstructors[0],
                        arguments: ImmutableArray<BoundExpression>.Empty,
                        argumentNamesOpt: ImmutableArray<string>.Empty,
                        argumentRefKindsOpt: ImmutableArray<RefKind>.Empty,
                        isDelegateCall: false,
                        expanded: false,
                        invokedAsExtensionMethod: false,
                        argsToParamsOpt: ImmutableArray<int>.Empty,
                        resultKind: LookupResultKind.Viable,
                        type: objectType)
                    { WasCompilerGenerated = true })
                { WasCompilerGenerated = true };

            var statements = ArrayBuilder<BoundStatement>.GetInstance();
            statements.Add(baseConstructorCall);

            if (constructor.IsSubmissionConstructor)
            {
                // submission initialization:
                MakeSubmissionInitialization(statements, syntax, constructor, previousSubmissionFields, compilation);
            }

            statements.Add(loweredBody);
            return statements.ToImmutableAndFree();
        }

        /// <summary>
        /// Generates a submission initialization part of a Script type constructor that represents an interactive submission.
        /// </summary>
        /// <remarks>
        /// The constructor takes a parameter of type Microsoft.CodeAnalysis.Scripting.Session - the session reference.
        /// It adds the object being constructed into the session by calling Microsoft.CSharp.RuntimeHelpers.SessionHelpers.SetSubmission,
        /// and retrieves strongly typed references on all previous submission script classes whose members are referenced by this submission.
        /// The references are stored to fields of the submission (<paramref name="synthesizedFields"/>).
        /// </remarks>
        private static void MakeSubmissionInitialization(
            ArrayBuilder<BoundStatement> statements,
            SyntaxNode syntax,
            MethodSymbol submissionConstructor,
            SynthesizedSubmissionFields synthesizedFields,
            CSharpCompilation compilation)
        {
            Debug.Assert(submissionConstructor.ParameterCount == 1);

            var submissionArrayReference = new BoundParameter(syntax, submissionConstructor.Parameters[0]) { WasCompilerGenerated = true };

            var intType = compilation.GetSpecialType(SpecialType.System_Int32);
            var objectType = compilation.GetSpecialType(SpecialType.System_Object);
            var thisReference = new BoundThisReference(syntax, submissionConstructor.ContainingType) { WasCompilerGenerated = true };

            var slotIndex = compilation.GetSubmissionSlotIndex();
            Debug.Assert(slotIndex >= 0);

            // <submission_array>[<slot_index] = this;
            statements.Add(new BoundExpressionStatement(syntax,
                new BoundAssignmentOperator(syntax,
                    new BoundArrayAccess(syntax,
                        submissionArrayReference,
                        ImmutableArray.Create<BoundExpression>(new BoundLiteral(syntax, ConstantValue.Create(slotIndex), intType) { WasCompilerGenerated = true }),
                        objectType)
                    { WasCompilerGenerated = true },
                    thisReference,
                    RefKind.None,
                    thisReference.Type)
                { WasCompilerGenerated = true })
            { WasCompilerGenerated = true });

            var hostObjectField = synthesizedFields.GetHostObjectField();
            if ((object)hostObjectField != null)
            {
                // <host_object> = (<host_object_type>)<submission_array>[0]
                statements.Add(
                    new BoundExpressionStatement(syntax,
                        new BoundAssignmentOperator(syntax,
                            new BoundFieldAccess(syntax, thisReference, hostObjectField, ConstantValue.NotAvailable) { WasCompilerGenerated = true },
                            BoundConversion.Synthesized(syntax,
                                new BoundArrayAccess(syntax,
                                    submissionArrayReference,
                                    ImmutableArray.Create<BoundExpression>(new BoundLiteral(syntax, ConstantValue.Create(0), intType) { WasCompilerGenerated = true }),
                                    objectType),
                                Conversion.ExplicitReference,
                                false,
                                true,
                                ConstantValue.NotAvailable,
                                hostObjectField.Type.TypeSymbol 
                            ),
                            hostObjectField.Type.TypeSymbol)
                        { WasCompilerGenerated = true })
                    { WasCompilerGenerated = true });
            }

            foreach (var field in synthesizedFields.FieldSymbols)
            {
                var targetScriptType = (ImplicitNamedTypeSymbol)field.Type.TypeSymbol;
                var targetSubmissionIndex = targetScriptType.DeclaringCompilation.GetSubmissionSlotIndex();
                Debug.Assert(targetSubmissionIndex >= 0);

                // this.<field> = (<target_script_type>)<submission_array>[<target_submission_index>];
                statements.Add(
                    new BoundExpressionStatement(syntax,
                        new BoundAssignmentOperator(syntax,
                            new BoundFieldAccess(syntax, thisReference, field, ConstantValue.NotAvailable) { WasCompilerGenerated = true },
                            BoundConversion.Synthesized(syntax,
                                new BoundArrayAccess(syntax,
                                    submissionArrayReference,
                                    ImmutableArray.Create<BoundExpression>(new BoundLiteral(syntax, ConstantValue.Create(targetSubmissionIndex), intType) { WasCompilerGenerated = true }),
                                    objectType)
                                { WasCompilerGenerated = true },
                                Conversion.ExplicitReference,
                                false,
                                true,
                                ConstantValue.NotAvailable,
                                targetScriptType
                            ),
                            targetScriptType
                        )
                        { WasCompilerGenerated = true })
                    { WasCompilerGenerated = true });
            }
        }

        /// <summary>
        /// Construct a body for an auto-property accessor (updating or returning the backing field).
        /// </summary>
        internal static BoundBlock ConstructAutoPropertyAccessorBody(SourceMethodSymbol accessor)
        {
            Debug.Assert(accessor.MethodKind == MethodKind.PropertyGet || accessor.MethodKind == MethodKind.PropertySet);

            var property = (SourcePropertySymbol)accessor.AssociatedSymbol;
            CSharpSyntaxNode syntax = property.CSharpSyntaxNode;
            BoundExpression thisReference = null;
            if (!accessor.IsStatic)
            {
                var thisSymbol = accessor.ThisParameter;
                thisReference = new BoundThisReference(syntax, thisSymbol.Type.TypeSymbol) { WasCompilerGenerated = true };
            }

            var field = property.BackingField;
            var fieldAccess = new BoundFieldAccess(syntax, thisReference, field, ConstantValue.NotAvailable) { WasCompilerGenerated = true };
            BoundStatement statement;

            if (accessor.MethodKind == MethodKind.PropertyGet)
            {
                statement = new BoundReturnStatement(accessor.SyntaxNode, RefKind.None, fieldAccess);
            }
            else
            {
                Debug.Assert(accessor.MethodKind == MethodKind.PropertySet);
                var parameter = accessor.Parameters[0];
                statement = new BoundExpressionStatement(
                    accessor.SyntaxNode,
                    new BoundAssignmentOperator(
                        syntax,
                        fieldAccess,
                        new BoundParameter(syntax, parameter) { WasCompilerGenerated = true },
<<<<<<< HEAD
                        property.Type.TypeSymbol)
                    { WasCompilerGenerated = true })
                { WasCompilerGenerated = true };
=======
                        property.Type)
                    { WasCompilerGenerated = true });
>>>>>>> 2355a7be
            }

            return BoundBlock.SynthesizedNoLocals(syntax, statement);
        }

        /// <summary>
        /// Generate an accessor for a field-like event.
        /// </summary>
        internal static BoundBlock ConstructFieldLikeEventAccessorBody(SourceEventSymbol eventSymbol, bool isAddMethod, CSharpCompilation compilation, DiagnosticBag diagnostics)
        {
            Debug.Assert(eventSymbol.HasAssociatedField);
            return eventSymbol.IsWindowsRuntimeEvent
                ? ConstructFieldLikeEventAccessorBody_WinRT(eventSymbol, isAddMethod, compilation, diagnostics)
                : ConstructFieldLikeEventAccessorBody_Regular(eventSymbol, isAddMethod, compilation, diagnostics);
        }

        /// <summary>
        /// Generate a thread-safe accessor for a WinRT field-like event.
        /// 
        /// Add:
        ///   return EventRegistrationTokenTable&lt;Event&gt;.GetOrCreateEventRegistrationTokenTable(ref _tokenTable).AddEventHandler(value);
        /// 
        /// Remove:
        ///   EventRegistrationTokenTable&lt;Event&gt;.GetOrCreateEventRegistrationTokenTable(ref _tokenTable).RemoveEventHandler(value);
        /// </summary>
        internal static BoundBlock ConstructFieldLikeEventAccessorBody_WinRT(SourceEventSymbol eventSymbol, bool isAddMethod, CSharpCompilation compilation, DiagnosticBag diagnostics)
        {
            CSharpSyntaxNode syntax = eventSymbol.CSharpSyntaxNode;

            MethodSymbol accessor = isAddMethod ? eventSymbol.AddMethod : eventSymbol.RemoveMethod;
            Debug.Assert((object)accessor != null);

            FieldSymbol field = eventSymbol.AssociatedField;
            Debug.Assert((object)field != null);

            NamedTypeSymbol fieldType = (NamedTypeSymbol)field.Type.TypeSymbol;
            Debug.Assert(fieldType.Name == "EventRegistrationTokenTable");

            MethodSymbol getOrCreateMethod = (MethodSymbol)Binder.GetWellKnownTypeMember(
                compilation,
                WellKnownMember.System_Runtime_InteropServices_WindowsRuntime_EventRegistrationTokenTable_T__GetOrCreateEventRegistrationTokenTable,
                diagnostics,
                syntax: syntax);

            if ((object)getOrCreateMethod == null)
            {
                Debug.Assert(diagnostics.HasAnyErrors());
                return null;
            }

            getOrCreateMethod = getOrCreateMethod.AsMember(fieldType);

            WellKnownMember processHandlerMember = isAddMethod
                ? WellKnownMember.System_Runtime_InteropServices_WindowsRuntime_EventRegistrationTokenTable_T__AddEventHandler
                : WellKnownMember.System_Runtime_InteropServices_WindowsRuntime_EventRegistrationTokenTable_T__RemoveEventHandler;

            MethodSymbol processHandlerMethod = (MethodSymbol)Binder.GetWellKnownTypeMember(
                compilation,
                processHandlerMember,
                diagnostics,
                syntax: syntax);

            if ((object)processHandlerMethod == null)
            {
                Debug.Assert(diagnostics.HasAnyErrors());
                return null;
            }

            processHandlerMethod = processHandlerMethod.AsMember(fieldType);

            // _tokenTable
            BoundFieldAccess fieldAccess = new BoundFieldAccess(
                syntax,
                field.IsStatic ? null : new BoundThisReference(syntax, accessor.ThisParameter.Type.TypeSymbol),
                field,
                constantValueOpt: null)
            { WasCompilerGenerated = true };

            // EventRegistrationTokenTable<Event>.GetOrCreateEventRegistrationTokenTable(ref _tokenTable)
            BoundCall getOrCreateCall = BoundCall.Synthesized(
                syntax,
                receiverOpt: null,
                method: getOrCreateMethod,
                arg0: fieldAccess);

            // value
            BoundParameter parameterAccess = new BoundParameter(
                syntax,
                accessor.Parameters[0]);

            // EventRegistrationTokenTable<Event>.GetOrCreateEventRegistrationTokenTable(ref _tokenTable).AddHandler(value) // or RemoveHandler
            BoundCall processHandlerCall = BoundCall.Synthesized(
                syntax,
                receiverOpt: getOrCreateCall,
                method: processHandlerMethod,
                arg0: parameterAccess);

            if (isAddMethod)
            {
                // {
                //     return EventRegistrationTokenTable<Event>.GetOrCreateEventRegistrationTokenTable(ref _tokenTable).AddHandler(value);
                // }   
                BoundStatement returnStatement = BoundReturnStatement.Synthesized(syntax, RefKind.None, processHandlerCall);
                return BoundBlock.SynthesizedNoLocals(syntax, returnStatement);
            }
            else
            {
                // {
                //     EventRegistrationTokenTable<Event>.GetOrCreateEventRegistrationTokenTable(ref _tokenTable).RemoveHandler(value);
                //     return;
                // }  
                BoundStatement callStatement = new BoundExpressionStatement(syntax, processHandlerCall);
                BoundStatement returnStatement = new BoundReturnStatement(syntax, RefKind.None, expressionOpt: null);
                return BoundBlock.SynthesizedNoLocals(syntax, callStatement, returnStatement);
            }
        }

        /// <summary>
        /// Generate a thread-safe accessor for a regular field-like event.
        /// 
        /// DelegateType tmp0 = _event; //backing field
        /// DelegateType tmp1;
        /// DelegateType tmp2;
        /// do {
        ///     tmp1 = tmp0;
        ///     tmp2 = (DelegateType)Delegate.Combine(tmp1, value); //Remove for -=
        ///     tmp0 = Interlocked.CompareExchange&lt;DelegateType&gt;(ref _event, tmp2, tmp1);
        /// } while ((object)tmp0 != (object)tmp1);
        /// 
        /// Note, if System.Threading.Interlocked.CompareExchange&lt;T&gt; is not available,
        /// we emit the following code and mark the method Synchronized (unless it is a struct).
        /// 
        /// _event = (DelegateType)Delegate.Combine(_event, value); //Remove for -=
        /// 
        /// </summary>
        internal static BoundBlock ConstructFieldLikeEventAccessorBody_Regular(SourceEventSymbol eventSymbol, bool isAddMethod, CSharpCompilation compilation, DiagnosticBag diagnostics)
        {
            CSharpSyntaxNode syntax = eventSymbol.CSharpSyntaxNode;

            TypeSymbol delegateType = eventSymbol.Type.TypeSymbol;
            MethodSymbol accessor = isAddMethod ? eventSymbol.AddMethod : eventSymbol.RemoveMethod;
            ParameterSymbol thisParameter = accessor.ThisParameter;

            TypeSymbol boolType = compilation.GetSpecialType(SpecialType.System_Boolean);

            SpecialMember updateMethodId = isAddMethod ? SpecialMember.System_Delegate__Combine : SpecialMember.System_Delegate__Remove;
            MethodSymbol updateMethod = (MethodSymbol)compilation.GetSpecialTypeMember(updateMethodId);

            BoundStatement @return = new BoundReturnStatement(syntax,
                refKind: RefKind.None,
                expressionOpt: null)
            { WasCompilerGenerated = true };

            if (updateMethod == null)
            {
                MemberDescriptor memberDescriptor = SpecialMembers.GetDescriptor(updateMethodId);
                diagnostics.Add(new CSDiagnostic(new CSDiagnosticInfo(ErrorCode.ERR_MissingPredefinedMember,
                                                                      memberDescriptor.DeclaringTypeMetadataName,
                                                                      memberDescriptor.Name),
                                                                      syntax.Location));

                return BoundBlock.SynthesizedNoLocals(syntax, @return);
            }

            Binder.ReportUseSiteDiagnostics(updateMethod, diagnostics, syntax);

            BoundThisReference fieldReceiver = eventSymbol.IsStatic ?
                null :
                new BoundThisReference(syntax, thisParameter.Type.TypeSymbol) { WasCompilerGenerated = true };

            BoundFieldAccess boundBackingField = new BoundFieldAccess(syntax,
                receiver: fieldReceiver,
                fieldSymbol: eventSymbol.AssociatedField,
                constantValueOpt: null)
            { WasCompilerGenerated = true };

            BoundParameter boundParameter = new BoundParameter(syntax,
                parameterSymbol: accessor.Parameters[0])
            { WasCompilerGenerated = true };

            BoundExpression delegateUpdate;

            MethodSymbol compareExchangeMethod = (MethodSymbol)compilation.GetWellKnownTypeMember(WellKnownMember.System_Threading_Interlocked__CompareExchange_T);

            if ((object)compareExchangeMethod == null)
            {
                // (DelegateType)Delegate.Combine(_event, value)
                delegateUpdate = BoundConversion.SynthesizedNonUserDefined(syntax,
                    operand: BoundCall.Synthesized(syntax,
                        receiverOpt: null,
                        method: updateMethod,
                        arguments: ImmutableArray.Create<BoundExpression>(boundBackingField, boundParameter)),
                    conversion: Conversion.ExplicitReference,
                    type: delegateType);

                // _event = (DelegateType)Delegate.Combine(_event, value);
                BoundStatement eventUpdate = new BoundExpressionStatement(syntax,
                    expression: new BoundAssignmentOperator(syntax,
                        left: boundBackingField,
                        right: delegateUpdate,
                        type: delegateType)
                    { WasCompilerGenerated = true })
                { WasCompilerGenerated = true };

                return BoundBlock.SynthesizedNoLocals(syntax,
                    statements: ImmutableArray.Create<BoundStatement>(
                        eventUpdate,
                        @return));
            }

            compareExchangeMethod = compareExchangeMethod.Construct(ImmutableArray.Create<TypeSymbol>(delegateType));

            Binder.ReportUseSiteDiagnostics(compareExchangeMethod, diagnostics, syntax);

            GeneratedLabelSymbol loopLabel = new GeneratedLabelSymbol("loop");

            const int numTemps = 3;

            LocalSymbol[] tmps = new LocalSymbol[numTemps];
            BoundLocal[] boundTmps = new BoundLocal[numTemps];

            for (int i = 0; i < numTemps; i++)
            {
                tmps[i] = new SynthesizedLocal(accessor, TypeSymbolWithAnnotations.Create(delegateType), SynthesizedLocalKind.LoweringTemp);
                boundTmps[i] = new BoundLocal(syntax, tmps[i], null, delegateType);
            }

            // tmp0 = _event;
            BoundStatement tmp0Init = new BoundExpressionStatement(syntax,
                expression: new BoundAssignmentOperator(syntax,
                    left: boundTmps[0],
                    right: boundBackingField,
                    type: delegateType)
                { WasCompilerGenerated = true })
            { WasCompilerGenerated = true };

            // LOOP:
            BoundStatement loopStart = new BoundLabelStatement(syntax,
                label: loopLabel)
            { WasCompilerGenerated = true };

            // tmp1 = tmp0;
            BoundStatement tmp1Update = new BoundExpressionStatement(syntax,
                expression: new BoundAssignmentOperator(syntax,
                    left: boundTmps[1],
                    right: boundTmps[0],
                    type: delegateType)
                { WasCompilerGenerated = true })
            { WasCompilerGenerated = true };

            // (DelegateType)Delegate.Combine(tmp1, value)
            delegateUpdate = BoundConversion.SynthesizedNonUserDefined(syntax,
                operand: BoundCall.Synthesized(syntax,
                    receiverOpt: null,
                    method: updateMethod,
                    arguments: ImmutableArray.Create<BoundExpression>(boundTmps[1], boundParameter)),
                conversion: Conversion.ExplicitReference,
                type: delegateType);

            // tmp2 = (DelegateType)Delegate.Combine(tmp1, value);
            BoundStatement tmp2Update = new BoundExpressionStatement(syntax,
                expression: new BoundAssignmentOperator(syntax,
                    left: boundTmps[2],
                    right: delegateUpdate,
                    type: delegateType)
                { WasCompilerGenerated = true })
            { WasCompilerGenerated = true };

            // Interlocked.CompareExchange<DelegateType>(ref _event, tmp2, tmp1)
            BoundExpression compareExchange = BoundCall.Synthesized(syntax,
                receiverOpt: null,
                method: compareExchangeMethod,
                arguments: ImmutableArray.Create<BoundExpression>(boundBackingField, boundTmps[2], boundTmps[1]));

            // tmp0 = Interlocked.CompareExchange<DelegateType>(ref _event, tmp2, tmp1);
            BoundStatement tmp0Update = new BoundExpressionStatement(syntax,
                expression: new BoundAssignmentOperator(syntax,
                    left: boundTmps[0],
                    right: compareExchange,
                    type: delegateType)
                { WasCompilerGenerated = true })
            { WasCompilerGenerated = true };

            // tmp0 == tmp1 // i.e. exit when they are equal, jump to start otherwise
            BoundExpression loopExitCondition = new BoundBinaryOperator(syntax,
                operatorKind: BinaryOperatorKind.ObjectEqual,
                left: boundTmps[0],
                right: boundTmps[1],
                constantValueOpt: null,
                methodOpt: null,
                resultKind: LookupResultKind.Viable,
                type: boolType)
            { WasCompilerGenerated = true };

            // branchfalse (tmp0 == tmp1) LOOP
            BoundStatement loopEnd = new BoundConditionalGoto(syntax,
                condition: loopExitCondition,
                jumpIfTrue: false,
                label: loopLabel)
            { WasCompilerGenerated = true };

            return new BoundBlock(syntax,
                locals: tmps.AsImmutable(),
                statements: ImmutableArray.Create<BoundStatement>(
                    tmp0Init,
                    loopStart,
                    tmp1Update,
                    tmp2Update,
                    tmp0Update,
                    loopEnd,
                    @return))
            { WasCompilerGenerated = true };
        }

        internal static BoundBlock ConstructDestructorBody(MethodSymbol method, BoundBlock block)
        {
            var syntax = block.Syntax;

            Debug.Assert(method.MethodKind == MethodKind.Destructor);
            Debug.Assert(syntax.Kind() == SyntaxKind.Block || syntax.Kind() == SyntaxKind.ArrowExpressionClause);

            // If this is a destructor and a base type has a Finalize method (see GetBaseTypeFinalizeMethod for exact 
            // requirements), then we need to call that method in a finally block.  Otherwise, just return block as-is.
            // NOTE: the Finalize method need not be a destructor or be overridden by the current method.
            MethodSymbol baseTypeFinalize = GetBaseTypeFinalizeMethod(method);

            if ((object)baseTypeFinalize != null)
            {
                BoundStatement baseFinalizeCall = new BoundExpressionStatement(
                    syntax,
                    BoundCall.Synthesized(
                        syntax,
                        new BoundBaseReference(
                            syntax,
                            method.ContainingType)
                        { WasCompilerGenerated = true },
                        baseTypeFinalize))
                    { WasCompilerGenerated = true };

                if (syntax.Kind() == SyntaxKind.Block)
                {
                    //sequence point to mimic Dev10
                    baseFinalizeCall = new BoundSequencePointWithSpan(
                        syntax,
                        baseFinalizeCall,
                        ((BlockSyntax)syntax).CloseBraceToken.Span);
                }

                return new BoundBlock(
                    syntax,
                    ImmutableArray<LocalSymbol>.Empty,
                    ImmutableArray.Create<BoundStatement>(
                        new BoundTryStatement(
                            syntax,
                            block,
                            ImmutableArray<BoundCatchBlock>.Empty,
                            new BoundBlock(
                                syntax,
                                ImmutableArray<LocalSymbol>.Empty,
                                ImmutableArray.Create<BoundStatement>(
                                    baseFinalizeCall)
                            )
                            { WasCompilerGenerated = true }
                        )
                        { WasCompilerGenerated = true }));
            }

            return block;
        }

        /// <summary>
        /// Look for a base type method named "Finalize" that is protected (or protected internal), has no parameters, 
        /// and returns void.  It doesn't need to be virtual or a destructor.
        /// </summary>
        /// <remarks>
        /// You may assume that this would share code and logic with PEMethodSymbol.OverridesRuntimeFinalizer, 
        /// but FUNCBRECCS::bindDestructor has its own loop that performs these checks (differently).
        /// </remarks>
        private static MethodSymbol GetBaseTypeFinalizeMethod(MethodSymbol method)
        {
            NamedTypeSymbol baseType = method.ContainingType.BaseTypeNoUseSiteDiagnostics;
            while ((object)baseType != null)
            {
                foreach (Symbol member in baseType.GetMembers(WellKnownMemberNames.DestructorName))
                {
                    if (member.Kind == SymbolKind.Method)
                    {
                        MethodSymbol baseTypeMethod = (MethodSymbol)member;
                        Accessibility accessibility = baseTypeMethod.DeclaredAccessibility;
                        if ((accessibility == Accessibility.ProtectedOrInternal || accessibility == Accessibility.Protected) &&
                            baseTypeMethod.ParameterCount == 0 &&
                            baseTypeMethod.Arity == 0 && // NOTE: the native compiler doesn't check this, so it broken IL.
                            baseTypeMethod.ReturnsVoid) // NOTE: not checking for virtual
                        {
                            return baseTypeMethod;
                        }
                    }
                }

                baseType = baseType.BaseTypeNoUseSiteDiagnostics;
            }
            return null;
        }
    }
}<|MERGE_RESOLUTION|>--- conflicted
+++ resolved
@@ -193,14 +193,8 @@
                         syntax,
                         fieldAccess,
                         new BoundParameter(syntax, parameter) { WasCompilerGenerated = true },
-<<<<<<< HEAD
                         property.Type.TypeSymbol)
-                    { WasCompilerGenerated = true })
-                { WasCompilerGenerated = true };
-=======
-                        property.Type)
                     { WasCompilerGenerated = true });
->>>>>>> 2355a7be
             }
 
             return BoundBlock.SynthesizedNoLocals(syntax, statement);
