﻿// Copyright (c) Microsoft.  All Rights Reserved.  Licensed under the Apache License, Version 2.0.  See License.txt in the project root for license information.

using System;
using System.Collections.Concurrent;
using System.Collections.Generic;
using System.Collections.Immutable;
using System.Diagnostics;
using System.Linq;
using System.Threading;
using System.Threading.Tasks;
using Microsoft.CodeAnalysis.CodeGen;
using Microsoft.CodeAnalysis.CSharp.Emit;
using Microsoft.CodeAnalysis.CSharp.Symbols;
using Microsoft.CodeAnalysis.CSharp.Syntax;
using Microsoft.CodeAnalysis.Debugging;
using Microsoft.CodeAnalysis.Diagnostics;
using Microsoft.CodeAnalysis.Emit;
using Microsoft.CodeAnalysis.PooledObjects;
using Roslyn.Utilities;

namespace Microsoft.CodeAnalysis.CSharp
{
    internal sealed class MethodCompiler : CSharpSymbolVisitor<TypeCompilationState, object>
    {
        private readonly CSharpCompilation _compilation;
        private readonly bool _emittingPdb;
        private readonly bool _emitTestCoverageData;
        private readonly CancellationToken _cancellationToken;
        private readonly DiagnosticBag _diagnostics;
        private readonly bool _hasDeclarationErrors;
        private readonly PEModuleBuilder _moduleBeingBuiltOpt; // Null if compiling for diagnostics
        private readonly Predicate<Symbol> _filterOpt;         // If not null, limit analysis to specific symbols
        private readonly DebugDocumentProvider _debugDocumentProvider;

        //
        // MethodCompiler employs concurrency by following flattened fork/join pattern.
        //
        // For every item that we want to compile in parallel a new task is forked.
        // compileTaskQueue is used to track and observe all the tasks. 
        // Once compileTaskQueue is empty, we know that there are no more tasks (and no more can be created)
        // and that means we are done compiling. WaitForWorkers ensures this condition.
        //
        // Note that while tasks may fork more tasks (nested types, lambdas, whatever else that may introduce more types),
        // we do not want any child/parent relationship between spawned tasks and their creators. 
        // Creator has no real dependencies on the completion of its children and should finish and release any resources
        // as soon as it can regardless of the tasks it may have spawned.
        //
        // Stack is used so that the wait would observe the most recently added task and have 
        // more chances to do inlined execution.
        private ConcurrentStack<Task> _compilerTasks;

        // This field tracks whether any bound method body had hasErrors set or whether any constant field had a bad value.
        // We track it so that we can abort emission in the event that an error occurs without a corresponding diagnostic
        // (e.g. if this module depends on a bad type or constant from another module).
        // CONSIDER: instead of storing a flag, we could track the first member symbol with an error (to improve the diagnostic).

        // NOTE: once the flag is set to true, it should never go back to false!!!
        // Do not use this as a short-circuiting for stages that might produce diagnostics.
        // That would make diagnostics to depend on the random order in which methods are compiled.
        private bool _globalHasErrors;

        private void SetGlobalErrorIfTrue(bool arg)
        {
            //NOTE: this is not a volatile write
            //      for correctness we need only single threaded consistency.
            //      Within a single task - if we have got an error it may not be safe to continue with some lowerings.
            //      It is ok if other tasks will see the change after some delay or does not observe at all.
            //      Such races are unavoidable and will just result in performing some work that is safe to do
            //      but may no longer be needed.
            //      The final Join of compiling tasks cannot happen without interlocked operations and that 
            //      will ensure that any write of the flag is globally visible.
            if (arg)
            {
                _globalHasErrors = true;
            }
        }

        // Internal for testing only.
        internal MethodCompiler(CSharpCompilation compilation, PEModuleBuilder moduleBeingBuiltOpt, bool emittingPdb, bool emitTestCoverageData, bool hasDeclarationErrors,
            DiagnosticBag diagnostics, Predicate<Symbol> filterOpt, CancellationToken cancellationToken)
        {
            Debug.Assert(compilation != null);
            Debug.Assert(diagnostics != null);

            _compilation = compilation;
            _moduleBeingBuiltOpt = moduleBeingBuiltOpt;
            _emittingPdb = emittingPdb;
            _cancellationToken = cancellationToken;
            _diagnostics = diagnostics;
            _filterOpt = filterOpt;

            _hasDeclarationErrors = hasDeclarationErrors;
            SetGlobalErrorIfTrue(hasDeclarationErrors);

            if (emittingPdb || emitTestCoverageData)
            {
                _debugDocumentProvider = (path, basePath) => moduleBeingBuiltOpt.DebugDocumentsBuilder.GetOrAddDebugDocument(path, basePath, CreateDebugDocumentForFile);
            }

            _emitTestCoverageData = emitTestCoverageData;
        }

        public static void CompileMethodBodies(
            CSharpCompilation compilation,
            PEModuleBuilder moduleBeingBuiltOpt,
            bool emittingPdb,
            bool emitTestCoverageData,
            bool hasDeclarationErrors,
            DiagnosticBag diagnostics,
            Predicate<Symbol> filterOpt,
            CancellationToken cancellationToken)
        {
            Debug.Assert(compilation != null);
            Debug.Assert(diagnostics != null);

            if (compilation.PreviousSubmission != null)
            {
                // In case there is a previous submission, we should ensure 
                // it has already created anonymous type/delegates templates

                // NOTE: if there are any errors, we will pick up what was created anyway
                compilation.PreviousSubmission.EnsureAnonymousTypeTemplates(cancellationToken);

                // TODO: revise to use a loop instead of a recursion
            }

            MethodCompiler methodCompiler = new MethodCompiler(
                compilation,
                moduleBeingBuiltOpt,
                emittingPdb,
                emitTestCoverageData,
                hasDeclarationErrors,
                diagnostics,
                filterOpt,
                cancellationToken);

            if (compilation.Options.ConcurrentBuild)
            {
                methodCompiler._compilerTasks = new ConcurrentStack<Task>();
            }

            // directly traverse global namespace (no point to defer this to async)
            methodCompiler.CompileNamespace(compilation.SourceModule.GlobalNamespace);
            methodCompiler.WaitForWorkers();

            // compile additional and anonymous types if any
            if (moduleBeingBuiltOpt != null)
            {
                var additionalTypes = moduleBeingBuiltOpt.GetAdditionalTopLevelTypes(diagnostics);
                methodCompiler.CompileSynthesizedMethods(additionalTypes, diagnostics);

                var embeddedTypes = moduleBeingBuiltOpt.GetEmbeddedTypes(diagnostics);
                methodCompiler.CompileSynthesizedMethods(embeddedTypes, diagnostics);

                // By this time we have processed all types reachable from module's global namespace
                compilation.AnonymousTypeManager.AssignTemplatesNamesAndCompile(methodCompiler, moduleBeingBuiltOpt, diagnostics);
                methodCompiler.WaitForWorkers();

                var privateImplClass = moduleBeingBuiltOpt.PrivateImplClass;
                if (privateImplClass != null)
                {
                    // all threads that were adding methods must be finished now, we can freeze the class:
                    privateImplClass.Freeze();

                    methodCompiler.CompileSynthesizedMethods(privateImplClass, diagnostics);
                }
            }

            // If we are trying to emit and there's an error without a corresponding diagnostic (e.g. because
            // we depend on an invalid type or constant from another module), then explicitly add a diagnostic.
            // This diagnostic is not very helpful to the user, but it will prevent us from emitting an invalid
            // module or crashing.
            if (moduleBeingBuiltOpt != null && (methodCompiler._globalHasErrors || moduleBeingBuiltOpt.SourceModule.HasBadAttributes) && !diagnostics.HasAnyErrors() && !hasDeclarationErrors)
            {
                diagnostics.Add(ErrorCode.ERR_ModuleEmitFailure, NoLocation.Singleton, ((Cci.INamedEntity)moduleBeingBuiltOpt).Name);
            }

            diagnostics.AddRange(compilation.AdditionalCodegenWarnings);

            // we can get unused field warnings only if compiling whole compilation.
            if (filterOpt == null)
            {
                WarnUnusedFields(compilation, diagnostics, cancellationToken);

                MethodSymbol entryPoint = GetEntryPoint(compilation, moduleBeingBuiltOpt, hasDeclarationErrors, diagnostics, cancellationToken);
                if (moduleBeingBuiltOpt != null && entryPoint != null && compilation.Options.OutputKind.IsApplication())
                {
                    moduleBeingBuiltOpt.SetPEEntryPoint(entryPoint, diagnostics);
                }
            }
        }

        // Returns the MethodSymbol for the assembly entrypoint.  If the user has a Task returning main,
        // this function returns the synthesized Main MethodSymbol.
        private static MethodSymbol GetEntryPoint(CSharpCompilation compilation, PEModuleBuilder moduleBeingBuilt, bool hasDeclarationErrors, DiagnosticBag diagnostics, CancellationToken cancellationToken)
        {
            var entryPointAndDiagnostics = compilation.GetEntryPointAndDiagnostics(cancellationToken);
            if (entryPointAndDiagnostics == null)
            {
                return null;
            }

            Debug.Assert(!entryPointAndDiagnostics.Diagnostics.IsDefault);
            diagnostics.AddRange(entryPointAndDiagnostics.Diagnostics);
            var entryPoint = entryPointAndDiagnostics.MethodSymbol;

            if ((object)entryPoint == null)
            {
                Debug.Assert(entryPointAndDiagnostics.Diagnostics.HasAnyErrors() || !compilation.Options.Errors.IsDefaultOrEmpty);
                return null;
            }

            // entryPoint can be a SynthesizedEntryPointSymbol if a script is being compiled.
            SynthesizedEntryPointSymbol synthesizedEntryPoint = entryPoint as SynthesizedEntryPointSymbol;
            if ((object)synthesizedEntryPoint == null)
            {
                var returnType = entryPoint.ReturnType.TypeSymbol;
                if (returnType.IsGenericTaskType(compilation) || returnType.IsNonGenericTaskType(compilation))
                {
                    synthesizedEntryPoint = new SynthesizedEntryPointSymbol.AsyncForwardEntryPoint(compilation, entryPoint.ContainingType, entryPoint);
                    entryPoint = synthesizedEntryPoint;
                    if ((object)moduleBeingBuilt != null)
                    {
                        moduleBeingBuilt.AddSynthesizedDefinition(entryPoint.ContainingType, synthesizedEntryPoint);
                    }
                }
            }

            if (((object)synthesizedEntryPoint != null) &&
                (moduleBeingBuilt != null) &&
                !hasDeclarationErrors &&
                !diagnostics.HasAnyErrors())
            {
                BoundStatement body = synthesizedEntryPoint.CreateBody(diagnostics);
                if (body.HasErrors || diagnostics.HasAnyErrors())
                {
                    return entryPoint;
                }

                var dynamicAnalysisSpans = ImmutableArray<SourceSpan>.Empty;
                VariableSlotAllocator lazyVariableSlotAllocator = null;
                var lambdaDebugInfoBuilder = ArrayBuilder<LambdaDebugInfo>.GetInstance();
                var closureDebugInfoBuilder = ArrayBuilder<ClosureDebugInfo>.GetInstance();
                StateMachineTypeSymbol stateMachineTypeOpt = null;
                const int methodOrdinal = -1;

                var loweredBody = LowerBodyOrInitializer(
                    synthesizedEntryPoint,
                    methodOrdinal,
                    body,
                    null,
                    new TypeCompilationState(synthesizedEntryPoint.ContainingType, compilation, moduleBeingBuilt),
                    false,
                    null,
                    ref dynamicAnalysisSpans,
                    diagnostics,
                    ref lazyVariableSlotAllocator,
                    lambdaDebugInfoBuilder,
                    closureDebugInfoBuilder,
                    out stateMachineTypeOpt);

                Debug.Assert((object)lazyVariableSlotAllocator == null);
                Debug.Assert((object)stateMachineTypeOpt == null);
                Debug.Assert(dynamicAnalysisSpans.IsEmpty);
                Debug.Assert(lambdaDebugInfoBuilder.IsEmpty());
                Debug.Assert(closureDebugInfoBuilder.IsEmpty());

                lambdaDebugInfoBuilder.Free();
                closureDebugInfoBuilder.Free();

                var emittedBody = GenerateMethodBody(
                    moduleBeingBuilt,
                    synthesizedEntryPoint,
                    methodOrdinal,
                    loweredBody,
                    ImmutableArray<LambdaDebugInfo>.Empty,
                    ImmutableArray<ClosureDebugInfo>.Empty,
                    stateMachineTypeOpt: null,
                    variableSlotAllocatorOpt: null,
                    diagnostics: diagnostics,
                    debugDocumentProvider: null,
                    importChainOpt: null,
                    emittingPdb: false,
                    emitTestCoverageData: false,
                    dynamicAnalysisSpans: ImmutableArray<SourceSpan>.Empty);
                moduleBeingBuilt.SetMethodBody(synthesizedEntryPoint, emittedBody);
            }

            return entryPoint;
        }

        private void WaitForWorkers()
        {
            var tasks = _compilerTasks;
            if (tasks == null)
            {
                return;
            }

            Task curTask;
            while (tasks.TryPop(out curTask))
            {
                curTask.GetAwaiter().GetResult();
            }
        }

        private static void WarnUnusedFields(CSharpCompilation compilation, DiagnosticBag diagnostics, CancellationToken cancellationToken)
        {
            SourceAssemblySymbol assembly = (SourceAssemblySymbol)compilation.Assembly;
            diagnostics.AddRange(assembly.GetUnusedFieldWarnings(cancellationToken));
        }

        public override object VisitNamespace(NamespaceSymbol symbol, TypeCompilationState arg)
        {
            if (!PassesFilter(_filterOpt, symbol))
            {
                return null;
            }

            arg = null; // do not use compilation state of outer type.
            _cancellationToken.ThrowIfCancellationRequested();

            if (_compilation.Options.ConcurrentBuild)
            {
                Task worker = CompileNamespaceAsTask(symbol);
                _compilerTasks.Push(worker);
            }
            else
            {
                CompileNamespace(symbol);
            }

            return null;
        }

        private Task CompileNamespaceAsTask(NamespaceSymbol symbol)
        {
            return Task.Run(UICultureUtilities.WithCurrentUICulture(() =>
                {
                    try
                    {
                        CompileNamespace(symbol);
                    }
                    catch (Exception e) when (FatalError.ReportUnlessCanceled(e))
                    {
                        throw ExceptionUtilities.Unreachable;
                    }
                }), _cancellationToken);
        }

        private void CompileNamespace(NamespaceSymbol symbol)
        {
            foreach (var s in symbol.GetMembersUnordered())
            {
                s.Accept(this, null);
            }
        }

        public override object VisitNamedType(NamedTypeSymbol symbol, TypeCompilationState arg)
        {
            if (!PassesFilter(_filterOpt, symbol))
            {
                return null;
            }

            arg = null; // do not use compilation state of outer type.
            _cancellationToken.ThrowIfCancellationRequested();

            if (_compilation.Options.ConcurrentBuild)
            {
                Task worker = CompileNamedTypeAsTask(symbol);
                _compilerTasks.Push(worker);
            }
            else
            {
                CompileNamedType(symbol);
            }

            return null;
        }

        private Task CompileNamedTypeAsTask(NamedTypeSymbol symbol)
        {
            return Task.Run(UICultureUtilities.WithCurrentUICulture(() =>
                {
                    try
                    {
                        CompileNamedType(symbol);
                    }
                    catch (Exception e) when (FatalError.ReportUnlessCanceled(e))
                    {
                        throw ExceptionUtilities.Unreachable;
                    }
                }), _cancellationToken);
        }

        private void CompileNamedType(NamedTypeSymbol containingType)
        {
            var compilationState = new TypeCompilationState(containingType, _compilation, _moduleBeingBuiltOpt);

            _cancellationToken.ThrowIfCancellationRequested();

            // Find the constructor of a script class.
            SynthesizedInstanceConstructor scriptCtor = null;
            SynthesizedInteractiveInitializerMethod scriptInitializer = null;
            SynthesizedEntryPointSymbol scriptEntryPoint = null;
            int scriptCtorOrdinal = -1;
            if (containingType.IsScriptClass)
            {
                // The field initializers of a script class could be arbitrary statements,
                // including blocks.  Field initializers containing blocks need to
                // use a MethodBodySemanticModel to build up the appropriate tree of binders, and
                // MethodBodySemanticModel requires an "owning" method.  That's why we're digging out
                // the constructor - it will own the field initializers.
                scriptCtor = containingType.GetScriptConstructor();
                scriptInitializer = containingType.GetScriptInitializer();
                scriptEntryPoint = containingType.GetScriptEntryPoint();
                Debug.Assert((object)scriptCtor != null);
                Debug.Assert((object)scriptInitializer != null);
            }

            var synthesizedSubmissionFields = containingType.IsSubmissionClass ? new SynthesizedSubmissionFields(_compilation, containingType) : null;
            var processedStaticInitializers = new Binder.ProcessedFieldInitializers();
            var processedInstanceInitializers = new Binder.ProcessedFieldInitializers();

            var sourceTypeSymbol = containingType as SourceMemberContainerTypeSymbol;

            if ((object)sourceTypeSymbol != null)
            {
                _cancellationToken.ThrowIfCancellationRequested();
                Binder.BindFieldInitializers(_compilation, scriptInitializer, sourceTypeSymbol.StaticInitializers, _diagnostics, ref processedStaticInitializers);

                _cancellationToken.ThrowIfCancellationRequested();
                Binder.BindFieldInitializers(_compilation, scriptInitializer, sourceTypeSymbol.InstanceInitializers, _diagnostics, ref processedInstanceInitializers);

                if (compilationState.Emitting)
                {
                    CompileSynthesizedExplicitImplementations(sourceTypeSymbol, compilationState);
                }
            }

            // Indicates if a static constructor is in the member,
            // so we can decide to synthesize a static constructor.
            bool hasStaticConstructor = false;

            var members = containingType.GetMembers();
            for (int memberOrdinal = 0; memberOrdinal < members.Length; memberOrdinal++)
            {
                var member = members[memberOrdinal];

                //When a filter is supplied, limit the compilation of members passing the filter.
                if (!PassesFilter(_filterOpt, member))
                {
                    continue;
                }

                switch (member.Kind)
                {
                    case SymbolKind.NamedType:
                        member.Accept(this, compilationState);
                        break;

                    case SymbolKind.Method:
                        {
                            MethodSymbol method = (MethodSymbol)member;
                            if (method.IsScriptConstructor)
                            {
                                Debug.Assert(scriptCtorOrdinal == -1);
                                Debug.Assert((object)scriptCtor == method);
                                scriptCtorOrdinal = memberOrdinal;
                                continue;
                            }

                            if ((object)method == scriptEntryPoint)
                            {
                                continue;
                            }

                            if (IsFieldLikeEventAccessor(method))
                            {
                                continue;
                            }

                            if (method.IsPartialDefinition())
                            {
                                method = method.PartialImplementationPart;
                                if ((object)method == null)
                                {
                                    continue;
                                }
                            }

                            Binder.ProcessedFieldInitializers processedInitializers =
                                (method.MethodKind == MethodKind.Constructor || method.IsScriptInitializer) ? processedInstanceInitializers :
                                method.MethodKind == MethodKind.StaticConstructor ? processedStaticInitializers :
                                default(Binder.ProcessedFieldInitializers);

                            CompileMethod(method, memberOrdinal, ref processedInitializers, synthesizedSubmissionFields, compilationState);

                            // Set a flag to indicate that a static constructor is created.
                            if (method.MethodKind == MethodKind.StaticConstructor)
                            {
                                hasStaticConstructor = true;
                            }
                            break;
                        }

                    case SymbolKind.Property:
                        {
                            SourcePropertySymbol sourceProperty = member as SourcePropertySymbol;
                            if ((object)sourceProperty != null && sourceProperty.IsSealed && compilationState.Emitting)
                            {
                                CompileSynthesizedSealedAccessors(sourceProperty, compilationState);
                            }
                            break;
                        }

                    case SymbolKind.Event:
                        {
                            SourceEventSymbol eventSymbol = member as SourceEventSymbol;
                            if ((object)eventSymbol != null && eventSymbol.HasAssociatedField && !eventSymbol.IsAbstract && compilationState.Emitting)
                            {
                                CompileFieldLikeEventAccessor(eventSymbol, isAddMethod: true);
                                CompileFieldLikeEventAccessor(eventSymbol, isAddMethod: false);
                            }
                            break;
                        }

                    case SymbolKind.Field:
                        {
                            SourceMemberFieldSymbol fieldSymbol = member as SourceMemberFieldSymbol;
                            if ((object)fieldSymbol != null)
                            {
                                if (fieldSymbol.IsConst)
                                {
                                    // We check specifically for constant fields with bad values because they never result
                                    // in bound nodes being inserted into method bodies (in which case, they would be covered
                                    // by the method-level check).
                                    ConstantValue constantValue = fieldSymbol.GetConstantValue(ConstantFieldsInProgress.Empty, earlyDecodingWellKnownAttributes: false);
                                    SetGlobalErrorIfTrue(constantValue == null || constantValue.IsBad);
                                }

                                if (fieldSymbol.IsFixedSizeBuffer && compilationState.Emitting)
                                {
                                    // force the generation of implementation types for fixed-size buffers
                                    TypeSymbol discarded = fieldSymbol.FixedImplementationType(compilationState.ModuleBuilderOpt);
                                }
                            }
                            break;
                        }
                }
            }

            Debug.Assert(containingType.IsScriptClass == (scriptCtorOrdinal >= 0));

            // process additional anonymous type members
            if (AnonymousTypeManager.IsAnonymousTypeTemplate(containingType))
            {
                var processedInitializers = default(Binder.ProcessedFieldInitializers);
                foreach (var method in AnonymousTypeManager.GetAnonymousTypeHiddenMethods(containingType))
                {
                    CompileMethod(method, -1, ref processedInitializers, synthesizedSubmissionFields, compilationState);
                }
            }

            // In the case there are field initializers but we haven't created an implicit static constructor (.cctor) for it,
            // (since we may not add .cctor implicitly created for decimals into the symbol table)
            // it is necessary for the compiler to generate the static constructor here if we are emitting.
            if (_moduleBeingBuiltOpt != null && !hasStaticConstructor && !processedStaticInitializers.BoundInitializers.IsDefaultOrEmpty)
            {
                Debug.Assert(processedStaticInitializers.BoundInitializers.All((init) =>
                    (init.Kind == BoundKind.FieldEqualsValue) && !((BoundFieldEqualsValue)init).Field.IsMetadataConstant));

                MethodSymbol method = new SynthesizedStaticConstructor(sourceTypeSymbol);
                if (PassesFilter(_filterOpt, method))
                {
                    CompileMethod(method, -1, ref processedStaticInitializers, synthesizedSubmissionFields, compilationState);

                    // If this method has been successfully built, we emit it.
                    if (_moduleBeingBuiltOpt.GetMethodBody(method) != null)
                    {
                        _moduleBeingBuiltOpt.AddSynthesizedDefinition(sourceTypeSymbol, method);
                    }
                }
            }

            // compile submission constructor last so that synthesized submission fields are collected from all script methods:
            if (scriptCtor != null && compilationState.Emitting)
            {
                Debug.Assert(scriptCtorOrdinal >= 0);
                var processedInitializers = new Binder.ProcessedFieldInitializers() { BoundInitializers = ImmutableArray<BoundInitializer>.Empty };
                CompileMethod(scriptCtor, scriptCtorOrdinal, ref processedInitializers, synthesizedSubmissionFields, compilationState);
                if (synthesizedSubmissionFields != null)
                {
                    synthesizedSubmissionFields.AddToType(containingType, compilationState.ModuleBuilderOpt);
                }
            }

            // Emit synthesized methods produced during lowering if any
            if (_moduleBeingBuiltOpt != null)
            {
                CompileSynthesizedMethods(compilationState);
            }

            compilationState.Free();
        }

        private void CompileSynthesizedMethods(PrivateImplementationDetails privateImplClass, DiagnosticBag diagnostics)
        {
            Debug.Assert(_moduleBeingBuiltOpt != null);

            var compilationState = new TypeCompilationState(null, _compilation, _moduleBeingBuiltOpt);
            foreach (MethodSymbol method in privateImplClass.GetMethods(new EmitContext(_moduleBeingBuiltOpt, null, diagnostics, metadataOnly: false, includePrivateMembers: true)))
            {
                Debug.Assert(method.SynthesizesLoweredBoundBody);
                method.GenerateMethodBody(compilationState, diagnostics);
            }

            CompileSynthesizedMethods(compilationState);
            compilationState.Free();
        }

        private void CompileSynthesizedMethods(ImmutableArray<NamedTypeSymbol> additionalTypes, DiagnosticBag diagnostics)
        {
            foreach (var additionalType in additionalTypes)
            {
                var compilationState = new TypeCompilationState(additionalType, _compilation, _moduleBeingBuiltOpt);
                foreach (var method in additionalType.GetMethodsToEmit())
                {
                    method.GenerateMethodBody(compilationState, diagnostics);
                }

                if (!diagnostics.HasAnyErrors())
                {
                    CompileSynthesizedMethods(compilationState);
                }

                compilationState.Free();
            }
        }

        private void CompileSynthesizedMethods(TypeCompilationState compilationState)
        {
            Debug.Assert(_moduleBeingBuiltOpt != null);
            Debug.Assert(compilationState.ModuleBuilderOpt == _moduleBeingBuiltOpt);

            var synthesizedMethods = compilationState.SynthesizedMethods;
            if (synthesizedMethods == null)
            {
                return;
            }

            var oldImportChain = compilationState.CurrentImportChain;
            try
            {
                foreach (var methodWithBody in synthesizedMethods)
                {
                    var importChain = methodWithBody.ImportChainOpt;
                    compilationState.CurrentImportChain = importChain;

                    // We make sure that an asynchronous mutation to the diagnostic bag does not 
                    // confuse the method body generator by making a fresh bag and then loading
                    // any diagnostics emitted into it back into the main diagnostic bag.
                    var diagnosticsThisMethod = DiagnosticBag.GetInstance();

                    var method = methodWithBody.Method;
                    var lambda = method as SynthesizedClosureMethod;
                    var variableSlotAllocatorOpt = ((object)lambda != null) ?
                        _moduleBeingBuiltOpt.TryCreateVariableSlotAllocator(lambda, lambda.TopLevelMethod, diagnosticsThisMethod) :
                        _moduleBeingBuiltOpt.TryCreateVariableSlotAllocator(method, method, diagnosticsThisMethod);

                    // Synthesized methods have no ordinal stored in custom debug information (only user-defined methods have ordinals).
                    // In case of async lambdas, which synthesize a state machine type during the following rewrite, the containing method has already been uniquely named, 
                    // so there is no need to produce a unique method ordinal for the corresponding state machine type, whose name includes the (unique) containing method name.
                    const int methodOrdinal = -1;
                    MethodBody emittedBody = null;

                    try
                    {
                        // Local functions can be iterators as well as be async (lambdas can only be async), so we need to lower both iterators and async
                        IteratorStateMachine iteratorStateMachine;
                        BoundStatement loweredBody = IteratorRewriter.Rewrite(methodWithBody.Body, method, methodOrdinal, variableSlotAllocatorOpt, compilationState, diagnosticsThisMethod, out iteratorStateMachine);
                        StateMachineTypeSymbol stateMachine = iteratorStateMachine;

                        if (!loweredBody.HasErrors)
                        {
                            AsyncStateMachine asyncStateMachine;
                            loweredBody = AsyncRewriter.Rewrite(loweredBody, method, methodOrdinal, variableSlotAllocatorOpt, compilationState, diagnosticsThisMethod, out asyncStateMachine);

                            Debug.Assert((object)iteratorStateMachine == null || (object)asyncStateMachine == null);
                            stateMachine = stateMachine ?? asyncStateMachine;
                        }

                        if (!diagnosticsThisMethod.HasAnyErrors() && !_globalHasErrors)
                        {
                            emittedBody = GenerateMethodBody(
                                _moduleBeingBuiltOpt,
                                method,
                                methodOrdinal,
                                loweredBody,
                                ImmutableArray<LambdaDebugInfo>.Empty,
                                ImmutableArray<ClosureDebugInfo>.Empty,
                                stateMachine,
                                variableSlotAllocatorOpt,
                                diagnosticsThisMethod,
                                _debugDocumentProvider,
                                method.GenerateDebugInfo ? importChain : null,
                                emittingPdb: _emittingPdb,
                                emitTestCoverageData: _emitTestCoverageData,
                                dynamicAnalysisSpans: ImmutableArray<SourceSpan>.Empty);
                        }
                    }
                    catch (BoundTreeVisitor.CancelledByStackGuardException ex)
                    {
                        ex.AddAnError(_diagnostics);
                    }

                    _diagnostics.AddRange(diagnosticsThisMethod);
                    diagnosticsThisMethod.Free();

                    // error while generating IL
                    if (emittedBody == null)
                    {
                        break;
                    }

                    _moduleBeingBuiltOpt.SetMethodBody(method, emittedBody);
                }
            }
            finally
            {
                compilationState.CurrentImportChain = oldImportChain;
            }
        }

        private static bool IsFieldLikeEventAccessor(MethodSymbol method)
        {
            Symbol associatedPropertyOrEvent = method.AssociatedSymbol;
            return (object)associatedPropertyOrEvent != null &&
                associatedPropertyOrEvent.Kind == SymbolKind.Event &&
                ((EventSymbol)associatedPropertyOrEvent).HasAssociatedField;
        }

        /// <summary>
        /// In some circumstances (e.g. implicit implementation of an interface method by a non-virtual method in a 
        /// base type from another assembly) it is necessary for the compiler to generate explicit implementations for
        /// some interface methods.  They don't go in the symbol table, but if we are emitting, then we should
        /// generate code for them.
        /// </summary>
        private void CompileSynthesizedExplicitImplementations(SourceMemberContainerTypeSymbol sourceTypeSymbol, TypeCompilationState compilationState)
        {
            // we are not generating any observable diagnostics here so it is ok to short-circuit on global errors.
            if (!_globalHasErrors)
            {
                foreach (var synthesizedExplicitImpl in sourceTypeSymbol.GetSynthesizedExplicitImplementations(_cancellationToken))
                {
                    Debug.Assert(synthesizedExplicitImpl.SynthesizesLoweredBoundBody);
                    var discardedDiagnostics = DiagnosticBag.GetInstance();
                    synthesizedExplicitImpl.GenerateMethodBody(compilationState, discardedDiagnostics);
                    Debug.Assert(!discardedDiagnostics.HasAnyErrors());
                    discardedDiagnostics.Free();
                    _moduleBeingBuiltOpt.AddSynthesizedDefinition(sourceTypeSymbol, synthesizedExplicitImpl);
                }
            }
        }

        private void CompileSynthesizedSealedAccessors(SourcePropertySymbol sourceProperty, TypeCompilationState compilationState)
        {
            SynthesizedSealedPropertyAccessor synthesizedAccessor = sourceProperty.SynthesizedSealedAccessorOpt;

            // we are not generating any observable diagnostics here so it is ok to short-circuit on global errors.
            if ((object)synthesizedAccessor != null && !_globalHasErrors)
            {
                Debug.Assert(synthesizedAccessor.SynthesizesLoweredBoundBody);
                var discardedDiagnostics = DiagnosticBag.GetInstance();
                synthesizedAccessor.GenerateMethodBody(compilationState, discardedDiagnostics);
                Debug.Assert(!discardedDiagnostics.HasAnyErrors());
                discardedDiagnostics.Free();

                _moduleBeingBuiltOpt.AddSynthesizedDefinition(sourceProperty.ContainingType, synthesizedAccessor);
            }
        }

        private void CompileFieldLikeEventAccessor(SourceEventSymbol eventSymbol, bool isAddMethod)
        {
            MethodSymbol accessor = isAddMethod ? eventSymbol.AddMethod : eventSymbol.RemoveMethod;

            var diagnosticsThisMethod = DiagnosticBag.GetInstance();
            try
            {
                BoundBlock boundBody = MethodBodySynthesizer.ConstructFieldLikeEventAccessorBody(eventSymbol, isAddMethod, _compilation, diagnosticsThisMethod);
                var hasErrors = diagnosticsThisMethod.HasAnyErrors();
                SetGlobalErrorIfTrue(hasErrors);

                // we cannot rely on GlobalHasErrors since that can be changed concurrently by other methods compiling
                // we however do not want to continue with generating method body if we have errors in this particular method - generating may crash
                // or if had declaration errors - we will fail anyways, but if some types are bad enough, generating may produce duplicate errors about that.
                if (!hasErrors && !_hasDeclarationErrors)
                {
                    const int accessorOrdinal = -1;

                    MethodBody emittedBody = GenerateMethodBody(
                        _moduleBeingBuiltOpt,
                        accessor,
                        accessorOrdinal,
                        boundBody,
                        ImmutableArray<LambdaDebugInfo>.Empty,
                        ImmutableArray<ClosureDebugInfo>.Empty,
                        stateMachineTypeOpt: null,
                        variableSlotAllocatorOpt: null,
                        diagnostics: diagnosticsThisMethod,
                        debugDocumentProvider: _debugDocumentProvider,
                        importChainOpt: null,
                        emittingPdb: false,
                        emitTestCoverageData: _emitTestCoverageData,
                        dynamicAnalysisSpans: ImmutableArray<SourceSpan>.Empty);

                    _moduleBeingBuiltOpt.SetMethodBody(accessor, emittedBody);
                    // Definition is already in the symbol table, so don't call moduleBeingBuilt.AddCompilerGeneratedDefinition
                }
            }
            finally
            {
                _diagnostics.AddRange(diagnosticsThisMethod);
                diagnosticsThisMethod.Free();
            }
        }

        public override object VisitMethod(MethodSymbol symbol, TypeCompilationState arg)
        {
            throw ExceptionUtilities.Unreachable;
        }

        public override object VisitProperty(PropertySymbol symbol, TypeCompilationState argument)
        {
            throw ExceptionUtilities.Unreachable;
        }

        public override object VisitEvent(EventSymbol symbol, TypeCompilationState argument)
        {
            throw ExceptionUtilities.Unreachable;
        }

        public override object VisitField(FieldSymbol symbol, TypeCompilationState argument)
        {
            throw ExceptionUtilities.Unreachable;
        }

        private void CompileMethod(
            MethodSymbol methodSymbol,
            int methodOrdinal,
            ref Binder.ProcessedFieldInitializers processedInitializers,
            SynthesizedSubmissionFields previousSubmissionFields,
            TypeCompilationState compilationState)
        {
            _cancellationToken.ThrowIfCancellationRequested();
            SourceMemberMethodSymbol sourceMethod = methodSymbol as SourceMemberMethodSymbol;

            if (methodSymbol.IsAbstract)
            {
                if ((object)sourceMethod != null)
                {
                    bool diagsWritten;
                    sourceMethod.SetDiagnostics(ImmutableArray<Diagnostic>.Empty, out diagsWritten);
                    if (diagsWritten && !methodSymbol.IsImplicitlyDeclared && _compilation.EventQueue != null)
                    {
                        _compilation.SymbolDeclaredEvent(methodSymbol);
                    }
                }

                return;
            }

            // get cached diagnostics if not building and we have 'em
            if (_moduleBeingBuiltOpt == null && (object)sourceMethod != null)
            {
                var cachedDiagnostics = sourceMethod.Diagnostics;

                if (!cachedDiagnostics.IsDefault)
                {
                    _diagnostics.AddRange(cachedDiagnostics);
                    return;
                }
            }

            ImportChain oldImportChain = compilationState.CurrentImportChain;

            // In order to avoid generating code for methods with errors, we create a diagnostic bag just for this method.
            DiagnosticBag diagsForCurrentMethod = DiagnosticBag.GetInstance();

            try
            {
                // if synthesized method returns its body in lowered form
                if (methodSymbol.SynthesizesLoweredBoundBody)
                {
                    if (_moduleBeingBuiltOpt != null)
                    {
                        methodSymbol.GenerateMethodBody(compilationState, diagsForCurrentMethod);
                        _diagnostics.AddRange(diagsForCurrentMethod);
                    }

                    return;
                }

                // no need to emit the default ctor, we are not emitting those
                if (methodSymbol.IsDefaultValueTypeConstructor())
                {
                    return;
                }

                bool includeInitializersInBody = false;
                BoundBlock body;
                bool originalBodyNested = false;

                // initializers that have been analyzed but not yet lowered.
                BoundStatementList analyzedInitializers = null;
                (SyntaxNode Syntax, BoundNode Body, ExecutableCodeBinder Binder) forSemanticModel = default;
                ImportChain importChain = null;
                var hasTrailingExpression = false;

                if (methodSymbol.IsScriptConstructor)
                {
                    Debug.Assert(methodSymbol.IsImplicitlyDeclared);
                    body = new BoundBlock(methodSymbol.GetNonNullSyntaxNode(), ImmutableArray<LocalSymbol>.Empty, ImmutableArray<BoundStatement>.Empty) { WasCompilerGenerated = true };
                }
                else if (methodSymbol.IsScriptInitializer)
                {
                    Debug.Assert(methodSymbol.IsImplicitlyDeclared);

                    // rewrite top-level statements and script variable declarations to a list of statements and assignments, respectively:
                    var initializerStatements = InitializerRewriter.RewriteScriptInitializer(processedInitializers.BoundInitializers, (SynthesizedInteractiveInitializerMethod)methodSymbol, out hasTrailingExpression);

                    // the lowered script initializers should not be treated as initializers anymore but as a method body:
                    body = BoundBlock.SynthesizedNoLocals(initializerStatements.Syntax, initializerStatements.Statements);

                    var unusedDiagnostics = DiagnosticBag.GetInstance();
                    DefiniteAssignmentPass.Analyze(_compilation, methodSymbol, initializerStatements, unusedDiagnostics, requireOutParamsAssigned: false);
                    DiagnosticsPass.IssueDiagnostics(_compilation, initializerStatements, unusedDiagnostics, methodSymbol);
                    unusedDiagnostics.Free();
                }
                else
                {
                    // Do not emit initializers if we are invoking another constructor of this class.
                    includeInitializersInBody = !processedInitializers.BoundInitializers.IsDefaultOrEmpty &&
                                                !HasThisConstructorInitializer(methodSymbol);

                    body = BindMethodBody(methodSymbol, compilationState, diagsForCurrentMethod, out importChain, out originalBodyNested, out forSemanticModel);

                    if (body != null && methodSymbol.MethodKind == MethodKind.Constructor)
                    {
                        UnassignedFieldsWalker.Analyze(_compilation, methodSymbol, body, diagsForCurrentMethod);
                    }

                    // lower initializers just once. the lowered tree will be reused when emitting all constructors 
                    // with field initializers. Once lowered, these initializers will be stashed in processedInitializers.LoweredInitializers
                    // (see later in this method). Don't bother lowering _now_ if this particular ctor won't have the initializers 
                    // appended to its body.
                    if (includeInitializersInBody && processedInitializers.LoweredInitializers == null)
                    {
                        analyzedInitializers = InitializerRewriter.RewriteConstructor(processedInitializers.BoundInitializers, methodSymbol);
                        processedInitializers.HasErrors = processedInitializers.HasErrors || analyzedInitializers.HasAnyErrors;

                        if (body != null && ((methodSymbol.ContainingType.IsStructType() && !methodSymbol.IsImplicitConstructor) || _emitTestCoverageData))
                        {
                            if (_emitTestCoverageData && methodSymbol.IsImplicitConstructor)
                            {
                                // Flow analysis over the initializers is necessary in order to find assignments to fields.
                                // Bodies of implicit constructors do not get flow analysis later, so the initializers
                                // are analyzed here.
                                DefiniteAssignmentPass.Analyze(_compilation, methodSymbol, analyzedInitializers, diagsForCurrentMethod, requireOutParamsAssigned: false);
                            }

                            // In order to get correct diagnostics, we need to analyze initializers and the body together.
                            body = body.Update(body.Locals, body.LocalFunctions, body.Statements.Insert(0, analyzedInitializers));
                            includeInitializersInBody = false;
                            analyzedInitializers = null;
                        }
                        else
                        {
                            // These analyses check for diagnostics in lambdas.
                            // Control flow analysis and implicit return insertion are unnecessary.
                            DefiniteAssignmentPass.Analyze(_compilation, methodSymbol, analyzedInitializers, diagsForCurrentMethod, requireOutParamsAssigned: false);
                            DiagnosticsPass.IssueDiagnostics(_compilation, analyzedInitializers, diagsForCurrentMethod, methodSymbol);
                        }
                    }
                }

#if DEBUG
                // If the method is a synthesized static or instance constructor, then debugImports will be null and we will use the value
                // from the first field initializer.
                if ((methodSymbol.MethodKind == MethodKind.Constructor || methodSymbol.MethodKind == MethodKind.StaticConstructor) &&
                    methodSymbol.IsImplicitlyDeclared && body == null)
                {
                    // There was no body to bind, so we didn't get anything from BindMethodBody.
                    Debug.Assert(importChain == null);
                }

                // Either there were no field initializers or we grabbed debug imports from the first one.
                Debug.Assert(processedInitializers.BoundInitializers.IsDefaultOrEmpty || processedInitializers.FirstImportChain != null);
#endif

                importChain = importChain ?? processedInitializers.FirstImportChain;

                // Associate these debug imports with all methods generated from this one.
                compilationState.CurrentImportChain = importChain;

                if (body != null)
                {
                    DiagnosticsPass.IssueDiagnostics(_compilation, body, diagsForCurrentMethod, methodSymbol);
                }

                BoundBlock flowAnalyzedBody = null;
                if (body != null)
                {
                    flowAnalyzedBody = FlowAnalysisPass.Rewrite(methodSymbol, body, diagsForCurrentMethod, hasTrailingExpression: hasTrailingExpression, originalBodyNested: originalBodyNested);
                }

                bool hasErrors = _hasDeclarationErrors || diagsForCurrentMethod.HasAnyErrors() || processedInitializers.HasErrors;

                // Record whether or not the bound tree for the lowered method body (including any initializers) contained any
                // errors (note: errors, not diagnostics).
                SetGlobalErrorIfTrue(hasErrors);

                bool diagsWritten = false;
                var actualDiagnostics = diagsForCurrentMethod.ToReadOnly();
                if (sourceMethod != null)
                {
                    actualDiagnostics = sourceMethod.SetDiagnostics(actualDiagnostics, out diagsWritten);
                }

                if (diagsWritten && !methodSymbol.IsImplicitlyDeclared && _compilation.EventQueue != null)
                {
                    Lazy<SemanticModel> lazySemanticModel = null;

                    if (body != null)
                    {
                        (SyntaxNode Syntax, BoundNode Body, ExecutableCodeBinder Binder) forSemanticModelToUseInLambda = forSemanticModel;

                        lazySemanticModel = new Lazy<SemanticModel>(() =>
                        {
                            var syntax = body.Syntax;
                            var semanticModel = (SyntaxTreeSemanticModel)_compilation.GetSemanticModel(syntax.SyntaxTree);

                            if (forSemanticModelToUseInLambda.Syntax != null)
                            {
                                semanticModel.GetOrAddModel((CSharpSyntaxNode)forSemanticModelToUseInLambda.Syntax,
                                                            (rootSyntax) =>
                                                            {
                                                                Debug.Assert(rootSyntax == forSemanticModelToUseInLambda.Syntax);
                                                                return MethodBodySemanticModel.Create(semanticModel, methodSymbol,
                                                                                                      forSemanticModelToUseInLambda.Binder, rootSyntax,
                                                                                                      forSemanticModelToUseInLambda.Body);
                                                            });
                            }

                            return semanticModel;
                        });
                    }

                    _compilation.EventQueue.TryEnqueue(new SymbolDeclaredCompilationEvent(_compilation, methodSymbol, lazySemanticModel));
                }

                // Don't lower if we're not emitting or if there were errors. 
                // Methods that had binding errors are considered too broken to be lowered reliably.
                if (_moduleBeingBuiltOpt == null || hasErrors)
                {
                    _diagnostics.AddRange(actualDiagnostics);
                    return;
                }

                // ############################
                // LOWERING AND EMIT
                // Any errors generated below here are considered Emit diagnostics 
                // and will not be reported to callers Compilation.GetDiagnostics()

                ImmutableArray<SourceSpan> dynamicAnalysisSpans = ImmutableArray<SourceSpan>.Empty;
                bool hasBody = flowAnalyzedBody != null;
                VariableSlotAllocator lazyVariableSlotAllocator = null;
                StateMachineTypeSymbol stateMachineTypeOpt = null;
                var lambdaDebugInfoBuilder = ArrayBuilder<LambdaDebugInfo>.GetInstance();
                var closureDebugInfoBuilder = ArrayBuilder<ClosureDebugInfo>.GetInstance();
                BoundStatement loweredBodyOpt = null;

                try
                {
                    if (hasBody)
                    {
                        loweredBodyOpt = LowerBodyOrInitializer(
                            methodSymbol,
                            methodOrdinal,
                            flowAnalyzedBody,
                            previousSubmissionFields,
                            compilationState,
                            _emitTestCoverageData,
                            _debugDocumentProvider,
                            ref dynamicAnalysisSpans,
                            diagsForCurrentMethod,
                            ref lazyVariableSlotAllocator,
                            lambdaDebugInfoBuilder,
                            closureDebugInfoBuilder,
                            out stateMachineTypeOpt);

                        Debug.Assert(loweredBodyOpt != null);
                    }
                    else
                    {
                        loweredBodyOpt = null;
                    }

                    hasErrors = hasErrors || (hasBody && loweredBodyOpt.HasErrors) || diagsForCurrentMethod.HasAnyErrors();
                    SetGlobalErrorIfTrue(hasErrors);

                    // don't emit if the resulting method would contain initializers with errors
                    if (!hasErrors && (hasBody || includeInitializersInBody))
                    {
                        Debug.Assert(!methodSymbol.IsImplicitInstanceConstructor || !methodSymbol.ContainingType.IsStructType());

                        // Fields must be initialized before constructor initializer (which is the first statement of the analyzed body, if specified),
                        // so that the initialization occurs before any method overridden by the declaring class can be invoked from the base constructor
                        // and access the fields.

                        ImmutableArray<BoundStatement> boundStatements;

                        if (methodSymbol.IsScriptConstructor)
                        {
                            boundStatements = MethodBodySynthesizer.ConstructScriptConstructorBody(loweredBodyOpt, methodSymbol, previousSubmissionFields, _compilation);
                        }
                        else
                        {
                            boundStatements = ImmutableArray<BoundStatement>.Empty;

                            if (analyzedInitializers != null)
                            {
                                // For dynamic analysis, field initializers are instrumented as part of constructors,
                                // and so are never instrumented here.
                                Debug.Assert(!_emitTestCoverageData);
                                StateMachineTypeSymbol initializerStateMachineTypeOpt;

                                BoundStatement lowered = LowerBodyOrInitializer(
                                    methodSymbol,
                                    methodOrdinal,
                                    analyzedInitializers,
                                    previousSubmissionFields,
                                    compilationState,
                                    _emitTestCoverageData,
                                    _debugDocumentProvider,
                                    ref dynamicAnalysisSpans,
                                    diagsForCurrentMethod,
                                    ref lazyVariableSlotAllocator,
                                    lambdaDebugInfoBuilder,
                                    closureDebugInfoBuilder,
                                    out initializerStateMachineTypeOpt);

                                processedInitializers.LoweredInitializers = lowered;

                                // initializers can't produce state machines
                                Debug.Assert((object)initializerStateMachineTypeOpt == null);
                                Debug.Assert(!hasErrors);
                                hasErrors = lowered.HasAnyErrors || diagsForCurrentMethod.HasAnyErrors();
                                SetGlobalErrorIfTrue(hasErrors);
                                if (hasErrors)
                                {
                                    _diagnostics.AddRange(diagsForCurrentMethod);
                                    return;
                                }

                                // Only do the cast if we haven't returned with some error diagnostics.
                                // Otherwise, `lowered` might have been a BoundBadStatement.
                                processedInitializers.LoweredInitializers = (BoundStatementList)lowered;
                            }

                            // initializers for global code have already been included in the body
                            if (includeInitializersInBody)
                            {
                                if (processedInitializers.LoweredInitializers.Kind == BoundKind.StatementList)
                                {
                                    BoundStatementList lowered = (BoundStatementList)processedInitializers.LoweredInitializers;
                                    boundStatements = boundStatements.Concat(lowered.Statements);
                                }
                                else
                                {
                                    boundStatements = boundStatements.Add(processedInitializers.LoweredInitializers);
                                }
                            }

                            if (hasBody)
                            {
                                boundStatements = boundStatements.Concat(ImmutableArray.Create(loweredBodyOpt));
                            }
                        }

                        CSharpSyntaxNode syntax = methodSymbol.GetNonNullSyntaxNode();

                        var boundBody = BoundStatementList.Synthesized(syntax, boundStatements);

                        var emittedBody = GenerateMethodBody(
                            _moduleBeingBuiltOpt,
                            methodSymbol,
                            methodOrdinal,
                            boundBody,
                            lambdaDebugInfoBuilder.ToImmutable(),
                            closureDebugInfoBuilder.ToImmutable(),
                            stateMachineTypeOpt,
                            lazyVariableSlotAllocator,
                            diagsForCurrentMethod,
                            _debugDocumentProvider,
                            importChain,
                            _emittingPdb,
                            _emitTestCoverageData,
                            dynamicAnalysisSpans);

                        _moduleBeingBuiltOpt.SetMethodBody(methodSymbol.PartialDefinitionPart ?? methodSymbol, emittedBody);
                    }

                    _diagnostics.AddRange(diagsForCurrentMethod);
                }
                finally
                {
                    lambdaDebugInfoBuilder.Free();
                    closureDebugInfoBuilder.Free();
                }
            }
            finally
            {
                diagsForCurrentMethod.Free();
                compilationState.CurrentImportChain = oldImportChain;
            }
        }

        // internal for testing
        internal static BoundStatement LowerBodyOrInitializer(
            MethodSymbol method,
            int methodOrdinal,
            BoundStatement body,
            SynthesizedSubmissionFields previousSubmissionFields,
            TypeCompilationState compilationState,
            bool instrumentForDynamicAnalysis,
            DebugDocumentProvider debugDocumentProvider,
            ref ImmutableArray<SourceSpan> dynamicAnalysisSpans,
            DiagnosticBag diagnostics,
            ref VariableSlotAllocator lazyVariableSlotAllocator,
            ArrayBuilder<LambdaDebugInfo> lambdaDebugInfoBuilder,
            ArrayBuilder<ClosureDebugInfo> closureDebugInfoBuilder,
            out StateMachineTypeSymbol stateMachineTypeOpt)
        {
            Debug.Assert(compilationState.ModuleBuilderOpt != null);
            stateMachineTypeOpt = null;

            if (body.HasErrors)
            {
                return body;
            }

            try
            {
<<<<<<< HEAD

                bool sawLambdas;
                bool sawLocalFunctions;
                bool sawAwaitInExceptionHandler;
=======
>>>>>>> 66c6a7d3
                var loweredBody = LocalRewriter.Rewrite(
                    method.DeclaringCompilation,
                    method,
                    methodOrdinal,
                    method.ContainingType,
                    body,
                    compilationState,
                    previousSubmissionFields: previousSubmissionFields,
                    allowOmissionOfConditionalCalls: true,
                    instrumentForDynamicAnalysis: instrumentForDynamicAnalysis,
                    debugDocumentProvider: debugDocumentProvider,
                    dynamicAnalysisSpans: ref dynamicAnalysisSpans,
                    diagnostics: diagnostics,
                    sawLambdas: out bool sawLambdas,
                    sawLocalFunctions: out bool sawLocalFunctions,
                    sawAwaitInExceptionHandler: out bool sawAwaitInExceptionHandler);

                if (loweredBody.HasErrors)
                {
                    return loweredBody;
                }

                if (sawAwaitInExceptionHandler)
                {
                    // If we have awaits in handlers, we need to 
                    // replace handlers with synthetic ones which can be consumed by async rewriter.
                    // The reason why this rewrite happens before the lambda rewrite 
                    // is that we may need access to exception locals and it would be fairly hard to do
                    // if these locals are captured into closures (possibly nested ones).
                    loweredBody = AsyncExceptionHandlerRewriter.Rewrite(
                        method,
                        method.ContainingType,
                        loweredBody,
                        compilationState,
                        diagnostics);
                }

                if (loweredBody.HasErrors)
                {
                    return loweredBody;
                }

                if (lazyVariableSlotAllocator == null)
                {
                    lazyVariableSlotAllocator = compilationState.ModuleBuilderOpt.TryCreateVariableSlotAllocator(method, method, diagnostics);
                }

                BoundStatement bodyWithoutLambdas = loweredBody;
                if (sawLambdas || sawLocalFunctions)
                {
                    bodyWithoutLambdas = LambdaRewriter.Rewrite(
                        loweredBody,
                        method.ContainingType,
                        method.ThisParameter,
                        method,
                        methodOrdinal,
                        null,
                        lambdaDebugInfoBuilder,
                        closureDebugInfoBuilder,
                        lazyVariableSlotAllocator,
                        compilationState,
                        diagnostics,
                        assignLocals: null);
                }

                if (bodyWithoutLambdas.HasErrors)
                {
                    return bodyWithoutLambdas;
                }

                BoundStatement bodyWithoutIterators = IteratorRewriter.Rewrite(bodyWithoutLambdas, method, methodOrdinal, lazyVariableSlotAllocator, compilationState, diagnostics,
                    out IteratorStateMachine iteratorStateMachine);

                if (bodyWithoutIterators.HasErrors)
                {
                    return bodyWithoutIterators;
                }

                BoundStatement bodyWithoutAsync = AsyncRewriter.Rewrite(bodyWithoutIterators, method, methodOrdinal, lazyVariableSlotAllocator, compilationState, diagnostics,
                    out AsyncStateMachine asyncStateMachine);

                Debug.Assert((object)iteratorStateMachine == null || (object)asyncStateMachine == null);
                stateMachineTypeOpt = (StateMachineTypeSymbol)iteratorStateMachine ?? asyncStateMachine;

                return bodyWithoutAsync;
            }
            catch (BoundTreeVisitor.CancelledByStackGuardException ex)
            {
                ex.AddAnError(diagnostics);
                return new BoundBadStatement(body.Syntax, ImmutableArray.Create<BoundNode>(body), hasErrors: true);
            }
        }

        private static MethodBody GenerateMethodBody(
            PEModuleBuilder moduleBuilder,
            MethodSymbol method,
            int methodOrdinal,
            BoundStatement block,
            ImmutableArray<LambdaDebugInfo> lambdaDebugInfo,
            ImmutableArray<ClosureDebugInfo> closureDebugInfo,
            StateMachineTypeSymbol stateMachineTypeOpt,
            VariableSlotAllocator variableSlotAllocatorOpt,
            DiagnosticBag diagnostics,
            DebugDocumentProvider debugDocumentProvider,
            ImportChain importChainOpt,
            bool emittingPdb,
            bool emitTestCoverageData,
            ImmutableArray<SourceSpan> dynamicAnalysisSpans)
        {
            // Note: don't call diagnostics.HasAnyErrors() in release; could be expensive if compilation has many warnings.
            Debug.Assert(!diagnostics.HasAnyErrors(), "Running code generator when errors exist might be dangerous; code generator not expecting errors");

            var compilation = moduleBuilder.Compilation;
            var localSlotManager = new LocalSlotManager(variableSlotAllocatorOpt);
            var optimizations = compilation.Options.OptimizationLevel;

            ILBuilder builder = new ILBuilder(moduleBuilder, localSlotManager, optimizations);
            DiagnosticBag diagnosticsForThisMethod = DiagnosticBag.GetInstance();
            try
            {
                StateMachineMoveNextBodyDebugInfo moveNextBodyDebugInfoOpt = null;

                var codeGen = new CodeGen.CodeGenerator(method, block, builder, moduleBuilder, diagnosticsForThisMethod, optimizations, emittingPdb);

                if (diagnosticsForThisMethod.HasAnyErrors())
                {
                    // we are done here. Since there were errors we should not emit anything.
                    return null;
                }

                bool isAsyncStateMachine;
                MethodSymbol kickoffMethod;

                if (method is SynthesizedStateMachineMethod stateMachineMethod &&
                    method.Name == WellKnownMemberNames.MoveNextMethodName)
                {
                    kickoffMethod = stateMachineMethod.StateMachineType.KickoffMethod;
                    Debug.Assert(kickoffMethod != null);

                    isAsyncStateMachine = kickoffMethod.IsAsync;

                    // Async void method may be partial. Debug info needs to be associated with the emitted definition, 
                    // but the kickoff method is the method implementation (the part with body).
                    kickoffMethod = kickoffMethod.PartialDefinitionPart ?? kickoffMethod;
                }
                else
                {
                    kickoffMethod = null;
                    isAsyncStateMachine = false;
                }

                if (isAsyncStateMachine)
                {
                    codeGen.Generate(out int asyncCatchHandlerOffset, out var asyncYieldPoints, out var asyncResumePoints);

                    // The exception handler IL offset is used by the debugger to treat exceptions caught by the marked catch block as "user unhandled".
                    // This is important for async void because async void exceptions generally result in the process being terminated,
                    // but without anything useful on the call stack. Async Task methods on the other hand return exceptions as the result of the Task.
                    // So it is undesirable to consider these exceptions "user unhandled" since there may well be user code that is awaiting the task.
                    // This is a heuristic since it's possible that there is no user code awaiting the task.
                    moveNextBodyDebugInfoOpt = new AsyncMoveNextBodyDebugInfo(
                        kickoffMethod,
                        catchHandlerOffset: kickoffMethod.ReturnsVoid ? asyncCatchHandlerOffset : -1,
                        asyncYieldPoints,
                        asyncResumePoints);
                }
                else
                {
                    codeGen.Generate();

                    if ((object)kickoffMethod != null)
                    {
                        moveNextBodyDebugInfoOpt = new IteratorMoveNextBodyDebugInfo(kickoffMethod);
                    }
                }

                // Compiler-generated MoveNext methods have hoisted local scopes.
                // These are built by call to CodeGen.Generate.
                var stateMachineHoistedLocalScopes = ((object)kickoffMethod != null) ?
                    builder.GetHoistedLocalScopes() : default(ImmutableArray<StateMachineHoistedLocalScope>);

                // Translate the imports even if we are not writing PDBs. The translation has an impact on generated metadata 
                // and we don't want to emit different metadata depending on whether or we emit with PDB stream.
                // TODO (https://github.com/dotnet/roslyn/issues/2846): This will need to change for member initializers in partial class.
                var importScopeOpt = importChainOpt?.Translate(moduleBuilder, diagnosticsForThisMethod);

                var localVariables = builder.LocalSlotManager.LocalsInOrder();

                if (localVariables.Length > 0xFFFE)
                {
                    diagnosticsForThisMethod.Add(ErrorCode.ERR_TooManyLocals, method.Locations.First());
                }

                if (diagnosticsForThisMethod.HasAnyErrors())
                {
                    // we are done here. Since there were errors we should not emit anything.
                    return null;
                }

                // We will only save the IL builders when running tests.
                if (moduleBuilder.SaveTestData)
                {
                    moduleBuilder.SetMethodTestData(method, builder.GetSnapshot());
                }

                var stateMachineHoistedLocalSlots = default(ImmutableArray<EncHoistedLocalInfo>);
                var stateMachineAwaiterSlots = default(ImmutableArray<Cci.ITypeReference>);
                if (optimizations == OptimizationLevel.Debug && (object)stateMachineTypeOpt != null)
                {
                    Debug.Assert(method.IsAsync || method.IsIterator);
                    GetStateMachineSlotDebugInfo(moduleBuilder, moduleBuilder.GetSynthesizedFields(stateMachineTypeOpt), variableSlotAllocatorOpt, diagnosticsForThisMethod, out stateMachineHoistedLocalSlots, out stateMachineAwaiterSlots);
                    Debug.Assert(!diagnostics.HasAnyErrors());
                }

                DynamicAnalysisMethodBodyData dynamicAnalysisDataOpt = null;
                if (emitTestCoverageData)
                {
                    Debug.Assert(debugDocumentProvider != null);
                    dynamicAnalysisDataOpt = new DynamicAnalysisMethodBodyData(dynamicAnalysisSpans);
                }

                return new MethodBody(
                    builder.RealizedIL,
                    builder.MaxStack,
                    method.PartialDefinitionPart ?? method,
                    variableSlotAllocatorOpt?.MethodId ?? new DebugId(methodOrdinal, moduleBuilder.CurrentGenerationOrdinal),
                    localVariables,
                    builder.RealizedSequencePoints,
                    debugDocumentProvider,
                    builder.RealizedExceptionHandlers,
                    builder.GetAllScopes(),
                    builder.HasDynamicLocal,
                    importScopeOpt,
                    lambdaDebugInfo,
                    closureDebugInfo,
                    stateMachineTypeOpt?.Name,
                    stateMachineHoistedLocalScopes,
                    stateMachineHoistedLocalSlots,
                    stateMachineAwaiterSlots,
                    moveNextBodyDebugInfoOpt,
                    dynamicAnalysisDataOpt);
            }
            finally
            {
                // Basic blocks contain poolable builders for IL and sequence points. Free those back
                // to their pools.
                builder.FreeBasicBlocks();

                // Remember diagnostics.
                diagnostics.AddRange(diagnosticsForThisMethod);
                diagnosticsForThisMethod.Free();
            }
        }

        private static void GetStateMachineSlotDebugInfo(
            PEModuleBuilder moduleBuilder,
            IEnumerable<Cci.IFieldDefinition> fieldDefs,
            VariableSlotAllocator variableSlotAllocatorOpt,
            DiagnosticBag diagnostics,
            out ImmutableArray<EncHoistedLocalInfo> hoistedVariableSlots,
            out ImmutableArray<Cci.ITypeReference> awaiterSlots)
        {
            var hoistedVariables = ArrayBuilder<EncHoistedLocalInfo>.GetInstance();
            var awaiters = ArrayBuilder<Cci.ITypeReference>.GetInstance();

            foreach (StateMachineFieldSymbol field in fieldDefs)
            {
                int index = field.SlotIndex;

                if (field.SlotDebugInfo.SynthesizedKind == SynthesizedLocalKind.AwaiterField)
                {
                    Debug.Assert(index >= 0);

                    while (index >= awaiters.Count)
                    {
                        awaiters.Add(null);
                    }

                    awaiters[index] = moduleBuilder.EncTranslateLocalVariableType(field.Type.TypeSymbol, diagnostics);
                }
                else if (!field.SlotDebugInfo.Id.IsNone)
                {
                    Debug.Assert(index >= 0 && field.SlotDebugInfo.SynthesizedKind.IsLongLived());

                    while (index >= hoistedVariables.Count)
                    {
                        // Empty slots may be present if variables were deleted during EnC.
                        hoistedVariables.Add(new EncHoistedLocalInfo(true));
                    }

                    hoistedVariables[index] = new EncHoistedLocalInfo(field.SlotDebugInfo, moduleBuilder.EncTranslateLocalVariableType(field.Type.TypeSymbol, diagnostics));
                }
            }

            // Fill in empty slots for variables deleted during EnC that are not followed by an existing variable:
            if (variableSlotAllocatorOpt != null)
            {
                int previousAwaiterCount = variableSlotAllocatorOpt.PreviousAwaiterSlotCount;
                while (awaiters.Count < previousAwaiterCount)
                {
                    awaiters.Add(null);
                }

                int previousAwaiterSlotCount = variableSlotAllocatorOpt.PreviousHoistedLocalSlotCount;
                while (hoistedVariables.Count < previousAwaiterSlotCount)
                {
                    hoistedVariables.Add(new EncHoistedLocalInfo(true));
                }
            }

            hoistedVariableSlots = hoistedVariables.ToImmutableAndFree();
            awaiterSlots = awaiters.ToImmutableAndFree();
        }

        // NOTE: can return null if the method has no body.
        internal static BoundBlock BindMethodBody(MethodSymbol method, TypeCompilationState compilationState, DiagnosticBag diagnostics)
        {
            return BindMethodBody(method, compilationState, diagnostics, out _, out _, out _);
        }

        // NOTE: can return null if the method has no body.
        private static BoundBlock BindMethodBody(MethodSymbol method, TypeCompilationState compilationState, DiagnosticBag diagnostics,
                                                 out ImportChain importChain, out bool originalBodyNested,
                                                 out (SyntaxNode Syntax, BoundNode Body, ExecutableCodeBinder Binder) forSemanticModel)
        {
            originalBodyNested = false;
            importChain = null;
            forSemanticModel = default;

            BoundBlock body;

            var sourceMethod = method as SourceMemberMethodSymbol;
            if ((object)sourceMethod != null)
            {
                CSharpSyntaxNode syntaxNode = sourceMethod.SyntaxNode;
                var constructorSyntax = syntaxNode as ConstructorDeclarationSyntax;

                // Static constructor can't have any this/base call
                if (method.MethodKind == MethodKind.StaticConstructor &&
                    constructorSyntax?.Initializer != null)
                {
                    diagnostics.Add(
                        ErrorCode.ERR_StaticConstructorWithExplicitConstructorCall,
                        constructorSyntax.Initializer.ThisOrBaseKeyword.GetLocation(),
                        constructorSyntax.Identifier.ValueText);
                }

                ExecutableCodeBinder bodyBinder = sourceMethod.TryGetBodyBinder();

                if (sourceMethod.IsExtern)
                {
                    if (bodyBinder == null)
                    {
                        // Generate warnings only if we are not generating ERR_ExternHasBody or ERR_ExternHasConstructorInitializer errors
                        GenerateExternalMethodWarnings(sourceMethod, diagnostics);
                    }

                    return null;
                }

                if (sourceMethod.IsDefaultValueTypeConstructor())
                {
                    // No body for default struct constructor.
                    return null;
                }

                if (bodyBinder != null)
                {
                    importChain = bodyBinder.ImportChain;
                    bodyBinder.ValidateIteratorMethods(diagnostics);

                    BoundNode methodBody = bodyBinder.BindMethodBody(syntaxNode, diagnostics);
                    forSemanticModel = (syntaxNode, methodBody, bodyBinder);

                    switch (methodBody.Kind)
                    {
                        case BoundKind.ConstructorMethodBody:
                            var constructor = (BoundConstructorMethodBody)methodBody;
                            body = constructor.BlockBody ?? constructor.ExpressionBody;

                            if (constructor.Initializer != null)
                            {
                                ReportCtorInitializerCycles(method, constructor.Initializer.Expression, compilationState, diagnostics);

                                if (body == null)
                                {
                                    body = new BoundBlock(constructor.Syntax, constructor.Locals, ImmutableArray.Create<BoundStatement>(constructor.Initializer));
                                }
                                else
                                {
                                    body = new BoundBlock(constructor.Syntax, constructor.Locals, ImmutableArray.Create<BoundStatement>(constructor.Initializer, body));
                                    originalBodyNested = true;
                                }

                                return body;
                            }
                            else
                            {
                                Debug.Assert(constructor.Locals.IsEmpty);
                            }
                            break;

                        case BoundKind.NonConstructorMethodBody:
                            var nonConstructor = (BoundNonConstructorMethodBody)methodBody;
                            body = nonConstructor.BlockBody ?? nonConstructor.ExpressionBody;
                            break;

                        case BoundKind.Block:
                            body = (BoundBlock)methodBody;
                            break;
                        default:
                            throw ExceptionUtilities.UnexpectedValue(methodBody.Kind);
                    }
                }
                else
                {
                    var property = sourceMethod.AssociatedSymbol as SourcePropertySymbol;
                    if ((object)property != null && property.IsAutoProperty)
                    {
                        return MethodBodySynthesizer.ConstructAutoPropertyAccessorBody(sourceMethod);
                    }

                    return null;
                }
            }
            else
            {
                // synthesized methods should return their bound bodies
                body = null;
            }

            if (method.MethodKind == MethodKind.Destructor && body != null)
            {
                return MethodBodySynthesizer.ConstructDestructorBody(method, body);
            }

            var constructorInitializer = BindImplicitConstructorInitializerIfAny(method, compilationState, diagnostics);
            ImmutableArray<BoundStatement> statements;

            if (constructorInitializer == null)
            {
                if (body != null)
                {
                    return body;
                }

                statements = ImmutableArray<BoundStatement>.Empty;
            }
            else if (body == null)
            {
                statements = ImmutableArray.Create(constructorInitializer);
            }
            else
            {
                statements = ImmutableArray.Create(constructorInitializer, body);
                originalBodyNested = true;
            }

            return BoundBlock.SynthesizedNoLocals(method.GetNonNullSyntaxNode(), statements);
        }

        private static BoundStatement BindImplicitConstructorInitializerIfAny(MethodSymbol method, TypeCompilationState compilationState, DiagnosticBag diagnostics)
        {
            // delegates have constructors but not constructor initializers
            if (method.MethodKind == MethodKind.Constructor && !method.ContainingType.IsDelegateType() && !method.IsExtern)
            {
                var compilation = method.DeclaringCompilation;
                var initializerInvocation = BindImplicitConstructorInitializer(method, diagnostics, compilation);

                if (initializerInvocation != null)
                {
                    ReportCtorInitializerCycles(method, initializerInvocation, compilationState, diagnostics);

                    //  Base WasCompilerGenerated state off of whether constructor is implicitly declared, this will ensure proper instrumentation.
                    var constructorInitializer = new BoundExpressionStatement(initializerInvocation.Syntax, initializerInvocation) { WasCompilerGenerated = method.IsImplicitlyDeclared };
                    Debug.Assert(initializerInvocation.HasAnyErrors || constructorInitializer.IsConstructorInitializer(), "Please keep this bound node in sync with BoundNodeExtensions.IsConstructorInitializer.");
                    return constructorInitializer;
                }
            }

            return null;
        }

        private static void ReportCtorInitializerCycles(MethodSymbol method, BoundExpression initializerInvocation, TypeCompilationState compilationState, DiagnosticBag diagnostics)
        {
            var ctorCall = initializerInvocation as BoundCall;
            if (ctorCall != null && !ctorCall.HasAnyErrors && ctorCall.Method != method && TypeSymbol.Equals(ctorCall.Method.ContainingType, method.ContainingType, TypeCompareKind.ConsiderEverything2))
            {
                // Detect and report indirect cycles in the ctor-initializer call graph.
                compilationState.ReportCtorInitializerCycles(method, ctorCall.Method, ctorCall.Syntax, diagnostics);
            }
        }

        /// <summary>
        /// Bind the implicit constructor initializer of a constructor symbol.
        /// </summary>
        /// <param name="constructor">Constructor method.</param>
        /// <param name="diagnostics">Accumulates errors (e.g. access "this" in constructor initializer).</param>
        /// <param name="compilation">Used to retrieve binder.</param>
        /// <returns>A bound expression for the constructor initializer call.</returns>
        internal static BoundExpression BindImplicitConstructorInitializer(
            MethodSymbol constructor, DiagnosticBag diagnostics, CSharpCompilation compilation)
        {
            // Note that the base type can be null if we're compiling System.Object in source.
            NamedTypeSymbol baseType = constructor.ContainingType.BaseTypeNoUseSiteDiagnostics;

            SourceMemberMethodSymbol sourceConstructor = constructor as SourceMemberMethodSymbol;
            Debug.Assert(((ConstructorDeclarationSyntax)sourceConstructor?.SyntaxNode)?.Initializer == null);

            // The common case is that the type inherits directly from object.
            // Also, we might be trying to generate a constructor for an entirely compiler-generated class such
            // as a closure class; in that case it is vexing to try to find a suitable binder for the non-existing
            // constructor syntax so that we can do unnecessary overload resolution on the non-existing initializer!
            // Simply take the early out: bind directly to the parameterless object ctor rather than attempting
            // overload resolution.
            if ((object)baseType != null)
            {
                if (baseType.SpecialType == SpecialType.System_Object)
                {
                    return GenerateBaseParameterlessConstructorInitializer(constructor, diagnostics);
                }
                else if (baseType.IsErrorType() || baseType.IsStatic)
                {
                    // If the base type is bad and there is no initializer then we can just bail.
                    // We have no expressions we need to analyze to report errors on.
                    return null;
                }
            }

            // Now, in order to do overload resolution, we're going to need a binder. There are
            // two possible situations:
            //
            // class D1 : B { }
            // class D2 : B { D2(int x) { } }
            //
            // In the first case the binder needs to be the binder associated with
            // the *body* of D1 because if the base class ctor is protected, we need
            // to be inside the body of a derived class in order for it to be in the
            // accessibility domain of the protected base class ctor.
            //
            // In the second case the binder could be the binder associated with 
            // the body of D2; since the implicit call to base() will have no arguments
            // there is no need to look up "x".
            Binder outerBinder;

            if ((object)sourceConstructor == null)
            {
                // The constructor is implicit. We need to get the binder for the body
                // of the enclosing class. 
                CSharpSyntaxNode containerNode = constructor.GetNonNullSyntaxNode();
                SyntaxToken bodyToken = GetImplicitConstructorBodyToken(containerNode);
                outerBinder = compilation.GetBinderFactory(containerNode.SyntaxTree).GetBinder(containerNode, bodyToken.Position);
            }
            else
            {
                // We have a ctor in source but no explicit constructor initializer.  We can't just use the binder for the
                // type containing the ctor because the ctor might be marked unsafe.  Use the binder for the parameter list
                // as an approximation - the extra symbols won't matter because there are no identifiers to bind.

                outerBinder = compilation.GetBinderFactory(sourceConstructor.SyntaxTree).GetBinder(((ConstructorDeclarationSyntax)sourceConstructor.SyntaxNode).ParameterList);
            }

            // wrap in ConstructorInitializerBinder for appropriate errors
            // Handle scoping for possible pattern variables declared in the initializer
            Binder initializerBinder = outerBinder.WithAdditionalFlagsAndContainingMemberOrLambda(BinderFlags.ConstructorInitializer, constructor);

            return initializerBinder.BindConstructorInitializer(null, constructor, diagnostics);
        }

        private static SyntaxToken GetImplicitConstructorBodyToken(CSharpSyntaxNode containerNode)
        {
            var kind = containerNode.Kind();
            switch (kind)
            {
                case SyntaxKind.ClassDeclaration:
                    return ((ClassDeclarationSyntax)containerNode).OpenBraceToken;
                case SyntaxKind.StructDeclaration:
                    return ((StructDeclarationSyntax)containerNode).OpenBraceToken;
                case SyntaxKind.EnumDeclaration:
                    // We're not going to find any non-default ctors, but we'll look anyway.
                    return ((EnumDeclarationSyntax)containerNode).OpenBraceToken;
                default:
                    throw ExceptionUtilities.UnexpectedValue(kind);
            }
        }

        internal static BoundCall GenerateBaseParameterlessConstructorInitializer(MethodSymbol constructor, DiagnosticBag diagnostics)
        {
            NamedTypeSymbol baseType = constructor.ContainingType.BaseTypeNoUseSiteDiagnostics;
            MethodSymbol baseConstructor = null;
            LookupResultKind resultKind = LookupResultKind.Viable;
            Location diagnosticsLocation = constructor.Locations.IsEmpty ? NoLocation.Singleton : constructor.Locations[0];

            foreach (MethodSymbol ctor in baseType.InstanceConstructors)
            {
                if (ctor.ParameterCount == 0)
                {
                    baseConstructor = ctor;
                    break;
                }
            }

            // UNDONE: If this happens then something is deeply wrong. Should we give a better error?
            if ((object)baseConstructor == null)
            {
                diagnostics.Add(ErrorCode.ERR_BadCtorArgCount, diagnosticsLocation, baseType, /*desired param count*/ 0);
                return null;
            }

            if (Binder.ReportUseSiteDiagnostics(baseConstructor, diagnostics, diagnosticsLocation))
            {
                return null;
            }

            // UNDONE: If this happens then something is deeply wrong. Should we give a better error?
            bool hasErrors = false;
            HashSet<DiagnosticInfo> useSiteDiagnostics = null;
            if (!AccessCheck.IsSymbolAccessible(baseConstructor, constructor.ContainingType, ref useSiteDiagnostics))
            {
                diagnostics.Add(ErrorCode.ERR_BadAccess, diagnosticsLocation, baseConstructor);
                resultKind = LookupResultKind.Inaccessible;
                hasErrors = true;
            }

            if (!useSiteDiagnostics.IsNullOrEmpty())
            {
                diagnostics.Add(diagnosticsLocation, useSiteDiagnostics);
            }

            CSharpSyntaxNode syntax = constructor.GetNonNullSyntaxNode();

            BoundExpression receiver = new BoundThisReference(syntax, constructor.ContainingType) { WasCompilerGenerated = true };
            return new BoundCall(
                syntax: syntax,
                receiverOpt: receiver,
                method: baseConstructor,
                arguments: ImmutableArray<BoundExpression>.Empty,
                argumentNamesOpt: ImmutableArray<string>.Empty,
                argumentRefKindsOpt: ImmutableArray<RefKind>.Empty,
                isDelegateCall: false,
                expanded: false,
                invokedAsExtensionMethod: false,
                argsToParamsOpt: ImmutableArray<int>.Empty,
                resultKind: resultKind,
                binderOpt: null,
                type: baseConstructor.ReturnType.TypeSymbol,
                hasErrors: hasErrors)
            { WasCompilerGenerated = true };
        }

        private static void GenerateExternalMethodWarnings(SourceMemberMethodSymbol methodSymbol, DiagnosticBag diagnostics)
        {
            if (methodSymbol.GetAttributes().IsEmpty && !methodSymbol.ContainingType.IsComImport)
            {
                // external method with no attributes
                var errorCode = (methodSymbol.MethodKind == MethodKind.Constructor || methodSymbol.MethodKind == MethodKind.StaticConstructor) ?
                    ErrorCode.WRN_ExternCtorNoImplementation :
                    ErrorCode.WRN_ExternMethodNoImplementation;
                diagnostics.Add(errorCode, methodSymbol.Locations[0], methodSymbol);
            }
        }

        /// <summary>
        /// Returns true if the method is a constructor and has a this() constructor initializer.
        /// </summary>
        private static bool HasThisConstructorInitializer(MethodSymbol method)
        {
            if ((object)method != null && method.MethodKind == MethodKind.Constructor)
            {
                SourceMemberMethodSymbol sourceMethod = method as SourceMemberMethodSymbol;
                if ((object)sourceMethod != null)
                {
                    ConstructorDeclarationSyntax constructorSyntax = sourceMethod.SyntaxNode as ConstructorDeclarationSyntax;
                    if (constructorSyntax != null)
                    {
                        ConstructorInitializerSyntax initializerSyntax = constructorSyntax.Initializer;
                        if (initializerSyntax != null)
                        {
                            return initializerSyntax.Kind() == SyntaxKind.ThisConstructorInitializer;
                        }
                    }
                }
            }

            return false;
        }

        private static Cci.DebugSourceDocument CreateDebugDocumentForFile(string normalizedPath)
        {
            return new Cci.DebugSourceDocument(normalizedPath, Cci.DebugSourceDocument.CorSymLanguageTypeCSharp);
        }

        private static bool PassesFilter(Predicate<Symbol> filterOpt, Symbol symbol)
        {
            return (filterOpt == null) || filterOpt(symbol);
        }
    }
}<|MERGE_RESOLUTION|>--- conflicted
+++ resolved
@@ -1253,13 +1253,6 @@
 
             try
             {
-<<<<<<< HEAD
-
-                bool sawLambdas;
-                bool sawLocalFunctions;
-                bool sawAwaitInExceptionHandler;
-=======
->>>>>>> 66c6a7d3
                 var loweredBody = LocalRewriter.Rewrite(
                     method.DeclaringCompilation,
                     method,
