--- conflicted
+++ resolved
@@ -802,10 +802,6 @@
             {
                 binder = new ExecutableCodeBinder(constructorInitializer, binder.ContainingMemberOrLambda, binder);
 
-<<<<<<< HEAD
-                BoundExpressionStatement bnode = binder.BindConstructorInitializer(constructorInitializer, BindingDiagnosticBag.Discarded);
-                var binfo = memberModel.GetSymbolInfoForNode(SymbolInfoOptions.DefaultOptions, bnode.Expression, bnode.Expression, boundNodeForSyntacticParent: null, binderOpt: binder);
-=======
                 BoundExpressionStatement bnode = binder.BindConstructorInitializer(constructorInitializer, diagnostics);
                 var binfo = GetSymbolInfoFromBoundConstructorInitializer(memberModel, binder, bnode);
                 diagnostics.Free();
@@ -884,7 +880,6 @@
                 BoundExpressionStatement bnode = binder.BindConstructorInitializer(constructorInitializer, diagnostics);
                 SymbolInfo binfo = GetSymbolInfoFromBoundConstructorInitializer(memberModel, binder, bnode);
                 diagnostics.Free();
->>>>>>> 29542b0a
                 return binfo;
             }
             else
