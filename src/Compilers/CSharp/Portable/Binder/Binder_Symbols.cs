--- conflicted
+++ resolved
@@ -224,11 +224,7 @@
 
                 case LookupResultKind.Viable:
                     // Case (2)
-<<<<<<< HEAD
                     var resultDiagnostics = new BindingDiagnosticBag(DiagnosticBag.GetInstance(), diagnostics.DependenciesBag);
-=======
-                    var resultDiagnostics = DiagnosticBag.GetInstance();
->>>>>>> aeb47891
                     bool wasError;
                     symbol = ResultSymbol(
                         lookupResult,
@@ -643,28 +639,7 @@
             {
                 // If the tuple type with names is bound we must have the TupleElementNamesAttribute to emit
                 // it is typically there though, if we have ValueTuple at all
-<<<<<<< HEAD
-                var bag = BindingDiagnosticBag.GetInstance(diagnostics);
-                if (!Compilation.HasTupleNamesAttributes(bag, syntax.Location))
-                {
-                    var info = new CSDiagnosticInfo(ErrorCode.ERR_TupleElementNamesAttributeMissing,
-                        AttributeDescription.TupleElementNamesAttribute.FullName);
-                    Error(diagnostics, info, syntax);
-                }
-                else
-                {
-                    diagnostics.AddRange(bag);
-                }
-
-                bag.Free();
-=======
-                // and we need System.String as well
-
-                // Report diagnostics if System.String doesn't exist
-                this.GetSpecialType(SpecialType.System_String, diagnostics, syntax);
-
                 ReportMissingTupleElementNamesAttributesIfNeeded(Compilation, syntax.GetLocation(), diagnostics);
->>>>>>> aeb47891
             }
 
             var typesArray = types.ToImmutableAndFree();
@@ -690,14 +665,21 @@
                                           diagnostics: diagnostics);
         }
 
-        internal static void ReportMissingTupleElementNamesAttributesIfNeeded(CSharpCompilation compilation, Location location, DiagnosticBag diagnostics)
-        {
-            if (!compilation.HasTupleNamesAttributes)
+        internal static void ReportMissingTupleElementNamesAttributesIfNeeded(CSharpCompilation compilation, Location location, BindingDiagnosticBag diagnostics)
+        {
+            var bag = BindingDiagnosticBag.GetInstance(diagnostics);
+            if (!Compilation.HasTupleNamesAttributes(bag, location))
             {
                 var info = new CSDiagnosticInfo(ErrorCode.ERR_TupleElementNamesAttributeMissing,
                     AttributeDescription.TupleElementNamesAttribute.FullName);
                 Error(diagnostics, info, location);
             }
+            else
+            {
+                diagnostics.AddRange(bag);
+            }
+
+            bag.Free();
         }
 
         private static void CollectTupleFieldMemberName(string name, int elementIndex, int tupleSize, ref ArrayBuilder<string> elementNames)
