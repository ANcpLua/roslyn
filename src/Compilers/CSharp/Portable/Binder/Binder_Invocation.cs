﻿// Licensed to the .NET Foundation under one or more agreements.
// The .NET Foundation licenses this file to you under the MIT license.
// See the LICENSE file in the project root for more information.

#nullable disable

using System;
using System.Collections.Generic;
using System.Collections.Immutable;
using System.Diagnostics;
using System.Linq;
using Microsoft.CodeAnalysis.CSharp.Symbols;
using Microsoft.CodeAnalysis.CSharp.Syntax;
using Microsoft.CodeAnalysis.PooledObjects;
using Roslyn.Utilities;

namespace Microsoft.CodeAnalysis.CSharp
{
    /// <summary>
    /// This portion of the binder converts an <see cref="ExpressionSyntax"/> into a <see cref="BoundExpression"/>.
    /// </summary>
    internal partial class Binder
    {
        private BoundExpression BindMethodGroup(ExpressionSyntax node, bool invoked, bool indexed, BindingDiagnosticBag diagnostics)
        {
            switch (node.Kind())
            {
                case SyntaxKind.IdentifierName:
                case SyntaxKind.GenericName:
                    return BindIdentifier((SimpleNameSyntax)node, invoked, indexed, diagnostics);
                case SyntaxKind.SimpleMemberAccessExpression:
                case SyntaxKind.PointerMemberAccessExpression:
                    return BindMemberAccess((MemberAccessExpressionSyntax)node, invoked, indexed, diagnostics);
                case SyntaxKind.ParenthesizedExpression:
                    return BindMethodGroup(((ParenthesizedExpressionSyntax)node).Expression, invoked: false, indexed: false, diagnostics: diagnostics);
                default:
                    return BindExpression(node, diagnostics, invoked, indexed);
            }
        }

        private static ImmutableArray<MethodSymbol> GetOriginalMethods(OverloadResolutionResult<MethodSymbol> overloadResolutionResult)
        {
            // If overload resolution has failed then we want to stash away the original methods that we 
            // considered so that the IDE can display tooltips or other information about them.
            // However, if a method group contained a generic method that was type inferred then
            // the IDE wants information about the *inferred* method, not the original unconstructed
            // generic method.

            if (overloadResolutionResult == null)
            {
                return ImmutableArray<MethodSymbol>.Empty;
            }

            var builder = ArrayBuilder<MethodSymbol>.GetInstance();
            foreach (var result in overloadResolutionResult.Results)
            {
                builder.Add(result.Member);
            }
            return builder.ToImmutableAndFree();
        }

        /// <summary>
        /// Helper method to create a synthesized method invocation expression.
        /// </summary>
        /// <param name="node">Syntax Node.</param>
        /// <param name="receiver">Receiver for the method call.</param>
        /// <param name="methodName">Method to be invoked on the receiver.</param>
        /// <param name="args">Arguments to the method call.</param>
        /// <param name="diagnostics">Diagnostics.</param>
        /// <param name="typeArgsSyntax">Optional type arguments syntax.</param>
        /// <param name="typeArgs">Optional type arguments.</param>
        /// <param name="queryClause">The syntax for the query clause generating this invocation expression, if any.</param>
        /// <param name="allowFieldsAndProperties">True to allow invocation of fields and properties of delegate type. Only methods are allowed otherwise.</param>
        /// <param name="allowUnexpandedForm">False to prevent selecting a params method in unexpanded form.</param>
        /// <returns>Synthesized method invocation expression.</returns>
        internal BoundExpression MakeInvocationExpression(
            SyntaxNode node,
            BoundExpression receiver,
            string methodName,
            ImmutableArray<BoundExpression> args,
            BindingDiagnosticBag diagnostics,
            SeparatedSyntaxList<TypeSyntax> typeArgsSyntax = default(SeparatedSyntaxList<TypeSyntax>),
            ImmutableArray<TypeWithAnnotations> typeArgs = default(ImmutableArray<TypeWithAnnotations>),
            CSharpSyntaxNode queryClause = null,
            bool allowFieldsAndProperties = false,
            bool allowUnexpandedForm = true)
        {
            Debug.Assert(receiver != null);

            receiver = BindToNaturalType(receiver, diagnostics);
            var boundExpression = BindInstanceMemberAccess(node, node, receiver, methodName, typeArgs.NullToEmpty().Length, typeArgsSyntax, typeArgs, invoked: true, indexed: false, diagnostics);

            // The other consumers of this helper (await and collection initializers) require the target member to be a method.
            if (!allowFieldsAndProperties && (boundExpression.Kind == BoundKind.FieldAccess || boundExpression.Kind == BoundKind.PropertyAccess))
            {
                Symbol symbol;
                MessageID msgId;
                if (boundExpression.Kind == BoundKind.FieldAccess)
                {
                    msgId = MessageID.IDS_SK_FIELD;
                    symbol = ((BoundFieldAccess)boundExpression).FieldSymbol;
                }
                else
                {
                    msgId = MessageID.IDS_SK_PROPERTY;
                    symbol = ((BoundPropertyAccess)boundExpression).PropertySymbol;
                }

                diagnostics.Add(
                    ErrorCode.ERR_BadSKknown,
                    node.Location,
                    methodName,
                    msgId.Localize(),
                    MessageID.IDS_SK_METHOD.Localize());

                return BadExpression(node, LookupResultKind.Empty, ImmutableArray.Create(symbol), args.Add(receiver));
            }

            boundExpression = CheckValue(boundExpression, BindValueKind.RValueOrMethodGroup, diagnostics);
            boundExpression.WasCompilerGenerated = true;

            var analyzedArguments = AnalyzedArguments.GetInstance();
            Debug.Assert(!args.Any(e => e.Kind == BoundKind.OutVariablePendingInference ||
                                        e.Kind == BoundKind.OutDeconstructVarPendingInference ||
                                        e.Kind == BoundKind.DiscardExpression && !e.HasExpressionType()));
            analyzedArguments.Arguments.AddRange(args);
            BoundExpression result = BindInvocationExpression(
                node, node, methodName, boundExpression, analyzedArguments, diagnostics, queryClause,
                allowUnexpandedForm: allowUnexpandedForm);

            // Query operator can't be called dynamically. 
            if (queryClause != null && result.Kind == BoundKind.DynamicInvocation)
            {
                // the error has already been reported by BindInvocationExpression
                Debug.Assert(diagnostics.DiagnosticBag is null || diagnostics.HasAnyErrors());

                result = CreateBadCall(node, boundExpression, LookupResultKind.Viable, analyzedArguments);
            }

            result.WasCompilerGenerated = true;
            analyzedArguments.Free();
            return result;
        }

        /// <summary>
        /// Bind an expression as a method invocation.
        /// </summary>
        private BoundExpression BindInvocationExpression(
            InvocationExpressionSyntax node,
            BindingDiagnosticBag diagnostics)
        {
            BoundExpression result;
            if (TryBindNameofOperator(node, diagnostics, out result))
            {
                return result; // all of the binding is done by BindNameofOperator
            }

            // M(__arglist()) is legal, but M(__arglist(__arglist()) is not!
            bool isArglist = node.Expression.Kind() == SyntaxKind.ArgListExpression;
            AnalyzedArguments analyzedArguments = AnalyzedArguments.GetInstance();

            if (isArglist)
            {
                BindArgumentsAndNames(node.ArgumentList, diagnostics, analyzedArguments, allowArglist: false);
                result = BindArgListOperator(node, diagnostics, analyzedArguments);
            }
            else
            {
                BoundExpression boundExpression = BindMethodGroup(node.Expression, invoked: true, indexed: false, diagnostics: diagnostics);
                boundExpression = CheckValue(boundExpression, BindValueKind.RValueOrMethodGroup, diagnostics);
                string name = boundExpression.Kind == BoundKind.MethodGroup ? GetName(node.Expression) : null;
                BindArgumentsAndNames(node.ArgumentList, diagnostics, analyzedArguments, allowArglist: true);
                result = BindInvocationExpression(node, node.Expression, name, boundExpression, analyzedArguments, diagnostics);
            }

            analyzedArguments.Free();
            return result;
        }

        private BoundExpression BindArgListOperator(InvocationExpressionSyntax node, BindingDiagnosticBag diagnostics, AnalyzedArguments analyzedArguments)
        {
            bool hasErrors = analyzedArguments.HasErrors;

            // We allow names, oddly enough; M(__arglist(x : 123)) is legal. We just ignore them.
            TypeSymbol objType = GetSpecialType(SpecialType.System_Object, diagnostics, node);
            for (int i = 0; i < analyzedArguments.Arguments.Count; ++i)
            {
                BoundExpression argument = analyzedArguments.Arguments[i];

                if (argument.Kind == BoundKind.OutVariablePendingInference)
                {
                    analyzedArguments.Arguments[i] = ((OutVariablePendingInference)argument).FailInference(this, diagnostics);
                }
                else if ((object)argument.Type == null && !argument.HasAnyErrors)
                {
                    // We are going to need every argument in here to have a type. If we don't have one,
                    // try converting it to object. We'll either succeed (if it is a null literal)
                    // or fail with a good error message.
                    //
                    // Note that the native compiler converts null literals to object, and for everything
                    // else it either crashes, or produces nonsense code. Roslyn improves upon this considerably.

                    analyzedArguments.Arguments[i] = GenerateConversionForAssignment(objType, argument, diagnostics);
                }
                else if (argument.Type.IsVoidType())
                {
                    Error(diagnostics, ErrorCode.ERR_CantUseVoidInArglist, argument.Syntax);
                    hasErrors = true;
                }
                else if (analyzedArguments.RefKind(i) == RefKind.None)
                {
                    analyzedArguments.Arguments[i] = BindToNaturalType(analyzedArguments.Arguments[i], diagnostics);
                }

                switch (analyzedArguments.RefKind(i))
                {
                    case RefKind.None:
                    case RefKind.Ref:
                        break;
                    default:
                        // Disallow "in" or "out" arguments
                        Error(diagnostics, ErrorCode.ERR_CantUseInOrOutInArglist, argument.Syntax);
                        hasErrors = true;
                        break;
                }
            }

            ImmutableArray<BoundExpression> arguments = analyzedArguments.Arguments.ToImmutable();
            ImmutableArray<RefKind> refKinds = analyzedArguments.RefKinds.ToImmutableOrNull();
            return new BoundArgListOperator(node, arguments, refKinds, null, hasErrors);
        }

        /// <summary>
        /// Bind an expression as a method invocation.
        /// </summary>
        private BoundExpression BindInvocationExpression(
            SyntaxNode node,
            SyntaxNode expression,
            string methodName,
            BoundExpression boundExpression,
            AnalyzedArguments analyzedArguments,
            BindingDiagnosticBag diagnostics,
            CSharpSyntaxNode queryClause = null,
            bool allowUnexpandedForm = true)
        {
            BoundExpression result;
            NamedTypeSymbol delegateType;

            if ((object)boundExpression.Type != null && boundExpression.Type.IsDynamic())
            {
                // Either we have a dynamic method group invocation "dyn.M(...)" or 
                // a dynamic delegate invocation "dyn(...)" -- either way, bind it as a dynamic
                // invocation and let the lowering pass sort it out.
                ReportSuppressionIfNeeded(boundExpression, diagnostics);
                result = BindDynamicInvocation(node, boundExpression, analyzedArguments, ImmutableArray<MethodSymbol>.Empty, diagnostics, queryClause);
            }
            else if (boundExpression.Kind == BoundKind.MethodGroup)
            {
                ReportSuppressionIfNeeded(boundExpression, diagnostics);
                result = BindMethodGroupInvocation(
                    node, expression, methodName, (BoundMethodGroup)boundExpression, analyzedArguments,
                    diagnostics, queryClause, allowUnexpandedForm: allowUnexpandedForm, anyApplicableCandidates: out _);
            }
            else if ((object)(delegateType = GetDelegateType(boundExpression)) != null)
            {
                if (ReportDelegateInvokeUseSiteDiagnostic(diagnostics, delegateType, node: node))
                {
                    return CreateBadCall(node, boundExpression, LookupResultKind.Viable, analyzedArguments);
                }

                result = BindDelegateInvocation(node, expression, methodName, boundExpression, analyzedArguments, diagnostics, queryClause, delegateType);
            }
            else if (boundExpression.Type?.Kind == SymbolKind.FunctionPointerType)
            {
                ReportSuppressionIfNeeded(boundExpression, diagnostics);
                result = BindFunctionPointerInvocation(node, boundExpression, analyzedArguments, diagnostics);
            }
            else
            {
                if (!boundExpression.HasAnyErrors)
                {
                    diagnostics.Add(new CSDiagnosticInfo(ErrorCode.ERR_MethodNameExpected), expression.Location);
                }

                result = CreateBadCall(node, boundExpression, LookupResultKind.NotInvocable, analyzedArguments);
            }

            CheckRestrictedTypeReceiver(result, this.Compilation, diagnostics);

            return result;
        }

        private BoundExpression BindDynamicInvocation(
            SyntaxNode node,
            BoundExpression expression,
            AnalyzedArguments arguments,
            ImmutableArray<MethodSymbol> applicableMethods,
            BindingDiagnosticBag diagnostics,
            CSharpSyntaxNode queryClause)
        {
            CheckNamedArgumentsForDynamicInvocation(arguments, diagnostics);

            bool hasErrors = false;
            if (expression.Kind == BoundKind.MethodGroup)
            {
                BoundMethodGroup methodGroup = (BoundMethodGroup)expression;
                BoundExpression receiver = methodGroup.ReceiverOpt;

                // receiver is null if we are calling a static method declared on an outer class via its simple name:
                if (receiver != null)
                {
                    switch (receiver.Kind)
                    {
                        case BoundKind.BaseReference:
                            Error(diagnostics, ErrorCode.ERR_NoDynamicPhantomOnBase, node, methodGroup.Name);
                            hasErrors = true;
                            break;

                        case BoundKind.ThisReference:
                            // Can't call the HasThis method due to EE doing odd things with containing member and its containing type.
                            if ((InConstructorInitializer || InFieldInitializer) && receiver.WasCompilerGenerated)
                            {
                                // Only a static method can be called in a constructor initializer. If we were not in a ctor initializer
                                // the runtime binder would ignore the receiver, but in a ctor initializer we can't read "this" before 
                                // the base constructor is called. We need to handle this as a type qualified static method call.
                                // Also applicable to things like field initializers, which run before the ctor initializer.
                                expression = methodGroup.Update(
                                    methodGroup.TypeArgumentsOpt,
                                    methodGroup.Name,
                                    methodGroup.Methods,
                                    methodGroup.LookupSymbolOpt,
                                    methodGroup.LookupError,
                                    methodGroup.Flags & ~BoundMethodGroupFlags.HasImplicitReceiver,
                                    receiverOpt: new BoundTypeExpression(node, null, this.ContainingType).MakeCompilerGenerated(),
                                    resultKind: methodGroup.ResultKind);
                            }

                            break;

                        case BoundKind.TypeOrValueExpression:
                            var typeOrValue = (BoundTypeOrValueExpression)receiver;

                            // Unfortunately, the runtime binder doesn't have APIs that would allow us to pass both "type or value".
                            // Ideally the runtime binder would choose between type and value based on the result of the overload resolution.
                            // We need to pick one or the other here. Dev11 compiler passes the type only if the value can't be accessed.
                            bool inStaticContext;
                            bool useType = IsInstance(typeOrValue.Data.ValueSymbol) && !HasThis(isExplicit: false, inStaticContext: out inStaticContext);

                            BoundExpression finalReceiver = ReplaceTypeOrValueReceiver(typeOrValue, useType, diagnostics);

                            expression = methodGroup.Update(
                                    methodGroup.TypeArgumentsOpt,
                                    methodGroup.Name,
                                    methodGroup.Methods,
                                    methodGroup.LookupSymbolOpt,
                                    methodGroup.LookupError,
                                    methodGroup.Flags,
                                    finalReceiver,
                                    methodGroup.ResultKind);
                            break;
                    }
                }
            }
            else
            {
                expression = BindToNaturalType(expression, diagnostics);
            }

            ImmutableArray<BoundExpression> argArray = BuildArgumentsForDynamicInvocation(arguments, diagnostics);
            var refKindsArray = arguments.RefKinds.ToImmutableOrNull();

            hasErrors &= ReportBadDynamicArguments(node, argArray, refKindsArray, diagnostics, queryClause);

            return new BoundDynamicInvocation(
                node,
                arguments.GetNames(),
                refKindsArray,
                applicableMethods,
                expression,
                argArray,
                type: Compilation.DynamicType,
                hasErrors: hasErrors);
        }

        private void CheckNamedArgumentsForDynamicInvocation(AnalyzedArguments arguments, BindingDiagnosticBag diagnostics)
        {
            if (arguments.Names.Count == 0)
            {
                return;
            }

            if (!Compilation.LanguageVersion.AllowNonTrailingNamedArguments())
            {
                return;
            }

            bool seenName = false;
            for (int i = 0; i < arguments.Names.Count; i++)
            {
                if (arguments.Names[i] != null)
                {
                    seenName = true;
                }
                else if (seenName)
                {
                    Error(diagnostics, ErrorCode.ERR_NamedArgumentSpecificationBeforeFixedArgumentInDynamicInvocation, arguments.Arguments[i].Syntax);
                    return;
                }
            }
        }

        private ImmutableArray<BoundExpression> BuildArgumentsForDynamicInvocation(AnalyzedArguments arguments, BindingDiagnosticBag diagnostics)
        {
            var builder = ArrayBuilder<BoundExpression>.GetInstance(arguments.Arguments.Count);
            builder.AddRange(arguments.Arguments);
            for (int i = 0, n = builder.Count; i < n; i++)
            {
                builder[i] = builder[i] switch
                {
                    OutVariablePendingInference outvar => outvar.FailInference(this, diagnostics),
                    BoundDiscardExpression discard when !discard.HasExpressionType() => discard.FailInference(this, diagnostics),
                    var arg => BindToNaturalType(arg, diagnostics)
                };
            }

            return builder.ToImmutableAndFree();
        }

        // Returns true if there were errors.
        private static bool ReportBadDynamicArguments(
            SyntaxNode node,
            ImmutableArray<BoundExpression> arguments,
            ImmutableArray<RefKind> refKinds,
            BindingDiagnosticBag diagnostics,
            CSharpSyntaxNode queryClause)
        {
            bool hasErrors = false;
            bool reportedBadQuery = false;

            if (!refKinds.IsDefault)
            {
                for (int argIndex = 0; argIndex < refKinds.Length; argIndex++)
                {
                    if (refKinds[argIndex] == RefKind.In)
                    {
                        Error(diagnostics, ErrorCode.ERR_InDynamicMethodArg, arguments[argIndex].Syntax);
                        hasErrors = true;
                    }
                }
            }

            foreach (var arg in arguments)
            {
                if (!IsLegalDynamicOperand(arg))
                {
                    if (queryClause != null && !reportedBadQuery)
                    {
                        reportedBadQuery = true;
                        Error(diagnostics, ErrorCode.ERR_BadDynamicQuery, node);
                        hasErrors = true;
                        continue;
                    }

                    if (arg.Kind == BoundKind.Lambda || arg.Kind == BoundKind.UnboundLambda)
                    {
                        // Cannot use a lambda expression as an argument to a dynamically dispatched operation without first casting it to a delegate or expression tree type.
                        Error(diagnostics, ErrorCode.ERR_BadDynamicMethodArgLambda, arg.Syntax);
                        hasErrors = true;
                    }
                    else if (arg.Kind == BoundKind.MethodGroup)
                    {
                        // Cannot use a method group as an argument to a dynamically dispatched operation. Did you intend to invoke the method?
                        Error(diagnostics, ErrorCode.ERR_BadDynamicMethodArgMemgrp, arg.Syntax);
                        hasErrors = true;
                    }
                    else if (arg.Kind == BoundKind.ArgListOperator)
                    {
                        // Not a great error message, since __arglist is not a type, but it'll do.

                        // error CS1978: Cannot use an expression of type '__arglist' as an argument to a dynamically dispatched operation
                        Error(diagnostics, ErrorCode.ERR_BadDynamicMethodArg, arg.Syntax, "__arglist");
                    }
                    else
                    {
                        // Lambdas,anonymous methods and method groups are the typeless expressions that
                        // are not usable as dynamic arguments; if we get here then the expression must have a type.
                        Debug.Assert((object)arg.Type != null);
                        // error CS1978: Cannot use an expression of type 'int*' as an argument to a dynamically dispatched operation

                        Error(diagnostics, ErrorCode.ERR_BadDynamicMethodArg, arg.Syntax, arg.Type);
                        hasErrors = true;
                    }
                }
            }
            return hasErrors;
        }

        private BoundExpression BindDelegateInvocation(
            SyntaxNode node,
            SyntaxNode expression,
            string methodName,
            BoundExpression boundExpression,
            AnalyzedArguments analyzedArguments,
            BindingDiagnosticBag diagnostics,
            CSharpSyntaxNode queryClause,
            NamedTypeSymbol delegateType)
        {
            BoundExpression result;
            var methodGroup = MethodGroup.GetInstance();
            methodGroup.PopulateWithSingleMethod(boundExpression, delegateType.DelegateInvokeMethod);
            var overloadResolutionResult = OverloadResolutionResult<MethodSymbol>.GetInstance();
            CompoundUseSiteInfo<AssemblySymbol> useSiteInfo = GetNewCompoundUseSiteInfo(diagnostics);
            OverloadResolution.MethodInvocationOverloadResolution(
                methods: methodGroup.Methods,
                typeArguments: methodGroup.TypeArguments,
                receiver: methodGroup.Receiver,
                arguments: analyzedArguments,
                result: overloadResolutionResult,
                useSiteInfo: ref useSiteInfo);
            diagnostics.Add(node, useSiteInfo);

            // If overload resolution on the "Invoke" method found an applicable candidate, and one of the arguments
            // was dynamic then treat this as a dynamic call.
            if (analyzedArguments.HasDynamicArgument && overloadResolutionResult.HasAnyApplicableMember)
            {
                result = BindDynamicInvocation(node, boundExpression, analyzedArguments, overloadResolutionResult.GetAllApplicableMembers(), diagnostics, queryClause);
            }
            else
            {
                result = BindInvocationExpressionContinued(node, expression, methodName, overloadResolutionResult, analyzedArguments, methodGroup, delegateType, diagnostics, queryClause);
            }

            overloadResolutionResult.Free();
            methodGroup.Free();
            return result;
        }

        private static bool HasApplicableConditionalMethod(OverloadResolutionResult<MethodSymbol> results)
        {
            var r = results.Results;
            for (int i = 0; i < r.Length; ++i)
            {
                if (r[i].IsApplicable && r[i].Member.IsConditional)
                {
                    return true;
                }
            }

            return false;
        }

        private BoundExpression BindMethodGroupInvocation(
            SyntaxNode syntax,
            SyntaxNode expression,
            string methodName,
            BoundMethodGroup methodGroup,
            AnalyzedArguments analyzedArguments,
            BindingDiagnosticBag diagnostics,
            CSharpSyntaxNode queryClause,
            bool allowUnexpandedForm,
            out bool anyApplicableCandidates)
        {
            BoundExpression result;
            CompoundUseSiteInfo<AssemblySymbol> useSiteInfo = GetNewCompoundUseSiteInfo(diagnostics);
            var resolution = this.ResolveMethodGroup(
                methodGroup, expression, methodName, analyzedArguments, isMethodGroupConversion: false,
                useSiteInfo: ref useSiteInfo, allowUnexpandedForm: allowUnexpandedForm);
            diagnostics.Add(expression, useSiteInfo);
            anyApplicableCandidates = resolution.ResultKind == LookupResultKind.Viable && resolution.OverloadResolutionResult.HasAnyApplicableMember;

            if (!methodGroup.HasAnyErrors) diagnostics.AddRange(resolution.Diagnostics); // Suppress cascading.

            if (resolution.HasAnyErrors)
            {
                ImmutableArray<MethodSymbol> originalMethods;
                LookupResultKind resultKind;
                ImmutableArray<TypeWithAnnotations> typeArguments;
                if (resolution.OverloadResolutionResult != null)
                {
                    originalMethods = GetOriginalMethods(resolution.OverloadResolutionResult);
                    resultKind = resolution.MethodGroup.ResultKind;
                    typeArguments = resolution.MethodGroup.TypeArguments.ToImmutable();
                }
                else
                {
                    originalMethods = methodGroup.Methods;
                    resultKind = methodGroup.ResultKind;
                    typeArguments = methodGroup.TypeArgumentsOpt;
                }

                result = CreateBadCall(
                    syntax,
                    methodName,
                    methodGroup.ReceiverOpt,
                    originalMethods,
                    resultKind,
                    typeArguments,
                    analyzedArguments,
                    invokedAsExtensionMethod: resolution.IsExtensionMethodGroup,
                    isDelegate: false);
            }
            else if (!resolution.IsEmpty)
            {
                // We're checking resolution.ResultKind, rather than methodGroup.HasErrors
                // to better handle the case where there's a problem with the receiver
                // (e.g. inaccessible), but the method group resolved correctly (e.g. because
                // it's actually an accessible static method on a base type).
                // CONSIDER: could check for error types amongst method group type arguments.
                if (resolution.ResultKind != LookupResultKind.Viable)
                {
                    if (resolution.MethodGroup != null)
                    {
                        // we want to force any unbound lambda arguments to cache an appropriate conversion if possible; see 9448.
                        result = BindInvocationExpressionContinued(
                            syntax, expression, methodName, resolution.OverloadResolutionResult, resolution.AnalyzedArguments,
                            resolution.MethodGroup, delegateTypeOpt: null, diagnostics: BindingDiagnosticBag.Discarded, queryClause: queryClause);
                    }

                    // Since the resolution is non-empty and has no diagnostics, the LookupResultKind in its MethodGroup is uninteresting.
                    result = CreateBadCall(syntax, methodGroup, methodGroup.ResultKind, analyzedArguments);
                }
                else
                {
                    // If overload resolution found one or more applicable methods and at least one argument
                    // was dynamic then treat this as a dynamic call.
                    if (resolution.AnalyzedArguments.HasDynamicArgument &&
                        resolution.OverloadResolutionResult.HasAnyApplicableMember)
                    {
                        if (resolution.IsLocalFunctionInvocation)
                        {
                            result = BindLocalFunctionInvocationWithDynamicArgument(
                                syntax, expression, methodName, methodGroup,
                                diagnostics, queryClause, resolution);
                        }
                        else if (resolution.IsExtensionMethodGroup)
                        {
                            // error CS1973: 'T' has no applicable method named 'M' but appears to have an
                            // extension method by that name. Extension methods cannot be dynamically dispatched. Consider
                            // casting the dynamic arguments or calling the extension method without the extension method
                            // syntax.

                            // We found an extension method, so the instance associated with the method group must have 
                            // existed and had a type.
                            Debug.Assert(methodGroup.InstanceOpt != null && (object)methodGroup.InstanceOpt.Type != null);

                            Error(diagnostics, ErrorCode.ERR_BadArgTypeDynamicExtension, syntax, methodGroup.InstanceOpt.Type, methodGroup.Name);
                            result = CreateBadCall(syntax, methodGroup, methodGroup.ResultKind, analyzedArguments);
                        }
                        else
                        {
                            if (HasApplicableConditionalMethod(resolution.OverloadResolutionResult))
                            {
                                // warning CS1974: The dynamically dispatched call to method 'Goo' may fail at runtime
                                // because one or more applicable overloads are conditional methods
                                Error(diagnostics, ErrorCode.WRN_DynamicDispatchToConditionalMethod, syntax, methodGroup.Name);
                            }

                            // Note that the runtime binder may consider candidates that haven't passed compile-time final validation 
                            // and an ambiguity error may be reported. Also additional checks are performed in runtime final validation 
                            // that are not performed at compile-time.
                            // Only if the set of final applicable candidates is empty we know for sure the call will fail at runtime.
                            var finalApplicableCandidates = GetCandidatesPassingFinalValidation(syntax, resolution.OverloadResolutionResult,
                                                                                                methodGroup.ReceiverOpt,
                                                                                                methodGroup.TypeArgumentsOpt,
                                                                                                diagnostics);
                            if (finalApplicableCandidates.Length > 0)
                            {
                                result = BindDynamicInvocation(syntax, methodGroup, resolution.AnalyzedArguments, finalApplicableCandidates, diagnostics, queryClause);
                            }
                            else
                            {
                                result = CreateBadCall(syntax, methodGroup, methodGroup.ResultKind, analyzedArguments);
                            }
                        }
                    }
                    else
                    {
                        result = BindInvocationExpressionContinued(
                            syntax, expression, methodName, resolution.OverloadResolutionResult, resolution.AnalyzedArguments,
                            resolution.MethodGroup, delegateTypeOpt: null, diagnostics: diagnostics, queryClause: queryClause);
                    }
                }
            }
            else
            {
                result = CreateBadCall(syntax, methodGroup, methodGroup.ResultKind, analyzedArguments);
            }
            resolution.Free();
            return result;
        }

        private BoundExpression BindLocalFunctionInvocationWithDynamicArgument(
            SyntaxNode syntax,
            SyntaxNode expression,
            string methodName,
            BoundMethodGroup boundMethodGroup,
            BindingDiagnosticBag diagnostics,
            CSharpSyntaxNode queryClause,
            MethodGroupResolution resolution)
        {
            // Invocations of local functions with dynamic arguments don't need
            // to be dispatched as dynamic invocations since they cannot be
            // overloaded. Instead, we'll just emit a standard call with
            // dynamic implicit conversions for any dynamic arguments. There
            // are two exceptions: "params", and unconstructed generics. While
            // implementing those cases with dynamic invocations is possible,
            // we have decided the implementation complexity is not worth it.
            // Refer to the comments below for the exact semantics.

            Debug.Assert(resolution.IsLocalFunctionInvocation);
            Debug.Assert(resolution.OverloadResolutionResult.Succeeded);
            Debug.Assert(queryClause == null);

            var validResult = resolution.OverloadResolutionResult.ValidResult;
            var args = resolution.AnalyzedArguments.Arguments.ToImmutable();
            var refKindsArray = resolution.AnalyzedArguments.RefKinds.ToImmutableOrNull();

            ReportBadDynamicArguments(syntax, args, refKindsArray, diagnostics, queryClause);

            var localFunction = validResult.Member;
            var methodResult = validResult.Result;

            // We're only in trouble if a dynamic argument is passed to the
            // params parameter and is ambiguous at compile time between normal
            // and expanded form i.e., there is exactly one dynamic argument to
            // a params parameter
            // See https://github.com/dotnet/roslyn/issues/10708
            if (OverloadResolution.IsValidParams(localFunction) &&
                methodResult.Kind == MemberResolutionKind.ApplicableInNormalForm)
            {
                var parameters = localFunction.Parameters;

                Debug.Assert(parameters.Last().IsParams);

                var lastParamIndex = parameters.Length - 1;

                for (int i = 0; i < args.Length; ++i)
                {
                    var arg = args[i];
                    if (arg.HasDynamicType() &&
                        methodResult.ParameterFromArgument(i) == lastParamIndex)
                    {
                        Error(diagnostics,
                            ErrorCode.ERR_DynamicLocalFunctionParamsParameter,
                            syntax, parameters.Last().Name, localFunction.Name);
                        return BindDynamicInvocation(
                            syntax,
                            boundMethodGroup,
                            resolution.AnalyzedArguments,
                            resolution.OverloadResolutionResult.GetAllApplicableMembers(),
                            diagnostics,
                            queryClause);
                    }
                }
            }

            // If we call an unconstructed generic local function with a
            // dynamic argument in a place where it influences the type
            // parameters, we need to dynamically dispatch the call (as the
            // function must be constructed at runtime). We cannot do that, so
            // disallow that. However, doing a specific analysis of each
            // argument and its corresponding parameter to check if it's
            // generic (and allow dynamic in non-generic parameters) may break
            // overload resolution in the future, if we ever allow overloaded
            // local functions. So, just disallow any mixing of dynamic and
            // inferred generics. (Explicit generic arguments are fine)
            // See https://github.com/dotnet/roslyn/issues/21317
            if (boundMethodGroup.TypeArgumentsOpt.IsDefaultOrEmpty && localFunction.IsGenericMethod)
            {
                Error(diagnostics,
                    ErrorCode.ERR_DynamicLocalFunctionTypeParameter,
                    syntax, localFunction.Name);
                return BindDynamicInvocation(
                    syntax,
                    boundMethodGroup,
                    resolution.AnalyzedArguments,
                    resolution.OverloadResolutionResult.GetAllApplicableMembers(),
                    diagnostics,
                    queryClause);
            }

            return BindInvocationExpressionContinued(
                node: syntax,
                expression: expression,
                methodName: methodName,
                result: resolution.OverloadResolutionResult,
                analyzedArguments: resolution.AnalyzedArguments,
                methodGroup: resolution.MethodGroup,
                delegateTypeOpt: null,
                diagnostics: diagnostics,
                queryClause: queryClause);
        }

        private ImmutableArray<TMethodOrPropertySymbol> GetCandidatesPassingFinalValidation<TMethodOrPropertySymbol>(
            SyntaxNode syntax,
            OverloadResolutionResult<TMethodOrPropertySymbol> overloadResolutionResult,
            BoundExpression receiverOpt,
            ImmutableArray<TypeWithAnnotations> typeArgumentsOpt,
            BindingDiagnosticBag diagnostics) where TMethodOrPropertySymbol : Symbol
        {
            Debug.Assert(overloadResolutionResult.HasAnyApplicableMember);

            var finalCandidates = ArrayBuilder<TMethodOrPropertySymbol>.GetInstance();
            BindingDiagnosticBag firstFailed = null;
            var candidateDiagnostics = BindingDiagnosticBag.GetInstance(diagnostics);

            for (int i = 0, n = overloadResolutionResult.ResultsBuilder.Count; i < n; i++)
            {
                var result = overloadResolutionResult.ResultsBuilder[i];
                if (result.Result.IsApplicable)
                {
                    // For F to pass the check, all of the following must hold:
                    //      ...
                    // * If the type parameters of F were substituted in the step above, their constraints are satisfied.
                    // * If F is a static method, the method group must have resulted from a simple-name, a member-access through a type, 
                    //   or a member-access whose receiver can't be classified as a type or value until after overload resolution (see §7.6.4.1). 
                    // * If F is an instance method, the method group must have resulted from a simple-name, a member-access through a variable or value, 
                    //   or a member-access whose receiver can't be classified as a type or value until after overload resolution (see §7.6.4.1).

                    if (!MemberGroupFinalValidationAccessibilityChecks(receiverOpt, result.Member, syntax, candidateDiagnostics, invokedAsExtensionMethod: false) &&
                        (typeArgumentsOpt.IsDefault || ((MethodSymbol)(object)result.Member).CheckConstraints(new ConstraintsHelper.CheckConstraintsArgs(this.Compilation, this.Conversions, includeNullability: false, syntax.Location, candidateDiagnostics))))
                    {
                        finalCandidates.Add(result.Member);
                        continue;
                    }

                    if (firstFailed == null)
                    {
                        firstFailed = candidateDiagnostics;
                        candidateDiagnostics = BindingDiagnosticBag.GetInstance(diagnostics);
                    }
                    else
                    {
                        candidateDiagnostics.Clear();
                    }
                }
            }

            if (firstFailed != null)
            {
                // Report diagnostics of the first candidate that failed the validation
                // unless we have at least one candidate that passes.
                if (finalCandidates.Count == 0)
                {
                    diagnostics.AddRange(firstFailed);
                }

                firstFailed.Free();
            }

            candidateDiagnostics.Free();

            return finalCandidates.ToImmutableAndFree();
        }

        private void CheckRestrictedTypeReceiver(BoundExpression expression, CSharpCompilation compilation, BindingDiagnosticBag diagnostics)
        {
            Debug.Assert(diagnostics != null);

            // It is never legal to box a restricted type, even if we are boxing it as the receiver
            // of a method call. When must be box? We skip boxing when the method in question is defined
            // on the restricted type or overridden by the restricted type.
            switch (expression.Kind)
            {
                case BoundKind.Call:
                    {
                        var call = (BoundCall)expression;
                        if (!call.HasAnyErrors && call.ReceiverOpt != null && (object)call.ReceiverOpt.Type != null)
                        {
                            // error CS0029: Cannot implicitly convert type 'A' to 'B'

                            // Case 1: receiver is a restricted type, and method called is defined on a parent type
                            if (call.ReceiverOpt.Type.IsRestrictedType() && !TypeSymbol.Equals(call.Method.ContainingType, call.ReceiverOpt.Type, TypeCompareKind.ConsiderEverything2))
                            {
                                SymbolDistinguisher distinguisher = new SymbolDistinguisher(compilation, call.ReceiverOpt.Type, call.Method.ContainingType);
                                Error(diagnostics, ErrorCode.ERR_NoImplicitConv, call.ReceiverOpt.Syntax, distinguisher.First, distinguisher.Second);
                            }
                            // Case 2: receiver is a base reference, and the child type is restricted
                            else if (call.ReceiverOpt.Kind == BoundKind.BaseReference && this.ContainingType.IsRestrictedType())
                            {
                                SymbolDistinguisher distinguisher = new SymbolDistinguisher(compilation, this.ContainingType, call.Method.ContainingType);
                                Error(diagnostics, ErrorCode.ERR_NoImplicitConv, call.ReceiverOpt.Syntax, distinguisher.First, distinguisher.Second);
                            }
                        }
                    }
                    break;
                case BoundKind.DynamicInvocation:
                    {
                        var dynInvoke = (BoundDynamicInvocation)expression;
                        if (!dynInvoke.HasAnyErrors &&
                            (object)dynInvoke.Expression.Type != null &&
                            dynInvoke.Expression.Type.IsRestrictedType())
                        {
                            // eg: b = typedReference.Equals(dyn);
                            // error CS1978: Cannot use an expression of type 'TypedReference' as an argument to a dynamically dispatched operation
                            Error(diagnostics, ErrorCode.ERR_BadDynamicMethodArg, dynInvoke.Expression.Syntax, dynInvoke.Expression.Type);
                        }
                    }
                    break;
                case BoundKind.FunctionPointerInvocation:
                    break;
                default:
                    throw ExceptionUtilities.UnexpectedValue(expression.Kind);
            }
        }

        /// <summary>
        /// Perform overload resolution on the method group or expression (BoundMethodGroup)
        /// and arguments and return a BoundExpression representing the invocation.
        /// </summary>
        /// <param name="node">Invocation syntax node.</param>
        /// <param name="expression">The syntax for the invoked method, including receiver.</param>
        /// <param name="methodName">Name of the invoked method.</param>
        /// <param name="result">Overload resolution result for method group executed by caller.</param>
        /// <param name="analyzedArguments">Arguments bound by the caller.</param>
        /// <param name="methodGroup">Method group if the invocation represents a potentially overloaded member.</param>
        /// <param name="delegateTypeOpt">Delegate type if method group represents a delegate.</param>
        /// <param name="diagnostics">Diagnostics.</param>
        /// <param name="queryClause">The syntax for the query clause generating this invocation expression, if any.</param>
        /// <returns>BoundCall or error expression representing the invocation.</returns>
        private BoundCall BindInvocationExpressionContinued(
            SyntaxNode node,
            SyntaxNode expression,
            string methodName,
            OverloadResolutionResult<MethodSymbol> result,
            AnalyzedArguments analyzedArguments,
            MethodGroup methodGroup,
            NamedTypeSymbol delegateTypeOpt,
            BindingDiagnosticBag diagnostics,
            CSharpSyntaxNode queryClause = null)
        {
            Debug.Assert(node != null);
            Debug.Assert(methodGroup != null);
            Debug.Assert(methodGroup.Error == null);
            Debug.Assert(methodGroup.Methods.Count > 0);
            Debug.Assert(((object)delegateTypeOpt == null) || (methodGroup.Methods.Count == 1));

            var invokedAsExtensionMethod = methodGroup.IsExtensionMethodGroup;

            // Delegate invocations should never be considered extension method
            // invocations (even though the delegate may refer to an extension method).
            Debug.Assert(!invokedAsExtensionMethod || ((object)delegateTypeOpt == null));

            // We have already determined that we are not in a situation where we can successfully do
            // a dynamic binding. We might be in one of the following situations:
            //
            // * There were dynamic arguments but overload resolution still found zero applicable candidates.
            // * There were no dynamic arguments and overload resolution found zero applicable candidates.
            // * There were no dynamic arguments and overload resolution found multiple applicable candidates
            //   without being able to find the best one.
            //
            // In those three situations we might give an additional error.

            if (!result.Succeeded)
            {
                if (analyzedArguments.HasErrors)
                {
                    // Errors for arguments have already been reported, except for unbound lambdas and switch expressions.
                    // We report those now.
                    foreach (var argument in analyzedArguments.Arguments)
                    {
                        switch (argument)
                        {
                            case UnboundLambda unboundLambda:
                                var boundWithErrors = unboundLambda.BindForErrorRecovery();
                                diagnostics.AddRange(boundWithErrors.Diagnostics);
                                break;
                            case BoundUnconvertedObjectCreationExpression _:
                            case BoundTupleLiteral _:
                                // Tuple literals can contain unbound lambdas or switch expressions.
                                _ = BindToNaturalType(argument, diagnostics);
                                break;
                            case BoundUnconvertedSwitchExpression { Type: { } naturalType } switchExpr:
                                _ = ConvertSwitchExpression(switchExpr, naturalType, conversionIfTargetTyped: null, diagnostics);
                                break;
                            case BoundUnconvertedConditionalOperator { Type: { } naturalType } conditionalExpr:
                                _ = ConvertConditionalExpression(conditionalExpr, naturalType, conversionIfTargetTyped: null, diagnostics);
                                break;
                        }
                    }
                }
                else
                {
                    // Since there were no argument errors to report, we report an error on the invocation itself.
                    string name = (object)delegateTypeOpt == null ? methodName : null;
                    result.ReportDiagnostics(
                        binder: this, location: GetLocationForOverloadResolutionDiagnostic(node, expression), nodeOpt: node, diagnostics: diagnostics, name: name,
                        receiver: methodGroup.Receiver, invokedExpression: expression, arguments: analyzedArguments, memberGroup: methodGroup.Methods.ToImmutable(),
                        typeContainingConstructor: null, delegateTypeBeingInvoked: delegateTypeOpt, queryClause: queryClause);
                }

                return CreateBadCall(node, methodGroup.Name, invokedAsExtensionMethod && analyzedArguments.Arguments.Count > 0 && (object)methodGroup.Receiver == (object)analyzedArguments.Arguments[0] ? null : methodGroup.Receiver,
                    GetOriginalMethods(result), methodGroup.ResultKind, methodGroup.TypeArguments.ToImmutable(), analyzedArguments, invokedAsExtensionMethod: invokedAsExtensionMethod, isDelegate: ((object)delegateTypeOpt != null));
            }

            // Otherwise, there were no dynamic arguments and overload resolution found a unique best candidate. 
            // We still have to determine if it passes final validation.

            var methodResult = result.ValidResult;
            var returnType = methodResult.Member.ReturnType;
            this.CoerceArguments(methodResult, analyzedArguments.Arguments, diagnostics);

            var method = methodResult.Member;
            var expanded = methodResult.Result.Kind == MemberResolutionKind.ApplicableInExpandedForm;
            var argsToParams = methodResult.Result.ArgsToParamsOpt;

            BindDefaultArguments(node, method.Parameters, analyzedArguments.Arguments, analyzedArguments.RefKinds, ref argsToParams, out var defaultArguments, expanded, enableCallerInfo: true, diagnostics);

            // It is possible that overload resolution succeeded, but we have chosen an
            // instance method and we're in a static method. A careful reading of the
            // overload resolution spec shows that the "final validation" stage allows an
            // "implicit this" on any method call, not just method calls from inside
            // instance methods. Therefore we must detect this scenario here, rather than in
            // overload resolution.

            var receiver = ReplaceTypeOrValueReceiver(methodGroup.Receiver, !method.RequiresInstanceReceiver && !invokedAsExtensionMethod, diagnostics);

            // Note: we specifically want to do final validation (7.6.5.1) without checking delegate compatibility (15.2),
            // so we're calling MethodGroupFinalValidation directly, rather than via MethodGroupConversionHasErrors.
            // Note: final validation wants the receiver that corresponds to the source representation
            // (i.e. the first argument, if invokedAsExtensionMethod).
            var gotError = MemberGroupFinalValidation(receiver, method, expression, diagnostics, invokedAsExtensionMethod);

            CheckImplicitThisCopyInReadOnlyMember(receiver, method, diagnostics);

            if (invokedAsExtensionMethod)
            {
                BoundExpression receiverArgument = analyzedArguments.Argument(0);
                ParameterSymbol receiverParameter = method.Parameters.First();

                // we will have a different receiver if ReplaceTypeOrValueReceiver has unwrapped TypeOrValue
                if ((object)receiver != receiverArgument)
                {
                    // Because the receiver didn't pass through CoerceArguments, we need to apply an appropriate conversion here.
                    Debug.Assert(argsToParams.IsDefault || argsToParams[0] == 0);
                    receiverArgument = CreateConversion(receiver, methodResult.Result.ConversionForArg(0),
                        receiverParameter.Type, diagnostics);
                }

                if (receiverParameter.RefKind == RefKind.Ref)
                {
                    // If this was a ref extension method, receiverArgument must be checked for L-value constraints.
                    // This helper method will also replace it with a BoundBadExpression if it was invalid.
                    receiverArgument = CheckValue(receiverArgument, BindValueKind.RefOrOut, diagnostics);

                    if (analyzedArguments.RefKinds.Count == 0)
                    {
                        analyzedArguments.RefKinds.Count = analyzedArguments.Arguments.Count;
                    }

                    // receiver of a `ref` extension method is a `ref` argument. (and we have checked above that it can be passed as a Ref)
                    // we need to adjust the argument refkind as if we had a `ref` modifier in a call.
                    analyzedArguments.RefKinds[0] = RefKind.Ref;
                    CheckFeatureAvailability(receiverArgument.Syntax, MessageID.IDS_FeatureRefExtensionMethods, diagnostics);
                }
                else if (receiverParameter.RefKind == RefKind.In)
                {
                    // NB: receiver of an `in` extension method is treated as a `byval` argument, so no changes from the default refkind is needed in that case. 
                    Debug.Assert(analyzedArguments.RefKind(0) == RefKind.None);
                    CheckFeatureAvailability(receiverArgument.Syntax, MessageID.IDS_FeatureRefExtensionMethods, diagnostics);
                }

                analyzedArguments.Arguments[0] = receiverArgument;
            }

            // This will be the receiver of the BoundCall node that we create.
            // For extension methods, there is no receiver because the receiver in source was actually the first argument.
            // For instance methods, we may have synthesized an implicit this node.  We'll keep it for the emitter.
            // For static methods, we may have synthesized a type expression.  It serves no purpose, so we'll drop it.
            if (invokedAsExtensionMethod || (!method.RequiresInstanceReceiver && receiver != null && receiver.WasCompilerGenerated))
            {
                receiver = null;
            }

            var argNames = analyzedArguments.GetNames();
            var argRefKinds = analyzedArguments.RefKinds.ToImmutableOrNull();
            var args = analyzedArguments.Arguments.ToImmutable();

            if (!gotError && method.RequiresInstanceReceiver && receiver != null && receiver.Kind == BoundKind.ThisReference && receiver.WasCompilerGenerated)
            {
                gotError = IsRefOrOutThisParameterCaptured(node, diagnostics);
            }

            // What if some of the arguments are implicit?  Dev10 reports unsafe errors
            // if the implied argument would have an unsafe type.  We need to check
            // the parameters explicitly, since there won't be bound nodes for the implied
            // arguments until lowering.
            if (method.HasUnsafeParameter())
            {
                // Don't worry about double reporting (i.e. for both the argument and the parameter)
                // because only one unsafe diagnostic is allowed per scope - the others are suppressed.
                gotError = ReportUnsafeIfNotAllowed(node, diagnostics) || gotError;
            }

            bool hasBaseReceiver = receiver != null && receiver.Kind == BoundKind.BaseReference;

            ReportDiagnosticsIfObsolete(diagnostics, method, node, hasBaseReceiver);
            ReportDiagnosticsIfUnmanagedCallersOnly(diagnostics, method, node.Location, isDelegateConversion: false);

            // No use site errors, but there could be use site warnings.
            // If there are any use site warnings, they have already been reported by overload resolution.
            Debug.Assert(!method.HasUseSiteError, "Shouldn't have reached this point if there were use site errors.");

            if (method.IsRuntimeFinalizer())
            {
                ErrorCode code = hasBaseReceiver
                    ? ErrorCode.ERR_CallingBaseFinalizeDeprecated
                    : ErrorCode.ERR_CallingFinalizeDeprecated;
                Error(diagnostics, code, node);
                gotError = true;
            }

            Debug.Assert(args.IsDefaultOrEmpty || (object)receiver != (object)args[0]);

            if (!gotError)
            {
                gotError = !CheckInvocationArgMixing(
                    node,
                    method,
                    receiver,
                    method.Parameters,
                    args,
                    argsToParams,
                    this.LocalScopeDepth,
                    diagnostics);
            }

            bool isDelegateCall = (object)delegateTypeOpt != null;
            if (!isDelegateCall)
            {
                if (method.RequiresInstanceReceiver)
                {
                    WarnOnAccessOfOffDefault(node.Kind() == SyntaxKind.InvocationExpression ?
                                                ((InvocationExpressionSyntax)node).Expression :
                                                node,
                                             receiver,
                                             diagnostics);
                }
            }

            return new BoundCall(node, receiver, method, args, argNames, argRefKinds, isDelegateCall: isDelegateCall,
                        expanded: expanded, invokedAsExtensionMethod: invokedAsExtensionMethod,
                        argsToParamsOpt: argsToParams, defaultArguments, resultKind: LookupResultKind.Viable, type: returnType, hasErrors: gotError);
        }

#nullable enable

        private static SourceLocation GetCallerLocation(SyntaxNode syntax)
        {
            var token = syntax switch
            {
                InvocationExpressionSyntax invocation => invocation.ArgumentList.OpenParenToken,
                BaseObjectCreationExpressionSyntax objectCreation => objectCreation.NewKeyword,
                ConstructorInitializerSyntax constructorInitializer => constructorInitializer.ArgumentList.OpenParenToken,
                PrimaryConstructorBaseTypeSyntax primaryConstructorBaseType => primaryConstructorBaseType.ArgumentList.OpenParenToken,
                ElementAccessExpressionSyntax elementAccess => elementAccess.ArgumentList.OpenBracketToken,
                _ => syntax.GetFirstToken()
            };

            return new SourceLocation(token);
        }

<<<<<<< HEAD
        internal BoundExpression BindDefaultArgument(SyntaxNode syntax, ParameterSymbol parameter, Symbol containingMember, bool enableCallerInfo, BindingDiagnosticBag diagnostics)
        {
            Debug.Assert(parameter.IsOptional);

            TypeSymbol parameterType = parameter.Type;
            if (Flags.Includes(BinderFlags.ParameterDefaultValue))
            {
                // This is only expected to occur in recursive error scenarios, for example: `object F(object param = F()) { }`
                // We return a non-error expression here to ensure ERR_DefaultValueMustBeConstant (or another appropriate diagnostics) is produced by the caller.
                return new BoundDefaultExpression(syntax, parameterType) { WasCompilerGenerated = true };
            }

            var defaultConstantValue = parameter.ExplicitDefaultConstantValue switch
            {
                // Bad default values are implicitly replaced with default(T) at call sites.
                { IsBad: true } => ConstantValue.Null,
                var constantValue => constantValue
            };
            Debug.Assert((object?)defaultConstantValue != ConstantValue.Unset);

            var callerSourceLocation = enableCallerInfo ? GetCallerLocation(syntax) : null;
            BoundExpression defaultValue;
            if (callerSourceLocation is object && parameter.IsCallerLineNumber)
            {
                int line = callerSourceLocation.SourceTree.GetDisplayLineNumber(callerSourceLocation.SourceSpan);
                defaultValue = new BoundLiteral(syntax, ConstantValue.Create(line), Compilation.GetSpecialType(SpecialType.System_Int32)) { WasCompilerGenerated = true };
            }
            else if (callerSourceLocation is object && parameter.IsCallerFilePath)
            {
                string path = callerSourceLocation.SourceTree.GetDisplayPath(callerSourceLocation.SourceSpan, Compilation.Options.SourceReferenceResolver);
                defaultValue = new BoundLiteral(syntax, ConstantValue.Create(path), Compilation.GetSpecialType(SpecialType.System_String)) { WasCompilerGenerated = true };
            }
            else if (callerSourceLocation is object && parameter.IsCallerMemberName)
            {
                var memberName = containingMember.GetMemberCallerName();
                defaultValue = new BoundLiteral(syntax, ConstantValue.Create(memberName), Compilation.GetSpecialType(SpecialType.System_String)) { WasCompilerGenerated = true };
            }
            else if (defaultConstantValue == ConstantValue.NotAvailable)
            {
                // There is no constant value given for the parameter in source/metadata.
                if (parameterType.IsDynamic() || parameterType.SpecialType == SpecialType.System_Object)
                {
                    // We have something like M([Optional] object x). We have special handling for such situations.
                    defaultValue = GetDefaultParameterSpecialNoConversion(syntax, parameter, diagnostics);
                }
                else
                {
                    // The argument to M([Optional] int x) becomes default(int)
                    defaultValue = new BoundDefaultExpression(syntax, parameterType) { WasCompilerGenerated = true };
                }
            }
            else if (defaultConstantValue.IsNull)
            {
                defaultValue = new BoundDefaultExpression(syntax, parameterType) { WasCompilerGenerated = true };
            }
            else
            {
                TypeSymbol constantType = Compilation.GetSpecialType(defaultConstantValue.SpecialType);
                defaultValue = new BoundLiteral(syntax, defaultConstantValue, constantType) { WasCompilerGenerated = true };
            }

            CompoundUseSiteInfo<AssemblySymbol> useSiteInfo = GetNewCompoundUseSiteInfo(diagnostics);
            Conversion conversion = Conversions.ClassifyConversionFromExpression(defaultValue, parameterType, ref useSiteInfo);
            diagnostics.Add(syntax, useSiteInfo);

            if (!conversion.IsValid && defaultConstantValue is { SpecialType: SpecialType.System_Decimal or SpecialType.System_DateTime })
            {
                // Usually, if a default constant value fails to convert to the parameter type, we want an error at the call site.
                // For legacy reasons, decimal and DateTime constants are special. If such a constant fails to convert to the parameter type
                // then we want to silently replace it with default(ParameterType).
                defaultValue = new BoundDefaultExpression(syntax, parameterType) { WasCompilerGenerated = true };
            }
            else
            {
                if (!conversion.IsValid)
                {
                    GenerateImplicitConversionError(diagnostics, syntax, conversion, defaultValue, parameterType);
                }
                defaultValue = CreateConversion(defaultValue, conversion, parameterType, diagnostics);
            }

            return defaultValue;
        }

        private BoundExpression GetDefaultParameterSpecialNoConversion(SyntaxNode syntax, ParameterSymbol parameter, BindingDiagnosticBag diagnostics)
=======
        private BoundExpression GetDefaultParameterSpecialNoConversion(SyntaxNode syntax, ParameterSymbol parameter, DiagnosticBag diagnostics)
>>>>>>> 230d0d0c
        {
            var parameterType = parameter.Type;
            Debug.Assert(parameterType.IsDynamic() || parameterType.SpecialType == SpecialType.System_Object);

            // We have a call to a method M([Optional] object x) which omits the argument. The value we generate
            // for the argument depends on the presence or absence of other attributes. The rules are:
            //
            // * If the parameter is marked as [MarshalAs(Interface)], [MarshalAs(IUnknown)] or [MarshalAs(IDispatch)]
            //   then the argument is null.
            // * Otherwise, if the parameter is marked as [IUnknownConstant] then the argument is
            //   new UnknownWrapper(null)
            // * Otherwise, if the parameter is marked as [IDispatchConstant] then the argument is
            //    new DispatchWrapper(null)
            // * Otherwise, the argument is Type.Missing.

            BoundExpression? defaultValue = null;
            if (parameter.IsMarshalAsObject)
            {
                // default(object)
                defaultValue = new BoundDefaultExpression(syntax, parameterType) { WasCompilerGenerated = true };
            }
            else if (parameter.IsIUnknownConstant)
            {
                if (GetWellKnownTypeMember(Compilation, WellKnownMember.System_Runtime_InteropServices_UnknownWrapper__ctor, diagnostics, syntax: syntax) is MethodSymbol methodSymbol)
                {
                    // new UnknownWrapper(default(object))
                    var unknownArgument = new BoundDefaultExpression(syntax, parameterType) { WasCompilerGenerated = true };
                    defaultValue = new BoundObjectCreationExpression(syntax, methodSymbol, unknownArgument) { WasCompilerGenerated = true };
                }
            }
            else if (parameter.IsIDispatchConstant)
            {
                if (GetWellKnownTypeMember(Compilation, WellKnownMember.System_Runtime_InteropServices_DispatchWrapper__ctor, diagnostics, syntax: syntax) is MethodSymbol methodSymbol)
                {
                    // new DispatchWrapper(default(object))
                    var dispatchArgument = new BoundDefaultExpression(syntax, parameterType) { WasCompilerGenerated = true };
                    defaultValue = new BoundObjectCreationExpression(syntax, methodSymbol, dispatchArgument) { WasCompilerGenerated = true };
                }
            }
            else
            {
                if (GetWellKnownTypeMember(Compilation, WellKnownMember.System_Type__Missing, diagnostics, syntax: syntax) is FieldSymbol fieldSymbol)
                {
                    // Type.Missing
                    defaultValue = new BoundFieldAccess(syntax, null, fieldSymbol, ConstantValue.NotAvailable) { WasCompilerGenerated = true };
                }
            }

            return defaultValue ?? BadExpression(syntax).MakeCompilerGenerated();
        }

        internal static ParameterSymbol? GetCorrespondingParameter(
            int argumentOrdinal,
            ImmutableArray<ParameterSymbol> parameters,
            ImmutableArray<int> argsToParamsOpt,
            bool expanded)
        {
            int n = parameters.Length;
            ParameterSymbol? parameter;

            if (argsToParamsOpt.IsDefault)
            {
                if (argumentOrdinal < n)
                {
                    parameter = parameters[argumentOrdinal];
                }
                else if (expanded)
                {
                    parameter = parameters[n - 1];
                }
                else
                {
                    parameter = null;
                }
            }
            else
            {
                Debug.Assert(argumentOrdinal < argsToParamsOpt.Length);
                int parameterOrdinal = argsToParamsOpt[argumentOrdinal];

                if (parameterOrdinal < n)
                {
                    parameter = parameters[parameterOrdinal];
                }
                else
                {
                    parameter = null;
                }
            }

            return parameter;
        }

        internal void BindDefaultArguments(
            SyntaxNode node,
            ImmutableArray<ParameterSymbol> parameters,
            ArrayBuilder<BoundExpression> argumentsBuilder,
            ArrayBuilder<RefKind>? argumentRefKindsBuilder,
            ref ImmutableArray<int> argsToParamsOpt,
            out BitVector defaultArguments,
            bool expanded,
            bool enableCallerInfo,
<<<<<<< HEAD
            BindingDiagnosticBag diagnostics)
=======
            DiagnosticBag diagnostics,
            bool assertMissingParametersAreOptional = true)
>>>>>>> 230d0d0c
        {

            var visitedParameters = BitVector.Create(parameters.Length);
            for (var i = 0; i < argumentsBuilder.Count; i++)
            {
                var parameter = GetCorrespondingParameter(i, parameters, argsToParamsOpt, expanded);
                if (parameter is not null)
                {
                    visitedParameters[parameter.Ordinal] = true;
                }
            }

            // only proceed with binding default arguments if we know there is some parameter that has not been matched by an explicit argument
            if (parameters.All(static (param, visitedParameters) => visitedParameters[param.Ordinal], visitedParameters))
            {
                defaultArguments = default;
                return;
            }

            // In a scenario like `string Prop { get; } = M();`, the containing symbol could be the synthesized field.
            // We want to use the associated user-declared symbol instead where possible.
            var containingMember = ContainingMember() switch
            {
                FieldSymbol { AssociatedSymbol: { } symbol } => symbol,
                var c => c
            };

            defaultArguments = BitVector.Create(parameters.Length);
            ArrayBuilder<int>? argsToParamsBuilder = null;
            if (!argsToParamsOpt.IsDefault)
            {
                argsToParamsBuilder = ArrayBuilder<int>.GetInstance(argsToParamsOpt.Length);
                argsToParamsBuilder.AddRange(argsToParamsOpt);
            }

            // Params methods can be invoked in normal form, so the strongest assertion we can make is that, if
            // we're in an expanded context, the last param must be params. The inverse is not necessarily true.
            Debug.Assert(!expanded || parameters[^1].IsParams);
            // Params array is filled in the local rewriter
            var lastIndex = expanded ? ^1 : ^0;

            // Go over missing parameters, inserting default values for optional parameters
            foreach (var parameter in parameters.AsSpan()[..lastIndex])
            {
                if (!visitedParameters[parameter.Ordinal])
                {
                    Debug.Assert(parameter.IsOptional || !assertMissingParametersAreOptional);

                    defaultArguments[argumentsBuilder.Count] = true;
                    argumentsBuilder.Add(bindDefaultArgument(node, parameter, containingMember, enableCallerInfo, diagnostics));

                    if (argumentRefKindsBuilder is { Count: > 0 })
                    {
                        argumentRefKindsBuilder.Add(RefKind.None);
                    }

                    argsToParamsBuilder?.Add(parameter.Ordinal);
                }
            }
            Debug.Assert(argumentRefKindsBuilder is null || argumentRefKindsBuilder.Count == 0 || argumentRefKindsBuilder.Count == argumentsBuilder.Count);
            Debug.Assert(argsToParamsBuilder is null || argsToParamsBuilder.Count == argumentsBuilder.Count);

            if (argsToParamsBuilder is object)
            {
                argsToParamsOpt = argsToParamsBuilder.ToImmutableOrNull();
                argsToParamsBuilder.Free();
            }

            BoundExpression bindDefaultArgument(SyntaxNode syntax, ParameterSymbol parameter, Symbol containingMember, bool enableCallerInfo, DiagnosticBag diagnostics)
            {
                TypeSymbol parameterType = parameter.Type;
                if (Flags.Includes(BinderFlags.ParameterDefaultValue))
                {
                    // This is only expected to occur in recursive error scenarios, for example: `object F(object param = F()) { }`
                    // We return a non-error expression here to ensure ERR_DefaultValueMustBeConstant (or another appropriate diagnostics) is produced by the caller.
                    return new BoundDefaultExpression(syntax, parameterType) { WasCompilerGenerated = true };
                }

                var defaultConstantValue = parameter.ExplicitDefaultConstantValue switch
                {
                    // Bad default values are implicitly replaced with default(T) at call sites.
                    { IsBad: true } => ConstantValue.Null,
                    var constantValue => constantValue
                };
                Debug.Assert((object?)defaultConstantValue != ConstantValue.Unset);

                var callerSourceLocation = enableCallerInfo ? GetCallerLocation(syntax) : null;
                BoundExpression defaultValue;
                if (callerSourceLocation is object && parameter.IsCallerLineNumber)
                {
                    int line = callerSourceLocation.SourceTree.GetDisplayLineNumber(callerSourceLocation.SourceSpan);
                    defaultValue = new BoundLiteral(syntax, ConstantValue.Create(line), Compilation.GetSpecialType(SpecialType.System_Int32)) { WasCompilerGenerated = true };
                }
                else if (callerSourceLocation is object && parameter.IsCallerFilePath)
                {
                    string path = callerSourceLocation.SourceTree.GetDisplayPath(callerSourceLocation.SourceSpan, Compilation.Options.SourceReferenceResolver);
                    defaultValue = new BoundLiteral(syntax, ConstantValue.Create(path), Compilation.GetSpecialType(SpecialType.System_String)) { WasCompilerGenerated = true };
                }
                else if (callerSourceLocation is object && parameter.IsCallerMemberName)
                {
                    var memberName = containingMember.GetMemberCallerName();
                    defaultValue = new BoundLiteral(syntax, ConstantValue.Create(memberName), Compilation.GetSpecialType(SpecialType.System_String)) { WasCompilerGenerated = true };
                }
                else if (defaultConstantValue == ConstantValue.NotAvailable)
                {
                    // There is no constant value given for the parameter in source/metadata.
                    if (parameterType.IsDynamic() || parameterType.SpecialType == SpecialType.System_Object)
                    {
                        // We have something like M([Optional] object x). We have special handling for such situations.
                        defaultValue = GetDefaultParameterSpecialNoConversion(syntax, parameter, diagnostics);
                    }
                    else
                    {
                        // The argument to M([Optional] int x) becomes default(int)
                        defaultValue = new BoundDefaultExpression(syntax, parameterType) { WasCompilerGenerated = true };
                    }
                }
                else if (defaultConstantValue.IsNull)
                {
                    defaultValue = new BoundDefaultExpression(syntax, parameterType) { WasCompilerGenerated = true };
                }
                else
                {
                    TypeSymbol constantType = Compilation.GetSpecialType(defaultConstantValue.SpecialType);
                    defaultValue = new BoundLiteral(syntax, defaultConstantValue, constantType) { WasCompilerGenerated = true };
                }

                HashSet<DiagnosticInfo>? useSiteDiagnostics = null;
                Conversion conversion = Conversions.ClassifyConversionFromExpression(defaultValue, parameterType, ref useSiteDiagnostics);
                diagnostics.Add(syntax, useSiteDiagnostics);

                if (!conversion.IsValid && defaultConstantValue is { SpecialType: SpecialType.System_Decimal or SpecialType.System_DateTime })
                {
                    // Usually, if a default constant value fails to convert to the parameter type, we want an error at the call site.
                    // For legacy reasons, decimal and DateTime constants are special. If such a constant fails to convert to the parameter type
                    // then we want to silently replace it with default(ParameterType).
                    defaultValue = new BoundDefaultExpression(syntax, parameterType) { WasCompilerGenerated = true };
                }
                else
                {
                    if (!conversion.IsValid)
                    {
                        GenerateImplicitConversionError(diagnostics, syntax, conversion, defaultValue, parameterType);
                    }
                    defaultValue = CreateConversion(defaultValue, conversion, parameterType, diagnostics);
                }

                return defaultValue;
            }

        }

#nullable disable

        /// <summary>
        /// Returns false if an implicit 'this' copy will occur due to an instance member invocation in a readonly member.
        /// </summary>
        internal bool CheckImplicitThisCopyInReadOnlyMember(BoundExpression receiver, MethodSymbol method, BindingDiagnosticBag diagnostics)
        {
            // For now we are warning only in implicit copy scenarios that are only possible with readonly members.
            // Eventually we will warn on implicit value copies in more scenarios. See https://github.com/dotnet/roslyn/issues/33968.
            if (receiver is BoundThisReference &&
                receiver.Type.IsValueType &&
                ContainingMemberOrLambda is MethodSymbol containingMethod &&
                containingMethod.IsEffectivelyReadOnly &&
                // Ignore calls to base members.
                TypeSymbol.Equals(containingMethod.ContainingType, method.ContainingType, TypeCompareKind.ConsiderEverything) &&
                !method.IsEffectivelyReadOnly &&
                method.RequiresInstanceReceiver)
            {
                Error(diagnostics, ErrorCode.WRN_ImplicitCopyInReadOnlyMember, receiver.Syntax, method, ThisParameterSymbol.SymbolName);
                return false;
            }

            return true;
        }

        /// <param name="node">Invocation syntax node.</param>
        /// <param name="expression">The syntax for the invoked method, including receiver.</param>
        private static Location GetLocationForOverloadResolutionDiagnostic(SyntaxNode node, SyntaxNode expression)
        {
            if (node != expression)
            {
                switch (expression.Kind())
                {
                    case SyntaxKind.QualifiedName:
                        return ((QualifiedNameSyntax)expression).Right.GetLocation();

                    case SyntaxKind.SimpleMemberAccessExpression:
                    case SyntaxKind.PointerMemberAccessExpression:
                        return ((MemberAccessExpressionSyntax)expression).Name.GetLocation();
                }
            }

            return expression.GetLocation();
        }

        /// <summary>
        /// Replace a BoundTypeOrValueExpression with a BoundExpression for either a type (if useType is true)
        /// or a value (if useType is false).  Any other node is bound to its natural type.
        /// </summary>
        /// <remarks>
        /// Call this once overload resolution has succeeded on the method group of which the BoundTypeOrValueExpression
        /// is the receiver.  Generally, useType will be true if the chosen method is static and false otherwise.
        /// </remarks>
        private BoundExpression ReplaceTypeOrValueReceiver(BoundExpression receiver, bool useType, BindingDiagnosticBag diagnostics)
        {
            if ((object)receiver == null)
            {
                return null;
            }

            switch (receiver.Kind)
            {
                case BoundKind.TypeOrValueExpression:
                    var typeOrValue = (BoundTypeOrValueExpression)receiver;
                    if (useType)
                    {
                        diagnostics.AddRange(typeOrValue.Data.TypeDiagnostics);
                        return typeOrValue.Data.TypeExpression;
                    }
                    else
                    {
                        diagnostics.AddRange(typeOrValue.Data.ValueDiagnostics);
                        return CheckValue(typeOrValue.Data.ValueExpression, BindValueKind.RValue, diagnostics);
                    }

                case BoundKind.QueryClause:
                    // a query clause may wrap a TypeOrValueExpression.
                    var q = (BoundQueryClause)receiver;
                    var value = q.Value;
                    var replaced = ReplaceTypeOrValueReceiver(value, useType, diagnostics);
                    return (value == replaced) ? q : q.Update(replaced, q.DefinedSymbol, q.Operation, q.Cast, q.Binder, q.UnoptimizedForm, q.Type);

                default:
                    return BindToNaturalType(receiver, diagnostics);
            }
        }

        /// <summary>
        /// Return the delegate type if this expression represents a delegate.
        /// </summary>
        private static NamedTypeSymbol GetDelegateType(BoundExpression expr)
        {
            if ((object)expr != null && expr.Kind != BoundKind.TypeExpression)
            {
                var type = expr.Type as NamedTypeSymbol;
                if (((object)type != null) && type.IsDelegateType())
                {
                    return type;
                }
            }
            return null;
        }

        private BoundCall CreateBadCall(
            SyntaxNode node,
            string name,
            BoundExpression receiver,
            ImmutableArray<MethodSymbol> methods,
            LookupResultKind resultKind,
            ImmutableArray<TypeWithAnnotations> typeArgumentsWithAnnotations,
            AnalyzedArguments analyzedArguments,
            bool invokedAsExtensionMethod,
            bool isDelegate)
        {
            MethodSymbol method;
            ImmutableArray<BoundExpression> args;
            if (!typeArgumentsWithAnnotations.IsDefaultOrEmpty)
            {
                var constructedMethods = ArrayBuilder<MethodSymbol>.GetInstance();
                foreach (var m in methods)
                {
                    constructedMethods.Add(m.ConstructedFrom == m && m.Arity == typeArgumentsWithAnnotations.Length ? m.Construct(typeArgumentsWithAnnotations) : m);
                }

                methods = constructedMethods.ToImmutableAndFree();
            }

            if (methods.Length == 1 && !IsUnboundGeneric(methods[0]))
            {
                method = methods[0];
            }
            else
            {
                var returnType = GetCommonTypeOrReturnType(methods) ?? new ExtendedErrorTypeSymbol(this.Compilation, string.Empty, arity: 0, errorInfo: null);
                var methodContainer = (object)receiver != null && (object)receiver.Type != null
                    ? receiver.Type
                    : this.ContainingType;
                method = new ErrorMethodSymbol(methodContainer, returnType, name);
            }

            args = BuildArgumentsForErrorRecovery(analyzedArguments, methods);
            var argNames = analyzedArguments.GetNames();
            var argRefKinds = analyzedArguments.RefKinds.ToImmutableOrNull();
            receiver = BindToTypeForErrorRecovery(receiver);
            return BoundCall.ErrorCall(node, receiver, method, args, argNames, argRefKinds, isDelegate, invokedAsExtensionMethod: invokedAsExtensionMethod, originalMethods: methods, resultKind: resultKind, binder: this);
        }

        private static bool IsUnboundGeneric(MethodSymbol method)
        {
            return method.IsGenericMethod && method.ConstructedFrom() == method;
        }

        // Arbitrary limit on the number of parameter lists from overload
        // resolution candidates considered when binding argument types.
        // Any additional parameter lists are ignored.
        internal const int MaxParameterListsForErrorRecovery = 10;

        private ImmutableArray<BoundExpression> BuildArgumentsForErrorRecovery(AnalyzedArguments analyzedArguments, ImmutableArray<MethodSymbol> methods)
        {
            var parameterListList = ArrayBuilder<ImmutableArray<ParameterSymbol>>.GetInstance();
            foreach (var m in methods)
            {
                if (!IsUnboundGeneric(m) && m.ParameterCount > 0)
                {
                    parameterListList.Add(m.Parameters);
                    if (parameterListList.Count == MaxParameterListsForErrorRecovery)
                    {
                        break;
                    }
                }
            }

            var result = BuildArgumentsForErrorRecovery(analyzedArguments, parameterListList);
            parameterListList.Free();
            return result;
        }

        private ImmutableArray<BoundExpression> BuildArgumentsForErrorRecovery(AnalyzedArguments analyzedArguments, ImmutableArray<PropertySymbol> properties)
        {
            var parameterListList = ArrayBuilder<ImmutableArray<ParameterSymbol>>.GetInstance();
            foreach (var p in properties)
            {
                if (p.ParameterCount > 0)
                {
                    parameterListList.Add(p.Parameters);
                    if (parameterListList.Count == MaxParameterListsForErrorRecovery)
                    {
                        break;
                    }
                }
            }

            var result = BuildArgumentsForErrorRecovery(analyzedArguments, parameterListList);
            parameterListList.Free();
            return result;
        }

        private ImmutableArray<BoundExpression> BuildArgumentsForErrorRecovery(AnalyzedArguments analyzedArguments, IEnumerable<ImmutableArray<ParameterSymbol>> parameterListList)
        {
            var discardedDiagnostics = DiagnosticBag.GetInstance();
            int argumentCount = analyzedArguments.Arguments.Count;
            ArrayBuilder<BoundExpression> newArguments = ArrayBuilder<BoundExpression>.GetInstance(argumentCount);
            newArguments.AddRange(analyzedArguments.Arguments);
            for (int i = 0; i < argumentCount; i++)
            {
                var argument = newArguments[i];
                switch (argument.Kind)
                {
                    case BoundKind.UnboundLambda:
                        {
                            // bind the argument against each applicable parameter
                            var unboundArgument = (UnboundLambda)argument;
                            foreach (var parameterList in parameterListList)
                            {
                                var parameterType = GetCorrespondingParameterType(analyzedArguments, i, parameterList);
                                if (parameterType?.Kind == SymbolKind.NamedType &&
                                    (object)parameterType.GetDelegateType() != null)
                                {
                                    var discarded = unboundArgument.Bind((NamedTypeSymbol)parameterType);
                                }
                            }

                            // replace the unbound lambda with its best inferred bound version
                            newArguments[i] = unboundArgument.BindForErrorRecovery();
                            break;
                        }
                    case BoundKind.OutVariablePendingInference:
                    case BoundKind.DiscardExpression:
                        {
                            if (argument.HasExpressionType())
                            {
                                break;
                            }

                            var candidateType = getCorrespondingParameterType(i);
                            if (argument.Kind == BoundKind.OutVariablePendingInference)
                            {
                                if ((object)candidateType == null)
                                {
                                    newArguments[i] = ((OutVariablePendingInference)argument).FailInference(this, null);
                                }
                                else
                                {
                                    newArguments[i] = ((OutVariablePendingInference)argument).SetInferredTypeWithAnnotations(TypeWithAnnotations.Create(candidateType), null);
                                }
                            }
                            else if (argument.Kind == BoundKind.DiscardExpression)
                            {
                                if ((object)candidateType == null)
                                {
                                    newArguments[i] = ((BoundDiscardExpression)argument).FailInference(this, null);
                                }
                                else
                                {
                                    newArguments[i] = ((BoundDiscardExpression)argument).SetInferredTypeWithAnnotations(TypeWithAnnotations.Create(candidateType));
                                }
                            }

                            break;
                        }
                    case BoundKind.OutDeconstructVarPendingInference:
                        {
                            newArguments[i] = ((OutDeconstructVarPendingInference)argument).FailInference(this);
                            break;
                        }
                    case BoundKind.Parameter:
                    case BoundKind.Local:
                        {
                            newArguments[i] = BindToTypeForErrorRecovery(argument);
                            break;
                        }
                    default:
                        {
                            newArguments[i] = BindToTypeForErrorRecovery(argument, getCorrespondingParameterType(i));
                            break;
                        }
                }
            }

            discardedDiagnostics.Free();
            return newArguments.ToImmutableAndFree();

            TypeSymbol getCorrespondingParameterType(int i)
            {
                // See if all applicable parameters have the same type
                TypeSymbol candidateType = null;
                foreach (var parameterList in parameterListList)
                {
                    var parameterType = GetCorrespondingParameterType(analyzedArguments, i, parameterList);
                    if ((object)parameterType != null)
                    {
                        if ((object)candidateType == null)
                        {
                            candidateType = parameterType;
                        }
                        else if (!candidateType.Equals(parameterType, TypeCompareKind.IgnoreCustomModifiersAndArraySizesAndLowerBounds | TypeCompareKind.IgnoreNullableModifiersForReferenceTypes))
                        {
                            // type mismatch
                            candidateType = null;
                            break;
                        }
                    }
                }
                return candidateType;
            }
        }

        /// <summary>
        /// Compute the type of the corresponding parameter, if any. This is used to improve error recovery,
        /// for bad invocations, not for semantic analysis of correct invocations, so it is a heuristic.
        /// If no parameter appears to correspond to the given argument, we return null.
        /// </summary>
        /// <param name="analyzedArguments">The analyzed argument list</param>
        /// <param name="i">The index of the argument</param>
        /// <param name="parameterList">The parameter list to match against</param>
        /// <returns>The type of the corresponding parameter.</returns>
        private static TypeSymbol GetCorrespondingParameterType(AnalyzedArguments analyzedArguments, int i, ImmutableArray<ParameterSymbol> parameterList)
        {
            string name = analyzedArguments.Name(i);
            if (name != null)
            {
                // look for a parameter by that name
                foreach (var parameter in parameterList)
                {
                    if (parameter.Name == name) return parameter.Type;
                }

                return null;
            }

            return (i < parameterList.Length) ? parameterList[i].Type : null;
            // CONSIDER: should we handle variable argument lists?
        }

        /// <summary>
        /// Absent parameter types to bind the arguments, we simply use the arguments provided for error recovery.
        /// </summary>
        private ImmutableArray<BoundExpression> BuildArgumentsForErrorRecovery(AnalyzedArguments analyzedArguments)
        {
            return BuildArgumentsForErrorRecovery(analyzedArguments, Enumerable.Empty<ImmutableArray<ParameterSymbol>>());
        }

        private BoundCall CreateBadCall(
            SyntaxNode node,
            BoundExpression expr,
            LookupResultKind resultKind,
            AnalyzedArguments analyzedArguments)
        {
            TypeSymbol returnType = new ExtendedErrorTypeSymbol(this.Compilation, string.Empty, arity: 0, errorInfo: null);
            var methodContainer = expr.Type ?? this.ContainingType;
            MethodSymbol method = new ErrorMethodSymbol(methodContainer, returnType, string.Empty);

            var args = BuildArgumentsForErrorRecovery(analyzedArguments);
            var argNames = analyzedArguments.GetNames();
            var argRefKinds = analyzedArguments.RefKinds.ToImmutableOrNull();
            var originalMethods = (expr.Kind == BoundKind.MethodGroup) ? ((BoundMethodGroup)expr).Methods : ImmutableArray<MethodSymbol>.Empty;

            return BoundCall.ErrorCall(node, expr, method, args, argNames, argRefKinds, isDelegateCall: false, invokedAsExtensionMethod: false, originalMethods: originalMethods, resultKind: resultKind, binder: this);
        }

        private static TypeSymbol GetCommonTypeOrReturnType<TMember>(ImmutableArray<TMember> members)
            where TMember : Symbol
        {
            TypeSymbol type = null;
            for (int i = 0, n = members.Length; i < n; i++)
            {
                TypeSymbol returnType = members[i].GetTypeOrReturnType().Type;
                if ((object)type == null)
                {
                    type = returnType;
                }
                else if (!TypeSymbol.Equals(type, returnType, TypeCompareKind.ConsiderEverything2))
                {
                    return null;
                }
            }

            return type;
        }

        private bool TryBindNameofOperator(InvocationExpressionSyntax node, BindingDiagnosticBag diagnostics, out BoundExpression result)
        {
            result = null;
            if (node.Expression.Kind() != SyntaxKind.IdentifierName ||
                ((IdentifierNameSyntax)node.Expression).Identifier.ContextualKind() != SyntaxKind.NameOfKeyword ||
                node.ArgumentList.Arguments.Count != 1)
            {
                return false;
            }

            ArgumentSyntax argument = node.ArgumentList.Arguments[0];
            if (argument.NameColon != null || argument.RefOrOutKeyword != default(SyntaxToken) || InvocableNameofInScope())
            {
                return false;
            }

            result = BindNameofOperatorInternal(node, diagnostics);
            return true;
        }

        private BoundExpression BindNameofOperatorInternal(InvocationExpressionSyntax node, BindingDiagnosticBag diagnostics)
        {
            CheckFeatureAvailability(node, MessageID.IDS_FeatureNameof, diagnostics);
            var argument = node.ArgumentList.Arguments[0].Expression;
            string name = "";
            // We relax the instance-vs-static requirement for top-level member access expressions by creating a NameofBinder binder.
            var nameofBinder = new NameofBinder(argument, this);
            var boundArgument = nameofBinder.BindExpression(argument, diagnostics);
            if (!boundArgument.HasAnyErrors && CheckSyntaxForNameofArgument(argument, out name, diagnostics) && boundArgument.Kind == BoundKind.MethodGroup)
            {
                var methodGroup = (BoundMethodGroup)boundArgument;
                if (!methodGroup.TypeArgumentsOpt.IsDefaultOrEmpty)
                {
                    // method group with type parameters not allowed
                    diagnostics.Add(ErrorCode.ERR_NameofMethodGroupWithTypeParameters, argument.Location);
                }
                else
                {
                    nameofBinder.EnsureNameofExpressionSymbols(methodGroup, diagnostics);
                }
            }

            if (boundArgument is BoundNamespaceExpression nsExpr)
            {
                diagnostics.AddAssembliesUsedByNamespaceReference(nsExpr.NamespaceSymbol);
            }

            boundArgument = BindToNaturalType(boundArgument, diagnostics, reportNoTargetType: false);
            return new BoundNameOfOperator(node, boundArgument, ConstantValue.Create(name), Compilation.GetSpecialType(SpecialType.System_String));
        }

        private void EnsureNameofExpressionSymbols(BoundMethodGroup methodGroup, BindingDiagnosticBag diagnostics)
        {
            // Check that the method group contains something applicable. Otherwise error.
            CompoundUseSiteInfo<AssemblySymbol> useSiteInfo = GetNewCompoundUseSiteInfo(diagnostics);
            var resolution = ResolveMethodGroup(methodGroup, analyzedArguments: null, isMethodGroupConversion: false, useSiteInfo: ref useSiteInfo);
            diagnostics.Add(methodGroup.Syntax, useSiteInfo);
            diagnostics.AddRange(resolution.Diagnostics);
            if (resolution.IsExtensionMethodGroup)
            {
                diagnostics.Add(ErrorCode.ERR_NameofExtensionMethod, methodGroup.Syntax.Location);
            }
        }

        /// <summary>
        /// Returns true if syntax form is OK (so no errors were reported)
        /// </summary>
        private bool CheckSyntaxForNameofArgument(ExpressionSyntax argument, out string name, BindingDiagnosticBag diagnostics, bool top = true)
        {
            switch (argument.Kind())
            {
                case SyntaxKind.IdentifierName:
                    {
                        var syntax = (IdentifierNameSyntax)argument;
                        name = syntax.Identifier.ValueText;
                        return true;
                    }
                case SyntaxKind.GenericName:
                    {
                        var syntax = (GenericNameSyntax)argument;
                        name = syntax.Identifier.ValueText;
                        return true;
                    }
                case SyntaxKind.SimpleMemberAccessExpression:
                    {
                        var syntax = (MemberAccessExpressionSyntax)argument;
                        bool ok = true;
                        switch (syntax.Expression.Kind())
                        {
                            case SyntaxKind.BaseExpression:
                            case SyntaxKind.ThisExpression:
                                break;
                            default:
                                ok = CheckSyntaxForNameofArgument(syntax.Expression, out name, diagnostics, false);
                                break;
                        }
                        name = syntax.Name.Identifier.ValueText;
                        return ok;
                    }
                case SyntaxKind.AliasQualifiedName:
                    {
                        var syntax = (AliasQualifiedNameSyntax)argument;
                        bool ok = true;
                        if (top)
                        {
                            diagnostics.Add(ErrorCode.ERR_AliasQualifiedNameNotAnExpression, argument.Location);
                            ok = false;
                        }
                        name = syntax.Name.Identifier.ValueText;
                        return ok;
                    }
                case SyntaxKind.ThisExpression:
                case SyntaxKind.BaseExpression:
                case SyntaxKind.PredefinedType:
                    name = "";
                    if (top) goto default;
                    return true;
                default:
                    {
                        var code = top ? ErrorCode.ERR_ExpressionHasNoName : ErrorCode.ERR_SubexpressionNotInNameof;
                        diagnostics.Add(code, argument.Location);
                        name = "";
                        return false;
                    }
            }
        }

        /// <summary>
        /// Helper method that checks whether there is an invocable 'nameof' in scope.
        /// </summary>
        private bool InvocableNameofInScope()
        {
            var lookupResult = LookupResult.GetInstance();
            const LookupOptions options = LookupOptions.AllMethodsOnArityZero | LookupOptions.MustBeInvocableIfMember;
            var discardedUseSiteInfo = CompoundUseSiteInfo<AssemblySymbol>.Discarded;
            this.LookupSymbolsWithFallback(lookupResult, SyntaxFacts.GetText(SyntaxKind.NameOfKeyword), useSiteInfo: ref discardedUseSiteInfo, arity: 0, options: options);

            var result = lookupResult.IsMultiViable;
            lookupResult.Free();
            return result;
        }

#nullable enable
        private BoundFunctionPointerInvocation BindFunctionPointerInvocation(SyntaxNode node, BoundExpression boundExpression, AnalyzedArguments analyzedArguments, BindingDiagnosticBag diagnostics)
        {
            RoslynDebug.Assert(boundExpression.Type is FunctionPointerTypeSymbol);

            var funcPtr = (FunctionPointerTypeSymbol)boundExpression.Type;

            var overloadResolutionResult = OverloadResolutionResult<FunctionPointerMethodSymbol>.GetInstance();
            CompoundUseSiteInfo<AssemblySymbol> useSiteInfo = GetNewCompoundUseSiteInfo(diagnostics);
            var methodsBuilder = ArrayBuilder<FunctionPointerMethodSymbol>.GetInstance(1);
            methodsBuilder.Add(funcPtr.Signature);
            OverloadResolution.FunctionPointerOverloadResolution(
                methodsBuilder,
                analyzedArguments,
                overloadResolutionResult,
                ref useSiteInfo);

            diagnostics.Add(node, useSiteInfo);

            if (!overloadResolutionResult.Succeeded)
            {
                ImmutableArray<FunctionPointerMethodSymbol> methods = methodsBuilder.ToImmutableAndFree();
                overloadResolutionResult.ReportDiagnostics(
                    binder: this,
                    node.Location,
                    nodeOpt: null,
                    diagnostics,
                    name: null,
                    boundExpression,
                    boundExpression.Syntax,
                    analyzedArguments,
                    methods,
                    typeContainingConstructor: null,
                    delegateTypeBeingInvoked: null,
                    returnRefKind: funcPtr.Signature.RefKind);

                return new BoundFunctionPointerInvocation(
                    node,
                    boundExpression,
                    BuildArgumentsForErrorRecovery(analyzedArguments, StaticCast<MethodSymbol>.From(methods)),
                    analyzedArguments.RefKinds.ToImmutableOrNull(),
                    LookupResultKind.OverloadResolutionFailure,
                    funcPtr.Signature.ReturnType,
                    hasErrors: true);
            }

            methodsBuilder.Free();

            MemberResolutionResult<FunctionPointerMethodSymbol> methodResult = overloadResolutionResult.ValidResult;
            CoerceArguments(
                methodResult,
                analyzedArguments.Arguments,
                diagnostics);

            var args = analyzedArguments.Arguments.ToImmutable();
            var refKinds = analyzedArguments.RefKinds.ToImmutableOrNull();

            bool hasErrors = ReportUnsafeIfNotAllowed(node, diagnostics);
            if (!hasErrors)
            {
                hasErrors = !CheckInvocationArgMixing(
                    node,
                    funcPtr.Signature,
                    receiverOpt: null,
                    funcPtr.Signature.Parameters,
                    args,
                    methodResult.Result.ArgsToParamsOpt,
                    LocalScopeDepth,
                    diagnostics);
            }

            return new BoundFunctionPointerInvocation(
                node,
                boundExpression,
                args,
                refKinds,
                LookupResultKind.Viable,
                funcPtr.Signature.ReturnType,
                hasErrors);
        }
    }
}<|MERGE_RESOLUTION|>--- conflicted
+++ resolved
@@ -1160,95 +1160,7 @@
             return new SourceLocation(token);
         }
 
-<<<<<<< HEAD
-        internal BoundExpression BindDefaultArgument(SyntaxNode syntax, ParameterSymbol parameter, Symbol containingMember, bool enableCallerInfo, BindingDiagnosticBag diagnostics)
-        {
-            Debug.Assert(parameter.IsOptional);
-
-            TypeSymbol parameterType = parameter.Type;
-            if (Flags.Includes(BinderFlags.ParameterDefaultValue))
-            {
-                // This is only expected to occur in recursive error scenarios, for example: `object F(object param = F()) { }`
-                // We return a non-error expression here to ensure ERR_DefaultValueMustBeConstant (or another appropriate diagnostics) is produced by the caller.
-                return new BoundDefaultExpression(syntax, parameterType) { WasCompilerGenerated = true };
-            }
-
-            var defaultConstantValue = parameter.ExplicitDefaultConstantValue switch
-            {
-                // Bad default values are implicitly replaced with default(T) at call sites.
-                { IsBad: true } => ConstantValue.Null,
-                var constantValue => constantValue
-            };
-            Debug.Assert((object?)defaultConstantValue != ConstantValue.Unset);
-
-            var callerSourceLocation = enableCallerInfo ? GetCallerLocation(syntax) : null;
-            BoundExpression defaultValue;
-            if (callerSourceLocation is object && parameter.IsCallerLineNumber)
-            {
-                int line = callerSourceLocation.SourceTree.GetDisplayLineNumber(callerSourceLocation.SourceSpan);
-                defaultValue = new BoundLiteral(syntax, ConstantValue.Create(line), Compilation.GetSpecialType(SpecialType.System_Int32)) { WasCompilerGenerated = true };
-            }
-            else if (callerSourceLocation is object && parameter.IsCallerFilePath)
-            {
-                string path = callerSourceLocation.SourceTree.GetDisplayPath(callerSourceLocation.SourceSpan, Compilation.Options.SourceReferenceResolver);
-                defaultValue = new BoundLiteral(syntax, ConstantValue.Create(path), Compilation.GetSpecialType(SpecialType.System_String)) { WasCompilerGenerated = true };
-            }
-            else if (callerSourceLocation is object && parameter.IsCallerMemberName)
-            {
-                var memberName = containingMember.GetMemberCallerName();
-                defaultValue = new BoundLiteral(syntax, ConstantValue.Create(memberName), Compilation.GetSpecialType(SpecialType.System_String)) { WasCompilerGenerated = true };
-            }
-            else if (defaultConstantValue == ConstantValue.NotAvailable)
-            {
-                // There is no constant value given for the parameter in source/metadata.
-                if (parameterType.IsDynamic() || parameterType.SpecialType == SpecialType.System_Object)
-                {
-                    // We have something like M([Optional] object x). We have special handling for such situations.
-                    defaultValue = GetDefaultParameterSpecialNoConversion(syntax, parameter, diagnostics);
-                }
-                else
-                {
-                    // The argument to M([Optional] int x) becomes default(int)
-                    defaultValue = new BoundDefaultExpression(syntax, parameterType) { WasCompilerGenerated = true };
-                }
-            }
-            else if (defaultConstantValue.IsNull)
-            {
-                defaultValue = new BoundDefaultExpression(syntax, parameterType) { WasCompilerGenerated = true };
-            }
-            else
-            {
-                TypeSymbol constantType = Compilation.GetSpecialType(defaultConstantValue.SpecialType);
-                defaultValue = new BoundLiteral(syntax, defaultConstantValue, constantType) { WasCompilerGenerated = true };
-            }
-
-            CompoundUseSiteInfo<AssemblySymbol> useSiteInfo = GetNewCompoundUseSiteInfo(diagnostics);
-            Conversion conversion = Conversions.ClassifyConversionFromExpression(defaultValue, parameterType, ref useSiteInfo);
-            diagnostics.Add(syntax, useSiteInfo);
-
-            if (!conversion.IsValid && defaultConstantValue is { SpecialType: SpecialType.System_Decimal or SpecialType.System_DateTime })
-            {
-                // Usually, if a default constant value fails to convert to the parameter type, we want an error at the call site.
-                // For legacy reasons, decimal and DateTime constants are special. If such a constant fails to convert to the parameter type
-                // then we want to silently replace it with default(ParameterType).
-                defaultValue = new BoundDefaultExpression(syntax, parameterType) { WasCompilerGenerated = true };
-            }
-            else
-            {
-                if (!conversion.IsValid)
-                {
-                    GenerateImplicitConversionError(diagnostics, syntax, conversion, defaultValue, parameterType);
-                }
-                defaultValue = CreateConversion(defaultValue, conversion, parameterType, diagnostics);
-            }
-
-            return defaultValue;
-        }
-
         private BoundExpression GetDefaultParameterSpecialNoConversion(SyntaxNode syntax, ParameterSymbol parameter, BindingDiagnosticBag diagnostics)
-=======
-        private BoundExpression GetDefaultParameterSpecialNoConversion(SyntaxNode syntax, ParameterSymbol parameter, DiagnosticBag diagnostics)
->>>>>>> 230d0d0c
         {
             var parameterType = parameter.Type;
             Debug.Assert(parameterType.IsDynamic() || parameterType.SpecialType == SpecialType.System_Object);
@@ -1351,12 +1263,8 @@
             out BitVector defaultArguments,
             bool expanded,
             bool enableCallerInfo,
-<<<<<<< HEAD
-            BindingDiagnosticBag diagnostics)
-=======
-            DiagnosticBag diagnostics,
+            BindingDiagnosticBag diagnostics,
             bool assertMissingParametersAreOptional = true)
->>>>>>> 230d0d0c
         {
 
             var visitedParameters = BitVector.Create(parameters.Length);
