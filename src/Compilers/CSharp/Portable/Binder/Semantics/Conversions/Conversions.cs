--- conflicted
+++ resolved
@@ -77,7 +77,7 @@
                 var analyzedArguments = AnalyzedArguments.GetInstance();
                 GetDelegateArguments(source.Syntax, analyzedArguments, delegateInvokeMethodOpt.Parameters, binder.Compilation);
                 var resolution = binder.ResolveMethodGroup(source, analyzedArguments, useSiteDiagnostics: ref useSiteDiagnostics, inferWithDynamic: true,
-                    isMethodGroupConversion: true, returnRefKind: delegateInvokeMethodOpt.RefKind, returnType: delegateInvokeMethodOpt.ReturnType);
+                    isMethodGroupConversion: true, returnRefKind: delegateInvokeMethodOpt.RefKind, returnType: delegateInvokeMethodOpt.ReturnType.TypeSymbol);
                 analyzedArguments.Free();
                 return resolution;
             }
@@ -212,7 +212,7 @@
                 useSiteDiagnostics: ref useSiteDiagnostics,
                 isMethodGroupConversion: true,
                 returnRefKind: delegateInvokeMethod.RefKind,
-                returnType: delegateInvokeMethod.ReturnType);
+                returnType: delegateInvokeMethod.ReturnType.TypeSymbol);
             var conversion = ToConversion(result, methodGroup, delegateType);
 
             analyzedArguments.Free();
@@ -309,14 +309,8 @@
                 Debug.Assert((object)sourceExpression.Type == null);
                 Debug.Assert(sourceExpression.ElementType != null);
 
-<<<<<<< HEAD
-                var pointerConversion = default(Conversion);
                 var sourceAsPointer = new PointerTypeSymbol(TypeSymbolWithAnnotations.Create(sourceExpression.ElementType));
-                pointerConversion = ClassifyImplicitConversionFromType(sourceAsPointer, destination, ref useSiteDiagnostics);
-=======
-                var sourceAsPointer = new PointerTypeSymbol(sourceExpression.ElementType);
                 var pointerConversion = ClassifyImplicitConversionFromType(sourceAsPointer, destination, ref useSiteDiagnostics);
->>>>>>> 79ae6bcf
 
                 if (pointerConversion.IsValid)
                 {
