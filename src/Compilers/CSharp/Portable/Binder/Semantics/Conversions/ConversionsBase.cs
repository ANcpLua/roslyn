﻿// Licensed to the .NET Foundation under one or more agreements.
// The .NET Foundation licenses this file to you under the MIT license.
// See the LICENSE file in the project root for more information.

#nullable disable

using System;
using System.Collections.Generic;
using System.Collections.Immutable;
using System.Diagnostics;
using System.Threading;
using Microsoft.CodeAnalysis.CSharp.Symbols;
using Microsoft.CodeAnalysis.CSharp.Syntax;
using Microsoft.CodeAnalysis.PooledObjects;
using Roslyn.Utilities;

namespace Microsoft.CodeAnalysis.CSharp
{
    internal abstract partial class ConversionsBase
    {
        private const int MaximumRecursionDepth = 50;

        protected readonly AssemblySymbol corLibrary;
        protected readonly int currentRecursionDepth;

        internal readonly bool IncludeNullability;

        /// <summary>
        /// An optional clone of this instance with distinct IncludeNullability.
        /// Used to avoid unnecessary allocations when calling WithNullability() repeatedly.
        /// </summary>
        private ConversionsBase _lazyOtherNullability;

        protected ConversionsBase(AssemblySymbol corLibrary, int currentRecursionDepth, bool includeNullability, ConversionsBase otherNullabilityOpt)
        {
            Debug.Assert((object)corLibrary != null);
            Debug.Assert(otherNullabilityOpt == null || includeNullability != otherNullabilityOpt.IncludeNullability);
            Debug.Assert(otherNullabilityOpt == null || currentRecursionDepth == otherNullabilityOpt.currentRecursionDepth);

            this.corLibrary = corLibrary;
            this.currentRecursionDepth = currentRecursionDepth;
            IncludeNullability = includeNullability;
            _lazyOtherNullability = otherNullabilityOpt;
        }

        /// <summary>
        /// Returns this instance if includeNullability is correct, and returns a
        /// cached clone of this instance with distinct IncludeNullability otherwise.
        /// </summary>
        internal ConversionsBase WithNullability(bool includeNullability)
        {
            if (IncludeNullability == includeNullability)
            {
                return this;
            }
            if (_lazyOtherNullability == null)
            {
                Interlocked.CompareExchange(ref _lazyOtherNullability, WithNullabilityCore(includeNullability), null);
            }
            Debug.Assert(_lazyOtherNullability.IncludeNullability == includeNullability);
            Debug.Assert(_lazyOtherNullability._lazyOtherNullability == this);
            return _lazyOtherNullability;
        }

        protected abstract ConversionsBase WithNullabilityCore(bool includeNullability);

        public abstract Conversion GetMethodGroupDelegateConversion(BoundMethodGroup source, TypeSymbol destination, ref CompoundUseSiteInfo<AssemblySymbol> useSiteInfo);

        public abstract Conversion GetMethodGroupFunctionPointerConversion(BoundMethodGroup source, FunctionPointerTypeSymbol destination, ref CompoundUseSiteInfo<AssemblySymbol> useSiteInfo);

        public abstract Conversion GetStackAllocConversion(BoundStackAllocArrayCreation sourceExpression, TypeSymbol destination, ref CompoundUseSiteInfo<AssemblySymbol> useSiteInfo);

        protected abstract ConversionsBase CreateInstance(int currentRecursionDepth);

        protected abstract Conversion GetInterpolatedStringConversion(BoundUnconvertedInterpolatedString source, TypeSymbol destination, ref CompoundUseSiteInfo<AssemblySymbol> useSiteInfo);

        internal AssemblySymbol CorLibrary { get { return corLibrary; } }

        /// <summary>
        /// Determines if the source expression is convertible to the destination type via
        /// any built-in or user-defined implicit conversion.
        /// </summary>
        public Conversion ClassifyImplicitConversionFromExpression(BoundExpression sourceExpression, TypeSymbol destination, ref CompoundUseSiteInfo<AssemblySymbol> useSiteInfo)
        {
            Debug.Assert(sourceExpression != null);
            Debug.Assert((object)destination != null);

            var sourceType = sourceExpression.Type;

            //PERF: identity conversion is by far the most common implicit conversion, check for that first
            if ((object)sourceType != null && HasIdentityConversionInternal(sourceType, destination))
            {
                return Conversion.Identity;
            }

            Conversion conversion = ClassifyImplicitBuiltInConversionFromExpression(sourceExpression, sourceType, destination, ref useSiteInfo);
            if (conversion.Exists)
            {
                return conversion;
            }

            if ((object)sourceType != null)
            {
                // Try using the short-circuit "fast-conversion" path.
                Conversion fastConversion = FastClassifyConversion(sourceType, destination);
                if (fastConversion.Exists)
                {
                    if (fastConversion.IsImplicit)
                    {
                        return fastConversion;
                    }
                }
                else
                {
                    conversion = ClassifyImplicitBuiltInConversionSlow(sourceType, destination, ref useSiteInfo);
                    if (conversion.Exists)
                    {
                        return conversion;
                    }
                }
            }

            conversion = GetImplicitUserDefinedConversion(sourceExpression, sourceType, destination, ref useSiteInfo);
            if (conversion.Exists)
            {
                return conversion;
            }

            // The switch expression conversion is "lowest priority", so that if there is a conversion from the expression's
            // type it will be preferred over the switch expression conversion.  Technically, we would want the language
            // specification to say that the switch expression conversion only "exists" if there is no implicit conversion
            // from the type, and we accomplish that by making it lowest priority.  The same is true for the conditional
            // expression conversion.
            conversion = GetSwitchExpressionConversion(sourceExpression, destination, ref useSiteInfo);
            if (conversion.Exists)
            {
                return conversion;
            }
            return GetConditionalExpressionConversion(sourceExpression, destination, ref useSiteInfo);
        }

        /// <summary>
        /// Determines if the source type is convertible to the destination type via
        /// any built-in or user-defined implicit conversion.
        /// </summary>
        public Conversion ClassifyImplicitConversionFromType(TypeSymbol source, TypeSymbol destination, ref CompoundUseSiteInfo<AssemblySymbol> useSiteInfo)
        {
            Debug.Assert((object)source != null);
            Debug.Assert((object)destination != null);

            //PERF: identity conversions are very common, check for that first.
            if (HasIdentityConversionInternal(source, destination))
            {
                return Conversion.Identity;
            }

            // Try using the short-circuit "fast-conversion" path.
            Conversion fastConversion = FastClassifyConversion(source, destination);
            if (fastConversion.Exists)
            {
                return fastConversion.IsImplicit ? fastConversion : Conversion.NoConversion;
            }
            else
            {
                Conversion conversion = ClassifyImplicitBuiltInConversionSlow(source, destination, ref useSiteInfo);
                if (conversion.Exists)
                {
                    return conversion;
                }
            }

            return GetImplicitUserDefinedConversion(null, source, destination, ref useSiteInfo);
        }

        /// <summary>
        /// Determines if the source expression of given type is convertible to the destination type via
        /// any built-in or user-defined conversion.
        /// 
        /// This helper is used in rare cases involving synthesized expressions where we know the type of an expression, but do not have the actual expression.
        /// The reason for this helper (as opposed to ClassifyConversionFromType) is that conversions from expressions could be different
        /// from conversions from type. For example expressions of dynamic type are implicitly convertable to any type, while dynamic type itself is not.
        /// </summary>
        public Conversion ClassifyConversionFromExpressionType(TypeSymbol source, TypeSymbol destination, ref CompoundUseSiteInfo<AssemblySymbol> useSiteInfo)
        {
            Debug.Assert((object)source != null);
            Debug.Assert((object)destination != null);

            // since we are converting from expression, we may have implicit dynamic conversion
            if (HasImplicitDynamicConversionFromExpression(source, destination))
            {
                return Conversion.ImplicitDynamic;
            }

            return ClassifyConversionFromType(source, destination, ref useSiteInfo);
        }

        private static bool TryGetVoidConversion(TypeSymbol source, TypeSymbol destination, out Conversion conversion)
        {
            var sourceIsVoid = source?.SpecialType == SpecialType.System_Void;
            var destIsVoid = destination.SpecialType == SpecialType.System_Void;

            // 'void' is not supposed to be able to convert to or from anything, but in practice,
            // a lot of code depends on checking whether an expression of type 'void' is convertible to 'void'.
            // (e.g. for an expression lambda which returns void).
            // Therefore we allow an identity conversion between 'void' and 'void'.
            if (sourceIsVoid && destIsVoid)
            {
                conversion = Conversion.Identity;
                return true;
            }

            // If exactly one of source or destination is of type 'void' then no conversion may exist.
            if (sourceIsVoid || destIsVoid)
            {
                conversion = Conversion.NoConversion;
                return true;
            }

            conversion = default;
            return false;
        }

        /// <summary>
        /// Determines if the source expression is convertible to the destination type via
        /// any conversion: implicit, explicit, user-defined or built-in.
        /// </summary>
        /// <remarks>
        /// It is rare but possible for a source expression to be convertible to a destination type
        /// by both an implicit user-defined conversion and a built-in explicit conversion.
        /// In that circumstance, this method classifies the conversion as the implicit conversion or explicit depending on "forCast"
        /// </remarks>
        public Conversion ClassifyConversionFromExpression(BoundExpression sourceExpression, TypeSymbol destination, ref CompoundUseSiteInfo<AssemblySymbol> useSiteInfo, bool forCast = false)
        {
            Debug.Assert(sourceExpression != null);
            Debug.Assert((object)destination != null);

            if (TryGetVoidConversion(sourceExpression.Type, destination, out var conversion))
            {
                return conversion;
            }

            if (forCast)
            {
                return ClassifyConversionFromExpressionForCast(sourceExpression, destination, ref useSiteInfo);
            }

            var result = ClassifyImplicitConversionFromExpression(sourceExpression, destination, ref useSiteInfo);
            if (result.Exists)
            {
                return result;
            }

            return ClassifyExplicitOnlyConversionFromExpression(sourceExpression, destination, ref useSiteInfo, forCast: false);
        }

        /// <summary>
        /// Determines if the source type is convertible to the destination type via
        /// any conversion: implicit, explicit, user-defined or built-in.
        /// </summary>
        /// <remarks>
        /// It is rare but possible for a source type to be convertible to a destination type
        /// by both an implicit user-defined conversion and a built-in explicit conversion.
        /// In that circumstance, this method classifies the conversion as the implicit conversion or explicit depending on "forCast"
        /// </remarks>
        public Conversion ClassifyConversionFromType(TypeSymbol source, TypeSymbol destination, ref CompoundUseSiteInfo<AssemblySymbol> useSiteInfo, bool forCast = false)
        {
            Debug.Assert((object)source != null);
            Debug.Assert((object)destination != null);

            if (TryGetVoidConversion(source, destination, out var voidConversion))
            {
                return voidConversion;
            }

            if (forCast)
            {
                return ClassifyConversionFromTypeForCast(source, destination, ref useSiteInfo);
            }

            // Try using the short-circuit "fast-conversion" path.
            Conversion fastConversion = FastClassifyConversion(source, destination);
            if (fastConversion.Exists)
            {
                return fastConversion;
            }
            else
            {
                Conversion conversion1 = ClassifyImplicitBuiltInConversionSlow(source, destination, ref useSiteInfo);
                if (conversion1.Exists)
                {
                    return conversion1;
                }
            }

            Conversion conversion = GetImplicitUserDefinedConversion(null, source, destination, ref useSiteInfo);
            if (conversion.Exists)
            {
                return conversion;
            }

            conversion = ClassifyExplicitBuiltInOnlyConversion(source, destination, ref useSiteInfo, forCast: false);
            if (conversion.Exists)
            {
                return conversion;
            }

            return GetExplicitUserDefinedConversion(null, source, destination, ref useSiteInfo);
        }

        /// <summary>
        /// Determines if the source expression is convertible to the destination type via
        /// any conversion: implicit, explicit, user-defined or built-in.
        /// </summary>
        /// <remarks>
        /// It is rare but possible for a source expression to be convertible to a destination type
        /// by both an implicit user-defined conversion and a built-in explicit conversion.
        /// In that circumstance, this method classifies the conversion as the built-in conversion.
        /// 
        /// An implicit conversion exists from an expression of a dynamic type to any type.
        /// An explicit conversion exists from a dynamic type to any type. 
        /// When casting we prefer the explicit conversion.
        /// </remarks>
        private Conversion ClassifyConversionFromExpressionForCast(BoundExpression source, TypeSymbol destination, ref CompoundUseSiteInfo<AssemblySymbol> useSiteInfo)
        {
            Debug.Assert(source != null);
            Debug.Assert((object)destination != null);

            Conversion implicitConversion = ClassifyImplicitConversionFromExpression(source, destination, ref useSiteInfo);
            if (implicitConversion.Exists && !ExplicitConversionMayDifferFromImplicit(implicitConversion))
            {
                return implicitConversion;
            }

            Conversion explicitConversion = ClassifyExplicitOnlyConversionFromExpression(source, destination, ref useSiteInfo, forCast: true);
            if (explicitConversion.Exists)
            {
                return explicitConversion;
            }

            // It is possible for a user-defined conversion to be unambiguous when considered as
            // an implicit conversion and ambiguous when considered as an explicit conversion.
            // The native compiler does not check to see if a cast could be successfully bound as
            // an unambiguous user-defined implicit conversion; it goes right to the ambiguous
            // user-defined explicit conversion and produces an error. This means that in
            // C# 5 it is possible to have:
            //
            // Y y = new Y();
            // Z z1 = y;
            // 
            // succeed but
            //
            // Z z2 = (Z)y;
            //
            // fail.
            //
            // However, there is another interesting wrinkle. It is possible for both
            // an implicit user-defined conversion and an explicit user-defined conversion
            // to exist and be unambiguous. For example, if there is an implicit conversion
            // double-->C and an explicit conversion from int-->C, and the user casts a short
            // to C, then both the implicit and explicit conversions are applicable and
            // unambiguous. The native compiler in this case prefers the explicit conversion,
            // and for backwards compatibility, we match it.

            return implicitConversion;
        }

        /// <summary>
        /// Determines if the source type is convertible to the destination type via
        /// any conversion: implicit, explicit, user-defined or built-in.
        /// </summary>
        /// <remarks>
        /// It is rare but possible for a source type to be convertible to a destination type
        /// by both an implicit user-defined conversion and a built-in explicit conversion.
        /// In that circumstance, this method classifies the conversion as the built-in conversion.
        /// </remarks>
        private Conversion ClassifyConversionFromTypeForCast(TypeSymbol source, TypeSymbol destination, ref CompoundUseSiteInfo<AssemblySymbol> useSiteInfo)
        {
            Debug.Assert((object)source != null);
            Debug.Assert((object)destination != null);

            // Try using the short-circuit "fast-conversion" path.
            Conversion fastConversion = FastClassifyConversion(source, destination);
            if (fastConversion.Exists)
            {
                return fastConversion;
            }

            Conversion implicitBuiltInConversion = ClassifyImplicitBuiltInConversionSlow(source, destination, ref useSiteInfo);
            if (implicitBuiltInConversion.Exists && !ExplicitConversionMayDifferFromImplicit(implicitBuiltInConversion))
            {
                return implicitBuiltInConversion;
            }

            Conversion explicitBuiltInConversion = ClassifyExplicitBuiltInOnlyConversion(source, destination, ref useSiteInfo, forCast: true);
            if (explicitBuiltInConversion.Exists)
            {
                return explicitBuiltInConversion;
            }

            if (implicitBuiltInConversion.Exists)
            {
                return implicitBuiltInConversion;
            }

            // It is possible for a user-defined conversion to be unambiguous when considered as
            // an implicit conversion and ambiguous when considered as an explicit conversion.
            // The native compiler does not check to see if a cast could be successfully bound as
            // an unambiguous user-defined implicit conversion; it goes right to the ambiguous
            // user-defined explicit conversion and produces an error. This means that in
            // C# 5 it is possible to have:
            //
            // Y y = new Y();
            // Z z1 = y;
            // 
            // succeed but
            //
            // Z z2 = (Z)y;
            //
            // fail.

            var conversion = GetExplicitUserDefinedConversion(null, source, destination, ref useSiteInfo);
            if (conversion.Exists)
            {
                return conversion;
            }

            return GetImplicitUserDefinedConversion(null, source, destination, ref useSiteInfo);
        }

        /// <summary>
        /// Attempt a quick classification of builtin conversions.  As result of "no conversion"
        /// means that there is no built-in conversion, though there still may be a user-defined
        /// conversion if compiling against a custom mscorlib.
        /// </summary>
        public static Conversion FastClassifyConversion(TypeSymbol source, TypeSymbol target)
        {
            ConversionKind convKind = ConversionEasyOut.ClassifyConversion(source, target);
            if (convKind != ConversionKind.ImplicitNullable && convKind != ConversionKind.ExplicitNullable)
            {
                return Conversion.GetTrivialConversion(convKind);
            }

            return Conversion.MakeNullableConversion(convKind, FastClassifyConversion(source.StrippedType(), target.StrippedType()));
        }

        public Conversion ClassifyBuiltInConversion(TypeSymbol source, TypeSymbol destination, ref CompoundUseSiteInfo<AssemblySymbol> useSiteInfo)
        {
            Debug.Assert((object)source != null);
            Debug.Assert((object)destination != null);

            // Try using the short-circuit "fast-conversion" path.
            Conversion fastConversion = FastClassifyConversion(source, destination);
            if (fastConversion.Exists)
            {
                return fastConversion;
            }
            else
            {
                Conversion conversion = ClassifyImplicitBuiltInConversionSlow(source, destination, ref useSiteInfo);
                if (conversion.Exists)
                {
                    return conversion;
                }
            }

            return ClassifyExplicitBuiltInOnlyConversion(source, destination, ref useSiteInfo, forCast: false);
        }

        /// <summary>
        /// Determines if the source type is convertible to the destination type via
        /// any standard implicit or standard explicit conversion.
        /// </summary>
        /// <remarks>
        /// Not all built-in explicit conversions are standard explicit conversions.
        /// </remarks>
        public Conversion ClassifyStandardConversion(BoundExpression sourceExpression, TypeSymbol source, TypeSymbol destination, ref CompoundUseSiteInfo<AssemblySymbol> useSiteInfo)
        {
            Debug.Assert(sourceExpression != null || (object)source != null);
            Debug.Assert((object)destination != null);

            // Note that the definition of explicit standard conversion does not include all explicit
            // reference conversions! There is a standard implicit reference conversion from
            // Action<Object> to Action<Exception>, thanks to contravariance. There is a standard
            // implicit reference conversion from Action<Object> to Action<String> for the same reason.
            // Therefore there is an explicit reference conversion from Action<Exception> to
            // Action<String>; a given Action<Exception> might be an Action<Object>, and hence
            // convertible to Action<String>.  However, this is not a *standard* explicit conversion. The
            // standard explicit conversions are all the standard implicit conversions and their
            // opposites. Therefore Action<Object>-->Action<String> and Action<String>-->Action<Object>
            // are both standard conversions. But Action<String>-->Action<Exception> is not a standard
            // explicit conversion because neither it nor its opposite is a standard implicit
            // conversion.
            //
            // Similarly, there is no standard explicit conversion from double to decimal, because
            // there is no standard implicit conversion between the two types.

            // SPEC: The standard explicit conversions are all standard implicit conversions plus 
            // SPEC: the subset of the explicit conversions for which an opposite standard implicit 
            // SPEC: conversion exists. In other words, if a standard implicit conversion exists from
            // SPEC: a type A to a type B, then a standard explicit conversion exists from type A to 
            // SPEC: type B and from type B to type A.

            Conversion conversion = ClassifyStandardImplicitConversion(sourceExpression, source, destination, ref useSiteInfo);
            if (conversion.Exists)
            {
                return conversion;
            }

            if ((object)source != null)
            {
                return DeriveStandardExplicitFromOppositeStandardImplicitConversion(source, destination, ref useSiteInfo);
            }

            return Conversion.NoConversion;
        }

        private Conversion ClassifyStandardImplicitConversion(BoundExpression sourceExpression, TypeSymbol source, TypeSymbol destination, ref CompoundUseSiteInfo<AssemblySymbol> useSiteInfo)
        {
            Debug.Assert(sourceExpression != null || (object)source != null);
            Debug.Assert(sourceExpression == null || (object)sourceExpression.Type == (object)source);
            Debug.Assert((object)destination != null);

            // SPEC: The following implicit conversions are classified as standard implicit conversions:
            // SPEC: Identity conversions
            // SPEC: Implicit numeric conversions
            // SPEC: Implicit nullable conversions
            // SPEC: Implicit reference conversions
            // SPEC: Boxing conversions
            // SPEC: Implicit constant expression conversions
            // SPEC: Implicit conversions involving type parameters
            //
            // and in unsafe code:
            //
            // SPEC: From any pointer type to void*
            //
            // SPEC ERROR: 
            // The specification does not say to take into account the conversion from
            // the *expression*, only its *type*. But the expression may not have a type
            // (because it is null, a method group, or a lambda), or the expression might
            // be convertible to the destination type via a constant numeric conversion.
            // For example, the native compiler allows "C c = 1;" to work if C is a class which
            // has an implicit conversion from byte to C, despite the fact that there is
            // obviously no standard implicit conversion from *int* to *byte*. 
            // Similarly, if a struct S has an implicit conversion from string to S, then
            // "S s = null;" should be allowed. 
            // 
            // We extend the definition of standard implicit conversions to include
            // all of the implicit conversions that are allowed based on an expression,
            // with the exception of the switch expression conversion.

            Conversion conversion = ClassifyImplicitBuiltInConversionFromExpression(sourceExpression, source, destination, ref useSiteInfo);
            if (conversion.Exists)
            {
                return conversion;
            }

            if ((object)source != null)
            {
                return ClassifyStandardImplicitConversion(source, destination, ref useSiteInfo);
            }

            return Conversion.NoConversion;
        }

        private Conversion ClassifyStandardImplicitConversion(TypeSymbol source, TypeSymbol destination, ref CompoundUseSiteInfo<AssemblySymbol> useSiteInfo)
        {
            Debug.Assert((object)source != null);
            Debug.Assert((object)destination != null);

            if (HasIdentityConversionInternal(source, destination))
            {
                return Conversion.Identity;
            }

            if (HasImplicitNumericConversion(source, destination))
            {
                return Conversion.ImplicitNumeric;
            }

            var nullableConversion = ClassifyImplicitNullableConversion(source, destination, ref useSiteInfo);
            if (nullableConversion.Exists)
            {
                return nullableConversion;
            }

            if (HasImplicitReferenceConversion(source, destination, ref useSiteInfo))
            {
                return Conversion.ImplicitReference;
            }

            if (HasBoxingConversion(source, destination, ref useSiteInfo))
            {
                return Conversion.Boxing;
            }

            if (HasImplicitPointerToVoidConversion(source, destination))
            {
                return Conversion.PointerToVoid;
            }

            if (HasImplicitPointerConversion(source, destination, ref useSiteInfo))
            {
                return Conversion.ImplicitPointer;
            }

            var tupleConversion = ClassifyImplicitTupleConversion(source, destination, ref useSiteInfo);
            if (tupleConversion.Exists)
            {
                return tupleConversion;
            }

            return Conversion.NoConversion;
        }

        private Conversion ClassifyImplicitBuiltInConversionSlow(TypeSymbol source, TypeSymbol destination, ref CompoundUseSiteInfo<AssemblySymbol> useSiteInfo)
        {
            Debug.Assert((object)source != null);
            Debug.Assert((object)destination != null);

            if (source.IsVoidType() || destination.IsVoidType())
            {
                return Conversion.NoConversion;
            }

            Conversion conversion = ClassifyStandardImplicitConversion(source, destination, ref useSiteInfo);
            if (conversion.Exists)
            {
                return conversion;
            }

            return Conversion.NoConversion;
        }

        private Conversion GetImplicitUserDefinedConversion(BoundExpression sourceExpression, TypeSymbol source, TypeSymbol destination, ref CompoundUseSiteInfo<AssemblySymbol> useSiteInfo)
        {
            var conversionResult = AnalyzeImplicitUserDefinedConversions(sourceExpression, source, destination, ref useSiteInfo);
            return new Conversion(conversionResult, isImplicit: true);
        }

        private Conversion ClassifyExplicitBuiltInOnlyConversion(TypeSymbol source, TypeSymbol destination, ref CompoundUseSiteInfo<AssemblySymbol> useSiteInfo, bool forCast)
        {
            Debug.Assert((object)source != null);
            Debug.Assert((object)destination != null);

            if (source.IsVoidType() || destination.IsVoidType())
            {
                return Conversion.NoConversion;
            }

            // The call to HasExplicitNumericConversion isn't necessary, because it is always tested
            // already by the "FastConversion" code.
            Debug.Assert(!HasExplicitNumericConversion(source, destination));

            //if (HasExplicitNumericConversion(source, specialTypeSource, destination, specialTypeDest))
            //{
            //    return Conversion.ExplicitNumeric;
            //}

            if (HasSpecialIntPtrConversion(source, destination))
            {
                return Conversion.IntPtr;
            }

            if (HasExplicitEnumerationConversion(source, destination))
            {
                return Conversion.ExplicitEnumeration;
            }

            var nullableConversion = ClassifyExplicitNullableConversion(source, destination, ref useSiteInfo, forCast);
            if (nullableConversion.Exists)
            {
                return nullableConversion;
            }

            if (HasExplicitReferenceConversion(source, destination, ref useSiteInfo))
            {
                return (source.Kind == SymbolKind.DynamicType) ? Conversion.ExplicitDynamic : Conversion.ExplicitReference;
            }

            if (HasUnboxingConversion(source, destination, ref useSiteInfo))
            {
                return Conversion.Unboxing;
            }

            var tupleConversion = ClassifyExplicitTupleConversion(source, destination, ref useSiteInfo, forCast);
            if (tupleConversion.Exists)
            {
                return tupleConversion;
            }

            if (HasPointerToPointerConversion(source, destination))
            {
                return Conversion.PointerToPointer;
            }

            if (HasPointerToIntegerConversion(source, destination))
            {
                return Conversion.PointerToInteger;
            }

            if (HasIntegerToPointerConversion(source, destination))
            {
                return Conversion.IntegerToPointer;
            }

            if (HasExplicitDynamicConversion(source, destination))
            {
                return Conversion.ExplicitDynamic;
            }

            return Conversion.NoConversion;
        }

        private Conversion GetExplicitUserDefinedConversion(BoundExpression sourceExpression, TypeSymbol source, TypeSymbol destination, ref CompoundUseSiteInfo<AssemblySymbol> useSiteInfo)
        {
            UserDefinedConversionResult conversionResult = AnalyzeExplicitUserDefinedConversions(sourceExpression, source, destination, ref useSiteInfo);
            return new Conversion(conversionResult, isImplicit: false);
        }

        private Conversion DeriveStandardExplicitFromOppositeStandardImplicitConversion(TypeSymbol source, TypeSymbol destination, ref CompoundUseSiteInfo<AssemblySymbol> useSiteInfo)
        {
            var oppositeConversion = ClassifyStandardImplicitConversion(destination, source, ref useSiteInfo);
            Conversion impliedExplicitConversion;

            switch (oppositeConversion.Kind)
            {
                case ConversionKind.Identity:
                    impliedExplicitConversion = Conversion.Identity;
                    break;
                case ConversionKind.ImplicitNumeric:
                    impliedExplicitConversion = Conversion.ExplicitNumeric;
                    break;
                case ConversionKind.ImplicitReference:
                    impliedExplicitConversion = Conversion.ExplicitReference;
                    break;
                case ConversionKind.Boxing:
                    impliedExplicitConversion = Conversion.Unboxing;
                    break;
                case ConversionKind.NoConversion:
                    impliedExplicitConversion = Conversion.NoConversion;
                    break;
                case ConversionKind.ImplicitPointerToVoid:
                    impliedExplicitConversion = Conversion.PointerToPointer;
                    break;

                case ConversionKind.ImplicitTuple:
                    // only implicit tuple conversions are standard conversions, 
                    // having implicit conversion in the other direction does not help here.
                    impliedExplicitConversion = Conversion.NoConversion;
                    break;

                case ConversionKind.ImplicitNullable:
                    var strippedSource = source.StrippedType();
                    var strippedDestination = destination.StrippedType();
                    var underlyingConversion = DeriveStandardExplicitFromOppositeStandardImplicitConversion(strippedSource, strippedDestination, ref useSiteInfo);

                    // the opposite underlying conversion may not exist 
                    // for example if underlying conversion is implicit tuple
                    impliedExplicitConversion = underlyingConversion.Exists ?
                        Conversion.MakeNullableConversion(ConversionKind.ExplicitNullable, underlyingConversion) :
                        Conversion.NoConversion;

                    break;

                default:
                    throw ExceptionUtilities.UnexpectedValue(oppositeConversion.Kind);
            }

            return impliedExplicitConversion;
        }

        /// <summary>
        /// IsBaseInterface returns true if baseType is on the base interface list of derivedType or
        /// any base class of derivedType. It may be on the base interface list either directly or
        /// indirectly.
        /// * baseType must be an interface.
        /// * type parameters do not have base interfaces. (They have an "effective interface list".)
        /// * an interface is not a base of itself.
        /// * this does not check for variance conversions; if a type inherits from
        ///   IEnumerable&lt;string> then IEnumerable&lt;object> is not a base interface.
        /// </summary>
        public bool IsBaseInterface(TypeSymbol baseType, TypeSymbol derivedType, ref CompoundUseSiteInfo<AssemblySymbol> useSiteInfo)
        {
            Debug.Assert((object)baseType != null);
            Debug.Assert((object)derivedType != null);

            if (!baseType.IsInterfaceType())
            {
                return false;
            }

            var d = derivedType as NamedTypeSymbol;
            if ((object)d == null)
            {
                return false;
            }

            foreach (var iface in d.AllInterfacesWithDefinitionUseSiteDiagnostics(ref useSiteInfo))
            {
                if (HasIdentityConversionInternal(iface, baseType))
                {
                    return true;
                }
            }

            return false;
        }

        // IsBaseClass returns true if and only if baseType is a base class of derivedType, period.
        //
        // * interfaces do not have base classes. (Structs, enums and classes other than object do.)
        // * a class is not a base class of itself
        // * type parameters do not have base classes. (They have "effective base classes".)
        // * all base classes must be classes
        // * dynamics are removed; if we have class D : B<dynamic> then B<object> is a 
        //   base class of D. However, dynamic is never a base class of anything.
        public bool IsBaseClass(TypeSymbol derivedType, TypeSymbol baseType, ref CompoundUseSiteInfo<AssemblySymbol> useSiteInfo)
        {
            Debug.Assert((object)derivedType != null);
            Debug.Assert((object)baseType != null);

            // A base class has got to be a class. The derived type might be a struct, enum, or delegate.
            if (!baseType.IsClassType())
            {
                return false;
            }

            for (TypeSymbol b = derivedType.BaseTypeWithDefinitionUseSiteDiagnostics(ref useSiteInfo); (object)b != null; b = b.BaseTypeWithDefinitionUseSiteDiagnostics(ref useSiteInfo))
            {
                if (HasIdentityConversionInternal(b, baseType))
                {
                    return true;
                }
            }

            return false;
        }

        /// <summary>
        /// returns true when implicit conversion is not necessarily the same as explicit conversion
        /// </summary>
        private static bool ExplicitConversionMayDifferFromImplicit(Conversion implicitConversion)
        {
            switch (implicitConversion.Kind)
            {
                case ConversionKind.ImplicitUserDefined:
                case ConversionKind.ImplicitDynamic:
                case ConversionKind.ImplicitTuple:
                case ConversionKind.ImplicitTupleLiteral:
                case ConversionKind.ImplicitNullable:
                case ConversionKind.ConditionalExpression:
                    return true;

                default:
                    return false;
            }
        }

        private Conversion ClassifyImplicitBuiltInConversionFromExpression(BoundExpression sourceExpression, TypeSymbol source, TypeSymbol destination, ref CompoundUseSiteInfo<AssemblySymbol> useSiteInfo)
        {
            Debug.Assert(sourceExpression != null || (object)source != null);
            Debug.Assert(sourceExpression == null || (object)sourceExpression.Type == (object)source);
            Debug.Assert((object)destination != null);

            if (HasImplicitDynamicConversionFromExpression(source, destination))
            {
                return Conversion.ImplicitDynamic;
            }

            // The following conversions only exist for certain form of expressions, 
            // if we have no expression none if them is applicable.
            if (sourceExpression == null)
            {
                return Conversion.NoConversion;
            }

            if (HasImplicitEnumerationConversion(sourceExpression, destination))
            {
                return Conversion.ImplicitEnumeration;
            }

            var constantConversion = ClassifyImplicitConstantExpressionConversion(sourceExpression, destination);
            if (constantConversion.Exists)
            {
                return constantConversion;
            }

            switch (sourceExpression.Kind)
            {
                case BoundKind.Literal:
                    var nullLiteralConversion = ClassifyNullLiteralConversion(sourceExpression, destination);
                    if (nullLiteralConversion.Exists)
                    {
                        return nullLiteralConversion;
                    }
                    break;

                case BoundKind.DefaultLiteral:
                    return Conversion.DefaultLiteral;

                case BoundKind.ExpressionWithNullability:
                    {
                        var innerExpression = ((BoundExpressionWithNullability)sourceExpression).Expression;
                        var innerConversion = ClassifyImplicitBuiltInConversionFromExpression(innerExpression, innerExpression.Type, destination, ref useSiteInfo);
                        if (innerConversion.Exists)
                        {
                            return innerConversion;
                        }
                        break;
                    }
                case BoundKind.TupleLiteral:
                    var tupleConversion = ClassifyImplicitTupleLiteralConversion((BoundTupleLiteral)sourceExpression, destination, ref useSiteInfo);
                    if (tupleConversion.Exists)
                    {
                        return tupleConversion;
                    }
                    break;

                case BoundKind.UnboundLambda:
                    if (HasAnonymousFunctionConversion(sourceExpression, destination))
                    {
                        return Conversion.AnonymousFunction;
                    }
                    break;

                case BoundKind.MethodGroup:
                    Conversion methodGroupConversion = GetMethodGroupDelegateConversion((BoundMethodGroup)sourceExpression, destination, ref useSiteInfo);
                    if (methodGroupConversion.Exists)
                    {
                        return methodGroupConversion;
                    }
                    break;

                case BoundKind.UnconvertedInterpolatedString:
                    Conversion interpolatedStringConversion = GetInterpolatedStringConversion((BoundUnconvertedInterpolatedString)sourceExpression, destination, ref useSiteInfo);
                    if (interpolatedStringConversion.Exists)
                    {
                        return interpolatedStringConversion;
                    }
                    break;

                case BoundKind.StackAllocArrayCreation:
                    var stackAllocConversion = GetStackAllocConversion((BoundStackAllocArrayCreation)sourceExpression, destination, ref useSiteInfo);
                    if (stackAllocConversion.Exists)
                    {
                        return stackAllocConversion;
                    }
                    break;

                case BoundKind.UnconvertedAddressOfOperator when destination is FunctionPointerTypeSymbol funcPtrType:
                    var addressOfConversion = GetMethodGroupFunctionPointerConversion(((BoundUnconvertedAddressOfOperator)sourceExpression).Operand, funcPtrType, ref useSiteInfo);
                    if (addressOfConversion.Exists)
                    {
                        return addressOfConversion;
                    }
                    break;

                case BoundKind.ThrowExpression:
                    return Conversion.ImplicitThrow;

                case BoundKind.UnconvertedObjectCreationExpression:
                    return Conversion.ObjectCreation;
            }

            return Conversion.NoConversion;
        }

        private Conversion GetSwitchExpressionConversion(BoundExpression source, TypeSymbol destination, ref CompoundUseSiteInfo<AssemblySymbol> useSiteInfo)
        {
            switch (source)
            {
                case BoundConvertedSwitchExpression _:
                    // It has already been subjected to a switch expression conversion.
                    return Conversion.NoConversion;
                case BoundUnconvertedSwitchExpression switchExpression:
                    var innerConversions = ArrayBuilder<Conversion>.GetInstance(switchExpression.SwitchArms.Length);
                    foreach (var arm in switchExpression.SwitchArms)
                    {
                        var nestedConversion = this.ClassifyImplicitConversionFromExpression(arm.Value, destination, ref useSiteInfo);
                        if (!nestedConversion.Exists)
                        {
                            innerConversions.Free();
                            return Conversion.NoConversion;
                        }

                        innerConversions.Add(nestedConversion);
                    }

                    return Conversion.MakeSwitchExpression(innerConversions.ToImmutableAndFree());
                default:
                    return Conversion.NoConversion;
            }
        }

        private Conversion GetConditionalExpressionConversion(BoundExpression source, TypeSymbol destination, ref CompoundUseSiteInfo<AssemblySymbol> useSiteInfo)
        {
            if (!(source is BoundUnconvertedConditionalOperator conditionalOperator))
                return Conversion.NoConversion;

            var trueConversion = this.ClassifyImplicitConversionFromExpression(conditionalOperator.Consequence, destination, ref useSiteInfo);
            if (!trueConversion.Exists)
                return Conversion.NoConversion;

            var falseConversion = this.ClassifyImplicitConversionFromExpression(conditionalOperator.Alternative, destination, ref useSiteInfo);
            if (!falseConversion.Exists)
                return Conversion.NoConversion;

            return Conversion.MakeConditionalExpression(ImmutableArray.Create(trueConversion, falseConversion));
        }

        private static Conversion ClassifyNullLiteralConversion(BoundExpression source, TypeSymbol destination)
        {
            Debug.Assert((object)source != null);
            Debug.Assert((object)destination != null);

            if (!source.IsLiteralNull())
            {
                return Conversion.NoConversion;
            }

            // SPEC: An implicit conversion exists from the null literal to any nullable type. 
            if (destination.IsNullableType())
            {
                // The spec defines a "null literal conversion" specifically as a conversion from
                // null to nullable type.
                return Conversion.NullLiteral;
            }

            // SPEC: An implicit conversion exists from the null literal to any reference type. 
            // SPEC: An implicit conversion exists from the null literal to type parameter T, 
            // SPEC: provided T is known to be a reference type. [...] The conversion [is] classified 
            // SPEC: as implicit reference conversion. 

            if (destination.IsReferenceType)
            {
                return Conversion.ImplicitReference;
            }

            // SPEC: The set of implicit conversions is extended to include...
            // SPEC: ... from the null literal to any pointer type.

            if (destination.IsPointerOrFunctionPointer())
            {
                return Conversion.NullToPointer;
            }

            return Conversion.NoConversion;
        }

        private static Conversion ClassifyImplicitConstantExpressionConversion(BoundExpression source, TypeSymbol destination)
        {
            if (HasImplicitConstantExpressionConversion(source, destination))
            {
                return Conversion.ImplicitConstant;
            }

            // strip nullable from the destination
            //
            // the following should work and it is an ImplicitNullable conversion
            //    int? x = 1;
            if (destination.Kind == SymbolKind.NamedType)
            {
                var nt = (NamedTypeSymbol)destination;
                if (nt.OriginalDefinition.GetSpecialTypeSafe() == SpecialType.System_Nullable_T &&
                    HasImplicitConstantExpressionConversion(source, nt.TypeArgumentsWithAnnotationsNoUseSiteDiagnostics[0].Type))
                {
                    return new Conversion(ConversionKind.ImplicitNullable, Conversion.ImplicitConstantUnderlying);
                }
            }

            return Conversion.NoConversion;
        }

        private Conversion ClassifyImplicitTupleLiteralConversion(BoundTupleLiteral source, TypeSymbol destination, ref CompoundUseSiteInfo<AssemblySymbol> useSiteInfo)
        {
            var tupleConversion = GetImplicitTupleLiteralConversion(source, destination, ref useSiteInfo);
            if (tupleConversion.Exists)
            {
                return tupleConversion;
            }

            // strip nullable from the destination
            //
            // the following should work and it is an ImplicitNullable conversion
            //    (int, double)? x = (1,2);
            if (destination.Kind == SymbolKind.NamedType)
            {
                var nt = (NamedTypeSymbol)destination;
                if (nt.OriginalDefinition.GetSpecialTypeSafe() == SpecialType.System_Nullable_T)
                {
                    var underlyingTupleConversion = GetImplicitTupleLiteralConversion(source, nt.TypeArgumentsWithAnnotationsNoUseSiteDiagnostics[0].Type, ref useSiteInfo);

                    if (underlyingTupleConversion.Exists)
                    {
                        return new Conversion(ConversionKind.ImplicitNullable, ImmutableArray.Create(underlyingTupleConversion));
                    }
                }
            }

            return Conversion.NoConversion;
        }

        private Conversion ClassifyExplicitTupleLiteralConversion(BoundTupleLiteral source, TypeSymbol destination, ref CompoundUseSiteInfo<AssemblySymbol> useSiteInfo, bool forCast)
        {
            var tupleConversion = GetExplicitTupleLiteralConversion(source, destination, ref useSiteInfo, forCast);
            if (tupleConversion.Exists)
            {
                return tupleConversion;
            }

            // strip nullable from the destination
            //
            // the following should work and it is an ExplicitNullable conversion
            //    var x = ((byte, string)?)(1,null);
            if (destination.Kind == SymbolKind.NamedType)
            {
                var nt = (NamedTypeSymbol)destination;
                if (nt.OriginalDefinition.GetSpecialTypeSafe() == SpecialType.System_Nullable_T)
                {
                    var underlyingTupleConversion = GetExplicitTupleLiteralConversion(source, nt.TypeArgumentsWithAnnotationsNoUseSiteDiagnostics[0].Type, ref useSiteInfo, forCast);

                    if (underlyingTupleConversion.Exists)
                    {
                        return new Conversion(ConversionKind.ExplicitNullable, ImmutableArray.Create(underlyingTupleConversion));
                    }
                }
            }

            return Conversion.NoConversion;
        }

        internal static bool HasImplicitConstantExpressionConversion(BoundExpression source, TypeSymbol destination)
        {
            var constantValue = source.ConstantValue;

            if (constantValue == null || (object)source.Type == null)
            {
                return false;
            }

            // An implicit constant expression conversion permits the following conversions:

            // A constant-expression of type int can be converted to type sbyte, byte, short, 
            // ushort, uint, or ulong, provided the value of the constant-expression is within the
            // range of the destination type.
            var specialSource = source.Type.GetSpecialTypeSafe();

            if (specialSource == SpecialType.System_Int32)
            {
                //if the constant value could not be computed, be generous and assume the conversion will work
                int value = constantValue.IsBad ? 0 : constantValue.Int32Value;
                switch (destination.GetSpecialTypeSafe())
                {
                    case SpecialType.System_Byte:
                        return byte.MinValue <= value && value <= byte.MaxValue;
                    case SpecialType.System_SByte:
                        return sbyte.MinValue <= value && value <= sbyte.MaxValue;
                    case SpecialType.System_Int16:
                        return short.MinValue <= value && value <= short.MaxValue;
                    case SpecialType.System_IntPtr when destination.IsNativeIntegerType:
                        return true;
                    case SpecialType.System_UInt32:
                    case SpecialType.System_UIntPtr when destination.IsNativeIntegerType:
                        return uint.MinValue <= value;
                    case SpecialType.System_UInt64:
                        return (int)ulong.MinValue <= value;
                    case SpecialType.System_UInt16:
                        return ushort.MinValue <= value && value <= ushort.MaxValue;
                    default:
                        return false;
                }
            }
            else if (specialSource == SpecialType.System_Int64 && destination.GetSpecialTypeSafe() == SpecialType.System_UInt64 && (constantValue.IsBad || 0 <= constantValue.Int64Value))
            {
                // A constant-expression of type long can be converted to type ulong, provided the
                // value of the constant-expression is not negative.
                return true;
            }

            return false;
        }

        private Conversion ClassifyExplicitOnlyConversionFromExpression(BoundExpression sourceExpression, TypeSymbol destination, ref CompoundUseSiteInfo<AssemblySymbol> useSiteInfo, bool forCast)
        {
            Debug.Assert(sourceExpression != null);
            Debug.Assert((object)destination != null);

            var sourceType = sourceExpression.Type;

            // NB: need to check for explicit tuple literal conversion before checking for explicit conversion from type
            //     The same literal may have both explicit tuple conversion and explicit tuple literal conversion to the target type.
            //     They are, however, observably different conversions via the order of argument evaluations and element-wise conversions
            if (sourceExpression.Kind == BoundKind.TupleLiteral)
            {
                Conversion tupleConversion = ClassifyExplicitTupleLiteralConversion((BoundTupleLiteral)sourceExpression, destination, ref useSiteInfo, forCast);
                if (tupleConversion.Exists)
                {
                    return tupleConversion;
                }
            }

            if ((object)sourceType != null)
            {
                // Try using the short-circuit "fast-conversion" path.
                Conversion fastConversion = FastClassifyConversion(sourceType, destination);
                if (fastConversion.Exists)
                {
                    return fastConversion;
                }
                else
                {
                    var conversion = ClassifyExplicitBuiltInOnlyConversion(sourceType, destination, ref useSiteInfo, forCast);
                    if (conversion.Exists)
                    {
                        return conversion;
                    }
                }
            }

            return GetExplicitUserDefinedConversion(sourceExpression, sourceType, destination, ref useSiteInfo);
        }

#nullable enable
        private static bool HasImplicitEnumerationConversion(BoundExpression source, TypeSymbol destination)
        {
            Debug.Assert((object)source != null);
            Debug.Assert((object)destination != null);

            // SPEC: An implicit enumeration conversion permits the decimal-integer-literal 0 to be converted to any enum-type 
            // SPEC: and to any nullable-type whose underlying type is an enum-type. 
            //
            // For historical reasons we actually allow a conversion from any *numeric constant
            // zero* to be converted to any enum type, not just the literal integer zero.

            bool validType = destination.IsEnumType() ||
                destination.IsNullableType() && destination.GetNullableUnderlyingType().IsEnumType();

            if (!validType)
            {
                return false;
            }

            var sourceConstantValue = source.ConstantValue;
            return sourceConstantValue != null &&
                source.Type is object &&
                IsNumericType(source.Type) &&
                IsConstantNumericZero(sourceConstantValue);
        }
#nullable disable

        private static LambdaConversionResult IsAnonymousFunctionCompatibleWithDelegate(UnboundLambda anonymousFunction, TypeSymbol type)
        {
            Debug.Assert((object)anonymousFunction != null);
            Debug.Assert((object)type != null);

            // SPEC: An anonymous-method-expression or lambda-expression is classified as an anonymous function. 
            // SPEC: The expression does not have a type but can be implicitly converted to a compatible delegate 
            // SPEC: type or expression tree type. Specifically, a delegate type D is compatible with an 
            // SPEC: anonymous function F provided:

            var delegateType = (NamedTypeSymbol)type;
            var invokeMethod = delegateType.DelegateInvokeMethod;

            if ((object)invokeMethod == null || invokeMethod.HasUseSiteError)
            {
                return LambdaConversionResult.BadTargetType;
            }

            var delegateParameters = invokeMethod.Parameters;

            // SPEC: If F contains an anonymous-function-signature, then D and F have the same number of parameters.
            // SPEC: If F does not contain an anonymous-function-signature, then D may have zero or more parameters 
            // SPEC: of any type, as long as no parameter of D has the out parameter modifier.

            if (anonymousFunction.HasSignature)
            {
                if (anonymousFunction.ParameterCount != invokeMethod.ParameterCount)
                {
                    return LambdaConversionResult.BadParameterCount;
                }

                // SPEC: If F has an explicitly typed parameter list, each parameter in D has the same type 
                // SPEC: and modifiers as the corresponding parameter in F.
                // SPEC: If F has an implicitly typed parameter list, D has no ref or out parameters.

                if (anonymousFunction.HasExplicitlyTypedParameterList)
                {
                    for (int p = 0; p < delegateParameters.Length; ++p)
                    {
                        if (delegateParameters[p].RefKind != anonymousFunction.RefKind(p) ||
                            !delegateParameters[p].Type.Equals(anonymousFunction.ParameterType(p), TypeCompareKind.AllIgnoreOptions))
                        {
                            return LambdaConversionResult.MismatchedParameterType;
                        }
                    }
                }
                else
                {
                    for (int p = 0; p < delegateParameters.Length; ++p)
                    {
                        if (delegateParameters[p].RefKind != RefKind.None)
                        {
                            return LambdaConversionResult.RefInImplicitlyTypedLambda;
                        }
                    }

                    // In C# it is not possible to make a delegate type
                    // such that one of its parameter types is a static type. But static types are 
                    // in metadata just sealed abstract types; there is nothing stopping someone in
                    // another language from creating a delegate with a static type for a parameter,
                    // though the only argument you could pass for that parameter is null.
                    // 
                    // In the native compiler we forbid conversion of an anonymous function that has
                    // an implicitly-typed parameter list to a delegate type that has a static type
                    // for a formal parameter type. However, we do *not* forbid it for an explicitly-
                    // typed lambda (because we already require that the explicitly typed parameter not
                    // be static) and we do not forbid it for an anonymous method with the entire
                    // parameter list missing (because the body cannot possibly have a parameter that
                    // is of static type, even though this means that we will be generating a hidden
                    // method with a parameter of static type.)
                    //
                    // We also allow more exotic situations to work in the native compiler. For example,
                    // though it is not possible to convert x=>{} to Action<GC>, it is possible to convert
                    // it to Action<List<GC>> should there be a language that allows you to construct 
                    // a variable of that type.
                    //
                    // We might consider beefing up this rule to disallow a conversion of *any* anonymous
                    // function to *any* delegate that has a static type *anywhere* in the parameter list.

                    for (int p = 0; p < delegateParameters.Length; ++p)
                    {
                        if (delegateParameters[p].TypeWithAnnotations.IsStatic)
                        {
                            return LambdaConversionResult.StaticTypeInImplicitlyTypedLambda;
                        }
                    }
                }
            }
            else
            {
                for (int p = 0; p < delegateParameters.Length; ++p)
                {
                    if (delegateParameters[p].RefKind == RefKind.Out)
                    {
                        return LambdaConversionResult.MissingSignatureWithOutParameter;
                    }
                }
            }

            // Ensure the body can be converted to that delegate type
            var bound = anonymousFunction.Bind(delegateType);
            if (ErrorFacts.PreventsSuccessfulDelegateConversion(bound.Diagnostics.Diagnostics))
            {
                return LambdaConversionResult.BindingFailed;
            }

            return LambdaConversionResult.Success;
        }

        private static LambdaConversionResult IsAnonymousFunctionCompatibleWithExpressionTree(UnboundLambda anonymousFunction, NamedTypeSymbol type)
        {
            Debug.Assert((object)anonymousFunction != null);
            Debug.Assert((object)type != null);
            Debug.Assert(type.IsGenericOrNonGenericExpressionType(out _));

            // SPEC OMISSION:
            // 
            // The C# 3 spec said that anonymous methods and statement lambdas are *convertible* to expression tree
            // types if the anonymous method/statement lambda is convertible to its delegate type; however, actually
            // *using* such a conversion is an error. However, that is not what we implemented. In C# 3 we implemented
            // that an anonymous method is *not convertible* to an expression tree type, period. (Statement lambdas
            // used the rule described in the spec.)  
            //
            // This appears to be a spec omission; the intention is to make old-style anonymous methods not 
            // convertible to expression trees.

            var delegateType = type.Arity == 0 ? null : type.TypeArgumentsWithAnnotationsNoUseSiteDiagnostics[0].Type;
            if (delegateType is { } && !delegateType.IsDelegateType())
            {
                return LambdaConversionResult.ExpressionTreeMustHaveDelegateTypeArgument;
            }

            if (anonymousFunction.Syntax.Kind() == SyntaxKind.AnonymousMethodExpression)
            {
                return LambdaConversionResult.ExpressionTreeFromAnonymousMethod;
            }

            if (delegateType is null)
            {
                return LambdaConversionResult.Success;
            }

            return IsAnonymousFunctionCompatibleWithDelegate(anonymousFunction, delegateType);
        }

        public static LambdaConversionResult IsAnonymousFunctionCompatibleWithType(UnboundLambda anonymousFunction, TypeSymbol type)
        {
            Debug.Assert((object)anonymousFunction != null);
            Debug.Assert((object)type != null);

            if (type.SpecialType == SpecialType.System_Delegate)
            {
<<<<<<< HEAD
                return LambdaConversionResult.Success;
=======
                if (IsFeatureInferredDelegateTypeEnabled(anonymousFunction))
                {
                    return LambdaConversionResult.Success;
                }
>>>>>>> d48ebf14
            }
            else if (type.IsDelegateType())
            {
                return IsAnonymousFunctionCompatibleWithDelegate(anonymousFunction, type);
            }
<<<<<<< HEAD
            else if (type.IsGenericOrNonGenericExpressionType(out bool _))
=======
            else if (type.IsGenericOrNonGenericExpressionType(out bool isGenericType))
>>>>>>> d48ebf14
            {
                if (isGenericType || IsFeatureInferredDelegateTypeEnabled(anonymousFunction))
                {
                    return IsAnonymousFunctionCompatibleWithExpressionTree(anonymousFunction, (NamedTypeSymbol)type);
                }
            }

            return LambdaConversionResult.BadTargetType;
        }

        internal static bool IsFeatureInferredDelegateTypeEnabled(BoundExpression expr)
        {
            return expr.Syntax.IsFeatureEnabled(MessageID.IDS_FeatureInferredDelegateType);
        }

        private static bool HasAnonymousFunctionConversion(BoundExpression source, TypeSymbol destination)
        {
            Debug.Assert(source != null);
            Debug.Assert((object)destination != null);

            if (source.Kind != BoundKind.UnboundLambda)
            {
                return false;
            }

            return IsAnonymousFunctionCompatibleWithType((UnboundLambda)source, destination) == LambdaConversionResult.Success;
        }

        internal Conversion ClassifyImplicitUserDefinedConversionForV6SwitchGoverningType(TypeSymbol sourceType, out TypeSymbol switchGoverningType, ref CompoundUseSiteInfo<AssemblySymbol> useSiteInfo)
        {
            // SPEC:    The governing type of a switch statement is established by the switch expression.
            // SPEC:    1) If the type of the switch expression is sbyte, byte, short, ushort, int, uint,
            // SPEC:       long, ulong, bool, char, string, or an enum-type, or if it is the nullable type
            // SPEC:       corresponding to one of these types, then that is the governing type of the switch statement. 
            // SPEC:    2) Otherwise, exactly one user-defined implicit conversion (§6.4) must exist from the
            // SPEC:       type of the switch expression to one of the following possible governing types:
            // SPEC:       sbyte, byte, short, ushort, int, uint, long, ulong, char, string, or, a nullable type
            // SPEC:       corresponding to one of those types

            // NOTE:    We should be called only if (1) is false for source type.
            Debug.Assert((object)sourceType != null);
            Debug.Assert(!sourceType.IsValidV6SwitchGoverningType());

            UserDefinedConversionResult result = AnalyzeImplicitUserDefinedConversionForV6SwitchGoverningType(sourceType, ref useSiteInfo);

            if (result.Kind == UserDefinedConversionResultKind.Valid)
            {
                UserDefinedConversionAnalysis analysis = result.Results[result.Best];

                switchGoverningType = analysis.ToType;
                Debug.Assert(switchGoverningType.IsValidV6SwitchGoverningType(isTargetTypeOfUserDefinedOp: true));
            }
            else
            {
                switchGoverningType = null;
            }

            return new Conversion(result, isImplicit: true);
        }

        internal Conversion GetCallerLineNumberConversion(TypeSymbol destination, ref CompoundUseSiteInfo<AssemblySymbol> useSiteInfo)
        {
            var greenNode = new Syntax.InternalSyntax.LiteralExpressionSyntax(SyntaxKind.NumericLiteralExpression, new Syntax.InternalSyntax.SyntaxToken(SyntaxKind.NumericLiteralToken));
            var syntaxNode = new LiteralExpressionSyntax(greenNode, null, 0);

            TypeSymbol expectedAttributeType = corLibrary.GetSpecialType(SpecialType.System_Int32);
            BoundLiteral intMaxValueLiteral = new BoundLiteral(syntaxNode, ConstantValue.Create(int.MaxValue), expectedAttributeType);
            return ClassifyStandardImplicitConversion(intMaxValueLiteral, expectedAttributeType, destination, ref useSiteInfo);
        }

        internal bool HasCallerLineNumberConversion(TypeSymbol destination, ref CompoundUseSiteInfo<AssemblySymbol> useSiteInfo)
        {
            return GetCallerLineNumberConversion(destination, ref useSiteInfo).Exists;
        }

        internal bool HasCallerInfoStringConversion(TypeSymbol destination, ref CompoundUseSiteInfo<AssemblySymbol> useSiteInfo)
        {
            TypeSymbol expectedAttributeType = corLibrary.GetSpecialType(SpecialType.System_String);
            Conversion conversion = ClassifyStandardImplicitConversion(expectedAttributeType, destination, ref useSiteInfo);
            return conversion.Exists;
        }

        public static bool HasIdentityConversion(TypeSymbol type1, TypeSymbol type2)
        {
            return HasIdentityConversionInternal(type1, type2, includeNullability: false);
        }

        private static bool HasIdentityConversionInternal(TypeSymbol type1, TypeSymbol type2, bool includeNullability)
        {
            // Spec (6.1.1):
            // An identity conversion converts from any type to the same type. This conversion exists 
            // such that an entity that already has a required type can be said to be convertible to 
            // that type.
            //
            // Because object and dynamic are considered equivalent there is an identity conversion 
            // between object and dynamic, and between constructed types that are the same when replacing 
            // all occurrences of dynamic with object.

            Debug.Assert((object)type1 != null);
            Debug.Assert((object)type2 != null);

            // Note, when we are paying attention to nullability, we ignore oblivious mismatch.
            // See TypeCompareKind.ObliviousNullableModifierMatchesAny
            var compareKind = includeNullability ?
                TypeCompareKind.AllIgnoreOptions & ~TypeCompareKind.IgnoreNullableModifiersForReferenceTypes :
                TypeCompareKind.AllIgnoreOptions;
            return type1.Equals(type2, compareKind);
        }

        private bool HasIdentityConversionInternal(TypeSymbol type1, TypeSymbol type2)
        {
            return HasIdentityConversionInternal(type1, type2, IncludeNullability);
        }

        /// <summary>
        /// Returns true if:
        /// - Either type has no nullability information (oblivious).
        /// - Both types cannot have different nullability at the same time,
        ///   including the case of type parameters that by themselves can represent nullable and not nullable reference types.
        /// </summary>
        internal bool HasTopLevelNullabilityIdentityConversion(TypeWithAnnotations source, TypeWithAnnotations destination)
        {
            if (!IncludeNullability)
            {
                return true;
            }

            if (source.NullableAnnotation.IsOblivious() || destination.NullableAnnotation.IsOblivious())
            {
                return true;
            }

            var sourceIsPossiblyNullableTypeParameter = IsPossiblyNullableTypeTypeParameter(source);
            var destinationIsPossiblyNullableTypeParameter = IsPossiblyNullableTypeTypeParameter(destination);
            if (sourceIsPossiblyNullableTypeParameter && !destinationIsPossiblyNullableTypeParameter)
            {
                return destination.NullableAnnotation.IsAnnotated();
            }

            if (destinationIsPossiblyNullableTypeParameter && !sourceIsPossiblyNullableTypeParameter)
            {
                return source.NullableAnnotation.IsAnnotated();
            }

            return source.NullableAnnotation.IsAnnotated() == destination.NullableAnnotation.IsAnnotated();
        }

        /// <summary>
        /// Returns false if source type can be nullable at the same time when destination type can be not nullable, 
        /// including the case of type parameters that by themselves can represent nullable and not nullable reference types.
        /// When either type has no nullability information (oblivious), this method returns true.
        /// </summary>
        internal bool HasTopLevelNullabilityImplicitConversion(TypeWithAnnotations source, TypeWithAnnotations destination)
        {
            if (!IncludeNullability)
            {
                return true;
            }

            if (source.NullableAnnotation.IsOblivious() || destination.NullableAnnotation.IsOblivious() || destination.NullableAnnotation.IsAnnotated())
            {
                return true;
            }

            if (IsPossiblyNullableTypeTypeParameter(source) && !IsPossiblyNullableTypeTypeParameter(destination))
            {
                return false;
            }

            return !source.NullableAnnotation.IsAnnotated();
        }

        private static bool IsPossiblyNullableTypeTypeParameter(in TypeWithAnnotations typeWithAnnotations)
        {
            var type = typeWithAnnotations.Type;
            return type is object &&
                (type.IsPossiblyNullableReferenceTypeTypeParameter() || type.IsNullableTypeOrTypeParameter());
        }

        /// <summary>
        /// Returns false if the source does not have an implicit conversion to the destination
        /// because of either incompatible top level or nested nullability.
        /// </summary>
        public bool HasAnyNullabilityImplicitConversion(TypeWithAnnotations source, TypeWithAnnotations destination)
        {
            Debug.Assert(IncludeNullability);
            var discardedUseSiteInfo = CompoundUseSiteInfo<AssemblySymbol>.Discarded;
            return HasTopLevelNullabilityImplicitConversion(source, destination) &&
                ClassifyImplicitConversionFromType(source.Type, destination.Type, ref discardedUseSiteInfo).Kind != ConversionKind.NoConversion;
        }

        public static bool HasIdentityConversionToAny<T>(T type, ArrayBuilder<T> targetTypes)
            where T : TypeSymbol
        {
            foreach (var targetType in targetTypes)
            {
                if (HasIdentityConversionInternal(type, targetType, includeNullability: false))
                {
                    return true;
                }
            }

            return false;
        }

        public Conversion ConvertExtensionMethodThisArg(TypeSymbol parameterType, TypeSymbol thisType, ref CompoundUseSiteInfo<AssemblySymbol> useSiteInfo)
        {
            Debug.Assert((object)thisType != null);
            var conversion = this.ClassifyImplicitExtensionMethodThisArgConversion(null, thisType, parameterType, ref useSiteInfo);
            return IsValidExtensionMethodThisArgConversion(conversion) ? conversion : Conversion.NoConversion;
        }

        // Spec 7.6.5.2: "An extension method ... is eligible if ... [an] implicit identity, reference,
        // or boxing conversion exists from expr to the type of the first parameter"
        public Conversion ClassifyImplicitExtensionMethodThisArgConversion(BoundExpression sourceExpressionOpt, TypeSymbol sourceType, TypeSymbol destination, ref CompoundUseSiteInfo<AssemblySymbol> useSiteInfo)
        {
            Debug.Assert(sourceExpressionOpt == null || (object)sourceExpressionOpt.Type == sourceType);
            Debug.Assert((object)destination != null);

            if ((object)sourceType != null)
            {
                if (HasIdentityConversionInternal(sourceType, destination))
                {
                    return Conversion.Identity;
                }

                if (HasBoxingConversion(sourceType, destination, ref useSiteInfo))
                {
                    return Conversion.Boxing;
                }

                if (HasImplicitReferenceConversion(sourceType, destination, ref useSiteInfo))
                {
                    return Conversion.ImplicitReference;
                }
            }

            if (sourceExpressionOpt?.Kind == BoundKind.TupleLiteral)
            {
                // GetTupleLiteralConversion is not used with IncludeNullability currently.
                // If that changes, the delegate below will need to consider top-level nullability.
                Debug.Assert(!IncludeNullability);
                var tupleConversion = GetTupleLiteralConversion(
                    (BoundTupleLiteral)sourceExpressionOpt,
                    destination,
                    ref useSiteInfo,
                    ConversionKind.ImplicitTupleLiteral,
                    (ConversionsBase conversions, BoundExpression s, TypeWithAnnotations d, ref CompoundUseSiteInfo<AssemblySymbol> u, bool a) =>
                        conversions.ClassifyImplicitExtensionMethodThisArgConversion(s, s.Type, d.Type, ref u),
                    arg: false);
                if (tupleConversion.Exists)
                {
                    return tupleConversion;
                }
            }

            if ((object)sourceType != null)
            {
                var tupleConversion = ClassifyTupleConversion(
                    sourceType,
                    destination,
                    ref useSiteInfo,
                    ConversionKind.ImplicitTuple,
                    (ConversionsBase conversions, TypeWithAnnotations s, TypeWithAnnotations d, ref CompoundUseSiteInfo<AssemblySymbol> u, bool a) =>
                    {
                        if (!conversions.HasTopLevelNullabilityImplicitConversion(s, d))
                        {
                            return Conversion.NoConversion;
                        }
                        return conversions.ClassifyImplicitExtensionMethodThisArgConversion(null, s.Type, d.Type, ref u);
                    },
                    arg: false);
                if (tupleConversion.Exists)
                {
                    return tupleConversion;
                }
            }

            return Conversion.NoConversion;
        }

        // It should be possible to remove IsValidExtensionMethodThisArgConversion
        // since ClassifyImplicitExtensionMethodThisArgConversion should only
        // return valid conversions. https://github.com/dotnet/roslyn/issues/19622

        // Spec 7.6.5.2: "An extension method ... is eligible if ... [an] implicit identity, reference,
        // or boxing conversion exists from expr to the type of the first parameter"
        public static bool IsValidExtensionMethodThisArgConversion(Conversion conversion)
        {
            switch (conversion.Kind)
            {
                case ConversionKind.Identity:
                case ConversionKind.Boxing:
                case ConversionKind.ImplicitReference:
                    return true;

                case ConversionKind.ImplicitTuple:
                case ConversionKind.ImplicitTupleLiteral:
                    // check if all element conversions satisfy the requirement
                    foreach (var elementConversion in conversion.UnderlyingConversions)
                    {
                        if (!IsValidExtensionMethodThisArgConversion(elementConversion))
                        {
                            return false;
                        }
                    }
                    return true;

                default:
                    // Caller should have not have calculated another conversion.
                    Debug.Assert(conversion.Kind == ConversionKind.NoConversion);
                    return false;
            }
        }

        private const bool F = false;
        private const bool T = true;

        // Notice that there is no implicit numeric conversion from a type to itself. That's an
        // identity conversion.
        private static readonly bool[,] s_implicitNumericConversions =
        {
            // to     sb  b  s  us i ui  l ul  c  f  d  m
            // from
            /* sb */
         { F, F, T, F, T, F, T, F, F, T, T, T },
            /*  b */
         { F, F, T, T, T, T, T, T, F, T, T, T },
            /*  s */
         { F, F, F, F, T, F, T, F, F, T, T, T },
            /* us */
         { F, F, F, F, T, T, T, T, F, T, T, T },
            /*  i */
         { F, F, F, F, F, F, T, F, F, T, T, T },
            /* ui */
         { F, F, F, F, F, F, T, T, F, T, T, T },
            /*  l */
         { F, F, F, F, F, F, F, F, F, T, T, T },
            /* ul */
         { F, F, F, F, F, F, F, F, F, T, T, T },
            /*  c */
         { F, F, F, T, T, T, T, T, F, T, T, T },
            /*  f */
         { F, F, F, F, F, F, F, F, F, F, T, F },
            /*  d */
         { F, F, F, F, F, F, F, F, F, F, F, F },
            /*  m */
         { F, F, F, F, F, F, F, F, F, F, F, F }
        };

        private static readonly bool[,] s_explicitNumericConversions =
        {
            // to     sb  b  s us  i ui  l ul  c  f  d  m
            // from
            /* sb */
         { F, T, F, T, F, T, F, T, T, F, F, F },
            /*  b */
         { T, F, F, F, F, F, F, F, T, F, F, F },
            /*  s */
         { T, T, F, T, F, T, F, T, T, F, F, F },
            /* us */
         { T, T, T, F, F, F, F, F, T, F, F, F },
            /*  i */
         { T, T, T, T, F, T, F, T, T, F, F, F },
            /* ui */
         { T, T, T, T, T, F, F, F, T, F, F, F },
            /*  l */
         { T, T, T, T, T, T, F, T, T, F, F, F },
            /* ul */
         { T, T, T, T, T, T, T, F, T, F, F, F },
            /*  c */
         { T, T, T, F, F, F, F, F, F, F, F, F },
            /*  f */
         { T, T, T, T, T, T, T, T, T, F, F, T },
            /*  d */
         { T, T, T, T, T, T, T, T, T, T, F, T },
            /*  m */
         { T, T, T, T, T, T, T, T, T, T, T, F }
        };

        private static int GetNumericTypeIndex(SpecialType specialType)
        {
            switch (specialType)
            {
                case SpecialType.System_SByte: return 0;
                case SpecialType.System_Byte: return 1;
                case SpecialType.System_Int16: return 2;
                case SpecialType.System_UInt16: return 3;
                case SpecialType.System_Int32: return 4;
                case SpecialType.System_UInt32: return 5;
                case SpecialType.System_Int64: return 6;
                case SpecialType.System_UInt64: return 7;
                case SpecialType.System_Char: return 8;
                case SpecialType.System_Single: return 9;
                case SpecialType.System_Double: return 10;
                case SpecialType.System_Decimal: return 11;
                default: return -1;
            }
        }

#nullable enable
        private static bool HasImplicitNumericConversion(TypeSymbol source, TypeSymbol destination)
        {
            Debug.Assert((object)source != null);
            Debug.Assert((object)destination != null);

            int sourceIndex = GetNumericTypeIndex(source.SpecialType);
            if (sourceIndex < 0)
            {
                return false;
            }

            int destinationIndex = GetNumericTypeIndex(destination.SpecialType);
            if (destinationIndex < 0)
            {
                return false;
            }

            return s_implicitNumericConversions[sourceIndex, destinationIndex];
        }

        private static bool HasExplicitNumericConversion(TypeSymbol source, TypeSymbol destination)
        {
            // SPEC: The explicit numeric conversions are the conversions from a numeric-type to another 
            // SPEC: numeric-type for which an implicit numeric conversion does not already exist.
            Debug.Assert((object)source != null);
            Debug.Assert((object)destination != null);

            int sourceIndex = GetNumericTypeIndex(source.SpecialType);
            if (sourceIndex < 0)
            {
                return false;
            }

            int destinationIndex = GetNumericTypeIndex(destination.SpecialType);
            if (destinationIndex < 0)
            {
                return false;
            }

            return s_explicitNumericConversions[sourceIndex, destinationIndex];
        }

        private static bool IsConstantNumericZero(ConstantValue value)
        {
            switch (value.Discriminator)
            {
                case ConstantValueTypeDiscriminator.SByte:
                    return value.SByteValue == 0;
                case ConstantValueTypeDiscriminator.Byte:
                    return value.ByteValue == 0;
                case ConstantValueTypeDiscriminator.Int16:
                    return value.Int16Value == 0;
                case ConstantValueTypeDiscriminator.Int32:
                case ConstantValueTypeDiscriminator.NInt:
                    return value.Int32Value == 0;
                case ConstantValueTypeDiscriminator.Int64:
                    return value.Int64Value == 0;
                case ConstantValueTypeDiscriminator.UInt16:
                    return value.UInt16Value == 0;
                case ConstantValueTypeDiscriminator.UInt32:
                case ConstantValueTypeDiscriminator.NUInt:
                    return value.UInt32Value == 0;
                case ConstantValueTypeDiscriminator.UInt64:
                    return value.UInt64Value == 0;
                case ConstantValueTypeDiscriminator.Single:
                case ConstantValueTypeDiscriminator.Double:
                    return value.DoubleValue == 0;
                case ConstantValueTypeDiscriminator.Decimal:
                    return value.DecimalValue == 0;
            }
            return false;
        }

        private static bool IsNumericType(TypeSymbol type)
        {
            switch (type.SpecialType)
            {
                case SpecialType.System_Char:
                case SpecialType.System_SByte:
                case SpecialType.System_Byte:
                case SpecialType.System_Int16:
                case SpecialType.System_UInt16:
                case SpecialType.System_Int32:
                case SpecialType.System_UInt32:
                case SpecialType.System_Int64:
                case SpecialType.System_UInt64:
                case SpecialType.System_Single:
                case SpecialType.System_Double:
                case SpecialType.System_Decimal:
                case SpecialType.System_IntPtr when type.IsNativeIntegerType:
                case SpecialType.System_UIntPtr when type.IsNativeIntegerType:
                    return true;
                default:
                    return false;
            }
        }

        private static bool HasSpecialIntPtrConversion(TypeSymbol source, TypeSymbol target)
        {
            Debug.Assert((object)source != null);
            Debug.Assert((object)target != null);

            // There are only a total of twelve user-defined explicit conversions on IntPtr and UIntPtr:
            //
            // IntPtr  <---> int
            // IntPtr  <---> long
            // IntPtr  <---> void*
            // UIntPtr <---> uint
            // UIntPtr <---> ulong
            // UIntPtr <---> void*
            //
            // The specification says that you can put any *standard* implicit or explicit conversion
            // on "either side" of a user-defined explicit conversion, so the specification allows, say,
            // UIntPtr --> byte because the conversion UIntPtr --> uint is user-defined and the 
            // conversion uint --> byte is "standard". It is "standard" because the conversion 
            // byte --> uint is an implicit numeric conversion.

            // This means that certain conversions should be illegal. For example, IntPtr --> ulong
            // should be illegal because none of int --> ulong, long --> ulong and void* --> ulong 
            // are "standard" conversions. 

            // Similarly, some conversions involving IntPtr should be illegal because they are 
            // ambiguous. byte --> IntPtr?, for example, is ambiguous. (There are four possible
            // UD operators: int --> IntPtr and long --> IntPtr, and their lifted versions. The
            // best possible source type is int, the best possible target type is IntPtr?, and
            // there is an ambiguity between the unlifted int --> IntPtr, and the lifted 
            // int? --> IntPtr? conversions.)

            // In practice, the native compiler, and hence, the Roslyn compiler, allows all 
            // these conversions. Any conversion from a numeric type to IntPtr, or from an IntPtr
            // to a numeric type, is allowed. Also, any conversion from a pointer type to IntPtr
            // or vice versa is allowed.

            var s0 = source.StrippedType();
            var t0 = target.StrippedType();

            TypeSymbol otherType;
            if (isIntPtrOrUIntPtr(s0))
            {
                otherType = t0;
            }
            else if (isIntPtrOrUIntPtr(t0))
            {
                otherType = s0;
            }
            else
            {
                return false;
            }

            if (otherType.IsPointerOrFunctionPointer())
            {
                return true;
            }

            if (otherType.TypeKind == TypeKind.Enum)
            {
                return true;
            }

            switch (otherType.SpecialType)
            {
                case SpecialType.System_SByte:
                case SpecialType.System_Byte:
                case SpecialType.System_Int16:
                case SpecialType.System_UInt16:
                case SpecialType.System_Char:
                case SpecialType.System_Int32:
                case SpecialType.System_UInt32:
                case SpecialType.System_Int64:
                case SpecialType.System_UInt64:
                case SpecialType.System_Double:
                case SpecialType.System_Single:
                case SpecialType.System_Decimal:
                    return true;
            }

            return false;

            static bool isIntPtrOrUIntPtr(TypeSymbol type) =>
                (type.SpecialType == SpecialType.System_IntPtr || type.SpecialType == SpecialType.System_UIntPtr) && !type.IsNativeIntegerType;
        }

        private static bool HasExplicitEnumerationConversion(TypeSymbol source, TypeSymbol destination)
        {
            Debug.Assert((object)source != null);
            Debug.Assert((object)destination != null);

            // SPEC: The explicit enumeration conversions are:
            // SPEC: From sbyte, byte, short, ushort, int, uint, long, ulong, nint, nuint, char, float, double, or decimal to any enum-type.
            // SPEC: From any enum-type to sbyte, byte, short, ushort, int, uint, long, ulong, nint, nuint, char, float, double, or decimal.
            // SPEC: From any enum-type to any other enum-type.

            if (IsNumericType(source) && destination.IsEnumType())
            {
                return true;
            }

            if (IsNumericType(destination) && source.IsEnumType())
            {
                return true;
            }

            if (source.IsEnumType() && destination.IsEnumType())
            {
                return true;
            }

            return false;
        }
#nullable disable

        private Conversion ClassifyImplicitNullableConversion(TypeSymbol source, TypeSymbol destination, ref CompoundUseSiteInfo<AssemblySymbol> useSiteInfo)
        {
            Debug.Assert((object)source != null);
            Debug.Assert((object)destination != null);

            // SPEC: Predefined implicit conversions that operate on non-nullable value types can also be used with 
            // SPEC: nullable forms of those types. For each of the predefined implicit identity, numeric and tuple conversions
            // SPEC: that convert from a non-nullable value type S to a non-nullable value type T, the following implicit 
            // SPEC: nullable conversions exist:
            // SPEC: * An implicit conversion from S? to T?.
            // SPEC: * An implicit conversion from S to T?.
            if (!destination.IsNullableType())
            {
                return Conversion.NoConversion;
            }

            TypeSymbol unwrappedDestination = destination.GetNullableUnderlyingType();
            TypeSymbol unwrappedSource = source.StrippedType();

            if (!unwrappedSource.IsValueType)
            {
                return Conversion.NoConversion;
            }

            if (HasIdentityConversionInternal(unwrappedSource, unwrappedDestination))
            {
                return new Conversion(ConversionKind.ImplicitNullable, Conversion.IdentityUnderlying);
            }

            if (HasImplicitNumericConversion(unwrappedSource, unwrappedDestination))
            {
                return new Conversion(ConversionKind.ImplicitNullable, Conversion.ImplicitNumericUnderlying);
            }

            var tupleConversion = ClassifyImplicitTupleConversion(unwrappedSource, unwrappedDestination, ref useSiteInfo);
            if (tupleConversion.Exists)
            {
                return new Conversion(ConversionKind.ImplicitNullable, ImmutableArray.Create(tupleConversion));
            }

            return Conversion.NoConversion;
        }

        private delegate Conversion ClassifyConversionFromExpressionDelegate(ConversionsBase conversions, BoundExpression sourceExpression, TypeWithAnnotations destination, ref CompoundUseSiteInfo<AssemblySymbol> useSiteInfo, bool arg);
        private delegate Conversion ClassifyConversionFromTypeDelegate(ConversionsBase conversions, TypeWithAnnotations source, TypeWithAnnotations destination, ref CompoundUseSiteInfo<AssemblySymbol> useSiteInfo, bool arg);

        private Conversion GetImplicitTupleLiteralConversion(BoundTupleLiteral source, TypeSymbol destination, ref CompoundUseSiteInfo<AssemblySymbol> useSiteInfo)
        {
            // GetTupleLiteralConversion is not used with IncludeNullability currently.
            // If that changes, the delegate below will need to consider top-level nullability.
            Debug.Assert(!IncludeNullability);
            return GetTupleLiteralConversion(
                source,
                destination,
                ref useSiteInfo,
                ConversionKind.ImplicitTupleLiteral,
                (ConversionsBase conversions, BoundExpression s, TypeWithAnnotations d, ref CompoundUseSiteInfo<AssemblySymbol> u, bool a)
                    => conversions.ClassifyImplicitConversionFromExpression(s, d.Type, ref u),
                arg: false);
        }

        private Conversion GetExplicitTupleLiteralConversion(BoundTupleLiteral source, TypeSymbol destination, ref CompoundUseSiteInfo<AssemblySymbol> useSiteInfo, bool forCast)
        {
            // GetTupleLiteralConversion is not used with IncludeNullability currently.
            // If that changes, the delegate below will need to consider top-level nullability.
            Debug.Assert(!IncludeNullability);
            return GetTupleLiteralConversion(
                source,
                destination,
                ref useSiteInfo,
                ConversionKind.ExplicitTupleLiteral,
                (ConversionsBase conversions, BoundExpression s, TypeWithAnnotations d, ref CompoundUseSiteInfo<AssemblySymbol> u, bool a) => conversions.ClassifyConversionFromExpression(s, d.Type, ref u, a),
                forCast);
        }

        private Conversion GetTupleLiteralConversion(
            BoundTupleLiteral source,
            TypeSymbol destination,
            ref CompoundUseSiteInfo<AssemblySymbol> useSiteInfo,
            ConversionKind kind,
            ClassifyConversionFromExpressionDelegate classifyConversion,
            bool arg)
        {
            var arguments = source.Arguments;

            // check if the type is actually compatible type for a tuple of given cardinality
            if (!destination.IsTupleTypeOfCardinality(arguments.Length))
            {
                return Conversion.NoConversion;
            }

            var targetElementTypes = destination.TupleElementTypesWithAnnotations;
            Debug.Assert(arguments.Length == targetElementTypes.Length);

            // check arguments against flattened list of target element types 
            var argumentConversions = ArrayBuilder<Conversion>.GetInstance(arguments.Length);
            for (int i = 0; i < arguments.Length; i++)
            {
                var argument = arguments[i];
                var result = classifyConversion(this, argument, targetElementTypes[i], ref useSiteInfo, arg);
                if (!result.Exists)
                {
                    argumentConversions.Free();
                    return Conversion.NoConversion;
                }

                argumentConversions.Add(result);
            }

            return new Conversion(kind, argumentConversions.ToImmutableAndFree());
        }

        private Conversion ClassifyImplicitTupleConversion(TypeSymbol source, TypeSymbol destination, ref CompoundUseSiteInfo<AssemblySymbol> useSiteInfo)
        {
            return ClassifyTupleConversion(
                source,
                destination,
                ref useSiteInfo,
                ConversionKind.ImplicitTuple,
                (ConversionsBase conversions, TypeWithAnnotations s, TypeWithAnnotations d, ref CompoundUseSiteInfo<AssemblySymbol> u, bool a) =>
                {
                    if (!conversions.HasTopLevelNullabilityImplicitConversion(s, d))
                    {
                        return Conversion.NoConversion;
                    }
                    return conversions.ClassifyImplicitConversionFromType(s.Type, d.Type, ref u);
                },
                arg: false);
        }

        private Conversion ClassifyExplicitTupleConversion(TypeSymbol source, TypeSymbol destination, ref CompoundUseSiteInfo<AssemblySymbol> useSiteInfo, bool forCast)
        {
            return ClassifyTupleConversion(
                source,
                destination,
                ref useSiteInfo,
                ConversionKind.ExplicitTuple,
                (ConversionsBase conversions, TypeWithAnnotations s, TypeWithAnnotations d, ref CompoundUseSiteInfo<AssemblySymbol> u, bool a) =>
                {
                    if (!conversions.HasTopLevelNullabilityImplicitConversion(s, d))
                    {
                        return Conversion.NoConversion;
                    }
                    return conversions.ClassifyConversionFromType(s.Type, d.Type, ref u, a);
                },
                forCast);
        }

        private Conversion ClassifyTupleConversion(
            TypeSymbol source,
            TypeSymbol destination,
            ref CompoundUseSiteInfo<AssemblySymbol> useSiteInfo,
            ConversionKind kind,
            ClassifyConversionFromTypeDelegate classifyConversion,
            bool arg)
        {
            ImmutableArray<TypeWithAnnotations> sourceTypes;
            ImmutableArray<TypeWithAnnotations> destTypes;

            if (!source.TryGetElementTypesWithAnnotationsIfTupleType(out sourceTypes) ||
                !destination.TryGetElementTypesWithAnnotationsIfTupleType(out destTypes) ||
                sourceTypes.Length != destTypes.Length)
            {
                return Conversion.NoConversion;
            }

            var nestedConversions = ArrayBuilder<Conversion>.GetInstance(sourceTypes.Length);
            for (int i = 0; i < sourceTypes.Length; i++)
            {
                var conversion = classifyConversion(this, sourceTypes[i], destTypes[i], ref useSiteInfo, arg);
                if (!conversion.Exists)
                {
                    nestedConversions.Free();
                    return Conversion.NoConversion;
                }

                nestedConversions.Add(conversion);
            }

            return new Conversion(kind, nestedConversions.ToImmutableAndFree());
        }

        private Conversion ClassifyExplicitNullableConversion(TypeSymbol source, TypeSymbol destination, ref CompoundUseSiteInfo<AssemblySymbol> useSiteInfo, bool forCast)
        {
            Debug.Assert((object)source != null);
            Debug.Assert((object)destination != null);

            // SPEC: Explicit nullable conversions permit predefined explicit conversions that operate on 
            // SPEC: non-nullable value types to also be used with nullable forms of those types. For 
            // SPEC: each of the predefined explicit conversions that convert from a non-nullable value type 
            // SPEC: S to a non-nullable value type T, the following nullable conversions exist:
            // SPEC: An explicit conversion from S? to T?.
            // SPEC: An explicit conversion from S to T?.
            // SPEC: An explicit conversion from S? to T.

            if (!source.IsNullableType() && !destination.IsNullableType())
            {
                return Conversion.NoConversion;
            }

            TypeSymbol unwrappedSource = source.StrippedType();
            TypeSymbol unwrappedDestination = destination.StrippedType();

            if (HasIdentityConversionInternal(unwrappedSource, unwrappedDestination))
            {
                return new Conversion(ConversionKind.ExplicitNullable, Conversion.IdentityUnderlying);
            }

            if (HasImplicitNumericConversion(unwrappedSource, unwrappedDestination))
            {
                return new Conversion(ConversionKind.ExplicitNullable, Conversion.ImplicitNumericUnderlying);
            }

            if (HasExplicitNumericConversion(unwrappedSource, unwrappedDestination))
            {
                return new Conversion(ConversionKind.ExplicitNullable, Conversion.ExplicitNumericUnderlying);
            }

            var tupleConversion = ClassifyExplicitTupleConversion(unwrappedSource, unwrappedDestination, ref useSiteInfo, forCast);
            if (tupleConversion.Exists)
            {
                return new Conversion(ConversionKind.ExplicitNullable, ImmutableArray.Create(tupleConversion));
            }

            if (HasExplicitEnumerationConversion(unwrappedSource, unwrappedDestination))
            {
                return new Conversion(ConversionKind.ExplicitNullable, Conversion.ExplicitEnumerationUnderlying);
            }

            if (HasPointerToIntegerConversion(unwrappedSource, unwrappedDestination))
            {
                return new Conversion(ConversionKind.ExplicitNullable, Conversion.PointerToIntegerUnderlying);
            }

            return Conversion.NoConversion;
        }

        private bool HasCovariantArrayConversion(TypeSymbol source, TypeSymbol destination, ref CompoundUseSiteInfo<AssemblySymbol> useSiteInfo)
        {
            Debug.Assert((object)source != null);
            Debug.Assert((object)destination != null);
            var s = source as ArrayTypeSymbol;
            var d = destination as ArrayTypeSymbol;
            if ((object)s == null || (object)d == null)
            {
                return false;
            }

            // * S and T differ only in element type. In other words, S and T have the same number of dimensions.
            if (!s.HasSameShapeAs(d))
            {
                return false;
            }

            // * Both SE and TE are reference types.
            // * An implicit reference conversion exists from SE to TE.
            return HasImplicitReferenceConversion(s.ElementTypeWithAnnotations, d.ElementTypeWithAnnotations, ref useSiteInfo);
        }

        public bool HasIdentityOrImplicitReferenceConversion(TypeSymbol source, TypeSymbol destination, ref CompoundUseSiteInfo<AssemblySymbol> useSiteInfo)
        {
            Debug.Assert((object)source != null);
            Debug.Assert((object)destination != null);

            if (HasIdentityConversionInternal(source, destination))
            {
                return true;
            }

            return HasImplicitReferenceConversion(source, destination, ref useSiteInfo);
        }

        private static bool HasImplicitDynamicConversionFromExpression(TypeSymbol expressionType, TypeSymbol destination)
        {
            // Spec (§6.1.8)
            // An implicit dynamic conversion exists from an expression of type dynamic to any type T.

            Debug.Assert((object)destination != null);
            return expressionType?.Kind == SymbolKind.DynamicType && !destination.IsPointerOrFunctionPointer();
        }

        private static bool HasExplicitDynamicConversion(TypeSymbol source, TypeSymbol destination)
        {
            // SPEC: An explicit dynamic conversion exists from an expression of [sic] type dynamic to any type T.
            // ISSUE: The "an expression of" part of the spec is probably an error; see https://github.com/dotnet/csharplang/issues/132

            Debug.Assert((object)source != null);
            Debug.Assert((object)destination != null);
            return source.Kind == SymbolKind.DynamicType && !destination.IsPointerOrFunctionPointer();
        }

        private bool HasArrayConversionToInterface(ArrayTypeSymbol source, TypeSymbol destination, ref CompoundUseSiteInfo<AssemblySymbol> useSiteInfo)
        {
            Debug.Assert((object)source != null);
            Debug.Assert((object)destination != null);

            if (!source.IsSZArray)
            {
                return false;
            }

            if (!destination.IsInterfaceType())
            {
                return false;
            }

            // The specification says that there is a conversion:

            // * From a single-dimensional array type S[] to IList<T> and its base
            //   interfaces, provided that there is an implicit identity or reference
            //   conversion from S to T.
            //
            // Newer versions of the framework also have arrays be convertible to
            // IReadOnlyList<T> and IReadOnlyCollection<T>; we honor that as well.
            //
            // Therefore we must check for:
            //
            // IList<T>
            // ICollection<T>
            // IEnumerable<T>
            // IEnumerable
            // IReadOnlyList<T>
            // IReadOnlyCollection<T>

            if (destination.SpecialType == SpecialType.System_Collections_IEnumerable)
            {
                return true;
            }

            NamedTypeSymbol destinationAgg = (NamedTypeSymbol)destination;

            if (destinationAgg.AllTypeArgumentCount() != 1)
            {
                return false;
            }

            if (!destinationAgg.IsPossibleArrayGenericInterface())
            {
                return false;
            }

            TypeWithAnnotations elementType = source.ElementTypeWithAnnotations;
            TypeWithAnnotations argument0 = destinationAgg.TypeArgumentWithDefinitionUseSiteDiagnostics(0, ref useSiteInfo);

            if (IncludeNullability && !HasTopLevelNullabilityImplicitConversion(elementType, argument0))
            {
                return false;
            }

            return HasIdentityOrImplicitReferenceConversion(elementType.Type, argument0.Type, ref useSiteInfo);
        }

        private bool HasImplicitReferenceConversion(TypeWithAnnotations source, TypeWithAnnotations destination, ref CompoundUseSiteInfo<AssemblySymbol> useSiteInfo)
        {
            if (IncludeNullability)
            {
                if (!HasTopLevelNullabilityImplicitConversion(source, destination))
                {
                    return false;
                }
                // Check for identity conversion of underlying types if the top-level nullability is distinct.
                // (An identity conversion where nullability matches is not considered an implicit reference conversion.)
                if (source.NullableAnnotation != destination.NullableAnnotation &&
                    HasIdentityConversionInternal(source.Type, destination.Type, includeNullability: true))
                {
                    return true;
                }
            }
            return HasImplicitReferenceConversion(source.Type, destination.Type, ref useSiteInfo);
        }

        internal bool HasImplicitReferenceConversion(TypeSymbol source, TypeSymbol destination, ref CompoundUseSiteInfo<AssemblySymbol> useSiteInfo)
        {
            Debug.Assert((object)source != null);
            Debug.Assert((object)destination != null);

            if (source.IsErrorType())
            {
                return false;
            }

            if (!source.IsReferenceType)
            {
                return false;
            }

            // SPEC: The implicit reference conversions are:

            // SPEC: UNDONE: From any reference-type to a reference-type T if it has an implicit identity 
            // SPEC: UNDONE: or reference conversion to a reference-type T0 and T0 has an identity conversion to T.
            // UNDONE: Is the right thing to do here to strip dynamic off and check for convertibility?

            // SPEC: From any reference type to object and dynamic.
            if (destination.SpecialType == SpecialType.System_Object || destination.Kind == SymbolKind.DynamicType)
            {
                return true;
            }

            switch (source.TypeKind)
            {
                case TypeKind.Class:
                    // SPEC:  From any class type S to any class type T provided S is derived from T.
                    if (destination.IsClassType() && IsBaseClass(source, destination, ref useSiteInfo))
                    {
                        return true;
                    }

                    return HasImplicitConversionToInterface(source, destination, ref useSiteInfo);

                case TypeKind.Interface:
                    // SPEC: From any interface-type S to any interface-type T, provided S is derived from T.
                    // NOTE: This handles variance conversions
                    return HasImplicitConversionToInterface(source, destination, ref useSiteInfo);

                case TypeKind.Delegate:
                    // SPEC: From any delegate-type to System.Delegate and the interfaces it implements.
                    // NOTE: This handles variance conversions.
                    return HasImplicitConversionFromDelegate(source, destination, ref useSiteInfo);

                case TypeKind.TypeParameter:
                    return HasImplicitReferenceTypeParameterConversion((TypeParameterSymbol)source, destination, ref useSiteInfo);

                case TypeKind.Array:
                    // SPEC: From an array-type S ... to an array-type T, provided ...
                    // SPEC: From any array-type to System.Array and the interfaces it implements.
                    // SPEC: From a single-dimensional array type S[] to IList<T>, provided ...
                    return HasImplicitConversionFromArray(source, destination, ref useSiteInfo);
            }

            // UNDONE: Implicit conversions involving type parameters that are known to be reference types.

            return false;
        }

        private bool HasImplicitConversionToInterface(TypeSymbol source, TypeSymbol destination, ref CompoundUseSiteInfo<AssemblySymbol> useSiteInfo)
        {
            if (!destination.IsInterfaceType())
            {
                return false;
            }

            // * From any class type S to any interface type T provided S implements an interface
            //   convertible to T.
            if (source.IsClassType())
            {
                return HasAnyBaseInterfaceConversion(source, destination, ref useSiteInfo);
            }

            // * From any interface type S to any interface type T provided S implements an interface
            //   convertible to T.
            // * From any interface type S to any interface type T provided S is not T and S is 
            //   an interface convertible to T.
            if (source.IsInterfaceType())
            {
                if (HasAnyBaseInterfaceConversion(source, destination, ref useSiteInfo))
                {
                    return true;
                }

                if (!HasIdentityConversionInternal(source, destination) && HasInterfaceVarianceConversion(source, destination, ref useSiteInfo))
                {
                    return true;
                }
            }

            return false;
        }

        private bool HasImplicitConversionFromArray(TypeSymbol source, TypeSymbol destination, ref CompoundUseSiteInfo<AssemblySymbol> useSiteInfo)
        {
            ArrayTypeSymbol s = source as ArrayTypeSymbol;
            if ((object)s == null)
            {
                return false;
            }

            // * From an array type S with an element type SE to an array type T with element type TE
            //   provided that all of the following are true:
            //   * S and T differ only in element type. In other words, S and T have the same number of dimensions.
            //   * Both SE and TE are reference types.
            //   * An implicit reference conversion exists from SE to TE.
            if (HasCovariantArrayConversion(source, destination, ref useSiteInfo))
            {
                return true;
            }

            // * From any array type to System.Array or any interface implemented by System.Array.
            if (destination.GetSpecialTypeSafe() == SpecialType.System_Array)
            {
                return true;
            }

            if (IsBaseInterface(destination, this.corLibrary.GetDeclaredSpecialType(SpecialType.System_Array), ref useSiteInfo))
            {
                return true;
            }

            // * From a single-dimensional array type S[] to IList<T> and its base
            //   interfaces, provided that there is an implicit identity or reference
            //   conversion from S to T.

            if (HasArrayConversionToInterface(s, destination, ref useSiteInfo))
            {
                return true;
            }

            return false;
        }

        private bool HasImplicitConversionFromDelegate(TypeSymbol source, TypeSymbol destination, ref CompoundUseSiteInfo<AssemblySymbol> useSiteInfo)
        {
            if (!source.IsDelegateType())
            {
                return false;
            }

            // * From any delegate type to System.Delegate
            // 
            // SPEC OMISSION:
            // 
            // The spec should actually say
            //
            // * From any delegate type to System.Delegate 
            // * From any delegate type to System.MulticastDelegate
            // * From any delegate type to any interface implemented by System.MulticastDelegate
            var specialDestination = destination.GetSpecialTypeSafe();

            if (specialDestination == SpecialType.System_MulticastDelegate ||
                specialDestination == SpecialType.System_Delegate ||
                IsBaseInterface(destination, this.corLibrary.GetDeclaredSpecialType(SpecialType.System_MulticastDelegate), ref useSiteInfo))
            {
                return true;
            }

            // * From any delegate type S to a delegate type T provided S is not T and
            //   S is a delegate convertible to T

            if (HasDelegateVarianceConversion(source, destination, ref useSiteInfo))
            {
                return true;
            }

            return false;
        }

        public bool HasImplicitTypeParameterConversion(TypeParameterSymbol source, TypeSymbol destination, ref CompoundUseSiteInfo<AssemblySymbol> useSiteInfo)
        {
            if (HasImplicitReferenceTypeParameterConversion(source, destination, ref useSiteInfo))
            {
                return true;
            }

            if (HasImplicitBoxingTypeParameterConversion(source, destination, ref useSiteInfo))
            {
                return true;
            }

            if ((destination.TypeKind == TypeKind.TypeParameter) &&
                source.DependsOn((TypeParameterSymbol)destination))
            {
                return true;
            }

            return false;
        }

        private bool HasImplicitReferenceTypeParameterConversion(TypeParameterSymbol source, TypeSymbol destination, ref CompoundUseSiteInfo<AssemblySymbol> useSiteInfo)
        {
            Debug.Assert((object)source != null);
            Debug.Assert((object)destination != null);

            if (source.IsValueType)
            {
                return false; // Not a reference conversion.
            }

            // The following implicit conversions exist for a given type parameter T:
            //
            // * From T to its effective base class C.
            // * From T to any base class of C.
            // * From T to any interface implemented by C (or any interface variance-compatible with such)
            if (HasImplicitEffectiveBaseConversion(source, destination, ref useSiteInfo))
            {
                return true;
            }

            // * From T to any interface type I in T's effective interface set, and
            //   from T to any base interface of I (or any interface variance-compatible with such)
            if (HasImplicitEffectiveInterfaceSetConversion(source, destination, ref useSiteInfo))
            {
                return true;
            }

            // * From T to a type parameter U, provided T depends on U.
            if ((destination.TypeKind == TypeKind.TypeParameter) &&
                source.DependsOn((TypeParameterSymbol)destination))
            {
                return true;
            }

            return false;
        }

        // Spec 6.1.10: Implicit conversions involving type parameters
        private bool HasImplicitEffectiveBaseConversion(TypeParameterSymbol source, TypeSymbol destination, ref CompoundUseSiteInfo<AssemblySymbol> useSiteInfo)
        {
            // * From T to its effective base class C.
            var effectiveBaseClass = source.EffectiveBaseClass(ref useSiteInfo);
            if (HasIdentityConversionInternal(effectiveBaseClass, destination))
            {
                return true;
            }

            // * From T to any base class of C.
            if (IsBaseClass(effectiveBaseClass, destination, ref useSiteInfo))
            {
                return true;
            }

            // * From T to any interface implemented by C (or any interface variance-compatible with such)
            if (HasAnyBaseInterfaceConversion(effectiveBaseClass, destination, ref useSiteInfo))
            {
                return true;
            }

            return false;
        }

        private bool HasImplicitEffectiveInterfaceSetConversion(TypeParameterSymbol source, TypeSymbol destination, ref CompoundUseSiteInfo<AssemblySymbol> useSiteInfo)
        {
            if (!destination.IsInterfaceType())
            {
                return false;
            }

            // * From T to any interface type I in T's effective interface set, and
            //   from T to any base interface of I (or any interface variance-compatible with such)
            foreach (var i in source.AllEffectiveInterfacesWithDefinitionUseSiteDiagnostics(ref useSiteInfo))
            {
                if (HasInterfaceVarianceConversion(i, destination, ref useSiteInfo))
                {
                    return true;
                }
            }

            return false;
        }

        private bool HasAnyBaseInterfaceConversion(TypeSymbol derivedType, TypeSymbol baseType, ref CompoundUseSiteInfo<AssemblySymbol> useSiteInfo)
        {
            Debug.Assert((object)derivedType != null);
            Debug.Assert((object)baseType != null);
            if (!baseType.IsInterfaceType())
            {
                return false;
            }

            var d = derivedType as NamedTypeSymbol;
            if ((object)d == null)
            {
                return false;
            }

            foreach (var i in d.AllInterfacesWithDefinitionUseSiteDiagnostics(ref useSiteInfo))
            {
                if (HasInterfaceVarianceConversion(i, baseType, ref useSiteInfo))
                {
                    return true;
                }
            }

            return false;
        }

        ////////////////////////////////////////////////////////////////////////////////
        // The rules for variant interface and delegate conversions are the same:
        //
        // An interface/delegate type S is convertible to an interface/delegate type T 
        // if and only if T is U<S1, ... Sn> and T is U<T1, ... Tn> such that for all
        // parameters of U:
        //
        // * if the ith parameter of U is invariant then Si is exactly equal to Ti.
        // * if the ith parameter of U is covariant then either Si is exactly equal
        //   to Ti, or there is an implicit reference conversion from Si to Ti.
        // * if the ith parameter of U is contravariant then either Si is exactly
        //   equal to Ti, or there is an implicit reference conversion from Ti to Si.

        private bool HasInterfaceVarianceConversion(TypeSymbol source, TypeSymbol destination, ref CompoundUseSiteInfo<AssemblySymbol> useSiteInfo)
        {
            Debug.Assert((object)source != null);
            Debug.Assert((object)destination != null);
            NamedTypeSymbol s = source as NamedTypeSymbol;
            NamedTypeSymbol d = destination as NamedTypeSymbol;
            if ((object)s == null || (object)d == null)
            {
                return false;
            }

            if (!s.IsInterfaceType() || !d.IsInterfaceType())
            {
                return false;
            }

            return HasVariantConversion(s, d, ref useSiteInfo);
        }

        private bool HasDelegateVarianceConversion(TypeSymbol source, TypeSymbol destination, ref CompoundUseSiteInfo<AssemblySymbol> useSiteInfo)
        {
            Debug.Assert((object)source != null);
            Debug.Assert((object)destination != null);
            NamedTypeSymbol s = source as NamedTypeSymbol;
            NamedTypeSymbol d = destination as NamedTypeSymbol;
            if ((object)s == null || (object)d == null)
            {
                return false;
            }

            if (!s.IsDelegateType() || !d.IsDelegateType())
            {
                return false;
            }

            return HasVariantConversion(s, d, ref useSiteInfo);
        }

        private bool HasVariantConversion(NamedTypeSymbol source, NamedTypeSymbol destination, ref CompoundUseSiteInfo<AssemblySymbol> useSiteInfo)
        {
            // We check for overflows in HasVariantConversion, because they are only an issue
            // in the presence of contravariant type parameters, which are not involved in 
            // most conversions.
            // See VarianceTests for examples (e.g. TestVarianceConversionCycle, 
            // TestVarianceConversionInfiniteExpansion).
            //
            // CONSIDER: A more rigorous solution would mimic the CLI approach, which uses
            // a combination of requiring finite instantiation closures (see section 9.2 of
            // the CLI spec) and records previous conversion steps to check for cycles.
            if (currentRecursionDepth >= MaximumRecursionDepth)
            {
                // NOTE: The spec doesn't really address what happens if there's an overflow
                // in our conversion check.  It's sort of implied that the conversion "proof"
                // should be finite, so we'll just say that no conversion is possible.
                return false;
            }

            // Do a quick check up front to avoid instantiating a new Conversions object,
            // if possible.
            var quickResult = HasVariantConversionQuick(source, destination);
            if (quickResult.HasValue())
            {
                return quickResult.Value();
            }

            return this.CreateInstance(currentRecursionDepth + 1).
                HasVariantConversionNoCycleCheck(source, destination, ref useSiteInfo);
        }

        private ThreeState HasVariantConversionQuick(NamedTypeSymbol source, NamedTypeSymbol destination)
        {
            Debug.Assert((object)source != null);
            Debug.Assert((object)destination != null);

            if (HasIdentityConversionInternal(source, destination))
            {
                return ThreeState.True;
            }

            NamedTypeSymbol typeSymbol = source.OriginalDefinition;
            if (!TypeSymbol.Equals(typeSymbol, destination.OriginalDefinition, TypeCompareKind.ConsiderEverything2))
            {
                return ThreeState.False;
            }

            return ThreeState.Unknown;
        }

        private bool HasVariantConversionNoCycleCheck(NamedTypeSymbol source, NamedTypeSymbol destination, ref CompoundUseSiteInfo<AssemblySymbol> useSiteInfo)
        {
            Debug.Assert((object)source != null);
            Debug.Assert((object)destination != null);

            var typeParameters = ArrayBuilder<TypeWithAnnotations>.GetInstance();
            var sourceTypeArguments = ArrayBuilder<TypeWithAnnotations>.GetInstance();
            var destinationTypeArguments = ArrayBuilder<TypeWithAnnotations>.GetInstance();

            try
            {
                source.OriginalDefinition.GetAllTypeArguments(typeParameters, ref useSiteInfo);
                source.GetAllTypeArguments(sourceTypeArguments, ref useSiteInfo);
                destination.GetAllTypeArguments(destinationTypeArguments, ref useSiteInfo);

                Debug.Assert(TypeSymbol.Equals(source.OriginalDefinition, destination.OriginalDefinition, TypeCompareKind.AllIgnoreOptions));
                Debug.Assert(typeParameters.Count == sourceTypeArguments.Count);
                Debug.Assert(typeParameters.Count == destinationTypeArguments.Count);

                for (int paramIndex = 0; paramIndex < typeParameters.Count; ++paramIndex)
                {
                    var sourceTypeArgument = sourceTypeArguments[paramIndex];
                    var destinationTypeArgument = destinationTypeArguments[paramIndex];

                    // If they're identical then this one is automatically good, so skip it.
                    if (HasIdentityConversionInternal(sourceTypeArgument.Type, destinationTypeArgument.Type) &&
                        HasTopLevelNullabilityIdentityConversion(sourceTypeArgument, destinationTypeArgument))
                    {
                        continue;
                    }

                    TypeParameterSymbol typeParameterSymbol = (TypeParameterSymbol)typeParameters[paramIndex].Type;

                    switch (typeParameterSymbol.Variance)
                    {
                        case VarianceKind.None:
                            // System.IEquatable<T> is invariant for back compat reasons (dynamic type checks could start
                            // to succeed where they previously failed, creating different runtime behavior), but the uses
                            // require treatment specifically of nullability as contravariant, so we special case the
                            // behavior here. Normally we use GetWellKnownType for these kinds of checks, but in this
                            // case we don't want just the canonical IEquatable to be special-cased, we want all definitions
                            // to be treated as contravariant, in case there are other definitions in metadata that were
                            // compiled with that expectation.
                            if (isTypeIEquatable(destination.OriginalDefinition) &&
                                TypeSymbol.Equals(destinationTypeArgument.Type, sourceTypeArgument.Type, TypeCompareKind.AllNullableIgnoreOptions) &&
                                HasAnyNullabilityImplicitConversion(destinationTypeArgument, sourceTypeArgument))
                            {
                                return true;
                            }
                            return false;

                        case VarianceKind.Out:
                            if (!HasImplicitReferenceConversion(sourceTypeArgument, destinationTypeArgument, ref useSiteInfo))
                            {
                                return false;
                            }
                            break;

                        case VarianceKind.In:
                            if (!HasImplicitReferenceConversion(destinationTypeArgument, sourceTypeArgument, ref useSiteInfo))
                            {
                                return false;
                            }
                            break;

                        default:
                            throw ExceptionUtilities.UnexpectedValue(typeParameterSymbol.Variance);
                    }
                }
            }
            finally
            {
                typeParameters.Free();
                sourceTypeArguments.Free();
                destinationTypeArguments.Free();
            }

            return true;

            static bool isTypeIEquatable(NamedTypeSymbol type)
            {
                return type is
                {
                    IsInterface: true,
                    Name: "IEquatable",
                    ContainingNamespace: { Name: "System", ContainingNamespace: { IsGlobalNamespace: true } },
                    ContainingSymbol: { Kind: SymbolKind.Namespace },
                    TypeParameters: { Length: 1 }
                };
            }
        }

        // Spec 6.1.10
        private bool HasImplicitBoxingTypeParameterConversion(TypeParameterSymbol source, TypeSymbol destination, ref CompoundUseSiteInfo<AssemblySymbol> useSiteInfo)
        {
            Debug.Assert((object)source != null);
            Debug.Assert((object)destination != null);

            if (source.IsReferenceType)
            {
                return false; // Not a boxing conversion; both source and destination are references.
            }

            // The following implicit conversions exist for a given type parameter T:
            //
            // * From T to its effective base class C.
            // * From T to any base class of C.
            // * From T to any interface implemented by C (or any interface variance-compatible with such)
            if (HasImplicitEffectiveBaseConversion(source, destination, ref useSiteInfo))
            {
                return true;
            }

            // * From T to any interface type I in T's effective interface set, and
            //   from T to any base interface of I (or any interface variance-compatible with such)
            if (HasImplicitEffectiveInterfaceSetConversion(source, destination, ref useSiteInfo))
            {
                return true;
            }

            // SPEC: From T to a type parameter U, provided T depends on U
            if ((destination.TypeKind == TypeKind.TypeParameter) &&
                source.DependsOn((TypeParameterSymbol)destination))
            {
                return true;
            }

            // SPEC: From T to a reference type I if it has an implicit conversion to a reference 
            // SPEC: type S0 and S0 has an identity conversion to S. At run-time the conversion 
            // SPEC: is executed the same way as the conversion to S0.

            // REVIEW: If T is not known to be a reference type then the only way this clause can
            // REVIEW: come into effect is if the target type is dynamic. Is that correct?

            if (destination.Kind == SymbolKind.DynamicType)
            {
                return true;
            }

            return false;
        }

        public bool HasBoxingConversion(TypeSymbol source, TypeSymbol destination, ref CompoundUseSiteInfo<AssemblySymbol> useSiteInfo)
        {
            Debug.Assert((object)source != null);
            Debug.Assert((object)destination != null);

            // Certain type parameter conversions are classified as boxing conversions.
            if ((source.TypeKind == TypeKind.TypeParameter) &&
                HasImplicitBoxingTypeParameterConversion((TypeParameterSymbol)source, destination, ref useSiteInfo))
            {
                return true;
            }

            // The rest of the boxing conversions only operate when going from a value type to a
            // reference type.
            if (!source.IsValueType || !destination.IsReferenceType)
            {
                return false;
            }

            // A boxing conversion exists from a nullable type to a reference type if and only if a
            // boxing conversion exists from the underlying type.
            if (source.IsNullableType())
            {
                return HasBoxingConversion(source.GetNullableUnderlyingType(), destination, ref useSiteInfo);
            }

            // A boxing conversion exists from any non-nullable value type to object and dynamic, to
            // System.ValueType, and to any interface type variance-compatible with one implemented
            // by the non-nullable value type.  

            // Furthermore, an enum type can be converted to the type System.Enum.

            // We set the base class of the structs to System.ValueType, System.Enum, etc, so we can
            // just check here.

            // There are a couple of exceptions. The very special types ArgIterator, ArgumentHandle and 
            // TypedReference are not boxable: 

            if (source.IsRestrictedType())
            {
                return false;
            }

            if (destination.Kind == SymbolKind.DynamicType)
            {
                return !source.IsPointerOrFunctionPointer();
            }

            if (IsBaseClass(source, destination, ref useSiteInfo))
            {
                return true;
            }

            if (HasAnyBaseInterfaceConversion(source, destination, ref useSiteInfo))
            {
                return true;
            }

            return false;
        }

        internal static bool HasImplicitPointerToVoidConversion(TypeSymbol source, TypeSymbol destination)
        {
            Debug.Assert((object)source != null);
            Debug.Assert((object)destination != null);

            // SPEC: The set of implicit conversions is extended to include...
            // SPEC: ... from any pointer type to the type void*.

            return source.IsPointerOrFunctionPointer() && destination is PointerTypeSymbol { PointedAtType: { SpecialType: SpecialType.System_Void } };
        }

#nullable enable
        internal bool HasImplicitPointerConversion(TypeSymbol? source, TypeSymbol? destination, ref CompoundUseSiteInfo<AssemblySymbol> useSiteInfo)
        {
            if (!(source is FunctionPointerTypeSymbol { Signature: { } sourceSig })
                || !(destination is FunctionPointerTypeSymbol { Signature: { } destinationSig }))
            {
                return false;
            }

            if (sourceSig.ParameterCount != destinationSig.ParameterCount ||
                sourceSig.CallingConvention != destinationSig.CallingConvention)
            {
                return false;
            }

            if (sourceSig.CallingConvention == Cci.CallingConvention.Unmanaged &&
                !sourceSig.GetCallingConventionModifiers().SetEquals(destinationSig.GetCallingConventionModifiers()))
            {
                return false;
            }

            for (int i = 0; i < sourceSig.ParameterCount; i++)
            {
                var sourceParam = sourceSig.Parameters[i];
                var destinationParam = destinationSig.Parameters[i];

                if (sourceParam.RefKind != destinationParam.RefKind)
                {
                    return false;
                }

                if (!hasConversion(sourceParam.RefKind, destinationSig.Parameters[i].TypeWithAnnotations, sourceSig.Parameters[i].TypeWithAnnotations, ref useSiteInfo))
                {
                    return false;
                }
            }

            return sourceSig.RefKind == destinationSig.RefKind
                   && hasConversion(sourceSig.RefKind, sourceSig.ReturnTypeWithAnnotations, destinationSig.ReturnTypeWithAnnotations, ref useSiteInfo);

            bool hasConversion(RefKind refKind, TypeWithAnnotations sourceType, TypeWithAnnotations destinationType, ref CompoundUseSiteInfo<AssemblySymbol> useSiteInfo)
            {
                switch (refKind)
                {
                    case RefKind.None:
                        return (!IncludeNullability || HasTopLevelNullabilityImplicitConversion(sourceType, destinationType))
                               && (HasIdentityOrImplicitReferenceConversion(sourceType.Type, destinationType.Type, ref useSiteInfo)
                                   || HasImplicitPointerToVoidConversion(sourceType.Type, destinationType.Type)
                                   || HasImplicitPointerConversion(sourceType.Type, destinationType.Type, ref useSiteInfo));

                    default:
                        return (!IncludeNullability || HasTopLevelNullabilityIdentityConversion(sourceType, destinationType))
                               && HasIdentityConversion(sourceType.Type, destinationType.Type);
                }
            }
        }
#nullable disable

        private bool HasIdentityOrReferenceConversion(TypeSymbol source, TypeSymbol destination, ref CompoundUseSiteInfo<AssemblySymbol> useSiteInfo)
        {
            Debug.Assert((object)source != null);
            Debug.Assert((object)destination != null);

            if (HasIdentityConversionInternal(source, destination))
            {
                return true;
            }

            if (HasImplicitReferenceConversion(source, destination, ref useSiteInfo))
            {
                return true;
            }

            if (HasExplicitReferenceConversion(source, destination, ref useSiteInfo))
            {
                return true;
            }

            return false;
        }

        private bool HasExplicitReferenceConversion(TypeSymbol source, TypeSymbol destination, ref CompoundUseSiteInfo<AssemblySymbol> useSiteInfo)
        {
            Debug.Assert((object)source != null);
            Debug.Assert((object)destination != null);

            // SPEC: The explicit reference conversions are:
            // SPEC: From object and dynamic to any other reference type.

            if (source.SpecialType == SpecialType.System_Object)
            {
                if (destination.IsReferenceType)
                {
                    return true;
                }
            }
            else if (source.Kind == SymbolKind.DynamicType && destination.IsReferenceType)
            {
                return true;
            }

            // SPEC: From any class-type S to any class-type T, provided S is a base class of T.
            if (destination.IsClassType() && IsBaseClass(destination, source, ref useSiteInfo))
            {
                return true;
            }

            // SPEC: From any class-type S to any interface-type T, provided S is not sealed and provided S does not implement T.
            // ISSUE: class C : IEnumerable<Mammal> { } converting this to IEnumerable<Animal> is not an explicit conversion,
            // ISSUE: it is an implicit conversion.
            if (source.IsClassType() && destination.IsInterfaceType() && !source.IsSealed && !HasAnyBaseInterfaceConversion(source, destination, ref useSiteInfo))
            {
                return true;
            }

            // SPEC: From any interface-type S to any class-type T, provided T is not sealed or provided T implements S.
            // ISSUE: What if T is sealed and implements an interface variance-convertible to S?
            // ISSUE: eg, sealed class C : IEnum<Mammal> { ... } you should be able to cast an IEnum<Animal> to C.
            if (source.IsInterfaceType() && destination.IsClassType() && (!destination.IsSealed || HasAnyBaseInterfaceConversion(destination, source, ref useSiteInfo)))
            {
                return true;
            }

            // SPEC: From any interface-type S to any interface-type T, provided S is not derived from T.
            // ISSUE: This does not rule out identity conversions, which ought not to be classified as 
            // ISSUE: explicit reference conversions.
            // ISSUE: IEnumerable<Mammal> and IEnumerable<Animal> do not derive from each other but this is
            // ISSUE: not an explicit reference conversion, this is an implicit reference conversion.
            if (source.IsInterfaceType() && destination.IsInterfaceType() && !HasImplicitConversionToInterface(source, destination, ref useSiteInfo))
            {
                return true;
            }

            // SPEC: UNDONE: From a reference type to a reference type T if it has an explicit reference conversion to a reference type T0 and T0 has an identity conversion T.
            // SPEC: UNDONE: From a reference type to an interface or delegate type T if it has an explicit reference conversion to an interface or delegate type T0 and either T0 is variance-convertible to T or T is variance-convertible to T0 (Â§13.1.3.2).

            if (HasExplicitArrayConversion(source, destination, ref useSiteInfo))
            {
                return true;
            }

            if (HasExplicitDelegateConversion(source, destination, ref useSiteInfo))
            {
                return true;
            }

            if (HasExplicitReferenceTypeParameterConversion(source, destination, ref useSiteInfo))
            {
                return true;
            }

            return false;
        }

        // Spec 6.2.7 Explicit conversions involving type parameters
        private bool HasExplicitReferenceTypeParameterConversion(TypeSymbol source, TypeSymbol destination, ref CompoundUseSiteInfo<AssemblySymbol> useSiteInfo)
        {
            Debug.Assert((object)source != null);
            Debug.Assert((object)destination != null);

            TypeParameterSymbol s = source as TypeParameterSymbol;
            TypeParameterSymbol t = destination as TypeParameterSymbol;

            // SPEC: The following explicit conversions exist for a given type parameter T:

            // SPEC: If T is known to be a reference type, the conversions are all classified as explicit reference conversions.
            // SPEC: If T is not known to be a reference type, the conversions are classified as unboxing conversions.

            // SPEC: From the effective base class C of T to T and from any base class of C to T. 
            if ((object)t != null && t.IsReferenceType)
            {
                for (var type = t.EffectiveBaseClass(ref useSiteInfo); (object)type != null; type = type.BaseTypeWithDefinitionUseSiteDiagnostics(ref useSiteInfo))
                {
                    if (HasIdentityConversionInternal(type, source))
                    {
                        return true;
                    }
                }
            }

            // SPEC: From any interface type to T. 
            if ((object)t != null && source.IsInterfaceType() && t.IsReferenceType)
            {
                return true;
            }

            // SPEC: From T to any interface-type I provided there is not already an implicit conversion from T to I.
            if ((object)s != null && s.IsReferenceType && destination.IsInterfaceType() && !HasImplicitReferenceTypeParameterConversion(s, destination, ref useSiteInfo))
            {
                return true;
            }

            // SPEC: From a type parameter U to T, provided T depends on U (Â§10.1.5)
            if ((object)s != null && (object)t != null && t.IsReferenceType && t.DependsOn(s))
            {
                return true;
            }

            return false;
        }

        // Spec 6.2.7 Explicit conversions involving type parameters
        private bool HasUnboxingTypeParameterConversion(TypeSymbol source, TypeSymbol destination, ref CompoundUseSiteInfo<AssemblySymbol> useSiteInfo)
        {
            Debug.Assert((object)source != null);
            Debug.Assert((object)destination != null);

            TypeParameterSymbol s = source as TypeParameterSymbol;
            TypeParameterSymbol t = destination as TypeParameterSymbol;

            // SPEC: The following explicit conversions exist for a given type parameter T:

            // SPEC: If T is known to be a reference type, the conversions are all classified as explicit reference conversions.
            // SPEC: If T is not known to be a reference type, the conversions are classified as unboxing conversions.

            // SPEC: From the effective base class C of T to T and from any base class of C to T. 
            if ((object)t != null && !t.IsReferenceType)
            {
                for (var type = t.EffectiveBaseClass(ref useSiteInfo); (object)type != null; type = type.BaseTypeWithDefinitionUseSiteDiagnostics(ref useSiteInfo))
                {
                    if (TypeSymbol.Equals(type, source, TypeCompareKind.ConsiderEverything2))
                    {
                        return true;
                    }
                }
            }

            // SPEC: From any interface type to T. 
            if (source.IsInterfaceType() && (object)t != null && !t.IsReferenceType)
            {
                return true;
            }

            // SPEC: From T to any interface-type I provided there is not already an implicit conversion from T to I.
            if ((object)s != null && !s.IsReferenceType && destination.IsInterfaceType() && !HasImplicitReferenceTypeParameterConversion(s, destination, ref useSiteInfo))
            {
                return true;
            }

            // SPEC: From a type parameter U to T, provided T depends on U (Â§10.1.5)
            if ((object)s != null && (object)t != null && !t.IsReferenceType && t.DependsOn(s))
            {
                return true;
            }

            return false;
        }

        private bool HasExplicitDelegateConversion(TypeSymbol source, TypeSymbol destination, ref CompoundUseSiteInfo<AssemblySymbol> useSiteInfo)
        {
            Debug.Assert((object)source != null);
            Debug.Assert((object)destination != null);

            // SPEC: From System.Delegate and the interfaces it implements to any delegate-type.
            // We also support System.MulticastDelegate in the implementation, in spite of it not being mentioned in the spec.
            if (destination.IsDelegateType())
            {
                if (source.SpecialType == SpecialType.System_Delegate || source.SpecialType == SpecialType.System_MulticastDelegate)
                {
                    return true;
                }

                if (HasImplicitConversionToInterface(this.corLibrary.GetDeclaredSpecialType(SpecialType.System_Delegate), source, ref useSiteInfo))
                {
                    return true;
                }
            }

            // SPEC: From D<S1...Sn> to a D<T1...Tn> where D<X1...Xn> is a generic delegate type, D<S1...Sn> is not compatible with or identical to D<T1...Tn>, 
            // SPEC: and for each type parameter Xi of D the following holds:
            // SPEC: If Xi is invariant, then Si is identical to Ti.
            // SPEC: If Xi is covariant, then there is an implicit or explicit identity or reference conversion from Si to Ti.
            // SPECL If Xi is contravariant, then Si and Ti are either identical or both reference types.

            if (!source.IsDelegateType() || !destination.IsDelegateType())
            {
                return false;
            }

            if (!TypeSymbol.Equals(source.OriginalDefinition, destination.OriginalDefinition, TypeCompareKind.ConsiderEverything2))
            {
                return false;
            }

            var sourceType = (NamedTypeSymbol)source;
            var destinationType = (NamedTypeSymbol)destination;
            var original = sourceType.OriginalDefinition;

            if (HasIdentityConversionInternal(source, destination))
            {
                return false;
            }

            if (HasDelegateVarianceConversion(source, destination, ref useSiteInfo))
            {
                return false;
            }

            var sourceTypeArguments = sourceType.TypeArgumentsWithDefinitionUseSiteDiagnostics(ref useSiteInfo);
            var destinationTypeArguments = destinationType.TypeArgumentsWithDefinitionUseSiteDiagnostics(ref useSiteInfo);

            for (int i = 0; i < sourceTypeArguments.Length; ++i)
            {
                var sourceArg = sourceTypeArguments[i].Type;
                var destinationArg = destinationTypeArguments[i].Type;

                switch (original.TypeParameters[i].Variance)
                {
                    case VarianceKind.None:
                        if (!HasIdentityConversionInternal(sourceArg, destinationArg))
                        {
                            return false;
                        }

                        break;
                    case VarianceKind.Out:
                        if (!HasIdentityOrReferenceConversion(sourceArg, destinationArg, ref useSiteInfo))
                        {
                            return false;
                        }

                        break;
                    case VarianceKind.In:
                        bool hasIdentityConversion = HasIdentityConversionInternal(sourceArg, destinationArg);
                        bool bothAreReferenceTypes = sourceArg.IsReferenceType && destinationArg.IsReferenceType;
                        if (!(hasIdentityConversion || bothAreReferenceTypes))
                        {
                            return false;
                        }

                        break;
                }
            }

            return true;
        }

        private bool HasExplicitArrayConversion(TypeSymbol source, TypeSymbol destination, ref CompoundUseSiteInfo<AssemblySymbol> useSiteInfo)
        {
            Debug.Assert((object)source != null);
            Debug.Assert((object)destination != null);

            var sourceArray = source as ArrayTypeSymbol;
            var destinationArray = destination as ArrayTypeSymbol;

            // SPEC: From an array-type S with an element type SE to an array-type T with an element type TE, provided all of the following are true:
            // SPEC: S and T differ only in element type. (In other words, S and T have the same number of dimensions.)
            // SPEC: Both SE and TE are reference-types.
            // SPEC: An explicit reference conversion exists from SE to TE.
            if ((object)sourceArray != null && (object)destinationArray != null)
            {
                // HasExplicitReferenceConversion checks that SE and TE are reference types so
                // there's no need for that check here. Moreover, it's not as simple as checking
                // IsReferenceType, at least not in the case of type parameters, since SE will be
                // considered a reference type implicitly in the case of "where TE : class, SE" even
                // though SE.IsReferenceType may be false. Again, HasExplicitReferenceConversion
                // already handles these cases.
                return sourceArray.HasSameShapeAs(destinationArray) &&
                    HasExplicitReferenceConversion(sourceArray.ElementType, destinationArray.ElementType, ref useSiteInfo);
            }

            // SPEC: From System.Array and the interfaces it implements to any array-type.
            if ((object)destinationArray != null)
            {
                if (source.SpecialType == SpecialType.System_Array)
                {
                    return true;
                }

                foreach (var iface in this.corLibrary.GetDeclaredSpecialType(SpecialType.System_Array).AllInterfacesWithDefinitionUseSiteDiagnostics(ref useSiteInfo))
                {
                    if (HasIdentityConversionInternal(iface, source))
                    {
                        return true;
                    }
                }
            }

            // SPEC: From a single-dimensional array type S[] to System.Collections.Generic.IList<T> and its base interfaces
            // SPEC: provided that there is an explicit reference conversion from S to T.

            // The framework now also allows arrays to be converted to IReadOnlyList<T> and IReadOnlyCollection<T>; we 
            // honor that as well.

            if ((object)sourceArray != null && sourceArray.IsSZArray && destination.IsPossibleArrayGenericInterface())
            {
                if (HasExplicitReferenceConversion(sourceArray.ElementType, ((NamedTypeSymbol)destination).TypeArgumentWithDefinitionUseSiteDiagnostics(0, ref useSiteInfo).Type, ref useSiteInfo))
                {
                    return true;
                }
            }

            // SPEC: From System.Collections.Generic.IList<S> and its base interfaces to a single-dimensional array type T[], 
            // provided that there is an explicit identity or reference conversion from S to T.

            // Similarly, we honor IReadOnlyList<S> and IReadOnlyCollection<S> in the same way.
            if ((object)destinationArray != null && destinationArray.IsSZArray)
            {
                var specialDefinition = ((TypeSymbol)source.OriginalDefinition).SpecialType;

                if (specialDefinition == SpecialType.System_Collections_Generic_IList_T ||
                    specialDefinition == SpecialType.System_Collections_Generic_ICollection_T ||
                    specialDefinition == SpecialType.System_Collections_Generic_IEnumerable_T ||
                    specialDefinition == SpecialType.System_Collections_Generic_IReadOnlyList_T ||
                    specialDefinition == SpecialType.System_Collections_Generic_IReadOnlyCollection_T)
                {
                    var sourceElement = ((NamedTypeSymbol)source).TypeArgumentWithDefinitionUseSiteDiagnostics(0, ref useSiteInfo).Type;
                    var destinationElement = destinationArray.ElementType;

                    if (HasIdentityConversionInternal(sourceElement, destinationElement))
                    {
                        return true;
                    }

                    if (HasImplicitReferenceConversion(sourceElement, destinationElement, ref useSiteInfo))
                    {
                        return true;
                    }

                    if (HasExplicitReferenceConversion(sourceElement, destinationElement, ref useSiteInfo))
                    {
                        return true;
                    }
                }
            }

            return false;
        }

        private bool HasUnboxingConversion(TypeSymbol source, TypeSymbol destination, ref CompoundUseSiteInfo<AssemblySymbol> useSiteInfo)
        {
            Debug.Assert((object)source != null);
            Debug.Assert((object)destination != null);

            if (destination.IsPointerOrFunctionPointer())
            {
                return false;
            }

            // Ref-like types cannot be boxed or unboxed
            if (destination.IsRestrictedType())
            {
                return false;
            }

            // SPEC: An unboxing conversion permits a reference type to be explicitly converted to a value-type. 
            // SPEC: An unboxing conversion exists from the types object and System.ValueType to any non-nullable-value-type, 
            var specialTypeSource = source.SpecialType;

            if (specialTypeSource == SpecialType.System_Object || specialTypeSource == SpecialType.System_ValueType)
            {
                if (destination.IsValueType && !destination.IsNullableType())
                {
                    return true;
                }
            }

            // SPEC: and from any interface-type to any non-nullable-value-type that implements the interface-type. 

            if (source.IsInterfaceType() &&
                destination.IsValueType &&
                !destination.IsNullableType() &&
                HasBoxingConversion(destination, source, ref useSiteInfo))
            {
                return true;
            }

            // SPEC: Furthermore type System.Enum can be unboxed to any enum-type.
            if (source.SpecialType == SpecialType.System_Enum && destination.IsEnumType())
            {
                return true;
            }

            // SPEC: An unboxing conversion exists from a reference type to a nullable-type if an unboxing 
            // SPEC: conversion exists from the reference type to the underlying non-nullable-value-type 
            // SPEC: of the nullable-type.
            if (source.IsReferenceType &&
                destination.IsNullableType() &&
                HasUnboxingConversion(source, destination.GetNullableUnderlyingType(), ref useSiteInfo))
            {
                return true;
            }

            // SPEC: UNDONE A value type S has an unboxing conversion from an interface type I if it has an unboxing 
            // SPEC: UNDONE conversion from an interface type I0 and I0 has an identity conversion to I.

            // SPEC: UNDONE A value type S has an unboxing conversion from an interface type I if it has an unboxing conversion 
            // SPEC: UNDONE from an interface or delegate type I0 and either I0 is variance-convertible to I or I is variance-convertible to I0.

            if (HasUnboxingTypeParameterConversion(source, destination, ref useSiteInfo))
            {
                return true;
            }

            return false;
        }

        private static bool HasPointerToPointerConversion(TypeSymbol source, TypeSymbol destination)
        {
            Debug.Assert((object)source != null);
            Debug.Assert((object)destination != null);

            return source.IsPointerOrFunctionPointer() && destination.IsPointerOrFunctionPointer();
        }

        private static bool HasPointerToIntegerConversion(TypeSymbol source, TypeSymbol destination)
        {
            Debug.Assert((object)source != null);
            Debug.Assert((object)destination != null);

            if (!source.IsPointerOrFunctionPointer())
            {
                return false;
            }

            // SPEC OMISSION: 
            // 
            // The spec should state that any pointer type is convertible to
            // sbyte, byte, ... etc, or any corresponding nullable type.

            return IsIntegerTypeSupportingPointerConversions(destination.StrippedType());
        }

        private static bool HasIntegerToPointerConversion(TypeSymbol source, TypeSymbol destination)
        {
            Debug.Assert((object)source != null);
            Debug.Assert((object)destination != null);

            if (!destination.IsPointerOrFunctionPointer())
            {
                return false;
            }

            // Note that void* is convertible to int?, but int? is not convertible to void*.
            return IsIntegerTypeSupportingPointerConversions(source);
        }

        private static bool IsIntegerTypeSupportingPointerConversions(TypeSymbol type)
        {
            switch (type.SpecialType)
            {
                case SpecialType.System_SByte:
                case SpecialType.System_Byte:
                case SpecialType.System_Int16:
                case SpecialType.System_UInt16:
                case SpecialType.System_Int32:
                case SpecialType.System_UInt32:
                case SpecialType.System_Int64:
                case SpecialType.System_UInt64:
                    return true;
                case SpecialType.System_IntPtr:
                case SpecialType.System_UIntPtr:
                    return type.IsNativeIntegerType;
            }

            return false;
        }
    }
}<|MERGE_RESOLUTION|>--- conflicted
+++ resolved
@@ -1400,24 +1400,16 @@
 
             if (type.SpecialType == SpecialType.System_Delegate)
             {
-<<<<<<< HEAD
-                return LambdaConversionResult.Success;
-=======
                 if (IsFeatureInferredDelegateTypeEnabled(anonymousFunction))
                 {
                     return LambdaConversionResult.Success;
                 }
->>>>>>> d48ebf14
             }
             else if (type.IsDelegateType())
             {
                 return IsAnonymousFunctionCompatibleWithDelegate(anonymousFunction, type);
             }
-<<<<<<< HEAD
-            else if (type.IsGenericOrNonGenericExpressionType(out bool _))
-=======
             else if (type.IsGenericOrNonGenericExpressionType(out bool isGenericType))
->>>>>>> d48ebf14
             {
                 if (isGenericType || IsFeatureInferredDelegateTypeEnabled(anonymousFunction))
                 {
