--- conflicted
+++ resolved
@@ -428,11 +428,7 @@
             // but it turns out that these are equivalent (when both are available).
 
             CompoundUseSiteInfo<AssemblySymbol> useSiteInfo = GetNewCompoundUseSiteInfo(diagnostics);
-<<<<<<< HEAD
-            Conversion elementConversion = this.Conversions.ClassifyConversionFromType(inferredType.Type, iterationVariableType.Type, ref useSiteInfo, forCast: true);
-=======
             Conversion elementConversionClassification = this.Conversions.ClassifyConversionFromType(inferredType.Type, iterationVariableType.Type, ref useSiteInfo, forCast: true);
->>>>>>> 67d940c4
 
             var elementPlaceholder = new BoundValuePlaceholder(_syntax, inferredType.Type).MakeCompilerGenerated();
             BindingDiagnosticBag createConversionDiagnostics;
@@ -472,12 +468,7 @@
             }
             else
             {
-<<<<<<< HEAD
-                ReportDiagnosticsIfObsolete(diagnostics, elementConversion, _syntax.ForEachKeyword, hasBaseReceiver: false);
-                CheckConstraintLanguageVersionAndRuntimeSupportForConversion(_syntax.ForEachKeyword, elementConversion, diagnostics);
-=======
                 diagnostics.AddRange(createConversionDiagnostics);
->>>>>>> 67d940c4
             }
 
             createConversionDiagnostics.Free();
@@ -485,21 +476,10 @@
             // Spec (§8.8.4):
             // If the type X of expression is dynamic then there is an implicit conversion from >>expression<< (not the type of the expression) 
             // to the System.Collections.IEnumerable interface (§6.1.8). 
-<<<<<<< HEAD
-            builder.CollectionConversion = this.Conversions.ClassifyConversionFromExpression(collectionExpr, builder.CollectionType, ref useSiteInfo);
-            builder.CurrentConversion = this.Conversions.ClassifyConversionFromType(builder.CurrentPropertyGetter.ReturnType, builder.ElementType, ref useSiteInfo);
-
-            TypeSymbol getEnumeratorType = getEnumeratorMethod.ReturnType;
-            // we never convert struct enumerators to object - it is done only for null-checks.
-            builder.EnumeratorConversion = getEnumeratorType.IsValueType ?
-                Conversion.Identity :
-                this.Conversions.ClassifyConversionFromType(getEnumeratorType, GetSpecialType(SpecialType.System_Object, diagnostics, _syntax), ref useSiteInfo);
-=======
             Conversion collectionConversionClassification = this.Conversions.ClassifyConversionFromExpression(collectionExpr, builder.CollectionType, ref useSiteInfo);
             Conversion currentConversionClassification = this.Conversions.ClassifyConversionFromType(builder.CurrentPropertyGetter.ReturnType, builder.ElementType, ref useSiteInfo);
 
             TypeSymbol getEnumeratorType = getEnumeratorMethod.ReturnType;
->>>>>>> 67d940c4
 
             if (getEnumeratorType.IsRestrictedType() && (IsDirectlyInIterator || IsInAsyncMethod()))
             {
@@ -518,13 +498,6 @@
             Debug.Assert(currentConversionClassification.IsValid ||
                 (builder.ElementType.IsPointerOrFunctionPointer() && collectionExpr.Type.IsArray()) ||
                 (builder.ElementType.IsNullableType() && builder.ElementType.GetMemberTypeArgumentsNoUseSiteDiagnostics().Single().IsErrorType() && collectionExpr.Type.IsArray()));
-<<<<<<< HEAD
-            Debug.Assert(builder.EnumeratorConversion.IsValid ||
-                this.Compilation.GetSpecialType(SpecialType.System_Object).TypeKind == TypeKind.Error ||
-                !useSiteInfo.Diagnostics.IsNullOrEmpty(),
-                "Conversions to object succeed unless there's a problem with the object type or the source type");
-=======
->>>>>>> 67d940c4
 
             // If user-defined conversions could occur here, we would need to check for ObsoleteAttribute.
             Debug.Assert((object)collectionConversionClassification.Method == null,
@@ -534,18 +507,6 @@
 
             // We're wrapping the collection expression in a (non-synthesized) conversion so that its converted
             // type (i.e. builder.CollectionType) will be available in the binding API.
-<<<<<<< HEAD
-            Debug.Assert(!builder.CollectionConversion.IsUserDefined);
-            BoundConversion convertedCollectionExpression = new BoundConversion(
-                collectionExpr.Syntax,
-                collectionExpr,
-                builder.CollectionConversion,
-                @checked: CheckOverflowAtRuntime,
-                explicitCastInCode: false,
-                conversionGroupOpt: null,
-                ConstantValue.NotAvailable,
-                builder.CollectionType);
-=======
             Debug.Assert(!collectionConversionClassification.IsUserDefined);
 
             BoundExpression convertedCollectionExpression = CreateConversion(collectionExpr.Syntax, collectionExpr, collectionConversionClassification, isCast: false, conversionGroupOpt: null, builder.CollectionType, diagnostics);
@@ -571,7 +532,6 @@
                 builder.CurrentPlaceholder = new BoundValuePlaceholder(_syntax, builder.CurrentPropertyGetter.ReturnType).MakeCompilerGenerated();
                 builder.CurrentConversion = CreateConversion(_syntax, builder.CurrentPlaceholder, currentConversionClassification, isCast: false, conversionGroupOpt: null, builder.ElementType, diagnostics);
             }
->>>>>>> 67d940c4
 
             if (builder.NeedsDisposal && IsAsync)
             {
