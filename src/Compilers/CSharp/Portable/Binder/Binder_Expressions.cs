--- conflicted
+++ resolved
@@ -705,15 +705,9 @@
                         // We will not check constraints at this point as this code path
                         // is failure-only and the caller is expected to produce a diagnostic.
                         var tupleType = TupleTypeSymbol.Create(
-<<<<<<< HEAD
-                            null,
+                            locationOpt: null,
                             subExpressions.SelectAsArray(e => TypeSymbolWithAnnotations.Create(e.Type)),
-                            default(ImmutableArray<Location>),
-=======
-                            locationOpt: null,
-                            subExpressions.SelectAsArray(e => e.Type),
                             elementLocations: default,
->>>>>>> 1bc93344
                             tupleNames,
                             Compilation,
                             shouldCheckConstraints: false,
