﻿// Copyright (c) Microsoft.  All Rights Reserved.  Licensed under the Apache License, Version 2.0.  See License.txt in the project root for license information.

using Microsoft.CodeAnalysis.Collections;
using Microsoft.CodeAnalysis.CSharp.Symbols;
using Microsoft.CodeAnalysis.CSharp.Syntax;
using Microsoft.CodeAnalysis.PooledObjects;
using Microsoft.CodeAnalysis.Text;
using Roslyn.Utilities;
using System;
using System.Collections.Generic;
using System.Collections.Immutable;
using System.Diagnostics;
using System.Linq;
using System.Reflection;

namespace Microsoft.CodeAnalysis.CSharp
{
    /// <summary>
    /// This portion of the binder converts an <see cref="ExpressionSyntax"/> into a <see cref="BoundExpression"/>.
    /// </summary>
    internal partial class Binder
    {
        /// <summary>
        /// Determines whether "this" reference is available within the current context.
        /// </summary>
        /// <param name="isExplicit">The reference was explicitly specified in syntax.</param>
        /// <param name="inStaticContext">True if "this" is not available due to the current method/property/field initializer being static.</param>
        /// <returns>True if a reference to "this" is available.</returns>
        private bool HasThis(bool isExplicit, out bool inStaticContext)
        {
            var member = this.ContainingMemberOrLambda.ContainingNonLambdaMember();
            if (member.IsStatic)
            {
                inStaticContext = member.Kind == SymbolKind.Field || member.Kind == SymbolKind.Method || member.Kind == SymbolKind.Property;
                return false;
            }

            inStaticContext = false;

            if (InConstructorInitializer || InAttributeArgument)
            {
                return false;
            }

            var containingType = member.ContainingType;
            bool inTopLevelScriptMember = (object)containingType != null && containingType.IsScriptClass;

            // "this" is not allowed in field initializers (that are not script variable initializers):
            if (InFieldInitializer && !inTopLevelScriptMember)
            {
                return false;
            }

            // top-level script code only allows implicit "this" reference:
            return !inTopLevelScriptMember || !isExplicit;
        }

        internal bool InFieldInitializer
        {
            get { return this.Flags.Includes(BinderFlags.FieldInitializer); }
        }

        internal bool InParameterDefaultValue
        {
            get { return this.Flags.Includes(BinderFlags.ParameterDefaultValue); }
        }

        protected bool InConstructorInitializer
        {
            get { return this.Flags.Includes(BinderFlags.ConstructorInitializer); }
        }

        internal bool InAttributeArgument
        {
            get { return this.Flags.Includes(BinderFlags.AttributeArgument); }
        }

        internal bool InCref
        {
            get { return this.Flags.Includes(BinderFlags.Cref); }
        }

        protected bool InCrefButNotParameterOrReturnType
        {
            get { return InCref && !this.Flags.Includes(BinderFlags.CrefParameterOrReturnType); }
        }

        /// <summary>
        /// Returns true if the node is in a position where an unbound type
        /// such as (C&lt;,&gt;) is allowed.
        /// </summary>
        protected virtual bool IsUnboundTypeAllowed(GenericNameSyntax syntax)
        {
            return _next.IsUnboundTypeAllowed(syntax);
        }

        /// <summary>
        /// Generates a new <see cref="BoundBadExpression"/> with no known type
        /// </summary>
        private BoundBadExpression BadExpression(SyntaxNode syntax)
        {
            return BadExpression(syntax, LookupResultKind.Empty, ImmutableArray<Symbol>.Empty);
        }

        /// <summary>
        /// Generates a new <see cref="BoundBadExpression"/> with no known type, and the given bound child.
        /// </summary>
        private BoundBadExpression BadExpression(SyntaxNode syntax, BoundExpression childNode)
        {
            return BadExpression(syntax, LookupResultKind.Empty, ImmutableArray<Symbol>.Empty, childNode);
        }

        /// <summary>
        /// Generates a new <see cref="BoundBadExpression"/> with no known type, and the given bound children.
        /// </summary>
        private BoundBadExpression BadExpression(SyntaxNode syntax, ImmutableArray<BoundExpression> childNodes)
        {
            return BadExpression(syntax, LookupResultKind.Empty, ImmutableArray<Symbol>.Empty, childNodes);
        }

        /// <summary>
        /// Generates a new <see cref="BoundBadExpression"/> with no known type, given lookup resultKind.
        /// </summary>
        protected BoundBadExpression BadExpression(SyntaxNode syntax, LookupResultKind lookupResultKind)
        {
            return BadExpression(syntax, lookupResultKind, ImmutableArray<Symbol>.Empty);
        }

        /// <summary>
        /// Generates a new <see cref="BoundBadExpression"/> with no known type, given lookup resultKind and the given bound child.
        /// </summary>
        protected BoundBadExpression BadExpression(SyntaxNode syntax, LookupResultKind lookupResultKind, BoundExpression childNode)
        {
            return BadExpression(syntax, lookupResultKind, ImmutableArray<Symbol>.Empty, childNode);
        }

        /// <summary>
        /// Generates a new <see cref="BoundBadExpression"/> with no known type, given lookupResultKind and given symbols for GetSemanticInfo API.
        /// </summary>
        private BoundBadExpression BadExpression(SyntaxNode syntax, LookupResultKind resultKind, ImmutableArray<Symbol> symbols)
        {
            return new BoundBadExpression(syntax,
                resultKind,
                symbols,
                ImmutableArray<BoundExpression>.Empty,
                CreateErrorType());
        }

        /// <summary>
        /// Generates a new <see cref="BoundBadExpression"/> with no known type, given lookupResultKind and given symbols for GetSemanticInfo API,
        /// and the given bound child.
        /// </summary>
        private BoundBadExpression BadExpression(SyntaxNode syntax, LookupResultKind resultKind, ImmutableArray<Symbol> symbols, BoundExpression childNode)
        {
            return new BoundBadExpression(syntax,
                resultKind,
                symbols,
                ImmutableArray.Create(childNode),
                CreateErrorType());
        }

        /// <summary>
        /// Generates a new <see cref="BoundBadExpression"/> with no known type, given lookupResultKind and given symbols for GetSemanticInfo API,
        /// and the given bound children.
        /// </summary>
        private BoundBadExpression BadExpression(SyntaxNode syntax, LookupResultKind resultKind, ImmutableArray<Symbol> symbols, ImmutableArray<BoundExpression> childNodes)
        {
            return new BoundBadExpression(syntax,
                resultKind,
                symbols,
                childNodes,
                CreateErrorType());
        }

        /// <summary>
        /// Helper method to generate a bound expression with HasErrors set to true.
        /// Returned bound expression is guaranteed to have a non-null type, except when <paramref name="expr"/> is an unbound lambda.
        /// If <paramref name="expr"/> already has errors and meets the above type requirements, then it is returned unchanged.
        /// Otherwise, if <paramref name="expr"/> is a BoundBadExpression, then it is updated with the <paramref name="resultKind"/> and non-null type.
        /// Otherwise, a new <see cref="BoundBadExpression"/> wrapping <paramref name="expr"/> is returned. 
        /// </summary>
        /// <remarks>
        /// Returned expression need not be a <see cref="BoundBadExpression"/>, but is guaranteed to have HasErrors set to true.
        /// </remarks>
        private BoundExpression ToBadExpression(BoundExpression expr, LookupResultKind resultKind = LookupResultKind.Empty)
        {
            Debug.Assert(expr != null);
            Debug.Assert(resultKind != LookupResultKind.Viable);

            TypeSymbol resultType = expr.Type;
            BoundKind exprKind = expr.Kind;

            if (expr.HasAnyErrors && ((object)resultType != null || exprKind == BoundKind.UnboundLambda))
            {
                return expr;
            }

            if (exprKind == BoundKind.BadExpression)
            {
                var badExpression = (BoundBadExpression)expr;
                return badExpression.Update(resultKind, badExpression.Symbols, badExpression.ChildBoundNodes, resultType);
            }
            else
            {
                ArrayBuilder<Symbol> symbols = ArrayBuilder<Symbol>.GetInstance();
                expr.GetExpressionSymbols(symbols, parent: null, binder: this);
                return new BoundBadExpression(
                    expr.Syntax,
                    resultKind,
                    symbols.ToImmutableAndFree(),
                    ImmutableArray.Create(expr),
                    resultType ?? CreateErrorType());
            }
        }

        internal TypeSymbol CreateErrorType(string name = "")
        {
            return new ExtendedErrorTypeSymbol(this.Compilation, name, arity: 0, errorInfo: null, unreported: false);
        }

        /// <summary>
        /// Bind the expression and verify the expression matches the combination of lvalue and
        /// rvalue requirements given by valueKind. If the expression was bound successfully, but
        /// did not meet the requirements, the return value will be a <see cref="BoundBadExpression"/> that
        /// (typically) wraps the subexpression.
        /// </summary>
        internal BoundExpression BindValue(ExpressionSyntax node, DiagnosticBag diagnostics, BindValueKind valueKind)
        {
            var result = this.BindExpression(node, diagnostics: diagnostics, invoked: false, indexed: false);
            return CheckValue(result, valueKind, diagnostics);
        }

        internal BoundExpression BindValueAllowArgList(ExpressionSyntax node, DiagnosticBag diagnostics, BindValueKind valueKind)
        {
            var result = this.BindExpressionAllowArgList(node, diagnostics: diagnostics);
            return CheckValue(result, valueKind, diagnostics);
        }

        internal BoundExpression BindVariableOrAutoPropInitializer(
            EqualsValueClauseSyntax initializerOpt,
            RefKind refKind,
            TypeSymbol varType,
            DiagnosticBag diagnostics)
        {
            if (initializerOpt == null)
            {
                return null;
            }

            SymbolKind containingMemberOrLambdaKind = this.ContainingMemberOrLambda.Kind;
            Debug.Assert(containingMemberOrLambdaKind == SymbolKind.Field || containingMemberOrLambdaKind == SymbolKind.Method);
            bool isMemberInitializer = containingMemberOrLambdaKind == SymbolKind.Field;
            Binder initializerBinder = isMemberInitializer ? this.GetBinder(initializerOpt) : this;

            Debug.Assert(initializerBinder != null);

            BindValueKind valueKind;
            ExpressionSyntax value;
            IsInitializerRefKindValid(initializerOpt, initializerOpt, refKind, diagnostics, out valueKind, out value);
            var initializer = initializerBinder.BindPossibleArrayInitializer(value, varType, valueKind, diagnostics);
            initializer = initializerBinder.GenerateConversionForAssignment(varType, initializer, diagnostics);

            if (isMemberInitializer)
            {
                initializer = initializerBinder.WrapWithVariablesIfAny(initializerOpt, initializer);
            }

            return initializer;
        }

        internal Binder CreateBinderForParameterDefaultValue(
            ParameterSymbol parameter,
            EqualsValueClauseSyntax defaultValueSyntax)
        {
            var binder = new LocalScopeBinder(this.WithContainingMemberOrLambda(parameter.ContainingSymbol).WithAdditionalFlags(BinderFlags.ParameterDefaultValue));
            return new ExecutableCodeBinder(defaultValueSyntax,
                                            parameter.ContainingSymbol,
                                            binder);
        }

        internal BoundExpression BindParameterDefaultValue(
            EqualsValueClauseSyntax defaultValueSyntax,
            TypeSymbol parameterType,
            DiagnosticBag diagnostics,
            out BoundExpression valueBeforeConversion)
        {
            Debug.Assert(this.InParameterDefaultValue);
            Debug.Assert(this.ContainingMemberOrLambda.Kind == SymbolKind.Method || this.ContainingMemberOrLambda.Kind == SymbolKind.Property);

            // UNDONE: The binding and conversion has to be executed in a checked context.
            Binder defaultValueBinder = this.GetBinder(defaultValueSyntax);
            Debug.Assert(defaultValueBinder != null);

            valueBeforeConversion = defaultValueBinder.BindValue(defaultValueSyntax.Value, diagnostics, BindValueKind.RValue);

            // Always generate the conversion, even if the expression is not convertible to the given type.
            // We want the erroneous conversion in the tree.
            return defaultValueBinder.WrapWithVariablesIfAny(defaultValueSyntax, defaultValueBinder.GenerateConversionForAssignment(parameterType, valueBeforeConversion, diagnostics, isDefaultParameter: true));
        }

        internal BoundExpression BindEnumConstantInitializer(
            SourceEnumConstantSymbol symbol,
            EqualsValueClauseSyntax equalsValueSyntax,
            DiagnosticBag diagnostics)
        {
            Binder initializerBinder = this.GetBinder(equalsValueSyntax);
            Debug.Assert(initializerBinder != null);

            var initializer = initializerBinder.BindValue(equalsValueSyntax.Value, diagnostics, BindValueKind.RValue);
            initializer = initializerBinder.GenerateConversionForAssignment(symbol.ContainingType.EnumUnderlyingType, initializer, diagnostics);
            return initializerBinder.WrapWithVariablesIfAny(equalsValueSyntax, initializer);
        }

        public BoundExpression BindExpression(ExpressionSyntax node, DiagnosticBag diagnostics)
        {
            return BindExpression(node, diagnostics: diagnostics, invoked: false, indexed: false);
        }

        protected BoundExpression BindExpression(ExpressionSyntax node, DiagnosticBag diagnostics, bool invoked, bool indexed)
        {
            BoundExpression expr = BindExpressionInternal(node, diagnostics, invoked, indexed);
            VerifyUnchecked(node, diagnostics, expr);

            if (expr.Kind == BoundKind.ArgListOperator)
            {
                // CS0226: An __arglist expression may only appear inside of a call or new expression
                Error(diagnostics, ErrorCode.ERR_IllegalArglist, node);
                expr = ToBadExpression(expr);
            }

            return expr;
        }

        // PERF: allowArgList is not a parameter because it is fairly uncommon case where arglists are allowed
        //       so we do not want to pass that argument to every BindExpression which is often recursive 
        //       and extra arguments contribute to the stack size.
        protected BoundExpression BindExpressionAllowArgList(ExpressionSyntax node, DiagnosticBag diagnostics)
        {
            BoundExpression expr = BindExpressionInternal(node, diagnostics, invoked: false, indexed: false);
            VerifyUnchecked(node, diagnostics, expr);
            return expr;
        }

        private void VerifyUnchecked(ExpressionSyntax node, DiagnosticBag diagnostics, BoundExpression expr)
        {
            var isInsideNameof = this.EnclosingNameofArgument != null;
            if (!expr.HasAnyErrors && !isInsideNameof)
            {
                TypeSymbol exprType = expr.Type;
                if ((object)exprType != null && exprType.IsUnsafe())
                {
                    ReportUnsafeIfNotAllowed(node, diagnostics);
                    //CONSIDER: Return a bad expression so that HasErrors is true?
                }
            }
        }

        private BoundExpression BindExpressionInternal(ExpressionSyntax node, DiagnosticBag diagnostics, bool invoked, bool indexed)
        {
            if (IsEarlyAttributeBinder && !EarlyWellKnownAttributeBinder.CanBeValidAttributeArgument(node, this))
            {
                return BadExpression(node, LookupResultKind.NotAValue);
            }

            Debug.Assert(node != null);
            switch (node.Kind())
            {
                case SyntaxKind.AnonymousMethodExpression:
                case SyntaxKind.ParenthesizedLambdaExpression:
                case SyntaxKind.SimpleLambdaExpression:
                    return BindAnonymousFunction(node, diagnostics);
                case SyntaxKind.ThisExpression:
                    return BindThis((ThisExpressionSyntax)node, diagnostics);
                case SyntaxKind.BaseExpression:
                    return BindBase((BaseExpressionSyntax)node, diagnostics);
                case SyntaxKind.InvocationExpression:
                    return BindInvocationExpression((InvocationExpressionSyntax)node, diagnostics);
                case SyntaxKind.ArrayInitializerExpression:
                    return BindUnexpectedArrayInitializer((InitializerExpressionSyntax)node, diagnostics, ErrorCode.ERR_ArrayInitInBadPlace);
                case SyntaxKind.ArrayCreationExpression:
                    return BindArrayCreationExpression((ArrayCreationExpressionSyntax)node, diagnostics);
                case SyntaxKind.ImplicitArrayCreationExpression:
                    return BindImplicitArrayCreationExpression((ImplicitArrayCreationExpressionSyntax)node, diagnostics);
                case SyntaxKind.StackAllocArrayCreationExpression:
                    return BindStackAllocArrayCreationExpression((StackAllocArrayCreationExpressionSyntax)node, diagnostics);
                case SyntaxKind.ObjectCreationExpression:
                    return BindObjectCreationExpression((ObjectCreationExpressionSyntax)node, diagnostics);
                case SyntaxKind.IdentifierName:
                case SyntaxKind.GenericName:
                    return BindIdentifier((SimpleNameSyntax)node, invoked, diagnostics);
                case SyntaxKind.SimpleMemberAccessExpression:
                case SyntaxKind.PointerMemberAccessExpression:
                    return BindMemberAccess((MemberAccessExpressionSyntax)node, invoked, indexed, diagnostics: diagnostics);
                case SyntaxKind.SimpleAssignmentExpression:
                    return BindAssignment((AssignmentExpressionSyntax)node, diagnostics);
                case SyntaxKind.CastExpression:
                    return BindCast((CastExpressionSyntax)node, diagnostics);
                case SyntaxKind.ElementAccessExpression:
                    return BindElementAccess((ElementAccessExpressionSyntax)node, diagnostics);
                case SyntaxKind.AddExpression:
                case SyntaxKind.MultiplyExpression:
                case SyntaxKind.SubtractExpression:
                case SyntaxKind.DivideExpression:
                case SyntaxKind.ModuloExpression:
                case SyntaxKind.EqualsExpression:
                case SyntaxKind.NotEqualsExpression:
                case SyntaxKind.GreaterThanExpression:
                case SyntaxKind.LessThanExpression:
                case SyntaxKind.GreaterThanOrEqualExpression:
                case SyntaxKind.LessThanOrEqualExpression:
                case SyntaxKind.BitwiseAndExpression:
                case SyntaxKind.BitwiseOrExpression:
                case SyntaxKind.ExclusiveOrExpression:
                case SyntaxKind.LeftShiftExpression:
                case SyntaxKind.RightShiftExpression:
                    return BindSimpleBinaryOperator((BinaryExpressionSyntax)node, diagnostics);
                case SyntaxKind.LogicalAndExpression:
                case SyntaxKind.LogicalOrExpression:
                    return BindConditionalLogicalOperator((BinaryExpressionSyntax)node, diagnostics);
                case SyntaxKind.CoalesceExpression:
                    return BindNullCoalescingOperator((BinaryExpressionSyntax)node, diagnostics);
                case SyntaxKind.ConditionalAccessExpression:
                    return BindConditionalAccessExpression((ConditionalAccessExpressionSyntax)node, diagnostics);

                case SyntaxKind.MemberBindingExpression:
                    return BindMemberBindingExpression((MemberBindingExpressionSyntax)node, invoked, indexed, diagnostics);

                case SyntaxKind.ElementBindingExpression:
                    return BindElementBindingExpression((ElementBindingExpressionSyntax)node, diagnostics);

                case SyntaxKind.IsExpression:
                    return BindIsOperator((BinaryExpressionSyntax)node, diagnostics);

                case SyntaxKind.AsExpression:
                    return BindAsOperator((BinaryExpressionSyntax)node, diagnostics);

                case SyntaxKind.UnaryPlusExpression:
                case SyntaxKind.UnaryMinusExpression:
                case SyntaxKind.LogicalNotExpression:
                case SyntaxKind.BitwiseNotExpression:
                    return BindUnaryOperator((PrefixUnaryExpressionSyntax)node, diagnostics);

                case SyntaxKind.AddressOfExpression:
                    return BindAddressOfExpression((PrefixUnaryExpressionSyntax)node, diagnostics);

                case SyntaxKind.PointerIndirectionExpression:
                    return BindPointerIndirectionExpression((PrefixUnaryExpressionSyntax)node, diagnostics);

                case SyntaxKind.PostIncrementExpression:
                case SyntaxKind.PostDecrementExpression:
                    return BindIncrementOperator(node, ((PostfixUnaryExpressionSyntax)node).Operand, ((PostfixUnaryExpressionSyntax)node).OperatorToken, diagnostics);

                case SyntaxKind.PreIncrementExpression:
                case SyntaxKind.PreDecrementExpression:
                    return BindIncrementOperator(node, ((PrefixUnaryExpressionSyntax)node).Operand, ((PrefixUnaryExpressionSyntax)node).OperatorToken, diagnostics);

                case SyntaxKind.ConditionalExpression:
                    return BindConditionalOperator((ConditionalExpressionSyntax)node, diagnostics);

                case SyntaxKind.NumericLiteralExpression:
                case SyntaxKind.StringLiteralExpression:
                case SyntaxKind.CharacterLiteralExpression:
                case SyntaxKind.TrueLiteralExpression:
                case SyntaxKind.FalseLiteralExpression:
                case SyntaxKind.NullLiteralExpression:
                    return BindLiteralConstant((LiteralExpressionSyntax)node, diagnostics);

                case SyntaxKind.DefaultLiteralExpression:
                    return BindDefaultLiteral(node);

                case SyntaxKind.ParenthesizedExpression:
                    // Parenthesis tokens are ignored, and operand is bound in the context of parent
                    // expression.
                    return BindParenthesizedExpression(((ParenthesizedExpressionSyntax)node).Expression, diagnostics);

                case SyntaxKind.UncheckedExpression:
                case SyntaxKind.CheckedExpression:
                    return BindCheckedExpression((CheckedExpressionSyntax)node, diagnostics);

                case SyntaxKind.DefaultExpression:
                    return BindDefaultExpression((DefaultExpressionSyntax)node, diagnostics);

                case SyntaxKind.TypeOfExpression:
                    return BindTypeOf((TypeOfExpressionSyntax)node, diagnostics);

                case SyntaxKind.SizeOfExpression:
                    return BindSizeOf((SizeOfExpressionSyntax)node, diagnostics);

                case SyntaxKind.AddAssignmentExpression:
                case SyntaxKind.AndAssignmentExpression:
                case SyntaxKind.DivideAssignmentExpression:
                case SyntaxKind.ExclusiveOrAssignmentExpression:
                case SyntaxKind.LeftShiftAssignmentExpression:
                case SyntaxKind.ModuloAssignmentExpression:
                case SyntaxKind.MultiplyAssignmentExpression:
                case SyntaxKind.OrAssignmentExpression:
                case SyntaxKind.RightShiftAssignmentExpression:
                case SyntaxKind.SubtractAssignmentExpression:
                    return BindCompoundAssignment((AssignmentExpressionSyntax)node, diagnostics);

                case SyntaxKind.AliasQualifiedName:
                case SyntaxKind.PredefinedType:
                    return this.BindNamespaceOrType(node, diagnostics);

                case SyntaxKind.QueryExpression:
                    return this.BindQuery((QueryExpressionSyntax)node, diagnostics);

                case SyntaxKind.AnonymousObjectCreationExpression:
                    return BindAnonymousObjectCreation((AnonymousObjectCreationExpressionSyntax)node, diagnostics);

                case SyntaxKind.QualifiedName:
                    // Not reachable during method body binding, but
                    // may be used by SemanticModel for error cases.
                    return BindQualifiedName((QualifiedNameSyntax)node, diagnostics);

                case SyntaxKind.ComplexElementInitializerExpression:
                    return BindUnexpectedComplexElementInitializer((InitializerExpressionSyntax)node, diagnostics);

                case SyntaxKind.ArgListExpression:
                    return BindArgList(node, diagnostics);

                case SyntaxKind.RefTypeExpression:
                    return BindRefType((RefTypeExpressionSyntax)node, diagnostics);

                case SyntaxKind.MakeRefExpression:
                    return BindMakeRef((MakeRefExpressionSyntax)node, diagnostics);

                case SyntaxKind.RefValueExpression:
                    return BindRefValue((RefValueExpressionSyntax)node, diagnostics);

                case SyntaxKind.AwaitExpression:
                    return BindAwait((AwaitExpressionSyntax)node, diagnostics);

                case SyntaxKind.OmittedArraySizeExpression:
                case SyntaxKind.OmittedTypeArgument:
                case SyntaxKind.ObjectInitializerExpression:
                    // Not reachable during method body binding, but
                    // may be used by SemanticModel for error cases.
                    return BadExpression(node);

                case SyntaxKind.NullableType:
                    // Not reachable during method body binding, but
                    // may be used by SemanticModel for error cases.
                    // NOTE: This happens when there's a problem with the Nullable<T> type (e.g. it's missing).
                    // There is no corresponding problem for array or pointer types (which seem analogous), since
                    // they are not constructed types; the element type can be an error type, but the array/pointer 
                    // type cannot.
                    return BadExpression(node);

                case SyntaxKind.InterpolatedStringExpression:
                    return BindInterpolatedString((InterpolatedStringExpressionSyntax)node, diagnostics);

                case SyntaxKind.IsPatternExpression:
                    return BindIsPatternExpression((IsPatternExpressionSyntax)node, diagnostics);

                case SyntaxKind.TupleExpression:
                    return BindTupleExpression((TupleExpressionSyntax)node, diagnostics);

                case SyntaxKind.ThrowExpression:
                    return BindThrowExpression((ThrowExpressionSyntax)node, diagnostics);

                case SyntaxKind.RefType:
                    return BindRefType(node, diagnostics);

                case SyntaxKind.RefExpression:
                    return BindRefExpression(node, diagnostics);

                case SyntaxKind.DeclarationExpression:
                    return BindDeclarationExpression((DeclarationExpressionSyntax)node, diagnostics);

                case SyntaxKind.SuppressNullableWarningExpression:
                    return BindSuppressNullableWarningExpression((PostfixUnaryExpressionSyntax)node, diagnostics);

                default:
                    // NOTE: We could probably throw an exception here, but it's conceivable
                    // that a non-parser syntax tree could reach this point with an unexpected
                    // SyntaxKind and we don't want to throw if that occurs.
                    Debug.Assert(false, "Unexpected SyntaxKind " + node.Kind());
                    return BadExpression(node);
            }
        }

        private static BoundExpression BindDefaultLiteral(ExpressionSyntax node)
        {
            return new BoundDefaultExpression(node, constantValueOpt: null, type: null);
        }

        private BoundExpression BindRefExpression(ExpressionSyntax node, DiagnosticBag diagnostics)
        {
            var firstToken = node.GetFirstToken();
            diagnostics.Add(ErrorCode.ERR_UnexpectedToken, firstToken.GetLocation(), firstToken.ValueText);
            return new BoundBadExpression(
                node, LookupResultKind.Empty, ImmutableArray<Symbol>.Empty, ImmutableArray<BoundExpression>.Empty,
                CreateErrorType("ref"));
        }

        private BoundExpression BindRefType(ExpressionSyntax node, DiagnosticBag diagnostics)
        {
            var firstToken = node.GetFirstToken();
            diagnostics.Add(ErrorCode.ERR_UnexpectedToken, firstToken.GetLocation(), firstToken.ValueText);
            return new BoundTypeExpression(node, null, CreateErrorType("ref"));
        }

        private BoundExpression BindThrowExpression(ThrowExpressionSyntax node, DiagnosticBag diagnostics)
        {
            bool hasErrors = node.HasErrors;
            if (!IsThrowExpressionInProperContext(node))
            {
                diagnostics.Add(ErrorCode.ERR_ThrowMisplaced, node.ThrowKeyword.GetLocation());
                hasErrors = true;
            }

            var thrownExpression = BindThrownExpression(node.Expression, diagnostics, ref hasErrors);
            return new BoundThrowExpression(node, thrownExpression, null, hasErrors);
        }

        private static bool IsThrowExpressionInProperContext(ThrowExpressionSyntax node)
        {
            var parent = node.Parent;
            if (parent == null || node.HasErrors)
            {
                return true;
            }

            switch (node.Parent.Kind())
            {
                case SyntaxKind.ConditionalExpression: // ?:
                    {
                        var conditionalParent = (ConditionalExpressionSyntax)parent;
                        return node == conditionalParent.WhenTrue || node == conditionalParent.WhenFalse;
                    }
                case SyntaxKind.CoalesceExpression: // ??
                    {
                        var binaryParent = (BinaryExpressionSyntax)parent;
                        return node == binaryParent.Right;
                    }
                case SyntaxKind.ArrowExpressionClause:
                case SyntaxKind.ParenthesizedLambdaExpression:
                case SyntaxKind.SimpleLambdaExpression:
                    return true;
                // We do not support && and || because
                // 1. The precedence would not syntactically allow it
                // 2. It isn't clear what the semantics should be
                // 3. It isn't clear what use cases would motivate us to change the precedence to support it
                default:
                    return false;
            }
        }

        // Bind a declaration expression where it isn't permitted.
        private BoundExpression BindDeclarationExpression(DeclarationExpressionSyntax node, DiagnosticBag diagnostics)
        {
            // This is an error, as declaration expressions are handled specially in every context in which
            // they are permitted. So we have a context in which they are *not* permitted. Nevertheless, we
            // bind it and then give one nice message.

            bool isVar;
            bool isConst = false;
            AliasSymbol alias;
            var declType = BindVariableType(node.Designation, diagnostics, node.Type, ref isConst, out isVar, out alias);
            Error(diagnostics, ErrorCode.ERR_DeclarationExpressionNotPermitted, node);
            return BindDeclarationVariables(declType, node.Designation, node, diagnostics);
        }

        /// <summary>
        /// Bind a declaration variable where it isn't permitted. The caller is expected to produce a diagnostic.
        /// </summary>
        private BoundExpression BindDeclarationVariables(TypeSymbolWithAnnotations declType, VariableDesignationSyntax node, CSharpSyntaxNode syntax, DiagnosticBag diagnostics)
        {
            declType = declType ?? TypeSymbolWithAnnotations.Create(CreateErrorType("var"));
            switch (node.Kind())
            {
                case SyntaxKind.SingleVariableDesignation:
                    {
                        var single = (SingleVariableDesignationSyntax)node;
                        var result = BindDeconstructionVariable(declType, single, syntax, diagnostics);
                        return result;
                    }
                case SyntaxKind.DiscardDesignation:
                    {
                        return BindDiscardExpression(syntax, declType);
                    }
                case SyntaxKind.ParenthesizedVariableDesignation:
                    {
                        var tuple = (ParenthesizedVariableDesignationSyntax)node;
                        int count = tuple.Variables.Count;
                        var builder = ArrayBuilder<BoundExpression>.GetInstance(count);
                        var namesBuilder = ArrayBuilder<string>.GetInstance(count);

                        foreach (var n in tuple.Variables)
                        {
                            builder.Add(BindDeclarationVariables(declType, n, n, diagnostics));
                            namesBuilder.Add(InferTupleElementName(n));
                        }
                        var subExpressions = builder.ToImmutableAndFree();

                        var uniqueFieldNames = PooledHashSet<string>.GetInstance();
                        RemoveDuplicateInferredTupleNames(namesBuilder, uniqueFieldNames);
                        uniqueFieldNames.Free();

                        var tupleNames = namesBuilder.ToImmutableAndFree();
                        var inferredPositions = tupleNames.SelectAsArray(n => n != null);
                        bool disallowInferredNames = this.Compilation.LanguageVersion.DisallowInferredTupleElementNames();

                        // We will not check constraints at this point as this code path
                        // is failure-only and the caller is expected to produce a diagnostic.
                        var tupleType = TupleTypeSymbol.Create(
                            null,
                            subExpressions.SelectAsArray(e => TypeSymbolWithAnnotations.Create(e.Type)),
                            default(ImmutableArray<Location>),
                            tupleNames,
                            Compilation,
                            shouldCheckConstraints: false,
                            errorPositions: disallowInferredNames ? inferredPositions : default(ImmutableArray<bool>));

                        return new BoundTupleLiteral(syntax, default(ImmutableArray<string>), inferredPositions, subExpressions, tupleType);
                    }
                default:
                    throw ExceptionUtilities.UnexpectedValue(node.Kind());
            }
        }

        private BoundExpression BindTupleExpression(TupleExpressionSyntax node, DiagnosticBag diagnostics)
        {
            SeparatedSyntaxList<ArgumentSyntax> arguments = node.Arguments;
            int numElements = arguments.Count;

            if (numElements < 2)
            {
                // this should be a parse error already.
                var args = numElements == 1 ?
                    ImmutableArray.Create(BindValue(arguments[0].Expression, diagnostics, BindValueKind.RValue)) :
                    ImmutableArray<BoundExpression>.Empty;

                return BadExpression(node, args);
            }

            bool hasNaturalType = true;

            var boundArguments = ArrayBuilder<BoundExpression>.GetInstance(arguments.Count);
            var elementTypes = ArrayBuilder<TypeSymbolWithAnnotations>.GetInstance(arguments.Count);
            var elementLocations = ArrayBuilder<Location>.GetInstance(arguments.Count);
            bool includeNullability = Compilation.IsFeatureEnabled(MessageID.IDS_FeatureStaticNullChecking);

            // prepare names
            var (elementNames, inferredPositions, hasErrors) = ExtractTupleElementNames(arguments, diagnostics);

            // prepare types and locations
            for (int i = 0; i < numElements; i++)
            {
                ArgumentSyntax argumentSyntax = arguments[i];
                IdentifierNameSyntax nameSyntax = argumentSyntax.NameColon?.Name;

                if (nameSyntax != null)
                {
                    elementLocations.Add(nameSyntax.Location);
                }
                else
                {
                    elementLocations.Add(argumentSyntax.Location);
                }

                BoundExpression boundArgument = BindValue(argumentSyntax.Expression, diagnostics, BindValueKind.RValue);
                if (boundArgument.Type?.SpecialType == SpecialType.System_Void)
                {
                    diagnostics.Add(ErrorCode.ERR_VoidInTuple, argumentSyntax.Location);
                    boundArgument = new BoundBadExpression(
                        argumentSyntax, LookupResultKind.Empty, ImmutableArray<Symbol>.Empty,
                        ImmutableArray.Create<BoundExpression>(boundArgument), CreateErrorType("void"));
                }

                boundArguments.Add(boundArgument);

                var elementType = boundArgument.GetTypeAndNullability(includeNullability);
                elementTypes.Add(elementType);

                if ((object)elementType == null)
                {
                    hasNaturalType = false;
                }
            }

            NamedTypeSymbol tupleTypeOpt = null;
            var elements = elementTypes.ToImmutableAndFree();
            var locations = elementLocations.ToImmutableAndFree();

            if (hasNaturalType)
            {
                bool disallowInferredNames = this.Compilation.LanguageVersion.DisallowInferredTupleElementNames();

                tupleTypeOpt = TupleTypeSymbol.Create(node.Location, elements, locations, elementNames,
                    this.Compilation, syntax: node, diagnostics: diagnostics, shouldCheckConstraints: true,
                    errorPositions: disallowInferredNames ? inferredPositions : default(ImmutableArray<bool>));
            }
            else
            {
                TupleTypeSymbol.VerifyTupleTypePresent(elements.Length, node, this.Compilation, diagnostics);
            }

            // Always track the inferred positions in the bound node, so that conversions don't produce a warning
            // for "dropped names" on tuple literal when the name was inferred.
            return new BoundTupleLiteral(node, elementNames, inferredPositions, boundArguments.ToImmutableAndFree(), tupleTypeOpt, hasErrors);
        }

        private static (ImmutableArray<string> elementNamesArray, ImmutableArray<bool> inferredArray, bool hasErrors) ExtractTupleElementNames(
            SeparatedSyntaxList<ArgumentSyntax> arguments, DiagnosticBag diagnostics)
        {
            bool hasErrors = false;
            int numElements = arguments.Count;
            var uniqueFieldNames = PooledHashSet<string>.GetInstance();
            ArrayBuilder<string> elementNames = null;
            ArrayBuilder<string> inferredElementNames = null;

            for (int i = 0; i < numElements; i++)
            {
                ArgumentSyntax argumentSyntax = arguments[i];
                IdentifierNameSyntax nameSyntax = argumentSyntax.NameColon?.Name;

                string name = null;
                string inferredName = null;

                if (nameSyntax != null)
                {
                    name = nameSyntax.Identifier.ValueText;

                    if (diagnostics != null && !CheckTupleMemberName(name, i, argumentSyntax.NameColon.Name, diagnostics, uniqueFieldNames))
                    {
                        hasErrors = true;
                    }
                }
                else
                {
                    inferredName = InferTupleElementName(argumentSyntax.Expression);
                }

                CollectTupleFieldMemberName(name, i, numElements, ref elementNames);
                CollectTupleFieldMemberName(inferredName, i, numElements, ref inferredElementNames);
            }

            RemoveDuplicateInferredTupleNames(inferredElementNames, uniqueFieldNames);
            uniqueFieldNames.Free();

            var result = MergeTupleElementNames(elementNames, inferredElementNames);
            elementNames?.Free();
            inferredElementNames?.Free();
            return (result.names, result.inferred, hasErrors);
        }

        private static (ImmutableArray<string> names, ImmutableArray<bool> inferred) MergeTupleElementNames(
            ArrayBuilder<string> elementNames, ArrayBuilder<string> inferredElementNames)
        {
            if (elementNames == null)
            {
                if (inferredElementNames == null)
                {
                    return (default(ImmutableArray<string>), default(ImmutableArray<bool>));
                }
                else
                {
                    var finalNames = inferredElementNames.ToImmutable();
                    return (finalNames, finalNames.SelectAsArray(n => n != null));
                }
            }

            if (inferredElementNames == null)
            {
                return (elementNames.ToImmutable(), default(ImmutableArray<bool>));
            }

            Debug.Assert(elementNames.Count == inferredElementNames.Count);
            var builder = ArrayBuilder<bool>.GetInstance(elementNames.Count);
            for (int i = 0; i < elementNames.Count; i++)
            {
                string inferredName = inferredElementNames[i];
                if (elementNames[i] == null && inferredName != null)
                {
                    elementNames[i] = inferredName;
                    builder.Add(true);
                }
                else
                {
                    builder.Add(false);
                }
            }

            return (elementNames.ToImmutable(), builder.ToImmutableAndFree());
        }

        private static void RemoveDuplicateInferredTupleNames(ArrayBuilder<string> inferredElementNames, HashSet<string> uniqueFieldNames)
        {
            if (inferredElementNames == null)
            {
                return;
            }

            // Inferred names that duplicate an explicit name or a previous inferred name are tagged for removal
            var toRemove = PooledHashSet<string>.GetInstance();
            foreach (var name in inferredElementNames)
            {
                if (name != null && !uniqueFieldNames.Add(name))
                {
                    toRemove.Add(name);
                }
            }

            for (int i = 0; i < inferredElementNames.Count; i++)
            {
                var inferredName = inferredElementNames[i];
                if (inferredName != null && toRemove.Contains(inferredName))
                {
                    inferredElementNames[i] = null;
                }
            }
            toRemove.Free();
        }

        private static string InferTupleElementName(SyntaxNode syntax)
        {
            string name = syntax.TryGetInferredMemberName();

            // Reserved names are never candidates to be inferred names, at any position
            if (name == null || TupleTypeSymbol.IsElementNameReserved(name) != -1)
            {
                return null;
            }

            return name;
        }

        private BoundExpression BindRefValue(RefValueExpressionSyntax node, DiagnosticBag diagnostics)
        {
            // __refvalue(tr, T) requires that tr be a TypedReference and T be a type.
            // The result is a *variable* of type T.

            BoundExpression argument = BindValue(node.Expression, diagnostics, BindValueKind.RValue);
            bool hasErrors = argument.HasAnyErrors;

            TypeSymbol typedReferenceType = this.Compilation.GetSpecialType(SpecialType.System_TypedReference);
            HashSet<DiagnosticInfo> useSiteDiagnostics = null;
            Conversion conversion = this.Conversions.ClassifyConversionFromExpression(argument, typedReferenceType, ref useSiteDiagnostics);
            diagnostics.Add(node, useSiteDiagnostics);
            if (!conversion.IsImplicit || !conversion.IsValid)
            {
                hasErrors = true;
                GenerateImplicitConversionError(diagnostics, node, conversion, argument, typedReferenceType);
            }

            argument = CreateConversion(argument, conversion, typedReferenceType, diagnostics);

            TypeSymbol type = BindType(node.Type, diagnostics).TypeSymbol;

            return new BoundRefValueOperator(node, argument, type, hasErrors);
        }

        private BoundExpression BindMakeRef(MakeRefExpressionSyntax node, DiagnosticBag diagnostics)
        {
            // __makeref(x) requires that x be a variable, and not be of a restricted type.
            BoundExpression argument = this.BindValue(node.Expression, diagnostics, BindValueKind.RefOrOut);

            bool hasErrors = argument.HasAnyErrors;

            TypeSymbol typedReferenceType = GetSpecialType(SpecialType.System_TypedReference, diagnostics, node);

            if ((object)argument.Type != null && argument.Type.IsRestrictedType())
            {
                // CS1601: Cannot make reference to variable of type '{0}'
                Error(diagnostics, ErrorCode.ERR_MethodArgCantBeRefAny, node, argument.Type);
                hasErrors = true;
            }

            // UNDONE: We do not yet implement warnings anywhere for:
            // UNDONE: * taking a ref to a volatile field
            // UNDONE: * taking a ref to a "non-agile" field
            // UNDONE: We should do so here when we implement this feature for regular out/ref parameters.

            return new BoundMakeRefOperator(node, argument, typedReferenceType, hasErrors);
        }

        private BoundExpression BindRefType(RefTypeExpressionSyntax node, DiagnosticBag diagnostics)
        {
            // __reftype(x) requires that x be implicitly convertible to TypedReference.

            BoundExpression argument = BindValue(node.Expression, diagnostics, BindValueKind.RValue);
            bool hasErrors = argument.HasAnyErrors;

            TypeSymbol typedReferenceType = this.Compilation.GetSpecialType(SpecialType.System_TypedReference);
            TypeSymbol typeType = this.Compilation.GetWellKnownType(WellKnownType.System_Type);
            HashSet<DiagnosticInfo> useSiteDiagnostics = null;
            Conversion conversion = this.Conversions.ClassifyConversionFromExpression(argument, typedReferenceType, ref useSiteDiagnostics);
            diagnostics.Add(node, useSiteDiagnostics);
            if (!conversion.IsImplicit || !conversion.IsValid)
            {
                hasErrors = true;
                GenerateImplicitConversionError(diagnostics, node, conversion, argument, typedReferenceType);
            }

            argument = CreateConversion(argument, conversion, typedReferenceType, diagnostics);
            return new BoundRefTypeOperator(node, argument, null, typeType, hasErrors);
        }

        private BoundExpression BindArgList(CSharpSyntaxNode node, DiagnosticBag diagnostics)
        {
            // There are two forms of __arglist expression. In a method with an __arglist parameter,
            // it is legal to use __arglist as an expression of type RuntimeArgumentHandle. In 
            // a call to such a method, it is legal to use __arglist(x, y, z) as the final argument.
            // This method only handles the first usage; the second usage is parsed as a call syntax.

            // The native compiler allows __arglist in a lambda:
            //
            // class C
            // {
            //   delegate int D(RuntimeArgumentHandle r);
            //   static void M(__arglist)
            //   {
            //     D f = null;
            //     f = r=>f(__arglist);
            //   }
            // }
            //
            // This is clearly wrong. Either the developer intends __arglist to refer to the 
            // arg list of the *lambda*, or to the arg list of *M*. The former makes no sense;
            // lambdas cannot have an arg list. The latter we have no way to generate code for;
            // you cannot hoist the arg list to a field of a closure class.
            //
            // The native compiler allows this and generates code as though the developer
            // was attempting to access the arg list of the lambda! We should simply disallow it.

            TypeSymbol runtimeArgumentHandleType = GetSpecialType(SpecialType.System_RuntimeArgumentHandle, diagnostics, node);

            MethodSymbol method = this.ContainingMember() as MethodSymbol;

            bool hasError = false;

            if ((object)method == null || !method.IsVararg)
            {
                // CS0190: The __arglist construct is valid only within a variable argument method
                Error(diagnostics, ErrorCode.ERR_ArgsInvalid, node);
                hasError = true;
            }
            else
            {
                // We're in a varargs method; are we also inside a lambda?
                Symbol container = this.ContainingMemberOrLambda;
                if (container != method)
                {
                    // We also need to report this any time a local variable of a restricted type
                    // would be hoisted into a closure for an anonymous function, iterator or async method.
                    // We do that during the actual rewrites.

                    // CS4013: Instance of type '{0}' cannot be used inside an anonymous function, query expression, iterator block or async method
                    Error(diagnostics, ErrorCode.ERR_SpecialByRefInLambda, node, runtimeArgumentHandleType);

                    hasError = true;
                }
            }

            return new BoundArgList(node, runtimeArgumentHandleType, hasError);
        }

        /// <summary>
        /// This function is only needed for SemanticModel to perform binding for erroneous cases.
        /// </summary>
        private BoundExpression BindQualifiedName(QualifiedNameSyntax node, DiagnosticBag diagnostics)
        {
            return BindMemberAccessWithBoundLeft(node, this.BindLeftOfPotentialColorColorMemberAccess(node.Left, diagnostics), node.Right, node.DotToken, invoked: false, indexed: false, diagnostics: diagnostics);
        }

        private BoundExpression BindParenthesizedExpression(ExpressionSyntax innerExpression, DiagnosticBag diagnostics)
        {
            var result = BindExpression(innerExpression, diagnostics);

            // A parenthesized expression may not be a namespace or a type. If it is a parenthesized
            // namespace or type then report the error but let it go; we'll just ignore the
            // parenthesis and keep on trucking.
            CheckNotNamespaceOrType(result, diagnostics);
            return result;
        }

        private BoundExpression BindTypeOf(TypeOfExpressionSyntax node, DiagnosticBag diagnostics)
        {
            ExpressionSyntax typeSyntax = node.Type;

            TypeofBinder typeofBinder = new TypeofBinder(typeSyntax, this); //has special handling for unbound types
            AliasSymbol alias;
            TypeSymbol type = typeofBinder.BindType(typeSyntax, diagnostics, out alias).TypeSymbol;

            bool hasError = false;

            // NB: Dev10 has an error for typeof(dynamic), but allows typeof(dynamic[]),
            // typeof(C<dynamic>), etc.
            if (type.IsDynamic())
            {
                diagnostics.Add(ErrorCode.ERR_BadDynamicTypeof, node.Location);
                hasError = true;
            }

            BoundTypeExpression boundType = new BoundTypeExpression(typeSyntax, alias, type, type.IsErrorType());
            return new BoundTypeOfOperator(node, boundType, null, this.GetWellKnownType(WellKnownType.System_Type, diagnostics, node), hasError);
        }

        private BoundExpression BindSizeOf(SizeOfExpressionSyntax node, DiagnosticBag diagnostics)
        {
            ExpressionSyntax typeSyntax = node.Type;
            AliasSymbol alias;
            TypeSymbol type = this.BindType(typeSyntax, diagnostics, out alias).TypeSymbol;

            bool typeHasErrors = type.IsErrorType();

            if (!typeHasErrors && type.IsManagedType)
            {
                diagnostics.Add(ErrorCode.ERR_ManagedAddr, node.Location, type);
                typeHasErrors = true;
            }

            BoundTypeExpression boundType = new BoundTypeExpression(typeSyntax, alias, type, typeHasErrors);
            ConstantValue constantValue = GetConstantSizeOf(type);
            bool hasErrors = ReferenceEquals(constantValue, null) && ReportUnsafeIfNotAllowed(node, diagnostics, type);
            return new BoundSizeOfOperator(node, boundType, constantValue,
                this.GetSpecialType(SpecialType.System_Int32, diagnostics, node), hasErrors);
        }

        internal static ConstantValue GetConstantSizeOf(TypeSymbol type)
        {
            return ConstantValue.CreateSizeOf((type.GetEnumUnderlyingType() ?? type).SpecialType);
        }

        private BoundExpression BindDefaultExpression(DefaultExpressionSyntax node, DiagnosticBag diagnostics)
        {
            TypeSymbol type = this.BindType(node.Type, diagnostics).TypeSymbol;
            return new BoundDefaultExpression(node, type);
        }

        /// <summary>
        /// Binds a simple identifier.
        /// </summary>
        private BoundExpression BindIdentifier(
            SimpleNameSyntax node,
            bool invoked,
            DiagnosticBag diagnostics)
        {
            Debug.Assert(node != null);

            // If the syntax tree is ill-formed and the identifier is missing then we've already
            // given a parse error. Just return an error local and continue with analysis.
            if (node.IsMissing)
            {
                return BadExpression(node);
            }

            // A simple-name is either of the form I or of the form I<A1, ..., AK>, where I is a
            // single identifier and <A1, ..., AK> is an optional type-argument-list. When no
            // type-argument-list is specified, consider K to be zero. The simple-name is evaluated
            // and classified as follows:

            // If K is zero and the simple-name appears within a block and if the block's (or an
            // enclosing block's) local variable declaration space contains a local variable,
            // parameter or constant with name I, then the simple-name refers to that local
            // variable, parameter or constant and is classified as a variable or value.

            // If K is zero and the simple-name appears within the body of a generic method
            // declaration and if that declaration includes a type parameter with name I, then the
            // simple-name refers to that type parameter.

            BoundExpression expression;

            // It's possible that the argument list is malformed; if so, do not attempt to bind it;
            // just use the null array.

            int arity = node.Arity;
            bool hasTypeArguments = arity > 0;

            SeparatedSyntaxList<TypeSyntax> typeArgumentList = node.Kind() == SyntaxKind.GenericName
                ? ((GenericNameSyntax)node).TypeArgumentList.Arguments
                : default(SeparatedSyntaxList<TypeSyntax>);

            Debug.Assert(arity == typeArgumentList.Count);

            var typeArguments = hasTypeArguments ?
                BindTypeArguments(typeArgumentList, diagnostics) :
                default(ImmutableArray<TypeSymbolWithAnnotations>);

            var lookupResult = LookupResult.GetInstance();
            LookupOptions options = LookupOptions.AllMethodsOnArityZero;
            if (invoked)
            {
                options |= LookupOptions.MustBeInvocableIfMember;
            }

            if (!IsInMethodBody && this.EnclosingNameofArgument == null)
            {
                Debug.Assert((options & LookupOptions.NamespacesOrTypesOnly) == 0);
                options |= LookupOptions.MustNotBeMethodTypeParameter;
            }

            var name = node.Identifier.ValueText;
            HashSet<DiagnosticInfo> useSiteDiagnostics = null;
            this.LookupSymbolsWithFallback(lookupResult, name, arity: arity, useSiteDiagnostics: ref useSiteDiagnostics, options: options);
            diagnostics.Add(node, useSiteDiagnostics);

            if (lookupResult.Kind != LookupResultKind.Empty)
            {
                // have we detected an error with the current node?
                bool isError = false;
                bool wasError;
                var members = ArrayBuilder<Symbol>.GetInstance();
                Symbol symbol = GetSymbolOrMethodOrPropertyGroup(lookupResult, node, name, node.Arity, members, diagnostics, out wasError);  // reports diagnostics in result.

                isError |= wasError;

                if ((object)symbol == null)
                {
                    Debug.Assert(members.Count > 0);

                    var receiver = SynthesizeMethodGroupReceiver(node, members);
                    expression = ConstructBoundMemberGroupAndReportOmittedTypeArguments(
                        node,
                        typeArgumentList,
                        typeArguments,
                        receiver,
                        name,
                        members,
                        lookupResult,
                        receiver != null ? BoundMethodGroupFlags.HasImplicitReceiver : BoundMethodGroupFlags.None,
                        isError,
                        diagnostics);
                }
                else
                {
                    bool isNamedType = (symbol.Kind == SymbolKind.NamedType) || (symbol.Kind == SymbolKind.ErrorType);

                    if (hasTypeArguments && isNamedType)
                    {
                        symbol = ConstructNamedTypeUnlessTypeArgumentOmitted(node, (NamedTypeSymbol)symbol, typeArgumentList, typeArguments, diagnostics);
                    }

                    expression = BindNonMethod(node, symbol, diagnostics, lookupResult.Kind, isError);

                    if (!isNamedType && (hasTypeArguments || node.Kind() == SyntaxKind.GenericName))
                    {
                        Debug.Assert(isError); // Should have been reported by GetSymbolOrMethodOrPropertyGroup.
                        expression = new BoundBadExpression(
                            syntax: node,
                            resultKind: LookupResultKind.WrongArity,
                            symbols: ImmutableArray.Create(symbol),
                            childBoundNodes: ImmutableArray.Create(expression),
                            type: expression.Type,
                            hasErrors: isError);
                    }
                }

                members.Free();
            }
            else
            {
                if (node.IsKind(SyntaxKind.IdentifierName) && FallBackOnDiscard((IdentifierNameSyntax)node, diagnostics))
                {
                    lookupResult.Free();
                    return new BoundDiscardExpression(node, type: null);
                }

                // Otherwise, the simple-name is undefined and a compile-time error occurs.
                expression = BadExpression(node);
                if (lookupResult.Error != null)
                {
                    Error(diagnostics, lookupResult.Error, node);
                }
                else if (IsJoinRangeVariableInLeftKey(node))
                {
                    Error(diagnostics, ErrorCode.ERR_QueryOuterKey, node, name);
                }
                else if (IsInJoinRightKey(node))
                {
                    Error(diagnostics, ErrorCode.ERR_QueryInnerKey, node, name);
                }
                else
                {
                    Error(diagnostics, ErrorCode.ERR_NameNotInContext, node, name);
                }
            }

            lookupResult.Free();
            return expression;
        }

        /// <summary>
        /// Is this is an _ identifier in a context where discards are allowed?
        /// </summary>
        private static bool FallBackOnDiscard(IdentifierNameSyntax node, DiagnosticBag diagnostics)
        {
            if (node.Identifier.ContextualKind() != SyntaxKind.UnderscoreToken)
            {
                return false;
            }

            CSharpSyntaxNode containingDeconstruction = node.GetContainingDeconstruction();
            bool isDiscard = containingDeconstruction != null || IsOutVarDiscardIdentifier(node);
            if (isDiscard)
            {
                CheckFeatureAvailability(node, MessageID.IDS_FeatureTuples, diagnostics);
            }

            return isDiscard;
        }

        private static bool IsOutVarDiscardIdentifier(SimpleNameSyntax node)
        {
            Debug.Assert(node.Identifier.ContextualKind() == SyntaxKind.UnderscoreToken);

            CSharpSyntaxNode parent = node.Parent;
            return (parent?.Kind() == SyntaxKind.Argument &&
                ((ArgumentSyntax)parent).RefOrOutKeyword.Kind() == SyntaxKind.OutKeyword);
        }

        private BoundExpression SynthesizeMethodGroupReceiver(CSharpSyntaxNode syntax, ArrayBuilder<Symbol> members)
        {
            // SPEC: For each instance type T starting with the instance type of the immediately
            // SPEC: enclosing type declaration, and continuing with the instance type of each
            // SPEC: enclosing class or struct declaration, [do a lot of things to find a match].
            // SPEC: ...
            // SPEC: If T is the instance type of the immediately enclosing class or struct type 
            // SPEC: and the lookup identifies one or more methods, the result is a method group 
            // SPEC: with an associated instance expression of this. 

            // Explanation of spec:
            //
            // We are looping over a set of types, from inner to outer, attempting to resolve the
            // meaning of a simple name; for example "M(123)".
            //
            // There are a number of possibilities:
            // 
            // If the lookup finds M in an outer class:
            //
            // class Outer { 
            //     static void M(int x) {}
            //     class Inner {
            //         void X() { M(123); }
            //     }
            // }
            //
            // or the base class of an outer class:
            //
            // class Base { 
            //     public static void M(int x) {}
            // }
            // class Outer : Base {
            //     class Inner {
            //         void X() { M(123); }
            //     }
            // }
            //
            // Then there is no "associated instance expression" of the method group.  That is, there
            // is no possibility of there being an "implicit this".
            //
            // If the lookup finds M on the class that triggered the lookup on the other hand, or
            // one of its base classes:
            //
            // class Base { 
            //     public static void M(int x) {}
            // }
            // class Derived : Base {
            //   void X() { M(123); }
            // }
            //
            // Then the associated instance expression is "this" *even if one or more methods in the
            // method group are static*. If it turns out that the method was static, then we'll
            // check later to determine if there was a receiver actually present in the source code
            // or not.  (That happens during the "final validation" phase of overload resolution.

            // Implementation explanation:
            //
            // If we're here, then lookup has identified one or more methods.  
            Debug.Assert(members.Count > 0);

            // The lookup implementation loops over the set of types from inner to outer, and stops 
            // when it makes a match. (This is correct because any matches found on more-outer types
            // would be hidden, and discarded.) This means that we only find members associated with 
            // one containing class or struct. The method is possibly on that type directly, or via 
            // inheritance from a base type of the type.
            //
            // The question then is what the "associated instance expression" is; is it "this" or
            // nothing at all? If the type that we found the method on is the current type, or is a
            // base type of the current type, then there should be a "this" associated with the
            // method group. Otherwise, it should be null.

            var currentType = this.ContainingType;
            if ((object)currentType == null)
            {
                // This may happen if there is no containing type, 
                // e.g. we are binding an expression in an assembly-level attribute
                return null;
            }

            var declaringType = members[0].ContainingType;

            HashSet<DiagnosticInfo> unused = null;
            if (currentType.IsEqualToOrDerivedFrom(declaringType, TypeCompareKind.ConsiderEverything, useSiteDiagnostics: ref unused))
            {
                return ThisReference(syntax, currentType, wasCompilerGenerated: true);
            }
            else
            {
                return TryBindInteractiveReceiver(syntax, this.ContainingMemberOrLambda, currentType, declaringType);
            }
        }

        private bool IsBadLocalOrParameterCapture(Symbol symbol, TypeSymbol type, RefKind refKind)
        {
            if (refKind != RefKind.None || type.IsByRefLikeType )
            {
                var containingMethod = this.ContainingMemberOrLambda as MethodSymbol;
                if ((object)containingMethod != null && (object)symbol.ContainingSymbol != (object)containingMethod)
                {
                    // Not expecting symbol from constructed method.
                    Debug.Assert(!symbol.ContainingSymbol.Equals(containingMethod));

                    var isInsideNameof = this.EnclosingNameofArgument != null;
                    // Captured in a lambda.
                    return (containingMethod.MethodKind == MethodKind.AnonymousFunction || containingMethod.MethodKind == MethodKind.LocalFunction) && !isInsideNameof; // false in EE evaluation method
                }
            }
            return false;
        }

        private BoundExpression BindNonMethod(SimpleNameSyntax node, Symbol symbol, DiagnosticBag diagnostics, LookupResultKind resultKind, bool isError)
        {
            // Events are handled later as we don't know yet if we are binding to the event or it's backing field.
            if (symbol.Kind != SymbolKind.Event)
            {
                ReportDiagnosticsIfObsolete(diagnostics, symbol, node, hasBaseReceiver: false);
            }

            switch (symbol.Kind)
            {
                case SymbolKind.Local:
                    {
                        var localSymbol = (LocalSymbol)symbol;
                        Location localSymbolLocation = localSymbol.Locations[0];

                        TypeSymbol type;
                        if (node.SyntaxTree == localSymbolLocation.SourceTree &&
                            node.SpanStart < localSymbolLocation.SourceSpan.Start)
                        {
                            // Here we report a local variable being used before its declaration
                            //
                            // There are two possible diagnostics for this:
                            //
                            // CS0841: ERR_VariableUsedBeforeDeclaration
                            // Cannot use local variable 'x' before it is declared
                            //
                            // CS0844: ERR_VariableUsedBeforeDeclarationAndHidesField
                            // Cannot use local variable 'x' before it is declared. The 
                            // declaration of the local variable hides the field 'C.x'.
                            //
                            // There are two situations in which we give these errors.
                            //
                            // First, the scope of a local variable -- that is, the region of program 
                            // text in which it can be looked up by name -- is throughout the entire
                            // block which declares it. It is therefore possible to use a local
                            // before it is declared, which is an error.
                            //
                            // As an additional help to the user, we give a special error for this
                            // scenario:
                            //
                            // class C { 
                            //  int x; 
                            //  void M() { 
                            //    Print(x); 
                            //    int x = 5;
                            //  } }
                            //
                            // Because a too-clever C++ user might be attempting to deliberately
                            // bind to "this.x" in the "Print". (In C++ the local does not come
                            // into scope until its declaration.)
                            //
                            FieldSymbol possibleField = null;
                            var lookupResult = LookupResult.GetInstance();
                            HashSet<DiagnosticInfo> useSiteDiagnostics = null;
                            this.LookupMembersInType(
                                lookupResult,
                                ContainingType,
                                localSymbol.Name,
                                arity: 0,
                                basesBeingResolved: null,
                                options: LookupOptions.Default,
                                originalBinder: this,
                                diagnose: false,
                                useSiteDiagnostics: ref useSiteDiagnostics);
                            diagnostics.Add(node, useSiteDiagnostics);
                            possibleField = lookupResult.SingleSymbolOrDefault as FieldSymbol;
                            lookupResult.Free();
                            if ((object)possibleField != null)
                            {
                                Error(diagnostics, ErrorCode.ERR_VariableUsedBeforeDeclarationAndHidesField, node, node, possibleField);
                            }
                            else
                            {
                                Error(diagnostics, ErrorCode.ERR_VariableUsedBeforeDeclaration, node, node);
                            }

                            type = new ExtendedErrorTypeSymbol(
                                this.Compilation, name: "var", arity: 0, errorInfo: null, variableUsedBeforeDeclaration: true);
                        }
                        else if ((localSymbol as SourceLocalSymbol)?.IsVar == true && localSymbol.ForbiddenZone?.Contains(node) == true)
                        {
                            // A var (type-inferred) local variable has been used in its own initialization (the "forbidden zone").
                            // There are many cases where this occurs, including:
                            //
                            // 1. var x = M(out x);
                            // 2. M(out var x, out x);
                            // 3. var (x, y) = (y, x);
                            //
                            // localSymbol.ForbiddenDiagnostic provides a suitable diagnostic for whichever case applies.
                            //
                            diagnostics.Add(localSymbol.ForbiddenDiagnostic, node.Location, node);
                            type = new ExtendedErrorTypeSymbol(
                                this.Compilation, name: "var", arity: 0, errorInfo: null, variableUsedBeforeDeclaration: true);
                        }
                        else
                        {
<<<<<<< HEAD
                            type = localSymbol.Type.TypeSymbol;
                            if (IsBadLocalOrParameterCapture(localSymbol, localSymbol.RefKind))
=======
                            type = localSymbol.Type;
                            if (IsBadLocalOrParameterCapture(localSymbol, type, localSymbol.RefKind))
>>>>>>> 3b5a3354
                            {
                                isError = true;
                                Error(diagnostics, ErrorCode.ERR_AnonDelegateCantUseLocal, node, localSymbol);
                            }
                        }

                        var constantValueOpt = localSymbol.IsConst && this.EnclosingNameofArgument == null && !type.IsErrorType()
                            ? localSymbol.GetConstantValue(node, this.LocalInProgress, diagnostics) : null;
                        return new BoundLocal(node, localSymbol, constantValueOpt, type, hasErrors: isError);
                    }

                case SymbolKind.Parameter:
                    {
                        var parameter = (ParameterSymbol)symbol;
                        if (IsBadLocalOrParameterCapture(parameter, parameter.Type, parameter.RefKind))
                        {
                            isError = true;
                            Error(diagnostics, ErrorCode.ERR_AnonDelegateCantUse, node, parameter.Name);
                        }
                        return new BoundParameter(node, parameter, hasErrors: isError);
                    }

                case SymbolKind.NamedType:
                case SymbolKind.ErrorType:
                case SymbolKind.TypeParameter:
                    // If I identifies a type, then the result is that type constructed with the
                    // given type arguments. UNDONE: Construct the child type if it is generic!
                    return new BoundTypeExpression(node, null, (TypeSymbol)symbol, hasErrors: isError);

                case SymbolKind.Property:
                    {
                        BoundExpression receiver = SynthesizeReceiver(node, symbol, diagnostics);
                        return BindPropertyAccess(node, receiver, (PropertySymbol)symbol, diagnostics, resultKind, hasErrors: isError);
                    }

                case SymbolKind.Event:
                    {
                        BoundExpression receiver = SynthesizeReceiver(node, symbol, diagnostics);
                        return BindEventAccess(node, receiver, (EventSymbol)symbol, diagnostics, resultKind, hasErrors: isError);
                    }

                case SymbolKind.Field:
                    {
                        BoundExpression receiver = SynthesizeReceiver(node, symbol, diagnostics);
                        return BindFieldAccess(node, receiver, (FieldSymbol)symbol, diagnostics, resultKind, hasErrors: isError);
                    }

                case SymbolKind.Namespace:
                    return new BoundNamespaceExpression(node, (NamespaceSymbol)symbol, hasErrors: isError);

                case SymbolKind.Alias:
                    {
                        var alias = (AliasSymbol)symbol;
                        symbol = alias.Target;
                        switch (symbol.Kind)
                        {
                            case SymbolKind.NamedType:
                            case SymbolKind.ErrorType:
                                return new BoundTypeExpression(node, alias, false, (NamedTypeSymbol)symbol, hasErrors: isError);
                            case SymbolKind.Namespace:
                                return new BoundNamespaceExpression(node, (NamespaceSymbol)symbol, alias, hasErrors: isError);
                            default:
                                throw ExceptionUtilities.UnexpectedValue(symbol.Kind);
                        }
                    }

                case SymbolKind.RangeVariable:
                    return BindRangeVariable(node, (RangeVariableSymbol)symbol, diagnostics);

                default:
                    throw ExceptionUtilities.UnexpectedValue(symbol.Kind);
            }
        }

        protected virtual BoundExpression BindRangeVariable(SimpleNameSyntax node, RangeVariableSymbol qv, DiagnosticBag diagnostics)
        {
            return Next.BindRangeVariable(node, qv, diagnostics);
        }

        private BoundExpression SynthesizeReceiver(CSharpSyntaxNode node, Symbol member, DiagnosticBag diagnostics)
        {
            // SPEC: Otherwise, if T is the instance type of the immediately enclosing class or
            // struct type, if the lookup identifies an instance member, and if the reference occurs
            // within the block of an instance constructor, an instance method, or an instance
            // accessor, the result is the same as a member access of the form this.I. This can only
            // happen when K is zero.

            if (member.IsStatic)
            {
                return null;
            }

            var currentType = this.ContainingType;
            HashSet<DiagnosticInfo> useSiteDiagnostics = null;

            if (currentType.IsEqualToOrDerivedFrom(member.ContainingType, TypeCompareKind.ConsiderEverything, useSiteDiagnostics: ref useSiteDiagnostics))
            {
                bool hasErrors = false;
                if (EnclosingNameofArgument != node)
                {
                    if (InFieldInitializer && !currentType.IsScriptClass)
                    {
                        //can't access "this" in field initializers
                        Error(diagnostics, ErrorCode.ERR_FieldInitRefNonstatic, node, member);
                        hasErrors = true;
                    }
                    else if (InConstructorInitializer || InAttributeArgument)
                    {
                        //can't access "this" in constructor initializers or attribute arguments
                        Error(diagnostics, ErrorCode.ERR_ObjectRequired, node, member);
                        hasErrors = true;
                    }
                    else
                    {
                        // not an instance member if the container is a type, like when binding default parameter values.
                        var containingMember = ContainingMember();
                        bool locationIsInstanceMember = !containingMember.IsStatic &&
                            (containingMember.Kind != SymbolKind.NamedType || currentType.IsScriptClass);

                        if (!locationIsInstanceMember)
                        {
                            // error CS0120: An object reference is required for the non-static field, method, or property '{0}'
                            Error(diagnostics, ErrorCode.ERR_ObjectRequired, node, member);
                            hasErrors = true;
                        }
                    }

                    hasErrors = hasErrors || IsRefOrOutThisParameterCaptured(node, diagnostics);
                }

                return ThisReference(node, currentType, hasErrors, wasCompilerGenerated: true);
            }
            else
            {
                return TryBindInteractiveReceiver(node, this.ContainingMemberOrLambda, currentType, member.ContainingType);
            }
        }

        internal Symbol ContainingMember()
        {
            // We skip intervening lambdas to find the actual member.
            var containingMember = this.ContainingMemberOrLambda;
            while (containingMember.Kind != SymbolKind.NamedType && (object)containingMember.ContainingSymbol != null && containingMember.ContainingSymbol.Kind != SymbolKind.NamedType)
            {
                containingMember = containingMember.ContainingSymbol;
            }
            return containingMember;
        }

        private BoundExpression TryBindInteractiveReceiver(CSharpSyntaxNode syntax, Symbol currentMember, NamedTypeSymbol currentType, NamedTypeSymbol memberDeclaringType)
        {
            if (currentType.TypeKind == TypeKind.Submission && !currentMember.IsStatic)
            {
                if (memberDeclaringType.TypeKind == TypeKind.Submission)
                {
                    return new BoundPreviousSubmissionReference(syntax, memberDeclaringType) { WasCompilerGenerated = true };
                }
                else
                {
                    TypeSymbol hostObjectType = Compilation.GetHostObjectTypeSymbol();
                    HashSet<DiagnosticInfo> useSiteDiagnostics = null;
                    if ((object)hostObjectType != null && hostObjectType.IsEqualToOrDerivedFrom(memberDeclaringType, TypeCompareKind.ConsiderEverything, useSiteDiagnostics: ref useSiteDiagnostics))
                    {
                        return new BoundHostObjectMemberReference(syntax, hostObjectType) { WasCompilerGenerated = true };
                    }
                }
            }

            return null;
        }

        public BoundExpression BindNamespaceOrTypeOrExpression(ExpressionSyntax node, DiagnosticBag diagnostics)
        {
            if (node.Kind() == SyntaxKind.PredefinedType)
            {
                return this.BindNamespaceOrType(node, diagnostics);
            }

            if (SyntaxFacts.IsName(node.Kind()))
            {
                if (SyntaxFacts.IsNamespaceAliasQualifier(node))
                {
                    return this.BindNamespaceAlias((IdentifierNameSyntax)node, diagnostics);
                }
                else if (SyntaxFacts.IsInNamespaceOrTypeContext(node))
                {
                    return this.BindNamespaceOrType(node, diagnostics);
                }
            }
            else if (SyntaxFacts.IsTypeSyntax(node.Kind()))
            {
                return this.BindNamespaceOrType(node, diagnostics);
            }

            return this.BindExpression(node, diagnostics, SyntaxFacts.IsInvoked(node), SyntaxFacts.IsIndexed(node));
        }

        public BoundExpression BindLabel(ExpressionSyntax node, DiagnosticBag diagnostics)
        {
            var name = node as IdentifierNameSyntax;
            if (name == null)
            {
                Debug.Assert(node.ContainsDiagnostics);
                return BadExpression(node, LookupResultKind.NotLabel);
            }

            var result = LookupResult.GetInstance();
            string labelName = name.Identifier.ValueText;
            HashSet<DiagnosticInfo> useSiteDiagnostics = null;
            this.LookupSymbolsWithFallback(result, labelName, arity: 0, useSiteDiagnostics: ref useSiteDiagnostics, options: LookupOptions.LabelsOnly);
            diagnostics.Add(node, useSiteDiagnostics);

            if (!result.IsMultiViable)
            {
                Error(diagnostics, ErrorCode.ERR_LabelNotFound, node, labelName);
                result.Free();
                return BadExpression(node, result.Kind);
            }

            Debug.Assert(result.IsSingleViable, "If this happens, we need to deal with multiple label definitions.");
            var symbol = (LabelSymbol)result.Symbols.First();
            result.Free();
            return new BoundLabel(node, symbol, null);
        }

        public BoundExpression BindNamespaceOrType(ExpressionSyntax node, DiagnosticBag diagnostics)
        {
            var symbol = this.BindNamespaceOrTypeOrAliasSymbol(node, diagnostics, null, false);
            return CreateBoundNamespaceOrTypeExpression(node, symbol.Symbol);
        }

        public BoundExpression BindNamespaceAlias(IdentifierNameSyntax node, DiagnosticBag diagnostics)
        {
            var symbol = this.BindNamespaceAliasSymbol(node, diagnostics);
            return CreateBoundNamespaceOrTypeExpression(node, symbol);
        }

        private static BoundExpression CreateBoundNamespaceOrTypeExpression(ExpressionSyntax node, Symbol symbol)
        {
            var alias = symbol as AliasSymbol;

            if ((object)alias != null)
            {
                symbol = alias.Target;
            }

            var type = symbol as TypeSymbol;
            if ((object)type != null)
            {
                return new BoundTypeExpression(node, alias, false, type);
            }

            var namespaceSymbol = symbol as NamespaceSymbol;
            if ((object)namespaceSymbol != null)
            {
                return new BoundNamespaceExpression(node, namespaceSymbol, alias);
            }

            throw ExceptionUtilities.UnexpectedValue(symbol);
        }

        private BoundThisReference BindThis(ThisExpressionSyntax node, DiagnosticBag diagnostics)
        {
            Debug.Assert(node != null);
            bool hasErrors = true;

            bool inStaticContext;
            if (!HasThis(isExplicit: true, inStaticContext: out inStaticContext))
            {
                //this error is returned in the field initializer case
                Error(diagnostics, inStaticContext ? ErrorCode.ERR_ThisInStaticMeth : ErrorCode.ERR_ThisInBadContext, node);
            }
            else
            {
                hasErrors = IsRefOrOutThisParameterCaptured(node, diagnostics);
            }

            return ThisReference(node, this.ContainingType, hasErrors);
        }

        private BoundThisReference ThisReference(CSharpSyntaxNode node, NamedTypeSymbol thisTypeOpt, bool hasErrors = false, bool wasCompilerGenerated = false)
        {
            return new BoundThisReference(node, thisTypeOpt ?? CreateErrorType(), hasErrors) { WasCompilerGenerated = wasCompilerGenerated };
        }

        private bool IsRefOrOutThisParameterCaptured(SyntaxNode node, DiagnosticBag diagnostics)
        {
            ParameterSymbol thisSymbol = this.ContainingMemberOrLambda.EnclosingThisSymbol();
            // If there is no this parameter, then it is definitely not captured and 
            // any diagnostic would be cascading.
            if ((object)thisSymbol != null && thisSymbol.ContainingSymbol != ContainingMemberOrLambda && thisSymbol.RefKind != RefKind.None)
            {
                Error(diagnostics, ErrorCode.ERR_ThisStructNotInAnonMeth, node);
                return true;
            }

            return false;
        }

        private BoundBaseReference BindBase(BaseExpressionSyntax node, DiagnosticBag diagnostics)
        {
            NamedTypeSymbol baseType = (object)this.ContainingType == null ? null : this.ContainingType.BaseTypeNoUseSiteDiagnostics;
            bool hasErrors = true;

            bool inStaticContext;
            if (!HasThis(isExplicit: true, inStaticContext: out inStaticContext))
            {
                //this error is returned in the field initializer case
                Error(diagnostics, inStaticContext ? ErrorCode.ERR_BaseInStaticMeth : ErrorCode.ERR_BaseInBadContext, node);
            }
            else if ((object)baseType == null) // e.g. in System.Object
            {
                Error(diagnostics, ErrorCode.ERR_NoBaseClass, node);
            }
            else if (node.Parent.Kind() != SyntaxKind.SimpleMemberAccessExpression && node.Parent.Kind() != SyntaxKind.ElementAccessExpression)
            {
                Error(diagnostics, ErrorCode.ERR_BaseIllegal, node);
            }
            else if (IsRefOrOutThisParameterCaptured(node, diagnostics))
            {
                // error has been reported by CheckThisReference
            }
            else
            {
                hasErrors = false;
            }

            return new BoundBaseReference(node, baseType, hasErrors);
        }

        private BoundExpression BindCast(CastExpressionSyntax node, DiagnosticBag diagnostics)
        {
            BoundExpression operand = this.BindValue(node.Expression, diagnostics, BindValueKind.RValue);
            TypeSymbol targetType = this.BindType(node.Type, diagnostics).TypeSymbol;

            if (targetType.IsNullableType() &&
                !operand.HasAnyErrors &&
                operand.Type != null &&
                !operand.Type.IsNullableType() &&
                targetType.GetNullableUnderlyingType() != operand.Type)
            {
                return BindExplicitNullableCastFromNonNullable(node, operand, targetType, diagnostics);
            }

            return BindCastCore(node, operand, targetType, wasCompilerGenerated: operand.WasCompilerGenerated, diagnostics: diagnostics);
        }

        private BoundExpression BindCastCore(ExpressionSyntax node, BoundExpression operand, TypeSymbol targetType, bool wasCompilerGenerated, DiagnosticBag diagnostics)
        {
            HashSet<DiagnosticInfo> useSiteDiagnostics = null;
            Conversion conversion = this.Conversions.ClassifyConversionFromExpression(operand, targetType, ref useSiteDiagnostics, forCast: true);
            diagnostics.Add(node, useSiteDiagnostics);
            if (operand.HasAnyErrors || targetType.IsErrorType() || !conversion.IsValid || targetType.IsStatic)
            {
                GenerateExplicitConversionErrors(diagnostics, node, conversion, operand, targetType);

                return new BoundConversion(
                    node,
                    operand,
                    conversion,
                    @checked: CheckOverflowAtRuntime,
                    explicitCastInCode: true,
                    constantValueOpt: ConstantValue.NotAvailable,
                    type: targetType,
                    hasErrors: true);
            }

            return CreateConversion(node, operand, conversion, isCast: true, wasCompilerGenerated: wasCompilerGenerated, destination: targetType, diagnostics: diagnostics);
        }

        private void GenerateExplicitConversionErrors(
            DiagnosticBag diagnostics,
            SyntaxNode syntax,
            Conversion conversion,
            BoundExpression operand,
            TypeSymbol targetType)
        {
            // Make sure that errors within the unbound lambda don't get lost.
            if (operand.Kind == BoundKind.UnboundLambda)
            {
                GenerateAnonymousFunctionConversionError(diagnostics, operand.Syntax, (UnboundLambda)operand, targetType);
                return;
            }

            if (operand.HasAnyErrors || targetType.IsErrorType())
            {
                // an error has already been reported elsewhere
                return;
            }

            if (targetType.IsStatic)
            {
                // The specification states in the section titled "Referencing Static
                // Class Types" that it is always illegal to have a static class in a
                // cast operator.
                diagnostics.Add(ErrorCode.ERR_ConvertToStaticClass, syntax.Location, targetType);
                return;
            }

            if (!targetType.IsReferenceType && !targetType.IsNullableType() && operand.IsLiteralNull())
            {
                diagnostics.Add(ErrorCode.ERR_ValueCantBeNull, syntax.Location, targetType);
                return;
            }

            if (conversion.ResultKind == LookupResultKind.OverloadResolutionFailure)
            {
                Debug.Assert(conversion.IsUserDefined);

                ImmutableArray<MethodSymbol> originalUserDefinedConversions = conversion.OriginalUserDefinedConversions;
                if (originalUserDefinedConversions.Length > 1)
                {
                    diagnostics.Add(ErrorCode.ERR_AmbigUDConv, syntax.Location, originalUserDefinedConversions[0], originalUserDefinedConversions[1], operand.Display, targetType);
                }
                else
                {
                    Debug.Assert(originalUserDefinedConversions.Length == 0,
                        "How can there be exactly one applicable user-defined conversion if the conversion doesn't exist?");
                    SymbolDistinguisher distinguisher1 = new SymbolDistinguisher(this.Compilation, operand.Type, targetType);
                    diagnostics.Add(ErrorCode.ERR_NoExplicitConv, syntax.Location, distinguisher1.First, distinguisher1.Second);
                }

                return;
            }

            switch (operand.Kind)
            {
<<<<<<< HEAD
                diagnostics.Add(ErrorCode.ERR_NoExplicitConv, syntax.Location, MessageID.IDS_SK_METHOD.Localize(), targetType);
                return;
            }

            if (operand.Kind == BoundKind.TupleLiteral)
            {
                var tuple = (BoundTupleLiteral)operand;
                var targetElementTypes = default(ImmutableArray<TypeSymbolWithAnnotations>);
=======
                case BoundKind.MethodGroup:
                    {
                        // TODO: report more specific diagnostics here for failed method group conversions
                        diagnostics.Add(ErrorCode.ERR_NoExplicitConv, syntax.Location, MessageID.IDS_SK_METHOD.Localize(), targetType);
                        return;
                    }
                case BoundKind.TupleLiteral:
                    {
                        var tuple = (BoundTupleLiteral)operand;
                        var targetElementTypes = default(ImmutableArray<TypeSymbol>);
>>>>>>> 3b5a3354

                        // If target is a tuple or compatible type with the same number of elements,
                        // report errors for tuple arguments that failed to convert, which would be more useful.
                        if (targetType.TryGetElementTypesIfTupleOrCompatible(out targetElementTypes) &&
                            targetElementTypes.Length == tuple.Arguments.Length)
                        {
                            GenerateExplicitConversionErrorsForTupleLiteralArguments(diagnostics, tuple.Arguments, targetElementTypes);
                            return;
                        }

                        // target is not compatible with source and source does not have a type
                        if ((object)tuple.Type == null)
                        {
                            Error(diagnostics, ErrorCode.ERR_ConversionNotTupleCompatible, syntax, tuple.Arguments.Length, targetType);
                            return;
                        }

                        // Otherwise it is just a regular conversion failure from T1 to T2.
                        break;
                    }
                case BoundKind.StackAllocArrayCreation:
                    {
                        var stackAllocExpression = (BoundStackAllocArrayCreation)operand;
                        Error(diagnostics, ErrorCode.ERR_StackAllocConversionNotPossible, syntax, stackAllocExpression.ElementType, targetType);
                        return;
                    }
            }

            Debug.Assert((object)operand.Type != null);
            SymbolDistinguisher distinguisher = new SymbolDistinguisher(this.Compilation, operand.Type, targetType);
            diagnostics.Add(ErrorCode.ERR_NoExplicitConv, syntax.Location, distinguisher.First, distinguisher.Second);
        }

        private void GenerateExplicitConversionErrorsForTupleLiteralArguments(
            DiagnosticBag diagnostics,
            ImmutableArray<BoundExpression> tupleArguments,
            ImmutableArray<TypeSymbolWithAnnotations> targetElementTypes)
        {
            // report all leaf elements of the tuple literal that failed to convert
            // NOTE: we are not responsible for reporting use site errors here, just the failed leaf conversions.
            // By the time we get here we have done analysis and know we have failed the cast in general, and diagnostics collected in the process is already in the bag. 
            // The only thing left is to form a diagnostics about the actually failing conversion(s).
            // This whole method does not itself collect any usesite diagnostics. Its only purpose is to produce an error better than "conversion failed here"           
            HashSet<DiagnosticInfo> usDiagsUnused = null;

            for (int i = 0; i < targetElementTypes.Length; i++)
            {
                var argument = tupleArguments[i];
                var targetElementType = targetElementTypes[i].TypeSymbol;

                var elementConversion = Conversions.ClassifyConversionFromExpression(argument, targetElementType, ref usDiagsUnused);
                if (!elementConversion.IsValid)
                {
                    GenerateExplicitConversionErrors(diagnostics, argument.Syntax, elementConversion, argument, targetElementType);
                }
            }
        }

        /// <summary>
        /// This implements the casting behavior described in section 6.2.3 of the spec:
        /// 
        /// - If the nullable conversion is from S to T?, the conversion is evaluated as the underlying conversion 
        ///   from S to T followed by a wrapping from T to T?.
        ///
        /// This particular check is done in the binder because it involves conversion processing rules (like overflow
        /// checking and constant folding) which are not handled by Conversions.
        /// </summary>
        private BoundExpression BindExplicitNullableCastFromNonNullable(ExpressionSyntax node, BoundExpression operand, TypeSymbol targetType, DiagnosticBag diagnostics)
        {
            Debug.Assert(targetType != null && targetType.IsNullableType());
            Debug.Assert(operand.Type != null && !operand.Type.IsNullableType());

            // Section 6.2.3 of the spec only applies when the non-null version of the types involved have a
            // built in conversion.
            HashSet<DiagnosticInfo> unused = null;
            var underlyingTargetType = targetType.GetNullableUnderlyingType();
            var underlyingConversion = Conversions.ClassifyBuiltInConversion(operand.Type, underlyingTargetType, ref unused);
            if (!underlyingConversion.Exists)
            {
                return BindCastCore(node, operand, targetType, wasCompilerGenerated: operand.WasCompilerGenerated, diagnostics: diagnostics);
            }

            var bag = DiagnosticBag.GetInstance();
            try
            {
                var underlyingExpr = BindCastCore(node, operand, targetType.GetNullableUnderlyingType(), wasCompilerGenerated: false, diagnostics: bag);
                if (underlyingExpr.HasErrors || bag.HasAnyErrors())
                {
                    Error(diagnostics, ErrorCode.ERR_NoExplicitConv, node, operand.Type, targetType);

                    return new BoundConversion(
                        node,
                        operand,
                        Conversion.NoConversion,
                        @checked: CheckOverflowAtRuntime,
                        explicitCastInCode: true,
                        constantValueOpt: ConstantValue.NotAvailable,
                        type: targetType,
                        hasErrors: true);
                }

                // It's possible for the S -> T conversion to produce a 'better' constant value.  If this 
                // constant value is produced place it in the tree so that it gets emitted.  This maintains 
                // parity with the native compiler which also evaluated the conversion at compile time. 
                if (underlyingExpr.ConstantValue != null)
                {
                    underlyingExpr.WasCompilerGenerated = true;
                    return BindCastCore(node, underlyingExpr, targetType, wasCompilerGenerated: operand.WasCompilerGenerated, diagnostics: diagnostics);
                }

                return BindCastCore(node, operand, targetType, wasCompilerGenerated: operand.WasCompilerGenerated, diagnostics: diagnostics);
            }
            finally
            {
                bag.Free();
            }
        }

        private static NameSyntax GetNameSyntax(SyntaxNode syntax)
        {
            string nameString;
            return GetNameSyntax(syntax, out nameString);
        }

        /// <summary>
        /// Gets the NameSyntax associated with the syntax node
        /// If no syntax is attached it sets the nameString to plain text
        /// name and returns a null NameSyntax
        /// </summary>
        /// <param name="syntax">Syntax node</param>
        /// <param name="nameString">Plain text name</param>
        private static NameSyntax GetNameSyntax(SyntaxNode syntax, out string nameString)
        {
            nameString = string.Empty;
            while (true)
            {
                switch (syntax.Kind())
                {
                    case SyntaxKind.PredefinedType:
                        nameString = ((PredefinedTypeSyntax)syntax).Keyword.ValueText;
                        return null;
                    case SyntaxKind.SimpleLambdaExpression:
                        nameString = MessageID.IDS_Lambda.Localize().ToString();
                        return null;
                    case SyntaxKind.ParenthesizedExpression:
                        syntax = ((ParenthesizedExpressionSyntax)syntax).Expression;
                        continue;
                    case SyntaxKind.CastExpression:
                        syntax = ((CastExpressionSyntax)syntax).Expression;
                        continue;
                    case SyntaxKind.SimpleMemberAccessExpression:
                    case SyntaxKind.PointerMemberAccessExpression:
                        return ((MemberAccessExpressionSyntax)syntax).Name;
                    case SyntaxKind.MemberBindingExpression:
                        return ((MemberBindingExpressionSyntax)syntax).Name;
                    default:
                        return syntax as NameSyntax;
                }
            }
        }

        /// <summary>
        /// Gets the plain text name associated with the expression syntax node
        /// </summary>
        /// <param name="syntax">Expression syntax node</param>
        /// <returns>Plain text name</returns>
        private static string GetName(ExpressionSyntax syntax)
        {
            string nameString;
            var nameSyntax = GetNameSyntax(syntax, out nameString);
            if (nameSyntax != null)
            {
                return nameSyntax.GetUnqualifiedName().Identifier.ValueText;
            }
            return nameString;
        }

        // Given a list of arguments, create arrays of the bound arguments and the names of those
        // arguments.
        private void BindArgumentsAndNames(ArgumentListSyntax argumentListOpt, DiagnosticBag diagnostics, AnalyzedArguments result, bool allowArglist = false, bool isDelegateCreation = false)
        {
            if (argumentListOpt != null)
            {
                BindArgumentsAndNames(argumentListOpt.Arguments, diagnostics, result, allowArglist, isDelegateCreation: isDelegateCreation);
            }
        }

        private void BindArgumentsAndNames(BracketedArgumentListSyntax argumentListOpt, DiagnosticBag diagnostics, AnalyzedArguments result)
        {
            if (argumentListOpt != null)
            {
                BindArgumentsAndNames(argumentListOpt.Arguments, diagnostics, result, allowArglist: false);
            }
        }

        private void BindArgumentsAndNames(
            SeparatedSyntaxList<ArgumentSyntax> arguments,
            DiagnosticBag diagnostics,
            AnalyzedArguments result,
            bool allowArglist,
            bool isDelegateCreation = false)
        {
            // Only report the first "duplicate name" or "named before positional" error,
            // so as to avoid "cascading" errors.
            bool hadError = false;

            // Only report the first "non-trailing named args required C# 7.2" error,
            // so as to avoid "cascading" errors.
            bool hadLangVersionError = false;

            foreach (var argumentSyntax in arguments)
            {
                BindArgumentAndName(result, diagnostics, ref hadError, ref hadLangVersionError,
                    argumentSyntax, allowArglist, isDelegateCreation: isDelegateCreation);
            }
        }

        private bool RefMustBeObeyed(bool isDelegateCreation, ArgumentSyntax argumentSyntax)
        {
            if (Compilation.FeatureStrictEnabled || !isDelegateCreation)
            {
                return true;
            }

            switch (argumentSyntax.Expression.Kind())
            {
                // The next 3 cases should never be allowed as they cannot be ref/out. Assuming a bug in legacy compiler.
                case SyntaxKind.ParenthesizedLambdaExpression:
                case SyntaxKind.SimpleLambdaExpression:
                case SyntaxKind.AnonymousMethodExpression:
                case SyntaxKind.InvocationExpression:
                case SyntaxKind.ObjectCreationExpression:
                case SyntaxKind.ParenthesizedExpression: // this is never allowed in legacy compiler
                case SyntaxKind.DeclarationExpression:
                    // A property/indexer is also invalid as it cannot be ref/out, but cannot be checked here. Assuming a bug in legacy compiler.
                    return true;
                default:
                    // The only ones that concern us here for compat is: locals, params, fields
                    // BindArgumentAndName correctly rejects all other cases, except for properties and indexers.
                    // They are handled after BindArgumentAndName returns and the binding can be checked.
                    return false;
            }
        }

        private void BindArgumentAndName(
            AnalyzedArguments result,
            DiagnosticBag diagnostics,
            ref bool hadError,
            ref bool hadLangVersionError,
            ArgumentSyntax argumentSyntax,
            bool allowArglist,
            bool isDelegateCreation = false)
        {
            RefKind origRefKind = argumentSyntax.RefOrOutKeyword.Kind().GetRefKind();
            // The old native compiler ignores ref/out in a delegate creation expression.
            // For compatibility we implement the same bug except in strict mode.
            // Note: Some others should still be rejected when ref/out present. See RefMustBeObeyed.
            RefKind refKind = origRefKind == RefKind.None || RefMustBeObeyed(isDelegateCreation, argumentSyntax) ? origRefKind : RefKind.None;

            BoundExpression boundArgument = BindArgumentValue(diagnostics, argumentSyntax, allowArglist, refKind);

            BindArgumentAndName(
                result,
                diagnostics,
                ref hadError,
                ref hadLangVersionError,
                argumentSyntax,
                boundArgument,
                argumentSyntax.NameColon,
                refKind);

            // check for ref/out property/indexer, only needed for 1 parameter version
            if (!hadError && isDelegateCreation && origRefKind != RefKind.None && result.Arguments.Count == 1)
            {
                var arg = result.Argument(0);
                switch (arg.Kind)
                {
                    case BoundKind.PropertyAccess:
                    case BoundKind.IndexerAccess:
                        var requiredValueKind = origRefKind == RefKind.In ? BindValueKind.ReadonlyRef : BindValueKind.RefOrOut;
                        hadError = !CheckValueKind(argumentSyntax, arg, requiredValueKind, false, diagnostics);
                        return;
                }
            }

            if (argumentSyntax.RefOrOutKeyword.Kind() != SyntaxKind.None)
            {
                argumentSyntax.Expression.CheckDeconstructionCompatibleArgument(diagnostics);
            }
        }

        private BoundExpression BindArgumentValue(DiagnosticBag diagnostics, ArgumentSyntax argumentSyntax, bool allowArglist, RefKind refKind)
        {
            if (argumentSyntax.Expression.Kind() == SyntaxKind.DeclarationExpression)
            {
                var declarationExpression = (DeclarationExpressionSyntax)argumentSyntax.Expression;
                if (declarationExpression.IsOutDeclaration())
                {
                    return BindOutDeclarationArgument(declarationExpression, diagnostics);
                }
            }

            return BindArgumentExpression(diagnostics, argumentSyntax.Expression, refKind, allowArglist);
        }

        private BoundExpression BindOutDeclarationArgument(DeclarationExpressionSyntax declarationExpression, DiagnosticBag diagnostics)
        {
            TypeSyntax typeSyntax = declarationExpression.Type;
            VariableDesignationSyntax designation = declarationExpression.Designation;
            switch (designation.Kind())
            {
                case SyntaxKind.DiscardDesignation:
                    {
                        bool isVar;
                        bool isConst = false;
                        AliasSymbol alias;
                        var declType = BindVariableType(designation, diagnostics, typeSyntax, ref isConst, out isVar, out alias);
                        Debug.Assert(isVar == ((object)declType == null));

                        return new BoundDiscardExpression(declarationExpression, declType?.TypeSymbol);
                    }
                case SyntaxKind.SingleVariableDesignation:
                    return BindOutVariableDeclarationArgument(declarationExpression, diagnostics);
                default:
                    throw ExceptionUtilities.UnexpectedValue(designation.Kind());
            }
        }

        private BoundExpression BindOutVariableDeclarationArgument(
             DeclarationExpressionSyntax declarationExpression,
             DiagnosticBag diagnostics)
        {
            Debug.Assert(declarationExpression.IsOutVarDeclaration());
            bool isVar;
            var designation = (SingleVariableDesignationSyntax)declarationExpression.Designation;
            TypeSyntax typeSyntax = declarationExpression.Type;

            // Is this a local?
            SourceLocalSymbol localSymbol = this.LookupLocal(designation.Identifier);
            if ((object)localSymbol != null)
            {
                Debug.Assert(localSymbol.DeclarationKind == LocalDeclarationKind.OutVariable);
                if ((InConstructorInitializer || InFieldInitializer) && ContainingMemberOrLambda.ContainingSymbol.Kind == SymbolKind.NamedType)
                {
                    Error(diagnostics, ErrorCode.ERR_ExpressionVariableInConstructorOrFieldInitializer, declarationExpression);
                }

                bool isConst = false;
                AliasSymbol alias;
                var declType = BindVariableType(declarationExpression, diagnostics, typeSyntax, ref isConst, out isVar, out alias);

                localSymbol.ScopeBinder.ValidateDeclarationNameConflictsInScope(localSymbol, diagnostics);

                if (isVar)
                {
                    return new OutVariablePendingInference(declarationExpression, localSymbol, null);
                }

                CheckRestrictedTypeInAsync(this.ContainingMemberOrLambda, declType.TypeSymbol, diagnostics, typeSyntax);

<<<<<<< HEAD
                return new BoundLocal(declarationExpression, localSymbol, isDeclaration:true, constantValueOpt: null, type: declType.TypeSymbol);
=======
                return new BoundLocal(declarationExpression, localSymbol, isDeclaration: true, constantValueOpt: null, type: declType);
>>>>>>> 3b5a3354
            }

            // Is this a field?
            GlobalExpressionVariable expressionVariableField = LookupDeclaredField(designation);

            if ((object)expressionVariableField == null)
            {
                // We should have the right binder in the chain, cannot continue otherwise.
                throw ExceptionUtilities.Unreachable;
            }

            BoundExpression receiver = SynthesizeReceiver(designation, expressionVariableField, diagnostics);

            if (typeSyntax.IsVar)
            {
                var ignored = DiagnosticBag.GetInstance();
                BindTypeOrAlias(typeSyntax, ignored, out isVar);
                ignored.Free();

                if (isVar)
                {
                    return new OutVariablePendingInference(declarationExpression, expressionVariableField, receiver);
                }
            }

            TypeSymbol fieldType = expressionVariableField.GetFieldType(this.FieldsBeingBound).TypeSymbol;
            return new BoundFieldAccess(declarationExpression,
                                        receiver,
                                        expressionVariableField,
                                        null,
                                        LookupResultKind.Viable,
                                        isDeclaration: true,
                                        type: fieldType);
        }

        /// <summary>
        /// Returns true if a bad special by ref local was found.
        /// </summary>
        internal static bool CheckRestrictedTypeInAsync(Symbol containingSymbol, TypeSymbol type, DiagnosticBag diagnostics, SyntaxNode syntax)
        {
            if (containingSymbol.Kind == SymbolKind.Method
                && ((MethodSymbol)containingSymbol).IsAsync
                && type.IsRestrictedType())
            {
                Error(diagnostics, ErrorCode.ERR_BadSpecialByRefLocal, syntax, type);
                return true;
            }
            return false;
        }

        internal GlobalExpressionVariable LookupDeclaredField(SingleVariableDesignationSyntax variableDesignator)
        {
            return LookupDeclaredField(variableDesignator, variableDesignator.Identifier.ValueText);
        }

        internal GlobalExpressionVariable LookupDeclaredField(SyntaxNode node, string identifier)
        {
            foreach (Symbol member in ContainingType?.GetMembers(identifier) ?? ImmutableArray<Symbol>.Empty)
            {
                GlobalExpressionVariable field;
                if (member.Kind == SymbolKind.Field &&
                    (field = member as GlobalExpressionVariable)?.SyntaxTree == node.SyntaxTree &&
                    field.SyntaxNode == node)
                {
                    return field;
                }
            }

            return null;
        }

        // Bind a named/positional argument.
        // Prevent cascading diagnostic by considering the previous
        // error state and returning the updated error state.
        private void BindArgumentAndName(
            AnalyzedArguments result,
            DiagnosticBag diagnostics,
            ref bool hadError,
            ref bool hadLangVersionError,
            CSharpSyntaxNode argumentSyntax,
            BoundExpression boundArgumentExpression,
            NameColonSyntax nameColonSyntax,
            RefKind refKind)
        {
            Debug.Assert(argumentSyntax is ArgumentSyntax || argumentSyntax is AttributeArgumentSyntax);

            bool hasRefKinds = result.RefKinds.Any();
            if (refKind != RefKind.None)
            {
                // The common case is no ref or out arguments. So we defer all work until the first one is seen.
                if (!hasRefKinds)
                {
                    hasRefKinds = true;

                    int argCount = result.Arguments.Count;
                    for (int i = 0; i < argCount; ++i)
                    {
                        result.RefKinds.Add(RefKind.None);
                    }
                }
            }

            if (hasRefKinds)
            {
                result.RefKinds.Add(refKind);
            }

            bool hasNames = result.Names.Any();
            if (nameColonSyntax != null)
            {
                // The common case is no named arguments. So we defer all work until the first named argument is seen.
                if (!hasNames)
                {
                    hasNames = true;

                    int argCount = result.Arguments.Count;
                    for (int i = 0; i < argCount; ++i)
                    {
                        result.Names.Add(null);
                    }
                }

                string name = nameColonSyntax.Name.Identifier.ValueText;

                // Note that because of this nested loop this is an O(n^2) algorithm; 
                // however, the set of named arguments in an invocation is likely to be small.

                bool hasNameCollision = false;
                for (int i = 0; i < result.Names.Count; ++i)
                {
                    if (result.Name(i) == name)
                    {
                        hasNameCollision = true;
                        break;
                    }
                }

                if (hasNameCollision && !hadError)
                {
                    // CS: Named argument '{0}' cannot be specified multiple times
                    Error(diagnostics, ErrorCode.ERR_DuplicateNamedArgument, nameColonSyntax.Name, name);
                    hadError = true;
                }

                result.Names.Add(nameColonSyntax.Name);
            }
            else if (hasNames)
            {
                // We just saw a fixed-position argument after a named argument.
                if (!hadLangVersionError && !Compilation.LanguageVersion.AllowNonTrailingNamedArguments())
                {
                    // CS1738: Named argument specifications must appear after all fixed arguments have been specified
                    Error(diagnostics, ErrorCode.ERR_NamedArgumentSpecificationBeforeFixedArgument, argumentSyntax,
                        new CSharpRequiredLanguageVersion(MessageID.IDS_FeatureNonTrailingNamedArguments.RequiredVersion()));

                    hadLangVersionError = true;
                }

                result.Names.Add(null);
            }

            result.Arguments.Add(boundArgumentExpression);
        }

        /// <summary>
        /// Bind argument and verify argument matches rvalue or out param requirements.
        /// </summary>
        private BoundExpression BindArgumentExpression(DiagnosticBag diagnostics, ExpressionSyntax argumentExpression, RefKind refKind, bool allowArglist)
        {
            BindValueKind valueKind = 
                refKind == RefKind.None ? 
                        BindValueKind.RValue :
                        refKind == RefKind.In ?
                            BindValueKind.ReadonlyRef:
                            BindValueKind.RefOrOut;

            BoundExpression argument;
            if (allowArglist)
            {
                argument = this.BindValueAllowArgList(argumentExpression, diagnostics, valueKind);
            }
            else
            {
                argument = this.BindValue(argumentExpression, diagnostics, valueKind);
            }

            return argument;
        }

        private void CoerceArguments<TMember>(
            MemberResolutionResult<TMember> methodResult,
            ArrayBuilder<BoundExpression> arguments,
            DiagnosticBag diagnostics)
            where TMember : Symbol
        {
            var result = methodResult.Result;

            // Parameter types should be taken from the least overridden member:
            var parameters = methodResult.LeastOverriddenMember.GetParameters();

            for (int arg = 0; arg < arguments.Count; ++arg)
            {
                var kind = result.ConversionForArg(arg);
                BoundExpression argument = arguments[arg];

                if (!kind.IsIdentity || argument.Kind == BoundKind.TupleLiteral)
                {
                    TypeSymbol type = GetCorrespondingParameterType(ref result, parameters, arg);

                    // NOTE: for some reason, dev10 doesn't report this for indexer accesses.
                    if (!methodResult.Member.IsIndexer() && !argument.HasAnyErrors && type.IsUnsafe())
                    {
                        // CONSIDER: dev10 uses the call syntax, but this seems clearer.
                        ReportUnsafeIfNotAllowed(argument.Syntax, diagnostics);
                        //CONSIDER: Return a bad expression so that HasErrors is true?
                    }

                    arguments[arg] = CreateConversion(argument.Syntax, argument, kind, false, type, diagnostics);
                }
                else if (argument.Kind == BoundKind.OutVariablePendingInference)
                {
                    TypeSymbol parameterType = GetCorrespondingParameterType(ref result, parameters, arg);
                    arguments[arg] = ((OutVariablePendingInference)argument).SetInferredType(parameterType, diagnostics);
                }
                else if (argument.Kind == BoundKind.OutDeconstructVarPendingInference)
                {
                    TypeSymbol parameterType = GetCorrespondingParameterType(ref result, parameters, arg);
                    arguments[arg] = ((OutDeconstructVarPendingInference)argument).SetInferredType(parameterType, this, success: true);
                }
                else if (argument.Kind == BoundKind.DiscardExpression && !argument.HasExpressionType())
                {
                    TypeSymbol parameterType = GetCorrespondingParameterType(ref result, parameters, arg);
                    Debug.Assert((object)parameterType != null);
                    arguments[arg] = ((BoundDiscardExpression)argument).SetInferredType(parameterType);
                }
            }
        }

        private TypeSymbol GetCorrespondingParameterType(ref MemberAnalysisResult result, ImmutableArray<ParameterSymbol> parameters, int arg)
        {
            int paramNum = result.ParameterFromArgument(arg);
            var type = GetTypeOrReturnTypeWithAdjustedNullableAnnotations(parameters[paramNum]).TypeSymbol;

            if (paramNum == parameters.Length - 1 && result.Kind == MemberResolutionKind.ApplicableInExpandedForm)
            {
                type = ((ArrayTypeSymbol)type).ElementType.TypeSymbol;
            }

            return type;
        }

        private BoundExpression BindArrayCreationExpression(ArrayCreationExpressionSyntax node, DiagnosticBag diagnostics)
        {
            // SPEC begins
            //
            // An array-creation-expression is used to create a new instance of an array-type.
            //
            // array-creation-expression:
            //     new non-array-type[expression-list] rank-specifiersopt array-initializeropt
            //     new array-type array-initializer 
            //     new rank-specifier array-initializer
            //
            // An array creation expression of the first form allocates an array instance of the
            // type that results from deleting each of the individual expressions from the 
            // expression list. For example, the array creation expression new int[10, 20] produces
            // an array instance of type int[,], and the array creation expression new int[10][,]
            // produces an array of type int[][,]. Each expression in the expression list must be of
            // type int, uint, long, or ulong, or implicitly convertible to one or more of these
            // types. The value of each expression determines the length of the corresponding
            // dimension in the newly allocated array instance. Since the length of an array
            // dimension must be nonnegative, it is a compile-time error to have a 
            // constant-expression with a negative value in the expression list.
            //
            // If an array creation expression of the first form includes an array initializer, each
            // expression in the expression list must be a constant and the rank and dimension 
            // lengths specified by the expression list must match those of the array initializer.
            //
            // In an array creation expression of the second or third form, the rank of the
            // specified array type or rank specifier must match that of the array initializer. The
            // individual dimension lengths are inferred from the number of elements in each of the
            // corresponding nesting levels of the array initializer. Thus, the expression new
            // int[,] {{0, 1}, {2, 3}, {4, 5}} exactly corresponds to new int[3, 2] {{0, 1}, {2, 3},
            // {4, 5}}
            //
            // An array creation expression of the third form is referred to as an implicitly typed
            // array creation expression. It is similar to the second form, except that the element
            // type of the array is not explicitly given, but determined as the best common type
            // (7.5.2.14) of the set of expressions in the array initializer. For a multidimensional
            // array, i.e., one where the rank-specifier contains at least one comma, this set
            // comprises all expressions found in nested array-initializers.
            //
            // An array creation expression permits instantiation of an array with elements of an
            // array type, but the elements of such an array must be manually initialized. For
            // example, the statement
            //
            // int[][] a = new int[100][];
            //
            // creates a single-dimensional array with 100 elements of type int[]. The initial value
            // of each element is null. It is not possible for the same array creation expression to
            // also instantiate the sub-arrays, and the statement
            //
            // int[][] a = new int[100][5];		// Error
            //
            // results in a compile-time error. 
            //
            // The following are examples of implicitly typed array creation expressions:
            //
            // var a = new[] { 1, 10, 100, 1000 };                     // int[]
            // var b = new[] { 1, 1.5, 2, 2.5 };                       // double[]
            // var c = new[,] { { "hello", null }, { "world", "!" } }; // string[,]
            // var d = new[] { 1, "one", 2, "two" };                   // Error
            //
            // The last expression causes a compile-time error because neither int nor string is 
            // implicitly convertible to the other, and so there is no best common type. An
            // explicitly typed array creation expression must be used in this case, for example
            // specifying the type to be object[]. Alternatively, one of the elements can be cast to
            // a common base type, which would then become the inferred element type.
            //
            // SPEC ends

            var type = (ArrayTypeSymbol)BindType(node.Type, diagnostics).TypeSymbol;

            // CONSIDER: 
            //
            // There may be erroneous rank specifiers in the source code, for example:
            //
            // int y = 123; 
            // int[][] z = new int[10][y];
            //
            // The "10" is legal but the "y" is not. If we are in such a situation we do have the
            // "y" expression syntax stashed away in the syntax tree. However, we do *not* perform
            // semantic analysis. This means that "go to definition" on "y" does not work, and so
            // on. We might consider doing a semantic analysis here (with error suppression; a parse
            // error has already been reported) so that "go to definition" works.

            ArrayBuilder<BoundExpression> sizes = ArrayBuilder<BoundExpression>.GetInstance();
            foreach (var arg in node.Type.RankSpecifiers[0].Sizes)
            {
                // These make the parse tree nicer, but they shouldn't actually appear in the bound tree.
                if (arg.Kind() != SyntaxKind.OmittedArraySizeExpression)
                {
                    var size = BindValue(arg, diagnostics, BindValueKind.RValue);
                    if (!size.HasAnyErrors)
                    {
                        size = ConvertToArrayIndex(size, node, diagnostics);
                        if (IsNegativeConstantForArraySize(size))
                        {
                            Error(diagnostics, ErrorCode.ERR_NegativeArraySize, arg);
                        }
                    }

                    sizes.Add(size);
                }
            }

            ImmutableArray<BoundExpression> arraySizes = sizes.ToImmutableAndFree();

            return node.Initializer == null
                ? new BoundArrayCreation(node, arraySizes, null, type)
                : BindArrayCreationWithInitializer(diagnostics, node, node.Initializer, type, arraySizes);
        }

        private BoundExpression BindImplicitArrayCreationExpression(ImplicitArrayCreationExpressionSyntax node, DiagnosticBag diagnostics)
        {
            // See BindArrayCreationExpression method above for implicitly typed array creation SPEC.

            InitializerExpressionSyntax initializer = node.Initializer;
            int rank = node.Commas.Count + 1;

            ImmutableArray<BoundExpression> boundInitializerExpressions = BindArrayInitializerExpressions(initializer, diagnostics, dimension: 1, rank: rank);

            bool hadMultipleCandidates;
            HashSet<DiagnosticInfo> useSiteDiagnostics = null;
            var bestType = BestTypeInferrer.InferBestType(
                boundInitializerExpressions,
                this.Conversions,
                this.Compilation.IsFeatureEnabled(MessageID.IDS_FeatureStaticNullChecking),
                out hadMultipleCandidates,
                ref useSiteDiagnostics);
            diagnostics.Add(node, useSiteDiagnostics);

            if ((object)bestType == null || bestType.SpecialType == SpecialType.System_Void) // Dev10 also reports ERR_ImplicitlyTypedArrayNoBestType for void.
            {
                Error(diagnostics, ErrorCode.ERR_ImplicitlyTypedArrayNoBestType, node);
                bestType = TypeSymbolWithAnnotations.Create(CreateErrorType());
            }

            if (bestType.IsRestrictedType())
            {
                // CS0611: Array elements cannot be of type '{0}'
                Error(diagnostics, ErrorCode.ERR_ArrayElementCantBeRefAny, node, bestType.TypeSymbol);
            }

            var arrayType = ArrayTypeSymbol.CreateCSharpArray(Compilation.Assembly, bestType, rank);
            return BindArrayCreationWithInitializer(diagnostics, node, initializer, arrayType,
                sizes: ImmutableArray<BoundExpression>.Empty, boundInitExprOpt: boundInitializerExpressions);
        }

        // This method binds all the array initializer expressions.
        // NOTE: It doesn't convert the bound initializer expressions to array's element type.
        // NOTE: This is done separately in ConvertAndBindArrayInitialization method below.
        private ImmutableArray<BoundExpression> BindArrayInitializerExpressions(InitializerExpressionSyntax initializer, DiagnosticBag diagnostics, int dimension, int rank)
        {
            var exprBuilder = ArrayBuilder<BoundExpression>.GetInstance();
            BindArrayInitializerExpressions(initializer, exprBuilder, diagnostics, dimension, rank);
            return exprBuilder.ToImmutableAndFree();
        }

        /// <summary>
        /// This method walks through the array's InitializerExpressionSyntax and binds all the initializer expressions recursively.
        /// NOTE: It doesn't convert the bound initializer expressions to array's element type.
        /// NOTE: This is done separately in ConvertAndBindArrayInitialization method below.
        /// </summary>
        /// <param name="initializer">Initializer Syntax.</param>
        /// <param name="exprBuilder">Bound expression builder.</param>
        /// <param name="diagnostics">Diagnostics.</param>
        /// <param name="dimension">Current array dimension being processed.</param>
        /// <param name="rank">Rank of the array type.</param>
        private void BindArrayInitializerExpressions(InitializerExpressionSyntax initializer, ArrayBuilder<BoundExpression> exprBuilder, DiagnosticBag diagnostics, int dimension, int rank)
        {
            Debug.Assert(rank > 0);
            Debug.Assert(dimension > 0 && dimension <= rank);
            Debug.Assert(exprBuilder != null);

            if (dimension == rank)
            {
                // We are processing the nth dimension of a rank-n array. We expect that these will
                // only be values, not array initializers.
                foreach (var expression in initializer.Expressions)
                {
                    var boundExpression = BindValue(expression, diagnostics, BindValueKind.RValue);
                    exprBuilder.Add(boundExpression);
                }
            }
            else
            {
                // Inductive case; we'd better have another array initializer
                foreach (var expression in initializer.Expressions)
                {
                    if (expression.Kind() == SyntaxKind.ArrayInitializerExpression)
                    {
                        BindArrayInitializerExpressions((InitializerExpressionSyntax)expression, exprBuilder, diagnostics, dimension + 1, rank);
                    }
                    else
                    {
                        // We have non-array initializer expression, but we expected an array initializer expression.

                        var boundExpression = BindValue(expression, diagnostics, BindValueKind.RValue);
                        if ((object)boundExpression.Type == null || !boundExpression.Type.IsErrorType())
                        {
                            if (!boundExpression.HasAnyErrors)
                            {
                                Error(diagnostics, ErrorCode.ERR_ArrayInitializerExpected, expression);
                            }

                            // Wrap the expression with a bound bad expression with error type.
                            boundExpression = BadExpression(
                                expression,
                                LookupResultKind.Empty,
                                ImmutableArray.Create(boundExpression.ExpressionSymbol),
                                ImmutableArray.Create(boundExpression));
                        }

                        exprBuilder.Add(boundExpression);
                    }
                }
            }
        }

        /// <summary>
        /// Given an array of bound initializer expressions, this method converts these bound expressions
        /// to array's element type and generates a BoundArrayInitialization with the converted initializers.
        /// </summary>
        /// <param name="diagnostics">Diagnostics.</param>
        /// <param name="node">Initializer Syntax.</param>
        /// <param name="type">Array type.</param>
        /// <param name="knownSizes">Known array bounds.</param>
        /// <param name="dimension">Current array dimension being processed.</param>
        /// <param name="boundInitExpr">Array of bound initializer expressions.</param>
        /// <param name="boundInitExprIndex">
        /// Index into the array of bound initializer expressions to fetch the next bound expression.
        /// </param>
        /// <returns></returns>
        private BoundArrayInitialization ConvertAndBindArrayInitialization(
            DiagnosticBag diagnostics,
            InitializerExpressionSyntax node,
            ArrayTypeSymbol type,
            int?[] knownSizes,
            int dimension,
            ImmutableArray<BoundExpression> boundInitExpr,
            ref int boundInitExprIndex)
        {
            Debug.Assert(!boundInitExpr.IsDefault);

            ArrayBuilder<BoundExpression> initializers = ArrayBuilder<BoundExpression>.GetInstance();
            if (dimension == type.Rank)
            {
                // We are processing the nth dimension of a rank-n array. We expect that these will
                // only be values, not array initializers.
                TypeSymbol elemType = type.ElementType.TypeSymbol;
                foreach (var expressionSyntax in node.Expressions)
                {
                    Debug.Assert(boundInitExprIndex >= 0 && boundInitExprIndex < boundInitExpr.Length);

                    BoundExpression boundExpression = boundInitExpr[boundInitExprIndex];
                    boundInitExprIndex++;

                    BoundExpression convertedExpression = GenerateConversionForAssignment(elemType, boundExpression, diagnostics);
                    initializers.Add(convertedExpression);
                }
            }
            else
            {
                // Inductive case; we'd better have another array initializer
                foreach (var expr in node.Expressions)
                {
                    BoundExpression init = null;
                    if (expr.Kind() == SyntaxKind.ArrayInitializerExpression)
                    {
                        init = ConvertAndBindArrayInitialization(diagnostics, (InitializerExpressionSyntax)expr,
                             type, knownSizes, dimension + 1, boundInitExpr, ref boundInitExprIndex);
                    }
                    else
                    {
                        // We have non-array initializer expression, but we expected an array initializer expression.
                        // We have already generated the diagnostics during binding, so just fetch the bound expression.

                        Debug.Assert(boundInitExprIndex >= 0 && boundInitExprIndex < boundInitExpr.Length);

                        init = boundInitExpr[boundInitExprIndex];
                        Debug.Assert(init.HasAnyErrors);
                        Debug.Assert(init.Type.IsErrorType());

                        boundInitExprIndex++;
                    }

                    initializers.Add(init);
                }
            }

            bool hasErrors = false;
            var knownSizeOpt = knownSizes[dimension - 1];

            if (knownSizeOpt == null)
            {
                knownSizes[dimension - 1] = initializers.Count;
            }
            else if (knownSizeOpt != initializers.Count)
            {
                // No need to report an error if the known size is negative
                // since we've already reported CS0248 earlier and it's
                // expected that the number of initializers won't match.
                if (knownSizeOpt >= 0)
                {
                    Error(diagnostics, ErrorCode.ERR_ArrayInitializerIncorrectLength, node, knownSizeOpt.Value);
                    hasErrors = true;
                }
            }

            return new BoundArrayInitialization(node, initializers.ToImmutableAndFree(), hasErrors: hasErrors);
        }

        private BoundArrayInitialization BindArrayInitializerList(
           DiagnosticBag diagnostics,
           InitializerExpressionSyntax node,
           ArrayTypeSymbol type,
           int?[] knownSizes,
           int dimension,
           ImmutableArray<BoundExpression> boundInitExprOpt = default(ImmutableArray<BoundExpression>))
        {
            // Bind the array initializer expressions, if not already bound.
            // NOTE: Initializer expressions might already be bound for implicitly type array creation
            // NOTE: during array's element type inference.
            if (boundInitExprOpt.IsDefault)
            {
                boundInitExprOpt = BindArrayInitializerExpressions(node, diagnostics, dimension, type.Rank);
            }

            // Convert the bound array initializer expressions to array's element type and
            // generate BoundArrayInitialization with the converted initializers.
            int boundInitExprIndex = 0;
            return ConvertAndBindArrayInitialization(diagnostics, node, type, knownSizes, dimension, boundInitExprOpt, ref boundInitExprIndex);
        }

        private BoundArrayInitialization BindUnexpectedArrayInitializer(
            InitializerExpressionSyntax node,
            DiagnosticBag diagnostics,
            ErrorCode errorCode,
            CSharpSyntaxNode errorNode = null)
        {
            var result = BindArrayInitializerList(
                diagnostics,
                node,
                this.Compilation.CreateArrayTypeSymbol(GetSpecialType(SpecialType.System_Object, diagnostics, node)),
                new int?[1],
                dimension: 1);

            if (!result.HasAnyErrors)
            {
                result = new BoundArrayInitialization(node, result.Initializers, hasErrors: true);
            }

            Error(diagnostics, errorCode, errorNode ?? node);
            return result;
        }

        // We could be in the cases
        //
        // (1) int[] x = { a, b }
        // (2) new int[] { a, b }
        // (3) new int[2] { a, b }
        // (4) new [] { a, b }
        //
        // In case (1) there is no creation syntax.
        // In cases (2) and (3) creation syntax is an ArrayCreationExpression.
        // In case (4) creation syntax is an ImplicitArrayCreationExpression.
        //
        // In cases (1), (2) and (4) there are no sizes.
        //
        // The initializer syntax is always provided.
        //
        // If we are in case (3) and sizes are provided then the number of sizes must match the rank
        // of the array type passed in.

        // For case (4), i.e. ImplicitArrayCreationExpression, we must have already bound the
        // initializer expressions for best type inference.
        // These bound expressions are stored in boundInitExprOpt and reused in creating
        // BoundArrayInitialization to avoid binding them twice.

        private BoundArrayCreation BindArrayCreationWithInitializer(
            DiagnosticBag diagnostics,
            ExpressionSyntax creationSyntax,
            InitializerExpressionSyntax initSyntax,
            ArrayTypeSymbol type,
            ImmutableArray<BoundExpression> sizes,
            ImmutableArray<BoundExpression> boundInitExprOpt = default(ImmutableArray<BoundExpression>))
        {
            Debug.Assert(creationSyntax == null ||
                creationSyntax.Kind() == SyntaxKind.ArrayCreationExpression ||
                creationSyntax.Kind() == SyntaxKind.ImplicitArrayCreationExpression);
            Debug.Assert(initSyntax != null);
            Debug.Assert((object)type != null);
            Debug.Assert(boundInitExprOpt.IsDefault || creationSyntax.Kind() == SyntaxKind.ImplicitArrayCreationExpression);

            bool error = false;

            // NOTE: In error scenarios, it may be the case sizes.Count > type.Rank.
            // For example, new int[1 2] has 2 sizes, but rank 1 (since there are 0 commas).
            int rank = type.Rank;
            int numSizes = sizes.Length;
            int?[] knownSizes = new int?[Math.Max(rank, numSizes)];

            // If there are sizes given and there is an array initializer, then every size must be a
            // constant. (We'll check later that it matches)
            for (int i = 0; i < numSizes; ++i)
            {
                // Here we are being bug-for-bug compatible with C# 4. When you have code like
                // byte[] b = new[uint.MaxValue] { 2 };
                // you might expect an error that says that the number of elements in the initializer does
                // not match the size of the array. But in C# 4 if the constant does not fit into an integer
                // then we confusingly give the error "that's not a constant".
                // NOTE: in the example above, GetIntegerConstantForArraySize is returning null because the
                // size doesn't fit in an int - not because it doesn't match the initializer length.
                var size = sizes[i];
                knownSizes[i] = GetIntegerConstantForArraySize(size);
                if (!size.HasAnyErrors && knownSizes[i] == null)
                {
                    Error(diagnostics, ErrorCode.ERR_ConstantExpected, size.Syntax);
                    error = true;
                }
            }

            // KnownSizes is further mutated by BindArrayInitializerList as it works out more
            // information about the sizes.
            BoundArrayInitialization initializer = BindArrayInitializerList(diagnostics, initSyntax, type, knownSizes, 1, boundInitExprOpt);

            error = error || initializer.HasAnyErrors;

            bool hasCreationSyntax = creationSyntax != null;
            CSharpSyntaxNode nonNullSyntax = (CSharpSyntaxNode)creationSyntax ?? initSyntax;

            // Construct a set of size expressions if we were not given any.
            //
            // It is possible in error scenarios that some of the bounds were not determined. Substitute
            // zeroes for those.
            if (numSizes == 0)
            {
                BoundExpression[] sizeArray = new BoundExpression[rank];
                for (int i = 0; i < rank; i++)
                {
                    sizeArray[i] = new BoundLiteral(
                        nonNullSyntax,
                        ConstantValue.Create(knownSizes[i] ?? 0),
                        GetSpecialType(SpecialType.System_Int32, diagnostics, nonNullSyntax))
                    { WasCompilerGenerated = true };
                }
                sizes = sizeArray.AsImmutableOrNull();
            }
            else if (!error && rank != numSizes)
            {
                Error(diagnostics, ErrorCode.ERR_BadIndexCount, nonNullSyntax, type.Rank);
                error = true;
            }

            return new BoundArrayCreation(nonNullSyntax, sizes, initializer, type, hasErrors: error)
            {
                WasCompilerGenerated = !hasCreationSyntax &&
                    (initSyntax.Parent == null ||
                    initSyntax.Parent.Kind() != SyntaxKind.EqualsValueClause ||
                    ((EqualsValueClauseSyntax)initSyntax.Parent).Value != initSyntax)
            };
        }

        private BoundExpression BindStackAllocArrayCreationExpression(
            StackAllocArrayCreationExpressionSyntax node, DiagnosticBag diagnostics)
        {
            bool hasErrors = false;
            var inLegalPosition = (IsInMethodBody || IsLocalFunctionsScopeBinder) && node.IsLegalSpanStackAllocPosition();

            if (!inLegalPosition)
            {
                hasErrors = true;
                diagnostics.Add(
                    ErrorCode.ERR_InvalidExprTerm,
                    node.StackAllocKeyword.GetLocation(),
                    SyntaxFacts.GetText(SyntaxKind.StackAllocKeyword));
            }

            // Check if we're syntactically within a catch or finally clause.
            if (this.Flags.Includes(BinderFlags.InCatchBlock) ||
                this.Flags.Includes(BinderFlags.InCatchFilter) ||
                this.Flags.Includes(BinderFlags.InFinallyBlock))
            {
                Error(diagnostics, ErrorCode.ERR_StackallocInCatchFinally, node);
            }

            TypeSyntax typeSyntax = node.Type;

            if (typeSyntax.Kind() != SyntaxKind.ArrayType)
            {
                Error(diagnostics, ErrorCode.ERR_BadStackAllocExpr, typeSyntax);

                return new BoundBadExpression(
                    node,
                    LookupResultKind.NotCreatable, //in this context, anyway
                    ImmutableArray<Symbol>.Empty,
                    ImmutableArray<BoundExpression>.Empty,
                    new PointerTypeSymbol(BindType(typeSyntax, diagnostics)));
            }

            ArrayTypeSyntax arrayTypeSyntax = (ArrayTypeSyntax)typeSyntax;
            TypeSyntax elementTypeSyntax = arrayTypeSyntax.ElementType;
<<<<<<< HEAD

            TypeSymbolWithAnnotations elementType = BindType(elementTypeSyntax, diagnostics);
            PointerTypeSymbol pointerType = new PointerTypeSymbol(elementType);
=======
            TypeSymbol elementType = BindType(elementTypeSyntax, diagnostics);
>>>>>>> 3b5a3354

            bool typeHasErrors = elementType.IsErrorType();
            if (!typeHasErrors && elementType.IsManagedType)
            {
                Error(diagnostics, ErrorCode.ERR_ManagedAddr, elementTypeSyntax, elementType.TypeSymbol);
                typeHasErrors = true;
            }

            SyntaxList<ArrayRankSpecifierSyntax> rankSpecifiers = arrayTypeSyntax.RankSpecifiers;

            if (rankSpecifiers.Count != 1 ||
                rankSpecifiers[0].Sizes.Count != 1 ||
                rankSpecifiers[0].Sizes[0].Kind() == SyntaxKind.OmittedArraySizeExpression)
            {
                // NOTE: Dev10 reported several parse errors here.
                Error(diagnostics, ErrorCode.ERR_BadStackAllocExpr, typeSyntax);

                var builder = ArrayBuilder<BoundExpression>.GetInstance();
                DiagnosticBag discardedDiagnostics = DiagnosticBag.GetInstance();
                foreach (ArrayRankSpecifierSyntax rankSpecifier in rankSpecifiers)
                {
                    foreach (ExpressionSyntax size in rankSpecifier.Sizes)
                    {
                        if (size.Kind() != SyntaxKind.OmittedArraySizeExpression)
                        {
                            builder.Add(BindExpression(size, discardedDiagnostics));
                        }
                    }
                }
                discardedDiagnostics.Free();

                return new BoundBadExpression(
                    node,
                    LookupResultKind.Empty,
                    ImmutableArray<Symbol>.Empty,
                    builder.ToImmutableAndFree(),
                    new PointerTypeSymbol(elementType));
            }

            ExpressionSyntax countSyntax = rankSpecifiers[0].Sizes[0];
            var count = BindValue(countSyntax, diagnostics, BindValueKind.RValue);
            if (!count.HasAnyErrors)
            {
                // NOTE: this is different from how we would bind an array size (in which case we would allow uint, long, or ulong).
                count = GenerateConversionForAssignment(GetSpecialType(SpecialType.System_Int32, diagnostics, node), count, diagnostics);
                if (!count.HasAnyErrors && IsNegativeConstantForArraySize(count))
                {
                    Error(diagnostics, ErrorCode.ERR_NegativeStackAllocSize, countSyntax);
                    hasErrors = true;
                }
            }

            TypeSymbol type = null;
            if (inLegalPosition && !node.IsVariableDeclarationInitialization())
            {
                CheckFeatureAvailability(node, MessageID.IDS_FeatureRefStructs, diagnostics);
                GetWellKnownTypeMember(Compilation, WellKnownMember.System_Span_T__ctor, diagnostics, syntax: node);

                var spanType = GetWellKnownType(WellKnownType.System_Span_T, diagnostics, node);
                if (!spanType.IsErrorType())
                {
                    type = spanType.Construct(elementType);
                }
            }

            return new BoundStackAllocArrayCreation(node, elementType, count, type, hasErrors: hasErrors || typeHasErrors);
        }

        private static int? GetIntegerConstantForArraySize(BoundExpression expression)
        {
            // If the bound could have been converted to int, then it was.  If it could not have been
            // converted to int, and it was a constant, then it was out of range.

            Debug.Assert(expression != null);
            if (expression.HasAnyErrors)
            {
                return null;
            }

            var constantValue = expression.ConstantValue;

            if (constantValue == null || constantValue.IsBad || expression.Type.SpecialType != SpecialType.System_Int32)
            {
                return null;
            }

            return constantValue.Int32Value;
        }

        private static bool IsNegativeConstantForArraySize(BoundExpression expression)
        {
            Debug.Assert(expression != null);

            if (expression.HasAnyErrors)
            {
                return false;
            }

            var constantValue = expression.ConstantValue;
            if (constantValue == null || constantValue.IsBad)
            {
                return false;
            }

            var type = expression.Type.SpecialType;
            if (type == SpecialType.System_Int32)
            {
                return constantValue.Int32Value < 0;
            }

            if (type == SpecialType.System_Int64)
            {
                return constantValue.Int64Value < 0;
            }

            // By the time we get here we definitely have int, long, uint or ulong.  Obviously the
            // latter two are never negative.
            Debug.Assert(type == SpecialType.System_UInt32 || type == SpecialType.System_UInt64);

            return false;
        }

        /// <summary>
        /// Bind the (implicit or explicit) constructor initializer of a constructor symbol (in source).
        /// </summary>
        /// <param name="initializerArgumentListOpt">
        /// Null for implicit, 
        /// BaseConstructorInitializerSyntax.ArgumentList, or 
        /// ThisConstructorInitializerSyntax.ArgumentList, or 
        /// BaseClassWithArgumentsSyntax.ArgumentList for explicit.</param>
        /// <param name="constructor">Constructor containing the initializer.</param>
        /// <param name="diagnostics">Accumulates errors (e.g. unable to find constructor to invoke).</param>
        /// <returns>A bound expression for the constructor initializer call.</returns>
        /// <remarks>
        /// This method should be kept consistent with Compiler.BindConstructorInitializer (e.g. same error codes).
        /// </remarks>
        internal BoundExpression BindConstructorInitializer(
            ArgumentListSyntax initializerArgumentListOpt,
            MethodSymbol constructor,
            DiagnosticBag diagnostics)
        {
            Binder initializerBinder = initializerArgumentListOpt == null ? this : this.GetBinder(initializerArgumentListOpt);
            Debug.Assert(initializerBinder != null);

            var result = initializerBinder.BindConstructorInitializerCore(initializerArgumentListOpt, constructor, diagnostics);

            if (initializerArgumentListOpt != null)
            {
                result = initializerBinder.WrapWithVariablesIfAny(initializerArgumentListOpt, result);
            }

            return result;
        }

        private BoundExpression BindConstructorInitializerCore(
            ArgumentListSyntax initializerArgumentListOpt,
            MethodSymbol constructor,
            DiagnosticBag diagnostics)
        {
            Debug.Assert(initializerArgumentListOpt == null || this.SkipSemanticModelBinder() == this.GetBinder(initializerArgumentListOpt).SkipSemanticModelBinder());
            Debug.Assert((object)constructor != null);
            Debug.Assert(constructor.MethodKind == MethodKind.Constructor ||
                constructor.MethodKind == MethodKind.StaticConstructor); // error scenario: constructor initializer on static constructor
            Debug.Assert(diagnostics != null);

            NamedTypeSymbol containingType = constructor.ContainingType;

            // Structs and enums do not have implicit constructor initializers.
            if ((containingType.TypeKind == TypeKind.Enum || containingType.TypeKind == TypeKind.Struct) && initializerArgumentListOpt == null)
            {
                return null;
            }

            AnalyzedArguments analyzedArguments = AnalyzedArguments.GetInstance();
            try
            {
                TypeSymbol constructorReturnType = constructor.ReturnType.TypeSymbol;
                Debug.Assert(constructorReturnType.SpecialType == SpecialType.System_Void); //true of all constructors

                // Get the bound arguments and the argument names.
                // : this(__arglist()) is legal
                if (initializerArgumentListOpt != null)
                {
                    this.BindArgumentsAndNames(initializerArgumentListOpt, diagnostics, analyzedArguments, allowArglist: true);
                }

                NamedTypeSymbol initializerType = containingType;

                bool isBaseConstructorInitializer = initializerArgumentListOpt == null ||
                                                    initializerArgumentListOpt.Parent.Kind() == SyntaxKind.BaseConstructorInitializer;

                if (isBaseConstructorInitializer)
                {
                    initializerType = initializerType.BaseTypeNoUseSiteDiagnostics;

                    // Soft assert: we think this is the case, and we're asserting to catch scenarios that violate our expectations
                    Debug.Assert((object)initializerType != null ||
                    containingType.SpecialType == SpecialType.System_Object ||
                        containingType.IsInterface);

                    if ((object)initializerType == null || containingType.SpecialType == SpecialType.System_Object) //e.g. when defining System.Object in source
                    {
                        // If the constructor initializer is implicit and there is no base type, we're done.
                        // Otherwise, if the constructor initializer is explicit, we're in an error state.
                        if (initializerArgumentListOpt == null)
                        {
                            return null;
                        }
                        else
                        {
                            diagnostics.Add(ErrorCode.ERR_ObjectCallingBaseConstructor, constructor.Locations[0], containingType);
                            return new BoundBadExpression(
                                syntax: initializerArgumentListOpt.Parent,
                                resultKind: LookupResultKind.Empty,
                                symbols: ImmutableArray<Symbol>.Empty,
                                childBoundNodes: BuildArgumentsForErrorRecovery(analyzedArguments),
                                type: constructorReturnType);
                        }
                    }
                    else if (initializerArgumentListOpt != null && containingType.TypeKind == TypeKind.Struct)
                    {
                        diagnostics.Add(ErrorCode.ERR_StructWithBaseConstructorCall, constructor.Locations[0], containingType);
                        return new BoundBadExpression(
                            syntax: initializerArgumentListOpt.Parent,
                            resultKind: LookupResultKind.Empty,
                            symbols: ImmutableArray<Symbol>.Empty, //CONSIDER: we could look for a matching constructor on System.ValueType
                            childBoundNodes: BuildArgumentsForErrorRecovery(analyzedArguments),
                            type: constructorReturnType);
                    }
                }
                else
                {
                    Debug.Assert(initializerArgumentListOpt.Parent.Kind() == SyntaxKind.ThisConstructorInitializer);
                }

                if (initializerArgumentListOpt != null && analyzedArguments.HasDynamicArgument)
                {
                    diagnostics.Add(ErrorCode.ERR_NoDynamicPhantomOnBaseCtor,
                                    ((ConstructorInitializerSyntax)initializerArgumentListOpt.Parent).ThisOrBaseKeyword.GetLocation());

                    return new BoundBadExpression(
                            syntax: initializerArgumentListOpt.Parent,
                            resultKind: LookupResultKind.Empty,
                            symbols: ImmutableArray<Symbol>.Empty, //CONSIDER: we could look for a matching constructor on System.ValueType
                            childBoundNodes: BuildArgumentsForErrorRecovery(analyzedArguments),
                            type: constructorReturnType);
                }

                CSharpSyntaxNode nonNullSyntax;
                Location errorLocation;
                if (initializerArgumentListOpt != null)
                {
                    nonNullSyntax = initializerArgumentListOpt.Parent;
                    errorLocation = ((ConstructorInitializerSyntax)nonNullSyntax).ThisOrBaseKeyword.GetLocation();
                }
                else
                {
                    // Note: use syntax node of constructor with initializer, not constructor invoked by initializer (i.e. methodResolutionResult).
                    nonNullSyntax = constructor.GetNonNullSyntaxNode();
                    errorLocation = constructor.Locations[0];
                }

                BoundExpression receiver = ThisReference(nonNullSyntax, initializerType, wasCompilerGenerated: true);

                MemberResolutionResult<MethodSymbol> memberResolutionResult;
                ImmutableArray<MethodSymbol> candidateConstructors;
                if (TryPerformConstructorOverloadResolution(
                    initializerType,
                    analyzedArguments,
                    WellKnownMemberNames.InstanceConstructorName,
                    errorLocation,
                    false, // Don't suppress result diagnostics
                    diagnostics,
                    out memberResolutionResult,
                    out candidateConstructors,
                    allowProtectedConstructorsOfBaseType: true))
                {
                    bool hasErrors = false;
                    MethodSymbol resultMember = memberResolutionResult.Member;

                    if (resultMember == constructor)
                    {
                        Debug.Assert(initializerType.IsErrorType() ||
                            (initializerArgumentListOpt != null && initializerArgumentListOpt.Parent.Kind() == SyntaxKind.ThisConstructorInitializer));
                        diagnostics.Add(ErrorCode.ERR_RecursiveConstructorCall,
                                        ((ConstructorInitializerSyntax)initializerArgumentListOpt.Parent).ThisOrBaseKeyword.GetLocation(),
                                        constructor);

                        hasErrors = true; // prevent recursive constructor from being emitted
                    }
                    else if (resultMember.HasUnsafeParameter())
                    {
                        // What if some of the arguments are implicit?  Dev10 reports unsafe errors
                        // if the implied argument would have an unsafe type.  We need to check
                        // the parameters explicitly, since there won't be bound nodes for the implied
                        // arguments until lowering.

                        // Don't worry about double reporting (i.e. for both the argument and the parameter)
                        // because only one unsafe diagnostic is allowed per scope - the others are suppressed.
                        hasErrors = ReportUnsafeIfNotAllowed(errorLocation, diagnostics);
                    }

                    ReportDiagnosticsIfObsolete(diagnostics, resultMember, nonNullSyntax, hasBaseReceiver: isBaseConstructorInitializer);

                    var arguments = analyzedArguments.Arguments.ToImmutable();
                    var refKinds = analyzedArguments.RefKinds.ToImmutableOrNull();
                    var argsToParamsOpt = memberResolutionResult.Result.ArgsToParamsOpt;

                    hasErrors |= !CheckInvocationArgMixing(
                        nonNullSyntax,
                        resultMember,
                        receiver,
                        resultMember.Parameters, 
                        arguments, 
                        refKinds, 
                        argsToParamsOpt, 
                        this.LocalScopeDepth, 
                        diagnostics);

                    return new BoundCall(
                        nonNullSyntax,
                        receiver,
                        resultMember,
                        arguments,
                        analyzedArguments.GetNames(),
                        refKinds,
                        isDelegateCall: false,
                        expanded: memberResolutionResult.Result.Kind == MemberResolutionKind.ApplicableInExpandedForm,
                        invokedAsExtensionMethod: false,
                        argsToParamsOpt: argsToParamsOpt,
                        resultKind: LookupResultKind.Viable,
                        binderOpt: this,
                        type: constructorReturnType,
                        hasErrors: hasErrors)
                    { WasCompilerGenerated = initializerArgumentListOpt == null };
                }
                else
                {
                    var result = CreateBadCall(
                        node: nonNullSyntax,
                        name: WellKnownMemberNames.InstanceConstructorName,
                        receiver: receiver,
                        methods: candidateConstructors,
                        resultKind: LookupResultKind.OverloadResolutionFailure,
                        typeArguments: ImmutableArray<TypeSymbolWithAnnotations>.Empty,
                        analyzedArguments: analyzedArguments,
                        invokedAsExtensionMethod: false,
                        isDelegate: false);
                    result.WasCompilerGenerated = initializerArgumentListOpt == null;
                    return result;
                }
            }
            finally
            {
                analyzedArguments.Free();
            }
        }

        protected BoundExpression BindObjectCreationExpression(ObjectCreationExpressionSyntax node, DiagnosticBag diagnostics)
        {
            var type = BindType(node.Type, diagnostics).TypeSymbol;

            BoundExpression boundInitializerOpt = node.Initializer == null ?
                null :
                BindInitializerExpressionOrValue(
                    syntax: node.Initializer,
                    type: type,
                    typeSyntax: node.Type,
                    diagnostics: diagnostics);

            switch (type.TypeKind)
            {
                case TypeKind.Struct:
                case TypeKind.Class:
                case TypeKind.Enum:
                case TypeKind.Error:
                    return BindClassCreationExpression(node, (NamedTypeSymbol)type, GetName(node.Type), boundInitializerOpt, diagnostics);

                case TypeKind.Delegate:
                    return BindDelegateCreationExpression(node, (NamedTypeSymbol)type, diagnostics);

                case TypeKind.Interface:
                    return BindInterfaceCreationExpression(node, (NamedTypeSymbol)type, boundInitializerOpt, diagnostics);

                case TypeKind.TypeParameter:
                    return BindTypeParameterCreationExpression(node, (TypeParameterSymbol)type, boundInitializerOpt, diagnostics);

                case TypeKind.Submission:
                    // script class is synthesized and should not be used as a type of a new expression:
                    throw ExceptionUtilities.UnexpectedValue(type.TypeKind);

                case TypeKind.Dynamic:
                    // we didn't find any type called "dynamic" so we are using the builtin dynamic type, which has no constructors:
                    Error(diagnostics, ErrorCode.ERR_NoConstructors, node.Type, type);
                    return BadExpression(node, LookupResultKind.NotCreatable);

                case TypeKind.Pointer:
                    type = new ExtendedErrorTypeSymbol(type, LookupResultKind.NotCreatable,
                        diagnostics.Add(ErrorCode.ERR_UnsafeTypeInObjectCreation, node.Location, type));
                    goto case TypeKind.Class;

                default:
                    throw ExceptionUtilities.UnexpectedValue(type.TypeKind);
            }
        }

        private BoundExpression BindDelegateCreationExpression(ObjectCreationExpressionSyntax node, NamedTypeSymbol type, DiagnosticBag diagnostics)
        {
            // Get the bound arguments and the argument names.
            AnalyzedArguments analyzedArguments = AnalyzedArguments.GetInstance();

            try
            {
                BindArgumentsAndNames(node.ArgumentList, diagnostics, analyzedArguments, isDelegateCreation: true);

                bool hasErrors = false;
                if (analyzedArguments.HasErrors)
                {
                    // Let's skip this part of further error checking without marking hasErrors = true here,
                    // as the argument could be an unbound lambda, and the error could come from inside.
                    // We'll check analyzedArguments.HasErrors again after we find if this is not the case.
                }
                else if (node.ArgumentList == null || analyzedArguments.Arguments.Count == 0)
                {
                    diagnostics.Add(ErrorCode.ERR_BadCtorArgCount, node.Location, type, 0);
                    hasErrors = true;
                }
                else if (analyzedArguments.Names.Count != 0 || analyzedArguments.RefKinds.Count != 0 || analyzedArguments.Arguments.Count != 1)
                {
                    // Use a smaller span that excludes the parens.
                    var argSyntax = analyzedArguments.Arguments[0].Syntax;
                    var start = argSyntax.SpanStart;
                    var end = analyzedArguments.Arguments[analyzedArguments.Arguments.Count - 1].Syntax.Span.End;
                    var errorSpan = new TextSpan(start, end - start);

                    var loc = new SourceLocation(argSyntax.SyntaxTree, errorSpan);

                    diagnostics.Add(ErrorCode.ERR_MethodNameExpected, loc);
                    hasErrors = true;
                }

                if (node.Initializer != null)
                {
                    Error(diagnostics, ErrorCode.ERR_ObjectOrCollectionInitializerWithDelegateCreation, node);
                    hasErrors = true;
                }

                BoundExpression argument = analyzedArguments.Arguments.Count >= 1 ? analyzedArguments.Arguments[0] : null;

                if (hasErrors)
                {
                    // skip the rest of this binding
                }

                // There are four cases for a delegate creation expression (7.6.10.5):
                // 1. An anonymous function is treated as a conversion from the anonymous function to the delegate type.
                else if (argument is UnboundLambda)
                {
                    // analyzedArguments.HasErrors could be true,
                    // but here the argument is an unbound lambda, the error comes from inside
                    // eg: new Action<int>(x => x.)
                    // We should try to bind it anyway in order for intellisense to work.

                    UnboundLambda unboundLambda = (UnboundLambda)argument;
                    HashSet<DiagnosticInfo> useSiteDiagnostics = null;
                    var conversion = this.Conversions.ClassifyConversionFromExpression(unboundLambda, type, ref useSiteDiagnostics);
                    diagnostics.Add(node, useSiteDiagnostics);
                    // Attempting to make the conversion caches the diagnostics and the bound state inside
                    // the unbound lambda. Fetch the result from the cache.
                    BoundLambda boundLambda = unboundLambda.Bind(type);

                    if (!conversion.IsImplicit || !conversion.IsValid)
                    {
                        GenerateImplicitConversionError(diagnostics, unboundLambda.Syntax, conversion, unboundLambda, type);
                    }
                    else
                    {
                        // We're not going to produce an error, but it is possible that the conversion from
                        // the lambda to the delegate type produced a warning, which we have not reported.
                        // Instead, we've cached it in the bound lambda. Report it now.
                        diagnostics.AddRange(boundLambda.Diagnostics);
                    }

                    // Just stuff the bound lambda into the delegate creation expression. When we lower the lambda to
                    // its method form we will rewrite this expression to refer to the method.

                    return new BoundDelegateCreationExpression(node, boundLambda, methodOpt: null, isExtensionMethod: false, type: type, hasErrors: !conversion.IsImplicit);
                }

                else if (analyzedArguments.HasErrors)
                {
                    // There is no hope, skip.
                }

                // 2. A method group
                else if (argument.Kind == BoundKind.MethodGroup)
                {
                    Conversion conversion;
                    BoundMethodGroup methodGroup = (BoundMethodGroup)argument;
                    hasErrors = MethodGroupConversionDoesNotExistOrHasErrors(methodGroup, type, node.Location, diagnostics, out conversion);
                    methodGroup = FixMethodGroupWithTypeOrValue(methodGroup, conversion, diagnostics);
                    return new BoundDelegateCreationExpression(node, methodGroup, conversion.Method, conversion.IsExtensionMethod, type, hasErrors);
                }

                else if ((object)argument.Type == null)
                {
                    diagnostics.Add(ErrorCode.ERR_MethodNameExpected, argument.Syntax.Location);
                }

                // 3. A value of the compile-time type dynamic (which is dynamically case 4), or
                else if (argument.HasDynamicType())
                {
                    return new BoundDelegateCreationExpression(node, argument, methodOpt: null, isExtensionMethod: false, type: type);
                }

                // 4. A delegate type.
                else if (argument.Type.TypeKind == TypeKind.Delegate)
                {
                    var sourceDelegate = (NamedTypeSymbol)argument.Type;
                    MethodGroup methodGroup = MethodGroup.GetInstance();
                    try
                    {
                        if (ReportDelegateInvokeUseSiteDiagnostic(diagnostics, argument.Type, node: node))
                        {
                            // We want failed "new" expression to use the constructors as their symbols.
                            return new BoundBadExpression(node, LookupResultKind.NotInvocable, StaticCast<Symbol>.From(type.InstanceConstructors), ImmutableArray.Create(argument), type);
                        }

                        methodGroup.PopulateWithSingleMethod(argument, sourceDelegate.DelegateInvokeMethod);

                        HashSet<DiagnosticInfo> useSiteDiagnostics = null;
                        Conversion conv = Conversions.MethodGroupConversion(argument.Syntax, methodGroup, type, ref useSiteDiagnostics);
                        diagnostics.Add(node, useSiteDiagnostics);
                        if (!conv.Exists)
                        {
                            // No overload for '{0}' matches delegate '{1}'
                            diagnostics.Add(ErrorCode.ERR_MethDelegateMismatch, node.Location,
                                sourceDelegate.Name, // duplicate questionable Dev10 diagnostic
                                type);
                        }
                        else
                        {
                            Debug.Assert(!conv.IsExtensionMethod);
                            Debug.Assert(conv.IsValid); // i.e. if it exists, then it is valid.

                            if (!this.MethodGroupConversionHasErrors(argument.Syntax, conv, argument, conv.IsExtensionMethod, type, diagnostics))
                            {
                                // we do not place the "Invoke" method in the node, indicating that it did not appear in source.
                                return new BoundDelegateCreationExpression(node, argument, methodOpt: null, isExtensionMethod: false, type: type);
                            }
                        }
                    }
                    finally
                    {
                        methodGroup.Free();
                    }
                }

                // Not a valid delegate creation expression
                else
                {
                    diagnostics.Add(ErrorCode.ERR_MethodNameExpected, argument.Syntax.Location);
                }

                // Note that we want failed "new" expression to use the constructors as their symbols.
                var childNodes = BuildArgumentsForErrorRecovery(analyzedArguments);
                return new BoundBadExpression(node, LookupResultKind.OverloadResolutionFailure, StaticCast<Symbol>.From(type.InstanceConstructors), childNodes, type);
            }
            finally
            {
                analyzedArguments.Free();
            }
        }

        private BoundExpression BindClassCreationExpression(ObjectCreationExpressionSyntax node, NamedTypeSymbol type, string typeName, BoundExpression boundInitializerOpt, DiagnosticBag diagnostics)
        {
            // Get the bound arguments and the argument names.
            AnalyzedArguments analyzedArguments = AnalyzedArguments.GetInstance();
            try
            {
                // new C(__arglist()) is legal
                BindArgumentsAndNames(node.ArgumentList, diagnostics, analyzedArguments, allowArglist: true);

                // No point in performing overload resolution if the type is static or a tuple literal.  
                // Just return a bad expression containing the arguments.
                if (type.IsStatic)
                {
                    diagnostics.Add(ErrorCode.ERR_InstantiatingStaticClass, node.Location, type);
                    return MakeBadExpressionForObjectCreation(node, type, boundInitializerOpt, analyzedArguments);
                }
                else if (node.Type.Kind() == SyntaxKind.TupleType)
                {
                    diagnostics.Add(ErrorCode.ERR_NewWithTupleTypeSyntax, node.Type.GetLocation());
                    return MakeBadExpressionForObjectCreation(node, type, boundInitializerOpt, analyzedArguments);
                }

                return BindClassCreationExpression(node, typeName, node.Type, type, analyzedArguments, diagnostics, boundInitializerOpt);
            }
            finally
            {
                analyzedArguments.Free();
            }
        }

        private BoundExpression MakeBadExpressionForObjectCreation(ObjectCreationExpressionSyntax node, NamedTypeSymbol type, BoundExpression boundInitializerOpt, AnalyzedArguments analyzedArguments)
        {
            var children = ArrayBuilder<BoundExpression>.GetInstance();
            children.AddRange(BuildArgumentsForErrorRecovery(analyzedArguments));
            if (boundInitializerOpt != null)
            {
                children.Add(boundInitializerOpt);
            }

            return new BoundBadExpression(node, LookupResultKind.NotCreatable, ImmutableArray.Create<Symbol>(type), children.ToImmutableAndFree(), type);
        }

        private BoundExpression BindInitializerExpressionOrValue(
            ExpressionSyntax syntax,
            TypeSymbol type,
            SyntaxNode typeSyntax,
            DiagnosticBag diagnostics)
        {
            Debug.Assert(syntax != null);
            Debug.Assert((object)type != null);

            switch (syntax.Kind())
            {
                case SyntaxKind.ObjectInitializerExpression:
                    {
                        var implicitReceiver = new BoundImplicitReceiver(typeSyntax, type) { WasCompilerGenerated = true };
                        return BindObjectInitializerExpression((InitializerExpressionSyntax)syntax, type, diagnostics, implicitReceiver);
                    }

                case SyntaxKind.CollectionInitializerExpression:
                    {
                        var implicitReceiver = new BoundImplicitReceiver(typeSyntax, type) { WasCompilerGenerated = true };
                        return BindCollectionInitializerExpression((InitializerExpressionSyntax)syntax, type, diagnostics, implicitReceiver);
                    }

                default:
                    return BindValue(syntax, diagnostics, BindValueKind.RValue);
            }
        }

        private BoundObjectInitializerExpression BindObjectInitializerExpression(
            InitializerExpressionSyntax initializerSyntax,
            TypeSymbol initializerType,
            DiagnosticBag diagnostics,
            BoundImplicitReceiver implicitReceiver)
        {
            // SPEC:    7.6.10.2 Object initializers
            //
            // SPEC:    An object initializer consists of a sequence of member initializers, enclosed by { and } tokens and separated by commas.
            // SPEC:    Each member initializer must name an accessible field or property of the object being initialized, followed by an equals sign and
            // SPEC:    an expression or an object initializer or collection initializer.

            Debug.Assert(initializerSyntax.Kind() == SyntaxKind.ObjectInitializerExpression);
            Debug.Assert((object)initializerType != null);

            var initializerBuilder = ArrayBuilder<BoundExpression>.GetInstance();

            // Member name map to report duplicate assignments to a field/property.
            var memberNameMap = new HashSet<string>();

            // We use a location specific binder for binding object initializer field/property access to generate object initializer specific diagnostics:
            //  1) CS1914 (ERR_StaticMemberInObjectInitializer)
            //  2) CS1917 (ERR_ReadonlyValueTypeInObjectInitializer)
            //  3) CS1918 (ERR_ValueTypePropertyInObjectInitializer)
            // Note that this is only used for the LHS of the assignment - these diagnostics do not apply on the RHS.
            // For this reason, we will actually need two binders: this and this.WithAdditionalFlags.
            var objectInitializerMemberBinder = this.WithAdditionalFlags(BinderFlags.ObjectInitializerMember);

            foreach (var memberInitializer in initializerSyntax.Expressions)
            {
                BoundExpression boundMemberInitializer = BindObjectInitializerMemberAssignment(
                    memberInitializer, initializerType, objectInitializerMemberBinder, diagnostics, implicitReceiver);

                initializerBuilder.Add(boundMemberInitializer);

                ReportDuplicateObjectMemberInitializers(boundMemberInitializer, memberNameMap, diagnostics);
            }

            return new BoundObjectInitializerExpression(initializerSyntax, initializerBuilder.ToImmutableAndFree(), initializerType);
        }

        private BoundExpression BindObjectInitializerMemberAssignment(
                   ExpressionSyntax memberInitializer,
                   TypeSymbol initializerType,
                   Binder objectInitializerMemberBinder,
                   DiagnosticBag diagnostics,
                   BoundImplicitReceiver implicitReceiver)
        {
            // SPEC:    A member initializer that specifies an expression after the equals sign is processed in the same way as an assignment (spec 7.17.1) to the field or property.

            if (memberInitializer.Kind() == SyntaxKind.SimpleAssignmentExpression)
            {
                var initializer = (AssignmentExpressionSyntax)memberInitializer;

                // Bind member initializer identifier, i.e. left part of assignment
                BoundExpression boundLeft = null;
                var leftSyntax = initializer.Left;

                if (initializerType.IsDynamic() && leftSyntax.Kind() == SyntaxKind.IdentifierName)
                {
                    {
                        // D = { ..., <identifier> = <expr>, ... }, where D : dynamic
                        var memberName = ((IdentifierNameSyntax)leftSyntax).Identifier.Text;
                        boundLeft = new BoundDynamicObjectInitializerMember(leftSyntax, memberName, initializerType, hasErrors: false);
                    }
                }
                else
                {
                    // We use a location specific binder for binding object initializer field/property access to generate object initializer specific diagnostics:
                    //  1) CS1914 (ERR_StaticMemberInObjectInitializer)
                    //  2) CS1917 (ERR_ReadonlyValueTypeInObjectInitializer)
                    //  3) CS1918 (ERR_ValueTypePropertyInObjectInitializer)
                    // See comments in BindObjectInitializerExpression for more details.

                    Debug.Assert(objectInitializerMemberBinder != null);
                    Debug.Assert(objectInitializerMemberBinder.Flags.Includes(BinderFlags.ObjectInitializerMember));

                    boundLeft = objectInitializerMemberBinder.BindObjectInitializerMember(initializer, implicitReceiver, diagnostics);
                }

                if (boundLeft != null)
                {
                    Debug.Assert((object)boundLeft.Type != null);

                    // Bind member initializer value, i.e. right part of assignment
                    BoundExpression boundRight = BindInitializerExpressionOrValue(
                        syntax: initializer.Right,
                        type: boundLeft.Type,
                        typeSyntax: boundLeft.Syntax,
                        diagnostics: diagnostics);

                    // Bind member initializer assignment expression
                    return BindAssignment(initializer, boundLeft, boundRight, diagnostics);
                }
            }

            var boundExpression = BindValue(memberInitializer, diagnostics, BindValueKind.RValue);
            Error(diagnostics, ErrorCode.ERR_InvalidInitializerElementInitializer, memberInitializer);
            return ToBadExpression(boundExpression, LookupResultKind.NotAValue);
        }

        // returns BadBoundExpression or BoundObjectInitializerMember
        private BoundExpression BindObjectInitializerMember(
            AssignmentExpressionSyntax namedAssignment,
            BoundImplicitReceiver implicitReceiver,
            DiagnosticBag diagnostics)
        {
            BoundExpression boundMember;
            LookupResultKind resultKind;
            bool hasErrors;

            if (namedAssignment.Left.Kind() == SyntaxKind.IdentifierName)
            {
                var memberName = (IdentifierNameSyntax)namedAssignment.Left;

                // SPEC:    Each member initializer must name an accessible field or property of the object being initialized, followed by an equals sign and
                // SPEC:    an expression or an object initializer or collection initializer.
                // SPEC:    A member initializer that specifies an expression after the equals sign is processed in the same way as an assignment (7.17.1) to the field or property.

                // SPEC VIOLATION:  Native compiler also allows initialization of field-like events in object initializers, so we allow it as well.

                boundMember = BindInstanceMemberAccess(
                    node: memberName,
                    right: memberName,
                    boundLeft: implicitReceiver,
                    rightName: memberName.Identifier.ValueText,
                    rightArity: 0,
                    typeArgumentsSyntax: default(SeparatedSyntaxList<TypeSyntax>),
                    typeArguments: default(ImmutableArray<TypeSymbolWithAnnotations>),
                    invoked: false,
                    diagnostics: diagnostics);

                resultKind = boundMember.ResultKind;
                hasErrors = boundMember.HasAnyErrors || implicitReceiver.HasAnyErrors;

                if (boundMember.Kind == BoundKind.PropertyGroup)
                {
                    boundMember = BindIndexedPropertyAccess((BoundPropertyGroup)boundMember, mustHaveAllOptionalParameters: true, diagnostics: diagnostics);
                    if (boundMember.HasAnyErrors)
                    {
                        hasErrors = true;
                    }
                }
            }
            else if (namedAssignment.Left.Kind() == SyntaxKind.ImplicitElementAccess)
            {
                var implicitIndexing = (ImplicitElementAccessSyntax)namedAssignment.Left;
                boundMember = BindElementAccess(implicitIndexing, implicitReceiver, implicitIndexing.ArgumentList, diagnostics);

                resultKind = boundMember.ResultKind;
                hasErrors = boundMember.HasAnyErrors || implicitReceiver.HasAnyErrors;
            }
            else
            {
                return null;
            }

            // SPEC:    A member initializer that specifies an object initializer after the equals sign is a nested object initializer,
            // SPEC:    i.e. an initialization of an embedded object. Instead of assigning a new value to the field or property,
            // SPEC:    the assignments in the nested object initializer are treated as assignments to members of the field or property.
            // SPEC:    Nested object initializers cannot be applied to properties with a value type, or to read-only fields with a value type.

            // NOTE:    The dev11 behavior does not match the spec that was current at the time (quoted above).  However, in the roslyn
            // NOTE:    timeframe, the spec will be updated to apply the same restriction to nested collection initializers.  Therefore,
            // NOTE:    roslyn will implement the dev11 behavior and it will be spec-compliant.

            // NOTE:    In the roslyn timeframe, an additional restriction will (likely) be added to the spec - it is not sufficient for the
            // NOTE:    type of the member to not be a value type - it must actually be a reference type (i.e. unconstrained type parameters
            // NOTE:    should be prohibited).  To avoid breaking existing code, roslyn will not implement this new spec clause.
            // TODO:    If/when we have a way to version warnings, we should add a warning for this.

            BoundKind boundMemberKind = boundMember.Kind;
            SyntaxKind rhsKind = namedAssignment.Right.Kind();
            bool isRhsNestedInitializer = rhsKind == SyntaxKind.ObjectInitializerExpression || rhsKind == SyntaxKind.CollectionInitializerExpression;
            BindValueKind valueKind = isRhsNestedInitializer ? BindValueKind.RValue : BindValueKind.Assignable;

            ImmutableArray<BoundExpression> arguments = ImmutableArray<BoundExpression>.Empty;
            ImmutableArray<string> argumentNamesOpt = default(ImmutableArray<string>);
            ImmutableArray<int> argsToParamsOpt = default(ImmutableArray<int>);
            ImmutableArray<RefKind> argumentRefKindsOpt = default(ImmutableArray<RefKind>);
            bool expanded = false;

            switch (boundMemberKind)
            {
                case BoundKind.FieldAccess:
                    {
                        var fieldSymbol = ((BoundFieldAccess)boundMember).FieldSymbol;
                        if (isRhsNestedInitializer && fieldSymbol.IsReadOnly && fieldSymbol.Type.IsValueType)
                        {
                            if (!hasErrors)
                            {
                                // TODO: distinct error code for collection initializers?  (Dev11 doesn't have one.)
                                Error(diagnostics, ErrorCode.ERR_ReadonlyValueTypeInObjectInitializer, namedAssignment.Left, fieldSymbol, fieldSymbol.Type.TypeSymbol);
                                hasErrors = true;
                            }

                            resultKind = LookupResultKind.NotAValue;
                        }
                        break;
                    }

                case BoundKind.EventAccess:
                    break;

                case BoundKind.PropertyAccess:
                    hasErrors |= isRhsNestedInitializer && !CheckNestedObjectInitializerPropertySymbol(((BoundPropertyAccess)boundMember).PropertySymbol, namedAssignment.Left, diagnostics, hasErrors, ref resultKind);
                    break;

                case BoundKind.IndexerAccess:
                    {
                        var indexer = (BoundIndexerAccess)boundMember;
                        hasErrors |= isRhsNestedInitializer && !CheckNestedObjectInitializerPropertySymbol(indexer.Indexer, namedAssignment.Left, diagnostics, hasErrors, ref resultKind);
                        arguments = indexer.Arguments;
                        argumentNamesOpt = indexer.ArgumentNamesOpt;
                        argsToParamsOpt = indexer.ArgsToParamsOpt;
                        argumentRefKindsOpt = indexer.ArgumentRefKindsOpt;
                        expanded = indexer.Expanded;

                        break;
                    }

                case BoundKind.DynamicIndexerAccess:
                    {
                        var indexer = (BoundDynamicIndexerAccess)boundMember;
                        arguments = indexer.Arguments;
                        argumentNamesOpt = indexer.ArgumentNamesOpt;
                        argumentRefKindsOpt = indexer.ArgumentRefKindsOpt;
                    }

                    break;

                case BoundKind.ArrayAccess:
                case BoundKind.PointerElementAccess:
                    return boundMember;

                default:
                    return BadObjectInitializerMemberAccess(boundMember, implicitReceiver, namedAssignment.Left, diagnostics, valueKind, hasErrors);
            }

            if (!hasErrors)
            {
                // CheckValueKind to generate possible diagnostics for invalid initializers non-viable member lookup result:
                //      1) CS0154 (ERR_PropertyLacksGet)
                //      2) CS0200 (ERR_AssgReadonlyProp)

                Debug.Assert(Flags.Includes(CSharp.BinderFlags.ObjectInitializerMember));
                if (!CheckValueKind(boundMember.Syntax, boundMember, valueKind, checkingReceiver: false, diagnostics: diagnostics))
                {
                    hasErrors = true;
                    resultKind = isRhsNestedInitializer ? LookupResultKind.NotAValue : LookupResultKind.NotAVariable;
                }
            }

            return new BoundObjectInitializerMember(
                namedAssignment.Left,
                boundMember.ExpressionSymbol,
                arguments,
                argumentNamesOpt,
                argumentRefKindsOpt,
                expanded,
                argsToParamsOpt,
                resultKind,
                implicitReceiver.Type,
                binderOpt: this,
                type: boundMember.Type,
                hasErrors: hasErrors);
        }

        private static bool CheckNestedObjectInitializerPropertySymbol(
            PropertySymbol propertySymbol,
            ExpressionSyntax memberNameSyntax,
            DiagnosticBag diagnostics,
            bool suppressErrors,
            ref LookupResultKind resultKind)
        {
            bool hasErrors = false;
            if (propertySymbol.Type.IsValueType)
            {
                if (!suppressErrors)
                {
                    // TODO: distinct error code for collection initializers?  (Dev11 doesn't have one.)
                    Error(diagnostics, ErrorCode.ERR_ValueTypePropertyInObjectInitializer, memberNameSyntax, propertySymbol, propertySymbol.Type.TypeSymbol);
                    hasErrors = true;
                }

                resultKind = LookupResultKind.NotAValue;
            }

            return !hasErrors;
        }

        private BoundExpression BadObjectInitializerMemberAccess(
            BoundExpression boundMember,
            BoundImplicitReceiver implicitReceiver,
            ExpressionSyntax memberNameSyntax,
            DiagnosticBag diagnostics,
            BindValueKind valueKind,
            bool suppressErrors)
        {
            if (!suppressErrors)
            {
                string member;
                var identName = memberNameSyntax as IdentifierNameSyntax;
                if (identName != null)
                {
                    member = identName.Identifier.ValueText;
                }
                else
                {
                    member = memberNameSyntax.ToString();
                }

                switch (boundMember.ResultKind)
                {
                    case LookupResultKind.Empty:
                        Error(diagnostics, ErrorCode.ERR_NoSuchMember, memberNameSyntax, implicitReceiver.Type, member);
                        break;

                    case LookupResultKind.Inaccessible:
                        boundMember = CheckValue(boundMember, valueKind, diagnostics);
                        Debug.Assert(boundMember.HasAnyErrors);
                        break;

                    default:
                        Error(diagnostics, ErrorCode.ERR_MemberCannotBeInitialized, memberNameSyntax, member);
                        break;
                }
            }

            return ToBadExpression(boundMember, (valueKind == BindValueKind.RValue) ? LookupResultKind.NotAValue : LookupResultKind.NotAVariable);
        }

        private static void ReportDuplicateObjectMemberInitializers(BoundExpression boundMemberInitializer, HashSet<string> memberNameMap, DiagnosticBag diagnostics)
        {
            Debug.Assert(memberNameMap != null);

            // SPEC:    It is an error for an object initializer to include more than one member initializer for the same field or property.

            if (!boundMemberInitializer.HasAnyErrors)
            {
                // SPEC:    A member initializer that specifies an expression after the equals sign is processed in the same way as an assignment (7.17.1) to the field or property.

                var memberInitializerSyntax = boundMemberInitializer.Syntax;

                Debug.Assert(memberInitializerSyntax.Kind() == SyntaxKind.SimpleAssignmentExpression);
                var namedAssignment = (AssignmentExpressionSyntax)memberInitializerSyntax;

                var memberNameSyntax = namedAssignment.Left as IdentifierNameSyntax;
                if (memberNameSyntax != null)
                {
                    var memberName = memberNameSyntax.Identifier.ValueText;

                    if (!memberNameMap.Add(memberName))
                    {
                        Error(diagnostics, ErrorCode.ERR_MemberAlreadyInitialized, memberNameSyntax, memberName);
                    }
                }
            }
        }

        private BoundCollectionInitializerExpression BindCollectionInitializerExpression(
            InitializerExpressionSyntax initializerSyntax,
            TypeSymbol initializerType,
            DiagnosticBag diagnostics,
            BoundImplicitReceiver implicitReceiver)
        {
            // SPEC:    7.6.10.3 Collection initializers
            //
            // SPEC:    A collection initializer consists of a sequence of element initializers, enclosed by { and } tokens and separated by commas.
            // SPEC:    The following is an example of an object creation expression that includes a collection initializer:
            // SPEC:        List<int> digits = new List<int> { 0, 1, 2, 3, 4, 5, 6, 7, 8, 9 };
            // SPEC:    The collection object to which a collection initializer is applied must be of a type that implements System.Collections.IEnumerable or
            // SPEC:    a compile-time error occurs. For each specified element in order, the collection initializer invokes an Add method on the target object
            // SPEC:    with the expression list of the element initializer as argument list, applying normal overload resolution for each invocation.
            // SPEC:    Thus, the collection object must contain an applicable Add method for each element initializer.

            Debug.Assert(initializerSyntax.Kind() == SyntaxKind.CollectionInitializerExpression);
            Debug.Assert(initializerSyntax.Expressions.Any());
            Debug.Assert((object)initializerType != null);

            var initializerBuilder = ArrayBuilder<BoundExpression>.GetInstance();

            // SPEC:    The collection object to which a collection initializer is applied must be of a type that implements System.Collections.IEnumerable or
            // SPEC:    a compile-time error occurs.

            bool hasEnumerableInitializerType = CollectionInitializerTypeImplementsIEnumerable(initializerType, initializerSyntax, diagnostics);
            if (!hasEnumerableInitializerType && !initializerSyntax.HasErrors && !initializerType.IsErrorType())
            {
                Error(diagnostics, ErrorCode.ERR_CollectionInitRequiresIEnumerable, initializerSyntax, initializerType);
            }

            // We use a location specific binder for binding collection initializer Add method to generate specific overload resolution diagnostics:
            //  1) CS1921 (ERR_InitializerAddHasWrongSignature)
            //  2) CS1950 (ERR_BadArgTypesForCollectionAdd)
            //  3) CS1954 (ERR_InitializerAddHasParamModifiers)
            var collectionInitializerAddMethodBinder = this.WithAdditionalFlags(BinderFlags.CollectionInitializerAddMethod);

            foreach (var elementInitializer in initializerSyntax.Expressions)
            {
                // NOTE:    collectionInitializerAddMethodBinder is used only for binding the Add method invocation expression, but not the entire initializer.
                // NOTE:    Hence it is being passed as a parameter to BindCollectionInitializerElement().
                // NOTE:    Ideally we would want to avoid this and bind the entire initializer with the collectionInitializerAddMethodBinder.
                // NOTE:    However, this approach has few issues. These issues also occur when binding object initializer member assignment.
                // NOTE:    See comments for objectInitializerMemberBinder in BindObjectInitializerExpression method for details about the pitfalls of alternate approaches.

                BoundExpression boundElementInitializer = BindCollectionInitializerElement(elementInitializer, initializerType,
                    hasEnumerableInitializerType, collectionInitializerAddMethodBinder, diagnostics, implicitReceiver);

                initializerBuilder.Add(boundElementInitializer);
            }

            return new BoundCollectionInitializerExpression(initializerSyntax, initializerBuilder.ToImmutableAndFree(), initializerType);
        }

        private bool CollectionInitializerTypeImplementsIEnumerable(TypeSymbol initializerType, CSharpSyntaxNode node, DiagnosticBag diagnostics)
        {
            // SPEC:    The collection object to which a collection initializer is applied must be of a type that implements System.Collections.IEnumerable or
            // SPEC:    a compile-time error occurs.

            if (initializerType.IsDynamic())
            {
                // We cannot determine at compile time if initializerType implements System.Collections.IEnumerable, we must assume that it does.
                return true;
            }
            else if (!initializerType.IsErrorType())
            {
                TypeSymbol collectionsIEnumerableType = this.GetSpecialType(SpecialType.System_Collections_IEnumerable, diagnostics, node);

                // NOTE:    Ideally, to check if the initializer type implements System.Collections.IEnumerable we can walk through
                // NOTE:    its implemented interfaces. However the native compiler checks to see if there is conversion from initializer
                // NOTE:    type to the predefined System.Collections.IEnumerable type, so we do the same.

                HashSet<DiagnosticInfo> useSiteDiagnostics = null;
                var result = Conversions.ClassifyImplicitConversionFromType(initializerType, collectionsIEnumerableType, ref useSiteDiagnostics).IsValid;
                diagnostics.Add(node, useSiteDiagnostics);
                return result;
            }
            else
            {
                return false;
            }
        }

        private BoundExpression BindCollectionInitializerElement(
            ExpressionSyntax elementInitializer,
            TypeSymbol initializerType,
            bool hasEnumerableInitializerType,
            Binder collectionInitializerAddMethodBinder,
            DiagnosticBag diagnostics,
            BoundImplicitReceiver implicitReceiver)
        {
            // SPEC:    Each element initializer specifies an element to be added to the collection object being initialized, and consists of
            // SPEC:    a list of expressions enclosed by { and } tokens and separated by commas.
            // SPEC:    A single-expression element initializer can be written without braces, but cannot then be an assignment expression,
            // SPEC:    to avoid ambiguity with member initializers. The non-assignment-expression production is defined in 7.18.

            if (elementInitializer.Kind() == SyntaxKind.ComplexElementInitializerExpression)
            {
                return BindComplexElementInitializerExpression(
                    (InitializerExpressionSyntax)elementInitializer,
                    diagnostics,
                    hasEnumerableInitializerType,
                    collectionInitializerAddMethodBinder,
                    implicitReceiver);
            }
            else
            {
                // Must be a non-assignment expression.
                if (SyntaxFacts.IsAssignmentExpression(elementInitializer.Kind()))
                {
                    Error(diagnostics, ErrorCode.ERR_InvalidInitializerElementInitializer, elementInitializer);
                }

                var boundElementInitializer = BindInitializerExpressionOrValue(elementInitializer, initializerType, implicitReceiver.Syntax, diagnostics);

                return BindCollectionInitializerElementAddMethod(
                    elementInitializer,
                    ImmutableArray.Create(boundElementInitializer),
                    hasEnumerableInitializerType,
                    collectionInitializerAddMethodBinder,
                    diagnostics,
                    implicitReceiver);
            }
        }

        private BoundExpression BindComplexElementInitializerExpression(
            InitializerExpressionSyntax elementInitializer,
            DiagnosticBag diagnostics,
            bool hasEnumerableInitializerType,
            Binder collectionInitializerAddMethodBinder = null,
            BoundImplicitReceiver implicitReceiver = null)
        {
            var elementInitializerExpressions = elementInitializer.Expressions;

            if (elementInitializerExpressions.Any())
            {
                var exprBuilder = ArrayBuilder<BoundExpression>.GetInstance();
                foreach (var childElementInitializer in elementInitializerExpressions)
                {
                    exprBuilder.Add(BindValue(childElementInitializer, diagnostics, BindValueKind.RValue));
                }

                return BindCollectionInitializerElementAddMethod(
                    elementInitializer,
                    exprBuilder.ToImmutableAndFree(),
                    hasEnumerableInitializerType,
                    collectionInitializerAddMethodBinder,
                    diagnostics,
                    implicitReceiver);
            }
            else
            {
                Error(diagnostics, ErrorCode.ERR_EmptyElementInitializer, elementInitializer);
                return BadExpression(elementInitializer, LookupResultKind.NotInvocable);
            }
        }

        private BoundExpression BindUnexpectedComplexElementInitializer(InitializerExpressionSyntax node, DiagnosticBag diagnostics)
        {
            Debug.Assert(node.Kind() == SyntaxKind.ComplexElementInitializerExpression);

            return BindComplexElementInitializerExpression(node, diagnostics, hasEnumerableInitializerType: false);
        }

        private BoundExpression BindCollectionInitializerElementAddMethod(
            ExpressionSyntax elementInitializer,
            ImmutableArray<BoundExpression> boundElementInitializerExpressions,
            bool hasEnumerableInitializerType,
            Binder collectionInitializerAddMethodBinder,
            DiagnosticBag diagnostics,
            BoundImplicitReceiver implicitReceiver)
        {
            // SPEC:    For each specified element in order, the collection initializer invokes an Add method on the target object
            // SPEC:    with the expression list of the element initializer as argument list, applying normal overload resolution for each invocation.
            // SPEC:    Thus, the collection object must contain an applicable Add method for each element initializer.

            // We use a location specific binder for binding collection initializer Add method to generate specific overload resolution diagnostics.
            //  1) CS1921 (ERR_InitializerAddHasWrongSignature)
            //  2) CS1950 (ERR_BadArgTypesForCollectionAdd)
            //  3) CS1954 (ERR_InitializerAddHasParamModifiers)
            // See comments in BindCollectionInitializerExpression for more details.

            Debug.Assert(!boundElementInitializerExpressions.IsEmpty);

            if (!hasEnumerableInitializerType)
            {
                return BadExpression(elementInitializer, LookupResultKind.NotInvocable, ImmutableArray<Symbol>.Empty, boundElementInitializerExpressions);
            }

            Debug.Assert(collectionInitializerAddMethodBinder != null);
            Debug.Assert(collectionInitializerAddMethodBinder.Flags.Includes(BinderFlags.CollectionInitializerAddMethod));
            Debug.Assert(implicitReceiver != null);
            Debug.Assert((object)implicitReceiver.Type != null);

            if (implicitReceiver.Type.IsDynamic())
            {
                var hasErrors = ReportBadDynamicArguments(elementInitializer, boundElementInitializerExpressions, diagnostics, queryClause: null);

                return new BoundDynamicCollectionElementInitializer(
                    elementInitializer,
                    arguments: boundElementInitializerExpressions,
                    applicableMethods: ImmutableArray<MethodSymbol>.Empty,
                    type: GetSpecialType(SpecialType.System_Void, diagnostics, elementInitializer),
                    hasErrors: hasErrors);
            }

            // Receiver is early bound, find method Add and invoke it (may still be a dynamic invocation):

            var addMethodInvocation = collectionInitializerAddMethodBinder.MakeInvocationExpression(
                elementInitializer,
                implicitReceiver,
                methodName: WellKnownMemberNames.CollectionInitializerAddMethodName,
                args: boundElementInitializerExpressions,
                diagnostics: diagnostics);

            if (addMethodInvocation.Kind == BoundKind.DynamicInvocation)
            {
                var dynamicInvocation = (BoundDynamicInvocation)addMethodInvocation;
                return new BoundDynamicCollectionElementInitializer(
                    elementInitializer,
                    dynamicInvocation.Arguments,
                    dynamicInvocation.ApplicableMethods,
                    dynamicInvocation.Type,
                    hasErrors: dynamicInvocation.HasAnyErrors);
            }
            else if (addMethodInvocation.Kind == BoundKind.Call)
            {
                var boundCall = (BoundCall)addMethodInvocation;

                // Either overload resolution succeeded for this call or it did not. If it
                // did not succeed then we've stashed the original method symbols from the
                // method group, and we should use those as the symbols displayed for the
                // call. If it did succeed then we did not stash any symbols.
                if (boundCall.HasErrors && !boundCall.OriginalMethodsOpt.IsDefault)
                {
                    return boundCall;
                }

                return new BoundCollectionElementInitializer(
                    elementInitializer,
                    boundCall.Method,
                    boundCall.Arguments,
                    boundCall.Expanded,
                    boundCall.ArgsToParamsOpt,
                    boundCall.InvokedAsExtensionMethod,
                    boundCall.ResultKind,
                    boundCall.Type,
                    boundCall.HasAnyErrors)
                { WasCompilerGenerated = true };
            }
            else
            {
                Debug.Assert(addMethodInvocation.Kind == BoundKind.BadExpression);
                return addMethodInvocation;
            }
        }

        internal ImmutableArray<MethodSymbol> FilterInaccessibleConstructors(ImmutableArray<MethodSymbol> constructors, bool allowProtectedConstructorsOfBaseType, ref HashSet<DiagnosticInfo> useSiteDiagnostics)
        {
            ArrayBuilder<MethodSymbol> builder = null;

            for (int i = 0; i < constructors.Length; i++)
            {
                MethodSymbol constructor = constructors[i];

                if (!IsConstructorAccessible(constructor, ref useSiteDiagnostics, allowProtectedConstructorsOfBaseType))
                {
                    if (builder == null)
                    {
                        builder = ArrayBuilder<MethodSymbol>.GetInstance();
                        builder.AddRange(constructors, i);
                    }
                }
                else
                {
                    builder?.Add(constructor);
                }
            }

            return builder == null ? constructors : builder.ToImmutableAndFree();
        }

        private bool IsConstructorAccessible(MethodSymbol constructor, ref HashSet<DiagnosticInfo> useSiteDiagnostics, bool allowProtectedConstructorsOfBaseType = false)
        {
            Debug.Assert((object)constructor != null);
            Debug.Assert(constructor.MethodKind == MethodKind.Constructor || constructor.MethodKind == MethodKind.StaticConstructor);

            NamedTypeSymbol containingType = this.ContainingType;
            if ((object)containingType != null)
            {
                // SPEC VIOLATION: The specification implies that when considering 
                // SPEC VIOLATION: instance methods or instance constructors, we first 
                // SPEC VIOLATION: do overload resolution on the accessible members, and 
                // SPEC VIOLATION: then if the best method chosen is protected and accessed 
                // SPEC VIOLATION: through the wrong type, then an error occurs. The native 
                // SPEC VIOLATION: compiler however does it in the opposite order. First it
                // SPEC VIOLATION: filters out the protected methods that cannot be called
                // SPEC VIOLATION: through the given type, and then it does overload resolution
                // SPEC VIOLATION: on the rest.
                // 
                // That said, it is somewhat odd that the same rule applies to constructors
                // as instance methods. A protected constructor is never going to be called
                // via an instance of a *more derived but different class* the way a 
                // virtual method might be. Nevertheless, that's what we do.
                //
                // A constructor is accessed through an instance of the type being constructed:
                return allowProtectedConstructorsOfBaseType ?
                    this.IsAccessible(constructor, ref useSiteDiagnostics, null) :
                    this.IsSymbolAccessibleConditional(constructor, containingType, ref useSiteDiagnostics, constructor.ContainingType);
            }
            else
            {
                Debug.Assert((object)this.Compilation.Assembly != null);
                return IsSymbolAccessibleConditional(constructor, this.Compilation.Assembly, ref useSiteDiagnostics);
            }
        }

        protected BoundExpression BindClassCreationExpression(
            CSharpSyntaxNode node,
            string typeName,
            CSharpSyntaxNode typeNode,
            NamedTypeSymbol type,
            AnalyzedArguments analyzedArguments,
            DiagnosticBag diagnostics,
            BoundExpression boundInitializerOpt = null)
        {

            BoundExpression result = null;
            bool hasErrors = type.IsErrorType();
            if (type.IsAbstract)
            {
                // Report error for new of abstract type.
                diagnostics.Add(ErrorCode.ERR_NoNewAbstract, node.Location, type);
                hasErrors = true;
            }

            HashSet<DiagnosticInfo> useSiteDiagnostics = null;

            // If we have a dynamic argument then do overload resolution to see if there are one or more
            // applicable candidates. If there are, then this is a dynamic object creation; we'll work out
            // which ctor to call at runtime. If we have a dynamic argument but no applicable candidates
            // then we do the analysis again for error reporting purposes.

            if (analyzedArguments.HasDynamicArgument)
            {
                OverloadResolutionResult<MethodSymbol> overloadResolutionResult = OverloadResolutionResult<MethodSymbol>.GetInstance();
                this.OverloadResolution.ObjectCreationOverloadResolution(GetAccessibleConstructorsForOverloadResolution(type, ref useSiteDiagnostics), analyzedArguments, overloadResolutionResult, ref useSiteDiagnostics);
                diagnostics.Add(node, useSiteDiagnostics);
                useSiteDiagnostics = null;

                if (overloadResolutionResult.HasAnyApplicableMember)
                {
                    var argArray = BuildArgumentsForDynamicInvocation(analyzedArguments, diagnostics);

                    hasErrors &= ReportBadDynamicArguments(node, argArray, diagnostics, queryClause: null);

                    result = new BoundDynamicObjectCreationExpression(
                        node,
                        typeName,
                        argArray,
                        analyzedArguments.GetNames(),
                        analyzedArguments.RefKinds.ToImmutableOrNull(),
                        boundInitializerOpt,
                        overloadResolutionResult.GetAllApplicableMembers(),
                        type,
                        hasErrors);
                }

                overloadResolutionResult.Free();
                if (result != null)
                {
                    return result;
                }
            }

            MemberResolutionResult<MethodSymbol> memberResolutionResult;
            ImmutableArray<MethodSymbol> candidateConstructors;

            if (TryPerformConstructorOverloadResolution(
                type,
                analyzedArguments,
                typeName,
                typeNode.Location,
                hasErrors, //don't cascade in these cases
                diagnostics,
                out memberResolutionResult,
                out candidateConstructors,
                allowProtectedConstructorsOfBaseType: false))
            {
                var method = memberResolutionResult.Member;

                bool hasError = false;

                // What if some of the arguments are implicit?  Dev10 reports unsafe errors
                // if the implied argument would have an unsafe type.  We need to check
                // the parameters explicitly, since there won't be bound nodes for the implied
                // arguments until lowering.
                if (method.HasUnsafeParameter())
                {
                    // Don't worry about double reporting (i.e. for both the argument and the parameter)
                    // because only one unsafe diagnostic is allowed per scope - the others are suppressed.
                    hasError = ReportUnsafeIfNotAllowed(node, diagnostics) || hasError;
                }

                ReportDiagnosticsIfObsolete(diagnostics, method, node, hasBaseReceiver: false);
                // NOTE: Use-site diagnostics were reported during overload resolution.

                ConstantValue constantValueOpt = (boundInitializerOpt == null && method.IsDefaultValueTypeConstructor()) ?
                    FoldParameterlessValueTypeConstructor(type) :
                    null;

                var arguments = analyzedArguments.Arguments.ToImmutable();
                var refKinds = analyzedArguments.RefKinds.ToImmutableOrNull();
                var argToParams = memberResolutionResult.Result.ArgsToParamsOpt;
                hasError |= !CheckInvocationArgMixing(
                    node,
                    method,
                    null,
                    method.Parameters,
                    arguments,
                    refKinds,
                    argToParams,
                    this.LocalScopeDepth,
                    diagnostics);

                result = new BoundObjectCreationExpression(
                    node,
                    method,
                    candidateConstructors,
                    arguments,
                    analyzedArguments.GetNames(),
                    refKinds,
                    memberResolutionResult.Result.Kind == MemberResolutionKind.ApplicableInExpandedForm,
                    argToParams,
                    constantValueOpt,
                    boundInitializerOpt,
                    this,
                    type,
                    hasError);

                // CONSIDER: Add ResultKind field to BoundObjectCreationExpression to avoid wrapping result with BoundBadExpression.
                if (type.IsAbstract)
                {
                    result = BadExpression(node, LookupResultKind.NotCreatable, result);
                }

                return result;
            }

            LookupResultKind resultKind;

            if (type.IsAbstract)
            {
                resultKind = LookupResultKind.NotCreatable;
            }
            else if (memberResolutionResult.IsValid && !IsConstructorAccessible(memberResolutionResult.Member, ref useSiteDiagnostics))
            {
                resultKind = LookupResultKind.Inaccessible;
            }
            else
            {
                resultKind = LookupResultKind.OverloadResolutionFailure;
            }

            diagnostics.Add(node, useSiteDiagnostics);

            ArrayBuilder<Symbol> symbols = ArrayBuilder<Symbol>.GetInstance();
            symbols.AddRange(candidateConstructors);

            // NOTE: The use site diagnostics of the candidate constructors have already been reported (in PerformConstructorOverloadResolution).

            var childNodes = ArrayBuilder<BoundExpression>.GetInstance();
            childNodes.AddRange(BuildArgumentsForErrorRecovery(analyzedArguments, candidateConstructors));
            if (boundInitializerOpt != null)
            {
                childNodes.Add(boundInitializerOpt);
            }

            return new BoundBadExpression(node, resultKind, symbols.ToImmutableAndFree(), childNodes.ToImmutableAndFree(), type);
        }

        private BoundExpression BindInterfaceCreationExpression(ObjectCreationExpressionSyntax node, NamedTypeSymbol type, BoundExpression boundInitializerOpt, DiagnosticBag diagnostics)
        {
            Debug.Assert((object)type != null);

            // COM interfaces which have ComImportAttribute and CoClassAttribute can be instantiated with "new". 
            // CoClassAttribute contains the type information of the original CoClass for the interface.
            // We replace the interface creation with CoClass object creation for this case.

            // NOTE: We don't attempt binding interface creation to CoClass creation if we are within an attribute argument.
            // NOTE: This is done to prevent a cycle in an error scenario where we have a "new InterfaceType" expression in an attribute argument.
            // NOTE: Accessing IsComImport/ComImportCoClass properties on given type symbol would attempt ForceCompeteAttributes, which would again try binding all attributes on the symbol.
            // NOTE: causing infinite recursion. We avoid this cycle by checking if we are within in context of an Attribute argument.
            if (!this.InAttributeArgument && type.IsComImport)
            {
                NamedTypeSymbol coClassType = type.ComImportCoClass;
                if ((object)coClassType != null)
                {
                    return BindComImportCoClassCreationExpression(node, type, coClassType, boundInitializerOpt, diagnostics);
                }
            }

            // interfaces can't be instantiated in C#
            diagnostics.Add(ErrorCode.ERR_NoNewAbstract, node.Location, type);
            return BindBadInterfaceCreationExpression(node, type, diagnostics);
        }

        private BoundExpression BindBadInterfaceCreationExpression(ObjectCreationExpressionSyntax node, NamedTypeSymbol type, DiagnosticBag diagnostics)
        {
            AnalyzedArguments analyzedArguments = AnalyzedArguments.GetInstance();

            BindArgumentsAndNames(node.ArgumentList, diagnostics, analyzedArguments);
            ImmutableArray<BoundExpression> childNodes = BuildArgumentsForErrorRecovery(analyzedArguments);
            BoundExpression result = new BoundBadExpression(node, LookupResultKind.NotCreatable, ImmutableArray.Create<Symbol>(type), childNodes, type);
            analyzedArguments.Free();
            return result;
        }

        private BoundExpression BindComImportCoClassCreationExpression(ObjectCreationExpressionSyntax node, NamedTypeSymbol interfaceType, NamedTypeSymbol coClassType, BoundExpression boundInitializerOpt, DiagnosticBag diagnostics)
        {
            Debug.Assert((object)interfaceType != null);
            Debug.Assert(interfaceType.IsInterfaceType());
            Debug.Assert((object)coClassType != null);
            Debug.Assert(interfaceType.ComImportCoClass == coClassType);
            Debug.Assert(coClassType.TypeKind == TypeKind.Class || coClassType.TypeKind == TypeKind.Error);

            if (coClassType.IsErrorType())
            {
                Error(diagnostics, ErrorCode.ERR_MissingCoClass, node, coClassType, interfaceType);
            }
            else if (coClassType.IsUnboundGenericType)
            {
                // BREAKING CHANGE:     Dev10 allows the following code to compile, even though the output assembly is not verifiable and generates a runtime exception:
                //
                //          [ComImport, Guid("00020810-0000-0000-C000-000000000046")]
                //          [CoClass(typeof(GenericClass<>))]
                //          public interface InterfaceType {}
                //          public class GenericClass<T>: InterfaceType {}
                // 
                //          public class Program
                //          {
                //              public static void Main() { var i = new InterfaceType(); }
                //          }
                //
                //  We disallow CoClass creation if coClassType is an unbound generic type and report a compile time error.

                Error(diagnostics, ErrorCode.ERR_BadCoClassSig, node, coClassType, interfaceType);
            }
            else
            {
                // NoPIA support
                if (interfaceType.ContainingAssembly.IsLinked)
                {
                    return BindNoPiaObjectCreationExpression(node, interfaceType, coClassType, boundInitializerOpt, diagnostics);
                }

                var classCreation = BindClassCreationExpression(node, coClassType, coClassType.Name, boundInitializerOpt, diagnostics);
                HashSet<DiagnosticInfo> useSiteDiagnostics = null;
                Conversion conversion = this.Conversions.ClassifyConversionFromExpression(classCreation, interfaceType, ref useSiteDiagnostics, forCast: true);
                diagnostics.Add(node, useSiteDiagnostics);
                if (!conversion.IsValid)
                {
                    SymbolDistinguisher distinguisher = new SymbolDistinguisher(this.Compilation, coClassType, interfaceType);
                    Error(diagnostics, ErrorCode.ERR_NoExplicitConv, node, distinguisher.First, distinguisher.Second);
                }

                // Bind the conversion, but drop the conversion node.
                CreateConversion(classCreation, conversion, interfaceType, diagnostics);

                // Override result type to be the interface type.
                switch (classCreation.Kind)
                {
                    case BoundKind.ObjectCreationExpression:
                        var creation = (BoundObjectCreationExpression)classCreation;
                        return creation.Update(creation.Constructor, creation.ConstructorsGroup, creation.Arguments, creation.ArgumentNamesOpt,
                                               creation.ArgumentRefKindsOpt, creation.Expanded, creation.ArgsToParamsOpt, creation.ConstantValueOpt,
                                               creation.InitializerExpressionOpt, creation.BinderOpt, interfaceType);

                    case BoundKind.BadExpression:
                        var bad = (BoundBadExpression)classCreation;
                        return bad.Update(bad.ResultKind, bad.Symbols, bad.ChildBoundNodes, interfaceType);

                    default:
                        throw ExceptionUtilities.UnexpectedValue(classCreation.Kind);
                }
            }

            return BindBadInterfaceCreationExpression(node, interfaceType, diagnostics);
        }

        private BoundExpression BindNoPiaObjectCreationExpression(
            ObjectCreationExpressionSyntax node,
            NamedTypeSymbol interfaceType,
            NamedTypeSymbol coClassType,
            BoundExpression boundInitializerOpt,
            DiagnosticBag diagnostics)
        {
            string guidString;
            if (!coClassType.GetGuidString(out guidString))
            {
                // At this point, VB reports ERRID_NoPIAAttributeMissing2 if guid isn't there.
                // C# doesn't complain and instead uses zero guid.
                guidString = System.Guid.Empty.ToString("D");
            }

            var creation = new BoundNoPiaObjectCreationExpression(node, guidString, boundInitializerOpt, interfaceType);

            // Get the bound arguments and the argument names, it is an error if any are present.
            AnalyzedArguments analyzedArguments = AnalyzedArguments.GetInstance();
            try
            {
                BindArgumentsAndNames(node.ArgumentList, diagnostics, analyzedArguments, allowArglist: false);

                if (analyzedArguments.Arguments.Count > 0)
                {
                    diagnostics.Add(ErrorCode.ERR_BadCtorArgCount, node.ArgumentList.Location, interfaceType, analyzedArguments.Arguments.Count);

                    var children = BuildArgumentsForErrorRecovery(analyzedArguments).Add(creation);
                    return new BoundBadExpression(node, LookupResultKind.OverloadResolutionFailure, ImmutableArray<Symbol>.Empty, children, creation.Type);
                }
            }
            finally
            {
                analyzedArguments.Free();
            }

            return creation;
        }

        private BoundExpression BindTypeParameterCreationExpression(ObjectCreationExpressionSyntax node, TypeParameterSymbol typeParameter, BoundExpression boundInitializerOpt, DiagnosticBag diagnostics)
        {
            AnalyzedArguments analyzedArguments = AnalyzedArguments.GetInstance();
            BindArgumentsAndNames(node.ArgumentList, diagnostics, analyzedArguments);

            bool hasArguments = analyzedArguments.Arguments.Count > 0;
            analyzedArguments.Free();

            if (!typeParameter.HasConstructorConstraint && !typeParameter.IsValueType)
            {
                diagnostics.Add(ErrorCode.ERR_NoNewTyvar, node.Location, typeParameter);
            }
            else if (hasArguments)
            {
                diagnostics.Add(ErrorCode.ERR_NewTyvarWithArgs, node.Location, typeParameter);
            }
            else
            {
                return new BoundNewT(node, boundInitializerOpt, typeParameter);
            }

            return new BoundBadExpression(node, LookupResultKind.NotCreatable, ImmutableArray.Create<Symbol>(typeParameter), ImmutableArray<BoundExpression>.Empty, typeParameter);
        }

        /// <summary>
        /// Given the type containing constructors, gets the list of candidate instance constructors and uses overload resolution to determine which one should be called.
        /// </summary>
        /// <param name="typeContainingConstructors">The containing type of the constructors.</param>
        /// <param name="analyzedArguments">The already bound arguments to the constructor.</param>
        /// <param name="errorName">The name to use in diagnostics if overload resolution fails.</param>
        /// <param name="errorLocation">The location at which to report overload resolution result diagnostics.</param>
        /// <param name="suppressResultDiagnostics">True to suppress overload resolution result diagnostics (but not argument diagnostics).</param>
        /// <param name="diagnostics">Where diagnostics will be reported.</param>
        /// <param name="memberResolutionResult">If this method returns true, then it will contain a valid MethodResolutionResult.
        /// Otherwise, it may contain a MethodResolutionResult for an inaccessible constructor (in which case, it will incorrectly indicate success) or nothing at all.</param>
        /// <param name="candidateConstructors">Candidate instance constructors of type <paramref name="typeContainingConstructors"/> used for overload resolution.</param>
        /// <param name="allowProtectedConstructorsOfBaseType">It is always legal to access a protected base class constructor
        /// via a constructor initializer, but not from an object creation expression.</param>
        /// <returns>True if overload resolution successfully chose an accessible constructor.</returns>
        /// <remarks>
        /// The two-pass algorithm (accessible constructors, then all constructors) is the reason for the unusual signature
        /// of this method (i.e. not populating a pre-existing <see cref="OverloadResolutionResult{MethodSymbol}"/>).
        /// Presently, rationalizing this behavior is not worthwhile.
        /// </remarks>
        private bool TryPerformConstructorOverloadResolution(
            NamedTypeSymbol typeContainingConstructors,
            AnalyzedArguments analyzedArguments,
            string errorName,
            Location errorLocation,
            bool suppressResultDiagnostics,
            DiagnosticBag diagnostics,
            out MemberResolutionResult<MethodSymbol> memberResolutionResult,
            out ImmutableArray<MethodSymbol> candidateConstructors,
            bool allowProtectedConstructorsOfBaseType) // Last to make named arguments more convenient.
        {
            // Get accessible constructors for performing overload resolution.
            ImmutableArray<MethodSymbol> allInstanceConstructors;
            HashSet<DiagnosticInfo> useSiteDiagnostics = null;
            candidateConstructors = GetAccessibleConstructorsForOverloadResolution(typeContainingConstructors, allowProtectedConstructorsOfBaseType, out allInstanceConstructors, ref useSiteDiagnostics);

            OverloadResolutionResult<MethodSymbol> result = OverloadResolutionResult<MethodSymbol>.GetInstance();

            // Indicates whether overload resolution successfully chose an accessible constructor.
            bool succeededConsideringAccessibility = false;

            // Indicates whether overload resolution resulted in a single best match, even though it might be inaccessible.
            bool succeededIgnoringAccessibility = false;

            if (candidateConstructors.Any())
            {
                // We have at least one accessible candidate constructor, perform overload resolution with accessible candidateConstructors.
                this.OverloadResolution.ObjectCreationOverloadResolution(candidateConstructors, analyzedArguments, result, ref useSiteDiagnostics);

                if (result.Succeeded)
                {
                    succeededConsideringAccessibility = true;
                    succeededIgnoringAccessibility = true;
                }
            }

            if (!succeededConsideringAccessibility && allInstanceConstructors.Length > candidateConstructors.Length)
            {
                // Overload resolution failed on the accessible candidateConstructors, but we have at least one inaccessible constructor.
                // We might have a best match constructor which is inaccessible.
                // Try overload resolution with all instance constructors to generate correct diagnostics and semantic info for this case.
                OverloadResolutionResult<MethodSymbol> inaccessibleResult = OverloadResolutionResult<MethodSymbol>.GetInstance();
                this.OverloadResolution.ObjectCreationOverloadResolution(allInstanceConstructors, analyzedArguments, inaccessibleResult, ref useSiteDiagnostics);

                if (inaccessibleResult.Succeeded)
                {
                    succeededIgnoringAccessibility = true;
                    candidateConstructors = allInstanceConstructors;
                    result.Free();
                    result = inaccessibleResult;
                }
                else
                {
                    inaccessibleResult.Free();
                }
            }

            diagnostics.Add(errorLocation, useSiteDiagnostics);
            useSiteDiagnostics = null;

            if (succeededIgnoringAccessibility)
            {
                this.CoerceArguments<MethodSymbol>(result.ValidResult, analyzedArguments.Arguments, diagnostics);
            }

            // Fill in the out parameter with the result, if there was one; it might be inaccessible.
            memberResolutionResult = succeededIgnoringAccessibility ?
                result.ValidResult :
                default(MemberResolutionResult<MethodSymbol>); // Invalid results are not interesting - we have enough info in candidateConstructors.

            // If something failed and we are reporting errors, then report the right errors.
            // * If the failure was due to inaccessibility, just report that.
            // * If the failure was not due to inaccessibility then only report an error
            //   on the constructor if there were no errors on the arguments.
            if (!succeededConsideringAccessibility && !suppressResultDiagnostics)
            {
                if (succeededIgnoringAccessibility)
                {
                    // It is not legal to directly call a protected constructor on a base class unless
                    // the "this" of the call is known to be of the current type. That is, it is
                    // perfectly legal to say ": base()" to call a protected base class ctor, but
                    // it is not legal to say "new MyBase()" if the ctor is protected. 
                    //
                    // The native compiler produces the error CS1540:
                    //
                    //   Cannot access protected member 'MyBase.MyBase' via a qualifier of type 'MyBase'; 
                    //   the qualifier must be of type 'Derived' (or derived from it)
                    //
                    // Though technically correct, this is a very confusing error message for this scenario;
                    // one does not typically think of the constructor as being a method that is 
                    // called with an implicit "this" of a particular receiver type, even though of course
                    // that is exactly what it is.
                    //
                    // The better error message here is to simply say that the best possible ctor cannot
                    // be accessed because it is not accessible.
                    //
                    // CONSIDER: We might consider making up a new error message for this situation.

                    // 
                    // CS0122: 'MyBase.MyBase' is inaccessible due to its protection level
                    diagnostics.Add(ErrorCode.ERR_BadAccess, errorLocation, result.ValidResult.Member);
                }
                else
                {
                    result.ReportDiagnostics(this, errorLocation, diagnostics,
                        errorName, null, analyzedArguments, candidateConstructors, typeContainingConstructors, null);
                }
            }

            result.Free();
            return succeededConsideringAccessibility;
        }

        private ImmutableArray<MethodSymbol> GetAccessibleConstructorsForOverloadResolution(NamedTypeSymbol type, ref HashSet<DiagnosticInfo> useSiteDiagnostics)
        {
            ImmutableArray<MethodSymbol> allInstanceConstructors;
            return GetAccessibleConstructorsForOverloadResolution(type, false, out allInstanceConstructors, ref useSiteDiagnostics);
        }

        private ImmutableArray<MethodSymbol> GetAccessibleConstructorsForOverloadResolution(NamedTypeSymbol type, bool allowProtectedConstructorsOfBaseType, out ImmutableArray<MethodSymbol> allInstanceConstructors, ref HashSet<DiagnosticInfo> useSiteDiagnostics)
        {
            if (type.IsErrorType())
            {
                // For Caas, we want to supply the constructors even in error cases
                // We may end up supplying the constructors of an unconstructed symbol,
                // but that's better than nothing.
                type = type.GetNonErrorGuess() as NamedTypeSymbol ?? type;
            }

            allInstanceConstructors = type.InstanceConstructors;
            return FilterInaccessibleConstructors(allInstanceConstructors, allowProtectedConstructorsOfBaseType, ref useSiteDiagnostics);
        }

        private static ConstantValue FoldParameterlessValueTypeConstructor(NamedTypeSymbol type)
        {
            // DELIBERATE SPEC VIOLATION:
            //
            // Object creation expressions like "new int()" are not considered constant expressions
            // by the specification but they are by the native compiler; we maintain compatibility
            // with this bug.
            // 
            // Additionally, it also treats "new X()", where X is an enum type, as a
            // constant expression with default value 0, we maintain compatibility with it.

            var specialType = type.SpecialType;

            if (type.TypeKind == TypeKind.Enum)
            {
                specialType = type.EnumUnderlyingType.SpecialType;
            }

            switch (specialType)
            {
                case SpecialType.System_SByte:
                case SpecialType.System_Int16:
                case SpecialType.System_Int32:
                case SpecialType.System_Int64:
                case SpecialType.System_Byte:
                case SpecialType.System_UInt16:
                case SpecialType.System_UInt32:
                case SpecialType.System_UInt64:
                case SpecialType.System_Single:
                case SpecialType.System_Double:
                case SpecialType.System_Decimal:
                case SpecialType.System_Boolean:
                case SpecialType.System_Char:
                    return ConstantValue.Default(specialType);
            }

            return null;
        }

        private BoundLiteral BindLiteralConstant(LiteralExpressionSyntax node, DiagnosticBag diagnostics)
        {
            // bug.Assert(node.Kind == SyntaxKind.LiteralExpression);

            var value = node.Token.Value;

            ConstantValue cv;
            TypeSymbol type = null;

            if (value == null)
            {
                cv = ConstantValue.Null;
            }
            else
            {
                Debug.Assert(!value.GetType().GetTypeInfo().IsEnum);

                var specialType = SpecialTypeExtensions.FromRuntimeTypeOfLiteralValue(value);

                // C# literals can't be of type byte, sbyte, short, ushort:
                Debug.Assert(
                    specialType != SpecialType.None &&
                    specialType != SpecialType.System_Byte &&
                    specialType != SpecialType.System_SByte &&
                    specialType != SpecialType.System_Int16 &&
                    specialType != SpecialType.System_UInt16);

                cv = ConstantValue.Create(value, specialType);
                type = GetSpecialType(specialType, diagnostics, node);
            }

            return new BoundLiteral(node, cv, type);
        }

        private BoundExpression BindCheckedExpression(CheckedExpressionSyntax node, DiagnosticBag diagnostics)
        {
            // the binder is not cached since we only cache statement level binders
            return this.WithCheckedOrUncheckedRegion(node.Kind() == SyntaxKind.CheckedExpression).
                BindParenthesizedExpression(node.Expression, diagnostics);
        }

        /// <summary>
        /// Binds a member access expression
        /// </summary>
        private BoundExpression BindMemberAccess(
            MemberAccessExpressionSyntax node,
            bool invoked,
            bool indexed,
            DiagnosticBag diagnostics)
        {
            Debug.Assert(node != null);

            BoundExpression boundLeft;

            ExpressionSyntax exprSyntax = node.Expression;
            if (node.Kind() == SyntaxKind.SimpleMemberAccessExpression)
            {
                // NOTE: CheckValue will be called explicitly in BindMemberAccessWithBoundLeft.
                boundLeft = BindLeftOfPotentialColorColorMemberAccess(exprSyntax, diagnostics);
            }
            else
            {
                Debug.Assert(node.Kind() == SyntaxKind.PointerMemberAccessExpression);
                boundLeft = this.BindExpression(exprSyntax, diagnostics); // Not Color Color issues with ->

                // CONSIDER: another approach would be to construct a BoundPointerMemberAccess (assuming such a type existed),
                // but that would be much more cumbersome because we'd be unable to build upon the BindMemberAccess infrastructure,
                // which expects a receiver.

                // Dereference before binding member;
                TypeSymbol pointedAtType;
                bool hasErrors;
                BindPointerIndirectionExpressionInternal(node, boundLeft, diagnostics, out pointedAtType, out hasErrors);

                // If there is no pointed-at type, fall back on the actual type (i.e. assume the user meant "." instead of "->").
                if (ReferenceEquals(pointedAtType, null))
                {
                    boundLeft = ToBadExpression(boundLeft);
                }
                else
                {
                    boundLeft = new BoundPointerIndirectionOperator(exprSyntax, boundLeft, pointedAtType, hasErrors)
                    {
                        WasCompilerGenerated = true, // don't interfere with the type info for exprSyntax.
                    };
                }
            }

            return BindMemberAccessWithBoundLeft(node, boundLeft, node.Name, node.OperatorToken, invoked, indexed, diagnostics);
        }

        /// <summary>
        /// Attempt to bind the LHS of a member access expression.  If this is a Color Color case (spec 7.6.4.1),
        /// then return a BoundExpression if we can easily disambiguate or a BoundTypeOrValueExpression if we
        /// cannot.  If this is not a Color Color case, then return null.
        /// </summary>
        private BoundExpression BindLeftOfPotentialColorColorMemberAccess(ExpressionSyntax left, DiagnosticBag diagnostics)
        {
            // SPEC: 7.6.4.1 Identical simple names and type names
            // SPEC: In a member access of the form E.I, if E is a single identifier, and if the meaning of E as
            // SPEC: a simple-name (spec 7.6.2) is a constant, field, property, local variable, or parameter with the
            // SPEC: same type as the meaning of E as a type-name (spec 3.8), then both possible meanings of E are 
            // SPEC: permitted. The two possible meanings of E.I are never ambiguous, since I must necessarily be
            // SPEC: a member of the type E in both cases. In other words, the rule simply permits access to the 
            // SPEC: static members and nested types of E where a compile-time error would otherwise have occurred. 

            if (left.Kind() == SyntaxKind.IdentifierName)
            {
                var node = (IdentifierNameSyntax)left;
                var valueDiagnostics = DiagnosticBag.GetInstance();
                var boundValue = BindIdentifier(node, invoked: false, diagnostics: valueDiagnostics);

                Symbol leftSymbol;
                if (boundValue.Kind == BoundKind.Conversion)
                {
                    // BindFieldAccess may insert a conversion if binding occurs
                    // within an enum member initializer.
                    leftSymbol = ((BoundConversion)boundValue).Operand.ExpressionSymbol;
                }
                else
                {
                    leftSymbol = boundValue.ExpressionSymbol;
                }

                if ((object)leftSymbol != null)
                {
                    switch (leftSymbol.Kind)
                    {
                        case SymbolKind.Field:
                        case SymbolKind.Local:
                        case SymbolKind.Parameter:
                        case SymbolKind.Property:
                        case SymbolKind.RangeVariable:
                            var leftType = boundValue.Type;
                            Debug.Assert((object)leftType != null);

                            var leftName = node.Identifier.ValueText;
                            if (leftType.Name == leftName || IsUsingAliasInScope(leftName))
                            {
                                var typeDiagnostics = new DiagnosticBag();
                                var boundType = BindNamespaceOrType(node, typeDiagnostics);
                                if (boundType.Type == leftType)
                                {
                                    // NOTE: ReplaceTypeOrValueReceiver will call CheckValue explicitly.
                                    var newValueDiagnostics = new DiagnosticBag();
                                    newValueDiagnostics.AddRangeAndFree(valueDiagnostics);

                                    return new BoundTypeOrValueExpression(left, new BoundTypeOrValueData(leftSymbol, boundValue, newValueDiagnostics, boundType, typeDiagnostics), leftType);
                                }
                            }
                            break;

                            // case SymbolKind.Event: //SPEC: 7.6.4.1 (a.k.a. Color Color) doesn't cover events
                    }
                }

                // Not a Color Color case; return the bound member.
                // NOTE: it is up to the caller to call CheckValue on the result.
                diagnostics.AddRangeAndFree(valueDiagnostics);
                return boundValue;
            }

            // NOTE: it is up to the caller to call CheckValue on the result.
            return BindExpression(left, diagnostics);
        }

        // returns true if name matches a using alias in scope
        // NOTE: when true is returned, the corresponding using is also marked as "used" 
        private bool IsUsingAliasInScope(string name)
        {
            var isSemanticModel = this.IsSemanticModelBinder;
            for (var chain = this.ImportChain; chain != null; chain = chain.ParentOpt)
            {
                if (chain.Imports.IsUsingAlias(name, isSemanticModel))
                {
                    return true;
                }
            }

            return false;
        }

        private BoundExpression BindDynamicMemberAccess(
            ExpressionSyntax node,
            BoundExpression boundLeft,
            SimpleNameSyntax right,
            bool invoked,
            bool indexed,
            DiagnosticBag diagnostics)
        {
            // We have an expression of the form "dynExpr.Name" or "dynExpr.Name<X>"

            SeparatedSyntaxList<TypeSyntax> typeArgumentsSyntax = right.Kind() == SyntaxKind.GenericName ?
                ((GenericNameSyntax)right).TypeArgumentList.Arguments :
                default(SeparatedSyntaxList<TypeSyntax>);
            bool rightHasTypeArguments = typeArgumentsSyntax.Count > 0;
            ImmutableArray<TypeSymbolWithAnnotations> typeArguments = rightHasTypeArguments ?
                BindTypeArguments(typeArgumentsSyntax, diagnostics) :
                default(ImmutableArray<TypeSymbolWithAnnotations>);

            bool hasErrors = false;

            if (!invoked && rightHasTypeArguments)
            {
                // error CS0307: The property 'P' cannot be used with type arguments
                Error(diagnostics, ErrorCode.ERR_TypeArgsNotAllowed, right, right.Identifier.Text, SymbolKind.Property.Localize());
                hasErrors = true;
            }

            if (rightHasTypeArguments)
            {
                for (int i = 0; i < typeArguments.Length; ++i)
                {
                    var typeArgument = typeArguments[i];
                    if ((typeArgument.IsPointerType()) || typeArgument.IsRestrictedType())
                    {
                        // "The type '{0}' may not be used as a type argument"
                        Error(diagnostics, ErrorCode.ERR_BadTypeArgument, typeArgumentsSyntax[i], typeArgument.TypeSymbol);
                        hasErrors = true;
                    }
                }
            }

            return new BoundDynamicMemberAccess(
                syntax: node,
                receiver: boundLeft,
                typeArgumentsOpt: typeArguments,
                name: right.Identifier.ValueText,
                invoked: invoked,
                indexed: indexed,
                type: Compilation.DynamicType,
                hasErrors: hasErrors);
        }

        /// <summary>
        /// Bind the RHS of a member access expression, given the bound LHS.
        /// It is assumed that CheckValue has not been called on the LHS.
        /// </summary>
        private BoundExpression BindMemberAccessWithBoundLeft(
            ExpressionSyntax node,
            BoundExpression boundLeft,
            SimpleNameSyntax right,
            SyntaxToken operatorToken,
            bool invoked,
            bool indexed,
            DiagnosticBag diagnostics)
        {
            Debug.Assert(node != null);
            Debug.Assert(boundLeft != null);

            boundLeft = MakeMemberAccessValue(boundLeft, diagnostics);

            TypeSymbol leftType = boundLeft.Type;

            if ((object)leftType != null && leftType.IsDynamic())
            {
                // There are some sources of a `dynamic` typed value that can be known before runtime
                // to be invalid. For example, accessing a set-only property whose type is dynamic:
                //   dynamic Goo { set; }
                // If Goo itself is a dynamic thing (e.g. in `x.Goo.Bar`, `x` is dynamic, and we're
                // currently checking Bar), then CheckValue will do nothing.
                boundLeft = CheckValue(boundLeft, BindValueKind.RValue, diagnostics);
                return BindDynamicMemberAccess(node, boundLeft, right, invoked, indexed, diagnostics);
            }

            // No member accesses on void
            if ((object)leftType != null && leftType.SpecialType == SpecialType.System_Void)
            {
                diagnostics.Add(ErrorCode.ERR_BadUnaryOp, operatorToken.GetLocation(), SyntaxFacts.GetText(operatorToken.Kind()), leftType);
                return BadExpression(node, boundLeft);
            }

            // No member accesses on default
            if (boundLeft.IsLiteralDefault())
            {
                DiagnosticInfo diagnosticInfo = new CSDiagnosticInfo(ErrorCode.ERR_BadUnaryOp, SyntaxFacts.GetText(operatorToken.Kind()), "default");
                diagnostics.Add(new CSDiagnostic(diagnosticInfo, operatorToken.GetLocation()));
                return BadExpression(node, boundLeft);
            }

            if (boundLeft.Kind == BoundKind.UnboundLambda)
            {
                Debug.Assert((object)leftType == null);

                var msgId = ((UnboundLambda)boundLeft).MessageID;
                diagnostics.Add(ErrorCode.ERR_BadUnaryOp, node.Location, SyntaxFacts.GetText(operatorToken.Kind()), msgId.Localize());
                return BadExpression(node, boundLeft);
            }

            var lookupResult = LookupResult.GetInstance();
            try
            {
                LookupOptions options = LookupOptions.AllMethodsOnArityZero;
                if (invoked)
                {
                    options |= LookupOptions.MustBeInvocableIfMember;
                }

                var typeArgumentsSyntax = right.Kind() == SyntaxKind.GenericName ? ((GenericNameSyntax)right).TypeArgumentList.Arguments : default(SeparatedSyntaxList<TypeSyntax>);
                bool rightHasTypeArguments = typeArgumentsSyntax.Count > 0;
                var typeArguments = rightHasTypeArguments ? BindTypeArguments(typeArgumentsSyntax, diagnostics) : default(ImmutableArray<TypeSymbolWithAnnotations>);

                // A member-access consists of a primary-expression, a predefined-type, or a 
                // qualified-alias-member, followed by a "." token, followed by an identifier, 
                // optionally followed by a type-argument-list.

                // A member-access is either of the form E.I or of the form E.I<A1, ..., AK>, where
                // E is a primary-expression, I is a single identifier and <A1, ..., AK> is an
                // optional type-argument-list. When no type-argument-list is specified, consider K
                // to be zero. 

                // UNDONE: A member-access with a primary-expression of type dynamic is dynamically bound. 
                // UNDONE: In this case the compiler classifies the member access as a property access of 
                // UNDONE: type dynamic. The rules below to determine the meaning of the member-access are 
                // UNDONE: then applied at run-time, using the run-time type instead of the compile-time 
                // UNDONE: type of the primary-expression. If this run-time classification leads to a method 
                // UNDONE: group, then the member access must be the primary-expression of an invocation-expression.

                // The member-access is evaluated and classified as follows:

                var rightName = right.Identifier.ValueText;
                var rightArity = right.Arity;

                switch (boundLeft.Kind)
                {
                    case BoundKind.NamespaceExpression:
                        {
                            // If K is zero and E is a namespace and E contains a nested namespace with name I, 
                            // then the result is that namespace.

                            var ns = ((BoundNamespaceExpression)boundLeft).NamespaceSymbol;
                            HashSet<DiagnosticInfo> useSiteDiagnostics = null;
                            this.LookupMembersWithFallback(lookupResult, ns, rightName, rightArity, ref useSiteDiagnostics, options: options);
                            diagnostics.Add(right, useSiteDiagnostics);

                            ArrayBuilder<Symbol> symbols = lookupResult.Symbols;

                            if (lookupResult.IsMultiViable)
                            {
                                bool wasError;
                                Symbol sym = ResultSymbol(lookupResult, rightName, rightArity, node, diagnostics, false, out wasError, ns, options);
                                if (wasError)
                                {
                                    return new BoundBadExpression(node, LookupResultKind.Ambiguous, lookupResult.Symbols.AsImmutable(), ImmutableArray.Create(boundLeft), CreateErrorType(rightName), hasErrors: true);
                                }
                                else if (sym.Kind == SymbolKind.Namespace)
                                {
                                    return new BoundNamespaceExpression(node, (NamespaceSymbol)sym);
                                }
                                else
                                {
                                    Debug.Assert(sym.Kind == SymbolKind.NamedType);
                                    var type = (NamedTypeSymbol)sym;

                                    if (rightHasTypeArguments)
                                    {
                                        type = ConstructNamedTypeUnlessTypeArgumentOmitted(right, type, typeArgumentsSyntax, typeArguments, diagnostics);
                                    }

                                    ReportDiagnosticsIfObsolete(diagnostics, type, node, hasBaseReceiver: false);

                                    return new BoundTypeExpression(node, null, type);
                                }
                            }
                            else if (lookupResult.Kind == LookupResultKind.WrongArity)
                            {
                                Debug.Assert(symbols.Count > 0);
                                Debug.Assert(symbols[0].Kind == SymbolKind.NamedType);

                                Error(diagnostics, lookupResult.Error, right);

                                return new BoundTypeExpression(node, null,
                                        new ExtendedErrorTypeSymbol(GetContainingNamespaceOrType(symbols[0]), symbols.ToImmutable(), lookupResult.Kind, lookupResult.Error, rightArity));
                            }
                            else if (lookupResult.Kind == LookupResultKind.Empty)
                            {
                                Debug.Assert(lookupResult.IsClear, "If there's a legitimate reason for having candidates without a reason, then we should produce something intelligent in such cases.");
                                Debug.Assert(lookupResult.Error == null);
                                NotFound(node, rightName, rightArity, rightName, diagnostics, aliasOpt: null, qualifierOpt: ns, options: options);

                                return new BoundBadExpression(node, lookupResult.Kind, symbols.AsImmutable(), ImmutableArray.Create(boundLeft), CreateErrorType(rightName), hasErrors: true);
                            }
                            break;
                        }
                    case BoundKind.TypeExpression:
                        {
                            Debug.Assert((object)leftType != null);
                            if (leftType.TypeKind == TypeKind.TypeParameter)
                            {
                                Error(diagnostics, ErrorCode.ERR_BadSKunknown, boundLeft.Syntax, leftType, MessageID.IDS_SK_TYVAR.Localize());
                                return BadExpression(node, LookupResultKind.NotAValue, boundLeft);
                            }
                            else if (this.EnclosingNameofArgument == node)
                            {
                                // Support selecting an extension method from a type name in nameof(.)
                                return BindInstanceMemberAccess(node, right, boundLeft, rightName, rightArity, typeArgumentsSyntax, typeArguments, invoked, diagnostics);
                            }
                            else
                            {
                                HashSet<DiagnosticInfo> useSiteDiagnostics = null;
                                this.LookupMembersWithFallback(lookupResult, leftType, rightName, rightArity, ref useSiteDiagnostics, basesBeingResolved: null, options: options);
                                diagnostics.Add(right, useSiteDiagnostics);
                                if (lookupResult.IsMultiViable)
                                {
                                    return BindMemberOfType(node, right, rightName, rightArity, boundLeft, typeArgumentsSyntax, typeArguments, lookupResult, BoundMethodGroupFlags.None, diagnostics: diagnostics);
                                }
                            }
                            break;
                        }
                    case BoundKind.TypeOrValueExpression:
                        {
                            // CheckValue call will occur in ReplaceTypeOrValueReceiver.
                            // NOTE: This means that we won't get CheckValue diagnostics in error scenarios,
                            // but they would be cascading anyway.
                            return BindInstanceMemberAccess(node, right, boundLeft, rightName, rightArity, typeArgumentsSyntax, typeArguments, invoked, diagnostics);
                        }
                    default:
                        {
                            // Can't dot into the null literal or stackalloc expressions.
                            if ((boundLeft.Kind == BoundKind.Literal && ((BoundLiteral)boundLeft).ConstantValueOpt == ConstantValue.Null) ||
                                boundLeft.Kind == BoundKind.StackAllocArrayCreation)
                            {
                                if (!boundLeft.HasAnyErrors)
                                {
                                    Error(diagnostics, ErrorCode.ERR_BadUnaryOp, node, operatorToken.Text, boundLeft.Display);
                                }

                                return BadExpression(node, boundLeft);
                            }
                            else if ((object)leftType != null)
                            {
                                boundLeft = CheckValue(boundLeft, BindValueKind.RValue, diagnostics);
                                return BindInstanceMemberAccess(node, right, boundLeft, rightName, rightArity, typeArgumentsSyntax, typeArguments, invoked, diagnostics);
                            }
                            break;
                        }
                }

                this.BindMemberAccessReportError(node, right, rightName, boundLeft, lookupResult.Error, diagnostics);
                return BindMemberAccessBadResult(node, rightName, boundLeft, lookupResult.Error, lookupResult.Symbols.ToImmutable(), lookupResult.Kind);
            }
            finally
            {
                lookupResult.Free();
            }
        }

        private static void WarnOnAccessOfOffDefault(SyntaxNode node, BoundExpression boundLeft, DiagnosticBag diagnostics)
        {
            if (boundLeft != null && boundLeft.Kind == BoundKind.DefaultExpression && boundLeft.ConstantValue == ConstantValue.Null)
            {
                Error(diagnostics, ErrorCode.WRN_DotOnDefault, node, boundLeft.Type);
            }
        }

        /// <summary>
        /// Create a value from the expression that can be used as a left-hand-side
        /// of a member access. This method special-cases method and property
        /// groups only. All other expressions are returned as is.
        /// </summary>
        private BoundExpression MakeMemberAccessValue(BoundExpression expr, DiagnosticBag diagnostics)
        {
            switch (expr.Kind)
            {
                case BoundKind.MethodGroup:
                    {
                        var methodGroup = (BoundMethodGroup)expr;
                        HashSet<DiagnosticInfo> useSiteDiagnostics = null;
                        var resolution = this.ResolveMethodGroup(methodGroup, analyzedArguments: null, isMethodGroupConversion: false, useSiteDiagnostics: ref useSiteDiagnostics);
                        diagnostics.Add(expr.Syntax, useSiteDiagnostics);
                        if (!expr.HasAnyErrors)
                        {
                            diagnostics.AddRange(resolution.Diagnostics);

                            if (resolution.MethodGroup != null && !resolution.HasAnyErrors)
                            {
                                Debug.Assert(!resolution.IsEmpty);
                                var method = resolution.MethodGroup.Methods[0];
                                Error(diagnostics, ErrorCode.ERR_BadSKunknown, methodGroup.NameSyntax, method, MessageID.IDS_SK_METHOD.Localize());
                            }
                        }
                        expr = this.BindMemberAccessBadResult(methodGroup);
                        resolution.Free();
                        return expr;
                    }

                case BoundKind.PropertyGroup:
                    return BindIndexedPropertyAccess((BoundPropertyGroup)expr, mustHaveAllOptionalParameters: false, diagnostics: diagnostics);

                default:
                    return expr;
            }
        }

        private BoundExpression BindInstanceMemberAccess(
            SyntaxNode node,
            SyntaxNode right,
            BoundExpression boundLeft,
            string rightName,
            int rightArity,
            SeparatedSyntaxList<TypeSyntax> typeArgumentsSyntax,
            ImmutableArray<TypeSymbolWithAnnotations> typeArguments,
            bool invoked,
            DiagnosticBag diagnostics)
        {
            Debug.Assert(rightArity == (typeArguments.IsDefault ? 0 : typeArguments.Length));
            var leftType = boundLeft.Type;
            LookupOptions options = LookupOptions.AllMethodsOnArityZero;
            if (invoked)
            {
                options |= LookupOptions.MustBeInvocableIfMember;
            }

            var lookupResult = LookupResult.GetInstance();
            try
            {
                // If E is a property access, indexer access, variable, or value, the type of
                // which is T, and a member lookup of I in T with K type arguments produces a
                // match, then E.I is evaluated and classified as follows:

                // UNDONE: Classify E as prop access, indexer access, variable or value

                bool leftIsBaseReference = boundLeft.Kind == BoundKind.BaseReference;
                if (leftIsBaseReference)
                {
                    options |= LookupOptions.UseBaseReferenceAccessibility;
                }

                HashSet<DiagnosticInfo> useSiteDiagnostics = null;
                this.LookupMembersWithFallback(lookupResult, leftType, rightName, rightArity, ref useSiteDiagnostics, basesBeingResolved: null, options: options);
                diagnostics.Add(right, useSiteDiagnostics);

                // SPEC: Otherwise, an attempt is made to process E.I as an extension method invocation.
                // SPEC: If this fails, E.I is an invalid member reference, and a binding-time error occurs.
                var searchExtensionMethodsIfNecessary = !leftIsBaseReference;

                BoundMethodGroupFlags flags = 0;
                if (searchExtensionMethodsIfNecessary)
                {
                    flags |= BoundMethodGroupFlags.SearchExtensionMethods;
                }

                if (lookupResult.IsMultiViable)
                {
                    return BindMemberOfType(node, right, rightName, rightArity, boundLeft, typeArgumentsSyntax, typeArguments, lookupResult, flags, diagnostics);
                }

                if (searchExtensionMethodsIfNecessary)
                {
                    var boundMethodGroup = new BoundMethodGroup(
                        node,
                        typeArguments,
                        boundLeft,
                        rightName,
                        lookupResult.Symbols.All(s => s.Kind == SymbolKind.Method) ? lookupResult.Symbols.SelectAsArray(s_toMethodSymbolFunc) : ImmutableArray<MethodSymbol>.Empty,
                        lookupResult,
                        flags);

                    if (!boundMethodGroup.HasErrors && boundMethodGroup.ResultKind == LookupResultKind.Empty && typeArgumentsSyntax.Any(SyntaxKind.OmittedTypeArgument))
                    {
                        Error(diagnostics, ErrorCode.ERR_BadArity, node, rightName, MessageID.IDS_MethodGroup.Localize(), typeArgumentsSyntax.Count);
                    }

                    return boundMethodGroup;
                }

                this.BindMemberAccessReportError(node, right, rightName, boundLeft, lookupResult.Error, diagnostics);
                return BindMemberAccessBadResult(node, rightName, boundLeft, lookupResult.Error, lookupResult.Symbols.ToImmutable(), lookupResult.Kind);
            }
            finally
            {
                lookupResult.Free();
            }
        }

        private void BindMemberAccessReportError(BoundMethodGroup node, DiagnosticBag diagnostics)
        {
            var nameSyntax = node.NameSyntax;
            var syntax = node.MemberAccessExpressionSyntax ?? nameSyntax;
            this.BindMemberAccessReportError(syntax, nameSyntax, node.Name, node.ReceiverOpt, node.LookupError, diagnostics);
        }

        /// <summary>
        /// Report the error from member access lookup. Or, if there
        /// was no explicit error from lookup, report "no such member".
        /// </summary>
        private void BindMemberAccessReportError(
            SyntaxNode node,
            SyntaxNode name,
            string plainName,
            BoundExpression boundLeft,
            DiagnosticInfo lookupError,
            DiagnosticBag diagnostics)
        {
            if (boundLeft.HasAnyErrors && boundLeft.Kind != BoundKind.TypeOrValueExpression)
            {
                return;
            }

            if (lookupError != null)
            {
                // CONSIDER: there are some cases where Dev10 uses the span of "node",
                // rather than "right".
                diagnostics.Add(new CSDiagnostic(lookupError, name.Location));
            }
            else if (node.IsQuery())
            {
                ReportQueryLookupFailed(node, boundLeft, plainName, ImmutableArray<Symbol>.Empty, diagnostics);
            }
            else
            {

                if ((object)boundLeft.Type == null)
                {
                    Error(diagnostics, ErrorCode.ERR_NoSuchMember, name, boundLeft.Display, plainName);
                }
                else if (boundLeft.Kind == BoundKind.TypeExpression ||
                    boundLeft.Kind == BoundKind.BaseReference ||
                    node.Kind() == SyntaxKind.AwaitExpression && plainName == WellKnownMemberNames.GetResult)
                {
                    Error(diagnostics, ErrorCode.ERR_NoSuchMember, name, boundLeft.Type, plainName);
                }
                else if (WouldUsingSystemFindExtension(boundLeft.Type, plainName))
                {
                    Error(diagnostics, ErrorCode.ERR_NoSuchMemberOrExtensionNeedUsing, name, boundLeft.Type, plainName, "System");
                }
                else
                {
                    Error(diagnostics, ErrorCode.ERR_NoSuchMemberOrExtension, name, boundLeft.Type, plainName);
                }
            }
        }

        private bool WouldUsingSystemFindExtension(TypeSymbol receiver, string methodName)
        {
            // we have a special case to make the diagnostic for await expressions more clear for Windows:
            // if the receiver type is a windows RT async interface and the method name is GetAwaiter,
            // then we would suggest a using directive for "System".
            // TODO: we should check if such a using directive would actually help, or if there is already one in scope.
            return methodName == WellKnownMemberNames.GetAwaiter && ImplementsWinRTAsyncInterface(receiver);
        }

        /// <summary>
        /// Return true if the given type is or implements a WinRTAsyncInterface.
        /// </summary>
        private bool ImplementsWinRTAsyncInterface(TypeSymbol type)
        {
            return IsWinRTAsyncInterface(type) || type.AllInterfacesNoUseSiteDiagnostics.Any(i => IsWinRTAsyncInterface(i));
        }

        private bool IsWinRTAsyncInterface(TypeSymbol type)
        {
            if (!type.IsInterfaceType())
            {
                return false;
            }

            var namedType = ((NamedTypeSymbol)type).ConstructedFrom;
            return
                namedType == Compilation.GetWellKnownType(WellKnownType.Windows_Foundation_IAsyncAction) ||
                namedType == Compilation.GetWellKnownType(WellKnownType.Windows_Foundation_IAsyncActionWithProgress_T) ||
                namedType == Compilation.GetWellKnownType(WellKnownType.Windows_Foundation_IAsyncOperation_T) ||
                namedType == Compilation.GetWellKnownType(WellKnownType.Windows_Foundation_IAsyncOperationWithProgress_T2);
        }

        private BoundExpression BindMemberAccessBadResult(BoundMethodGroup node)
        {
            var nameSyntax = node.NameSyntax;
            var syntax = node.MemberAccessExpressionSyntax ?? nameSyntax;
            return this.BindMemberAccessBadResult(syntax, node.Name, node.ReceiverOpt, node.LookupError, StaticCast<Symbol>.From(node.Methods), node.ResultKind);
        }

        /// <summary>
        /// Return a BoundExpression representing the invalid member.
        /// </summary>
        private BoundExpression BindMemberAccessBadResult(
            SyntaxNode node,
            string nameString,
            BoundExpression boundLeft,
            DiagnosticInfo lookupError,
            ImmutableArray<Symbol> symbols,
            LookupResultKind lookupKind)
        {
            if (symbols.Length > 0 && symbols[0].Kind == SymbolKind.Method)
            {
                var builder = ArrayBuilder<MethodSymbol>.GetInstance();
                foreach (var s in symbols)
                {
                    var m = s as MethodSymbol;
                    if ((object)m != null) builder.Add(m);
                }
                var methods = builder.ToImmutableAndFree();

                // Expose the invalid methods as a BoundMethodGroup.
                // Since we do not want to perform further method
                // lookup, searchExtensionMethods is set to false.
                // Don't bother calling ConstructBoundMethodGroupAndReportOmittedTypeArguments -
                // we've reported other errors.
                return new BoundMethodGroup(
                    node,
                    default(ImmutableArray<TypeSymbolWithAnnotations>),
                    nameString,
                    methods,
                    methods.Length == 1 ? methods[0] : null,
                    lookupError,
                    flags: BoundMethodGroupFlags.None,
                    receiverOpt: boundLeft,
                    resultKind: lookupKind,
                    hasErrors: true);
            }

            var symbolOpt = symbols.Length == 1 ? symbols[0] : null;
            return new BoundBadExpression(
                node,
                lookupKind,
                (object)symbolOpt == null ? ImmutableArray<Symbol>.Empty : ImmutableArray.Create(symbolOpt),
                boundLeft == null ? ImmutableArray<BoundExpression>.Empty : ImmutableArray.Create(boundLeft),
                GetNonMethodMemberType(symbolOpt));
        }

        private TypeSymbol GetNonMethodMemberType(Symbol symbolOpt)
        {
            TypeSymbol resultType = null;
            if ((object)symbolOpt != null)
            {
                switch (symbolOpt.Kind)
                {
                    case SymbolKind.Field:
                        resultType = ((FieldSymbol)symbolOpt).GetFieldType(this.FieldsBeingBound).TypeSymbol;
                        break;
                    case SymbolKind.Property:
                        resultType = ((PropertySymbol)symbolOpt).Type.TypeSymbol;
                        break;
                    case SymbolKind.Event:
                        resultType = ((EventSymbol)symbolOpt).Type.TypeSymbol;
                        break;
                }
            }
            return resultType ?? CreateErrorType();
        }

        /// <summary>
        /// Combine the receiver and arguments of an extension method
        /// invocation into a single argument list to allow overload resolution
        /// to treat the invocation as a static method invocation with no receiver.
        /// </summary>
        private static void CombineExtensionMethodArguments(BoundExpression receiver, AnalyzedArguments originalArguments, AnalyzedArguments extensionMethodArguments)
        {
            Debug.Assert(receiver != null);
            Debug.Assert(extensionMethodArguments.Arguments.Count == 0);
            Debug.Assert(extensionMethodArguments.Names.Count == 0);
            Debug.Assert(extensionMethodArguments.RefKinds.Count == 0);

            extensionMethodArguments.IsExtensionMethodInvocation = true;
            extensionMethodArguments.Arguments.Add(receiver);
            extensionMethodArguments.Arguments.AddRange(originalArguments.Arguments);

            if (originalArguments.Names.Count > 0)
            {
                extensionMethodArguments.Names.Add(null);
                extensionMethodArguments.Names.AddRange(originalArguments.Names);
            }

            if (originalArguments.RefKinds.Count > 0)
            {
                extensionMethodArguments.RefKinds.Add(RefKind.None);
                extensionMethodArguments.RefKinds.AddRange(originalArguments.RefKinds);
            }
        }

        /// <summary>
        /// Binds a static or instance member access.
        /// </summary>
        private BoundExpression BindMemberOfType(
            SyntaxNode node,
            SyntaxNode right,
            string plainName,
            int arity,
            BoundExpression left,
            SeparatedSyntaxList<TypeSyntax> typeArgumentsSyntax,
            ImmutableArray<TypeSymbolWithAnnotations> typeArguments,
            LookupResult lookupResult,
            BoundMethodGroupFlags methodGroupFlags,
            DiagnosticBag diagnostics)
        {
            Debug.Assert(node != null);
            Debug.Assert(left != null);
            Debug.Assert(lookupResult.IsMultiViable);
            Debug.Assert(lookupResult.Symbols.Any());

            var members = ArrayBuilder<Symbol>.GetInstance();
            BoundExpression result;
            bool wasError;
            Symbol symbol = GetSymbolOrMethodOrPropertyGroup(lookupResult, right, plainName, arity, members, diagnostics, out wasError);

            if ((object)symbol == null)
            {
                Debug.Assert(members.Count > 0);

                // If I identifies one or more methods, then the result is a method group with
                // no associated instance expression. If a type argument list was specified, it
                // is used in calling a generic method.

                // (Note that for static methods, we are stashing away the type expression in
                // the receiver of the method group, even though the spec notes that there is
                // no associated instance expression.)

                result = ConstructBoundMemberGroupAndReportOmittedTypeArguments(
                    node,
                    typeArgumentsSyntax,
                    typeArguments,
                    left,
                    plainName,
                    members,
                    lookupResult,
                    methodGroupFlags,
                    wasError,
                    diagnostics);
            }
            else
            {
                // methods are special because of extension methods.
                Debug.Assert(symbol.Kind != SymbolKind.Method);
                left = ReplaceTypeOrValueReceiver(left, symbol.IsStatic || symbol.Kind == SymbolKind.NamedType, diagnostics);

                // Events are handled later as we don't know yet if we are binding to the event or it's backing field.
                if (symbol.Kind != SymbolKind.Event)
                {
                    ReportDiagnosticsIfObsolete(diagnostics, symbol, node, hasBaseReceiver: left.Kind == BoundKind.BaseReference);
                }

                switch (symbol.Kind)
                {
                    case SymbolKind.NamedType:
                    case SymbolKind.ErrorType:
                        if (IsInstanceReceiver(left) == true && !wasError)
                        {
                            // CS0572: 'B': cannot reference a type through an expression; try 'A.B' instead
                            Error(diagnostics, ErrorCode.ERR_BadTypeReference, right, plainName, symbol);
                            wasError = true;
                        }

                        // If I identifies a type, then the result is that type constructed with
                        // the given type arguments.
                        var type = (NamedTypeSymbol)symbol;
                        if (!typeArguments.IsDefault)
                        {
                            type = ConstructNamedTypeUnlessTypeArgumentOmitted(right, type, typeArgumentsSyntax, typeArguments, diagnostics);
                        }

                        result = new BoundTypeExpression(
                            syntax: node,
                            aliasOpt: null,
                            inferredType: false,
                            boundContainingTypeOpt: left as BoundTypeExpression,
                            type: type);
                        break;

                    case SymbolKind.Property:
                        // If I identifies a static property, then the result is a property
                        // access with no associated instance expression.
                        result = BindPropertyAccess(node, left, (PropertySymbol)symbol, diagnostics, lookupResult.Kind, hasErrors: wasError);
                        break;

                    case SymbolKind.Event:
                        // If I identifies a static event, then the result is an event
                        // access with no associated instance expression.
                        result = BindEventAccess(node, left, (EventSymbol)symbol, diagnostics, lookupResult.Kind, hasErrors: wasError);
                        break;

                    case SymbolKind.Field:
                        // If I identifies a static field:
                        // UNDONE: If the field is readonly and the reference occurs outside the static constructor of 
                        // UNDONE: the class or struct in which the field is declared, then the result is a value, namely
                        // UNDONE: the value of the static field I in E.
                        // UNDONE: Otherwise, the result is a variable, namely the static field I in E.
                        // UNDONE: Need a way to mark an expression node as "I am a variable, not a value".
                        result = BindFieldAccess(node, left, (FieldSymbol)symbol, diagnostics, lookupResult.Kind, hasErrors: wasError);
                        break;

                    default:
                        throw ExceptionUtilities.UnexpectedValue(symbol.Kind);
                }
            }

            members.Free();
            return result;
        }

        private MethodGroupResolution BindExtensionMethod(
            SyntaxNode expression,
            string methodName,
            AnalyzedArguments analyzedArguments,
            BoundExpression left,
            ImmutableArray<TypeSymbolWithAnnotations> typeArguments,
            bool isMethodGroupConversion)
        {
            var firstResult = new MethodGroupResolution();
            AnalyzedArguments actualArguments = null;

            foreach (var scope in new ExtensionMethodScopes(this))
            {
                var methodGroup = MethodGroup.GetInstance();
                var diagnostics = DiagnosticBag.GetInstance();

                this.PopulateExtensionMethodsFromSingleBinder(scope, methodGroup, expression, left, methodName, typeArguments, diagnostics);

                // Arguments will be null if the caller is resolving to the first method group that can accept
                // that receiver, regardless of arguments, when the signature cannot
                // be inferred. (In the case of nameof(o.M) or the error case of o.M = null; for instance.)
                if (analyzedArguments == null)
                {
                    if (expression == EnclosingNameofArgument)
                    {
                        for (int i = methodGroup.Methods.Count - 1; i >= 0; i--)
                        {
                            if ((object)methodGroup.Methods[i].ReduceExtensionMethod(left.Type) == null) methodGroup.Methods.RemoveAt(i);
                        }
                    }

                    if (methodGroup.Methods.Count != 0)
                    {
                        return new MethodGroupResolution(methodGroup, diagnostics.ToReadOnlyAndFree());
                    }
                }

                if (methodGroup.Methods.Count == 0)
                {
                    methodGroup.Free();
                    diagnostics.Free();
                    continue;
                }

                if (actualArguments == null)
                {
                    // Create a set of arguments for overload resolution of the
                    // extension methods that includes the "this" parameter.
                    actualArguments = AnalyzedArguments.GetInstance();
                    CombineExtensionMethodArguments(left, analyzedArguments, actualArguments);
                }

                var overloadResolutionResult = OverloadResolutionResult<MethodSymbol>.GetInstance();
                bool allowRefOmittedArguments = methodGroup.Receiver.IsExpressionOfComImportType();
                HashSet<DiagnosticInfo> useSiteDiagnostics = null;
                OverloadResolution.MethodInvocationOverloadResolution(methodGroup.Methods, methodGroup.TypeArguments, actualArguments, overloadResolutionResult, ref useSiteDiagnostics, isMethodGroupConversion, allowRefOmittedArguments);
                diagnostics.Add(expression, useSiteDiagnostics);
                var sealedDiagnostics = diagnostics.ToReadOnlyAndFree();
                var result = new MethodGroupResolution(methodGroup, null, overloadResolutionResult, actualArguments, methodGroup.ResultKind, sealedDiagnostics);

                // If the search in the current scope resulted in any applicable method (regardless of whether a best 
                // applicable method could be determined) then our search is complete. Otherwise, store aside the
                // first non-applicable result and continue searching for an applicable result.
                if (result.HasAnyApplicableMethod)
                {
                    if (!firstResult.IsEmpty)
                    {
                        // Free parts of the previous result but do not free AnalyzedArguments
                        // since we're using the same arguments for the returned result.
                        firstResult.MethodGroup.Free();
                        firstResult.OverloadResolutionResult.Free();
                    }
                    return result;
                }
                else if (firstResult.IsEmpty)
                {
                    firstResult = result;
                }
                else
                {
                    // Neither the first result, nor applicable. No need to save result.
                    overloadResolutionResult.Free();
                    methodGroup.Free();
                }
            }

            Debug.Assert((actualArguments == null) || !firstResult.IsEmpty);
            return firstResult;
        }

        private void PopulateExtensionMethodsFromSingleBinder(
            ExtensionMethodScope scope,
            MethodGroup methodGroup,
            SyntaxNode node,
            BoundExpression left,
            string rightName,
            ImmutableArray<TypeSymbolWithAnnotations> typeArguments,
            DiagnosticBag diagnostics)
        {
            int arity;
            LookupOptions options;
            if (typeArguments.IsDefault)
            {
                arity = 0;
                options = LookupOptions.AllMethodsOnArityZero;
            }
            else
            {
                arity = typeArguments.Length;
                options = LookupOptions.Default;
            }

            var lookupResult = LookupResult.GetInstance();
            HashSet<DiagnosticInfo> useSiteDiagnostics = null;
            this.LookupExtensionMethodsInSingleBinder(scope, lookupResult, rightName, arity, options, ref useSiteDiagnostics);
            diagnostics.Add(node, useSiteDiagnostics);

            if (!lookupResult.IsClear)
            {
                Debug.Assert(lookupResult.Symbols.Any());
                var members = ArrayBuilder<Symbol>.GetInstance();
                bool wasError;
                Symbol symbol = GetSymbolOrMethodOrPropertyGroup(lookupResult, node, rightName, arity, members, diagnostics, out wasError);
                Debug.Assert((object)symbol == null);
                Debug.Assert(members.Count > 0);
                methodGroup.PopulateWithExtensionMethods(left, members, typeArguments, lookupResult.Kind);
                members.Free();
            }

            lookupResult.Free();
        }

        protected BoundExpression BindFieldAccess(
            SyntaxNode node,
            BoundExpression receiver,
            FieldSymbol fieldSymbol,
            DiagnosticBag diagnostics,
            LookupResultKind resultKind,
            bool hasErrors)
        {
            bool hasError = false;
            NamedTypeSymbol type = fieldSymbol.ContainingType;
            var isEnumField = (fieldSymbol.IsStatic && type.IsEnumType());

            if (isEnumField && !type.IsValidEnumType())
            {
                Error(diagnostics, ErrorCode.ERR_BindToBogus, node, fieldSymbol);
                hasError = true;
            }

            if (!hasError)
            {
                hasError = this.CheckInstanceOrStatic(node, receiver, fieldSymbol, ref resultKind, diagnostics);
            }

            if (!hasError && fieldSymbol.IsFixed && EnclosingNameofArgument == null)
            {
                TypeSymbol receiverType = receiver.Type;

                // Reflect errors that have been reported elsewhere...
                hasError = (object)receiverType == null || !receiverType.IsValueType;

                if (!hasError)
                {
                    var isFixedStatementExpression = SyntaxFacts.IsFixedStatementExpression(node);
                    var isInsideNameof = this.EnclosingNameofArgument != null;
                    Symbol accessedLocalOrParameterOpt;
                    if (IsNonMoveableVariable(receiver, out accessedLocalOrParameterOpt) == isFixedStatementExpression && !isInsideNameof)
                    {
                        Error(diagnostics, isFixedStatementExpression ? ErrorCode.ERR_FixedNotNeeded : ErrorCode.ERR_FixedBufferNotFixed, node);
                        hasErrors = hasError = true;
                    }
                }

                if (!hasError)
                {
                    hasError = !CheckValueKind(node, receiver, BindValueKind.FixedReceiver, checkingReceiver: false, diagnostics: diagnostics);
                }
            }

            ConstantValue constantValueOpt = null;

            if (fieldSymbol.IsConst && this.EnclosingNameofArgument == null)
            {
                constantValueOpt = fieldSymbol.GetConstantValue(this.ConstantFieldsInProgress, this.IsEarlyAttributeBinder);
                if (constantValueOpt == ConstantValue.Unset)
                {
                    // Evaluating constant expression before dependencies
                    // have been evaluated. Treat this as a Bad value.
                    constantValueOpt = ConstantValue.Bad;
                }
            }

            if (!fieldSymbol.IsStatic)
            {
                WarnOnAccessOfOffDefault(node, receiver, diagnostics);
            }

            TypeSymbol fieldType = GetFieldTypeWithAdjustedNullableAnnotations(fieldSymbol, this.FieldsBeingBound);
            BoundExpression expr = new BoundFieldAccess(node, receiver, fieldSymbol, constantValueOpt, resultKind, fieldType, hasErrors: (hasErrors || hasError));

            // Spec 14.3: "Within an enum member initializer, values of other enum members are
            // always treated as having the type of their underlying type"
            if (this.InEnumMemberInitializer())
            {
                NamedTypeSymbol enumType = null;
                if (isEnumField)
                {
                    // This is an obvious consequence of the spec.
                    // It is for cases like:
                    // enum E {
                    //     A,
                    //     B = A + 1, //A is implicitly converted to int (underlying type)
                    // }
                    enumType = type;
                }
                else if (constantValueOpt != null && fieldType.IsEnumType())
                {
                    // This seems like a borderline SPEC VIOLATION that we're preserving for back compat.
                    // It is for cases like:
                    // const E e = E.A;
                    // enum E {
                    //     A,
                    //     B = e + 1, //e is implicitly converted to int (underlying type)
                    // }
                    enumType = (NamedTypeSymbol)fieldType;
                }

                if ((object)enumType != null)
                {
                    NamedTypeSymbol underlyingType = enumType.EnumUnderlyingType;
                    Debug.Assert((object)underlyingType != null);
                    expr = new BoundConversion(
                        node,
                        expr,
                        Conversion.ImplicitNumeric,
                        @checked: true,
                        explicitCastInCode: false,
                        constantValueOpt: expr.ConstantValue,
                        type: underlyingType);
                }
            }

            return expr;
        }

        internal TypeSymbol GetFieldTypeWithAdjustedNullableAnnotations(FieldSymbol fieldSymbol, ConsList<FieldSymbol> fieldsBeingBound)
        {
            if (Compilation.IsFeatureEnabled(MessageID.IDS_FeatureStaticNullChecking) &&
                !IsBindingModuleLevelAttribute()) // TODO: It is possible to get into cycle while binding module level attributes because Opt-In/Opt-Out state depends on them
            {
                return Compilation.GetFieldTypeWithAdjustedNullableAnnotations(fieldSymbol, fieldsBeingBound).TypeSymbol;
            }

            return fieldSymbol.GetFieldType(fieldsBeingBound).TypeSymbol;
        }

        private bool InEnumMemberInitializer()
        {
            var containingType = this.ContainingType;
            return this.InFieldInitializer && (object)containingType != null && containingType.IsEnumType();
        }

        private BoundExpression BindPropertyAccess(
            SyntaxNode node,
            BoundExpression receiver,
            PropertySymbol propertySymbol,
            DiagnosticBag diagnostics,
            LookupResultKind lookupResult,
            bool hasErrors)
        {
            bool hasError = this.CheckInstanceOrStatic(node, receiver, propertySymbol, ref lookupResult, diagnostics);

            if (!propertySymbol.IsStatic)
            {
                WarnOnAccessOfOffDefault(node, receiver, diagnostics);
            }

            return new BoundPropertyAccess(node, receiver, propertySymbol, lookupResult, GetTypeOrReturnTypeWithAdjustedNullableAnnotations(propertySymbol).TypeSymbol, hasErrors: (hasErrors || hasError));
        }

        private BoundExpression BindEventAccess(
            SyntaxNode node,
            BoundExpression receiver,
            EventSymbol eventSymbol,
            DiagnosticBag diagnostics,
            LookupResultKind lookupResult,
            bool hasErrors)
        {
            HashSet<DiagnosticInfo> useSiteDiagnostics = null;
            bool isUsableAsField = eventSymbol.HasAssociatedField && this.IsAccessible(eventSymbol.AssociatedField, ref useSiteDiagnostics, (receiver != null) ? receiver.Type : null);
            diagnostics.Add(node, useSiteDiagnostics);

            bool hasError = this.CheckInstanceOrStatic(node, receiver, eventSymbol, ref lookupResult, diagnostics);

            if (!eventSymbol.IsStatic)
            {
                WarnOnAccessOfOffDefault(node, receiver, diagnostics);
            }

            return new BoundEventAccess(node, receiver, eventSymbol, isUsableAsField, lookupResult, GetTypeOrReturnTypeWithAdjustedNullableAnnotations(eventSymbol).TypeSymbol, hasErrors: (hasErrors || hasError));
        }

        // Say if the receive is an instance or a type, or could be either (returns null).
        private static bool? IsInstanceReceiver(BoundExpression receiver)
        {
            if (receiver == null)
            {
                return false;
            }
            else
            {
                switch (receiver.Kind)
                {
                    case BoundKind.PreviousSubmissionReference:
                        // Could be either instance or static reference.
                        return null;
                    case BoundKind.TypeExpression:
                        return false;
                    case BoundKind.QueryClause:
                        return IsInstanceReceiver(((BoundQueryClause)receiver).Value);
                    default:
                        return true;
                }
            }
        }

        private bool CheckInstanceOrStatic(
            SyntaxNode node,
            BoundExpression receiver,
            Symbol symbol,
            ref LookupResultKind resultKind,
            DiagnosticBag diagnostics)
        {
            bool? instanceReceiver = IsInstanceReceiver(receiver);

            if (symbol.IsStatic)
            {
                if (instanceReceiver == true)
                {
                    ErrorCode errorCode = this.Flags.Includes(BinderFlags.ObjectInitializerMember) ?
                        ErrorCode.ERR_StaticMemberInObjectInitializer :
                        ErrorCode.ERR_ObjectProhibited;
                    Error(diagnostics, errorCode, node, symbol);
                    resultKind = LookupResultKind.StaticInstanceMismatch;
                    return true;
                }
            }
            else
            {
                if (instanceReceiver == false && EnclosingNameofArgument != node)
                {
                    Error(diagnostics, ErrorCode.ERR_ObjectRequired, node, symbol);
                    resultKind = LookupResultKind.StaticInstanceMismatch;
                    return true;
                }
            }
            return false;
        }

        /// <summary>
        /// Given a viable LookupResult, report any ambiguity errors and return either a single
        /// non-method symbol or a method or property group. If the result set represents a
        /// collection of methods or a collection of properties where at least one of the properties
        /// is an indexed property, then 'methodOrPropertyGroup' is populated with the method or
        /// property group and the method returns null. Otherwise, the method returns a single
        /// symbol and 'methodOrPropertyGroup' is empty. (Since the result set is viable, there
        /// must be at least one symbol.) If the result set is ambiguous - either containing multiple
        /// members of different member types, or multiple properties but no indexed properties -
        /// then a diagnostic is reported for the ambiguity and a single symbol is returned.
        /// </summary>
        private Symbol GetSymbolOrMethodOrPropertyGroup(LookupResult result, SyntaxNode node, string plainName, int arity, ArrayBuilder<Symbol> methodOrPropertyGroup, DiagnosticBag diagnostics, out bool wasError)
        {
            Debug.Assert(!methodOrPropertyGroup.Any());

            node = GetNameSyntax(node) ?? node;
            wasError = false;

            Debug.Assert(result.Kind != LookupResultKind.Empty);
            Debug.Assert(!result.Symbols.Any(s => s.IsIndexer()));

            Symbol other = null; // different member type from 'methodOrPropertyGroup'

            // Populate 'methodOrPropertyGroup' with a set of methods if any,
            // or a set of properties if properties but no methods. If there are
            // other member types, 'other' will be set to one of those members.
            foreach (var symbol in result.Symbols)
            {
                var kind = symbol.Kind;
                if (methodOrPropertyGroup.Count > 0)
                {
                    var existingKind = methodOrPropertyGroup[0].Kind;
                    if (existingKind != kind)
                    {
                        // Mix of different member kinds. Prefer methods over
                        // properties and properties over other members.
                        if ((existingKind == SymbolKind.Method) ||
                            ((existingKind == SymbolKind.Property) && (kind != SymbolKind.Method)))
                        {
                            other = symbol;
                            continue;
                        }

                        other = methodOrPropertyGroup[0];
                        methodOrPropertyGroup.Clear();
                    }
                }

                if ((kind == SymbolKind.Method) || (kind == SymbolKind.Property))
                {
                    // SPEC VIOLATION: The spec states "Members that include an override modifier are excluded from the set"
                    // SPEC VIOLATION: However, we are not going to do that here; we will keep the overriding member
                    // SPEC VIOLATION: in the method group. The reason is because for features like "go to definition"
                    // SPEC VIOLATION: we wish to go to the overriding member, not to the member of the base class.
                    // SPEC VIOLATION: Or, for code generation of a call to Int32.ToString() we want to generate
                    // SPEC VIOLATION: code that directly calls the Int32.ToString method with an int on the stack,
                    // SPEC VIOLATION: rather than making a virtual call to ToString on a boxed int.
                    methodOrPropertyGroup.Add(symbol);
                }
                else
                {
                    other = symbol;
                }
            }

            Debug.Assert(methodOrPropertyGroup.Any() || ((object)other != null));

            if ((methodOrPropertyGroup.Count > 0) &&
                IsMethodOrPropertyGroup(methodOrPropertyGroup))
            {
                // Ambiguities between methods and non-methods are reported here,
                // but all other ambiguities, including those between properties and
                // non-methods, are reported in ResultSymbol.
                if ((methodOrPropertyGroup[0].Kind == SymbolKind.Method) || ((object)other == null))
                {
                    // Result will be treated as a method or property group. Any additional
                    // checks, such as use-site errors, must be handled by the caller when
                    // converting to method invocation or property access.

                    if (result.Error != null)
                    {
                        Error(diagnostics, result.Error, node);
                        wasError = (result.Error.Severity == DiagnosticSeverity.Error);
                    }

                    return null;
                }
            }

            methodOrPropertyGroup.Clear();
            return ResultSymbol(result, plainName, arity, node, diagnostics, false, out wasError);
        }

        private static bool IsMethodOrPropertyGroup(ArrayBuilder<Symbol> members)
        {
            Debug.Assert(members.Count > 0);

            var member = members[0];

            // Members should be a consistent type.
            Debug.Assert(members.All(m => m.Kind == member.Kind));

            switch (member.Kind)
            {
                case SymbolKind.Method:
                    return true;

                case SymbolKind.Property:
                    Debug.Assert(members.All(m => !m.IsIndexer()));

                    // Do not treat a set of non-indexed properties as a property group, to
                    // avoid the overhead of a BoundPropertyGroup node and overload
                    // resolution for the common property access case. If there are multiple
                    // non-indexed properties (two properties P that differ by custom attributes
                    // for instance), the expectation is that the caller will report an ambiguity
                    // and choose one for error recovery.
                    foreach (PropertySymbol property in members)
                    {
                        if (property.IsIndexedProperty)
                        {
                            return true;
                        }
                    }
                    return false;

                default:
                    throw ExceptionUtilities.UnexpectedValue(member.Kind);
            }
        }

        private BoundExpression BindElementAccess(ElementAccessExpressionSyntax node, DiagnosticBag diagnostics)
        {
            BoundExpression receiver = BindExpression(node.Expression, diagnostics: diagnostics, invoked: false, indexed: true);
            return BindElementAccess(node, receiver, node.ArgumentList, diagnostics);
        }

        private BoundExpression BindElementAccess(ExpressionSyntax node, BoundExpression receiver, BracketedArgumentListSyntax argumentList, DiagnosticBag diagnostics)
        {
            AnalyzedArguments analyzedArguments = AnalyzedArguments.GetInstance();
            try
            {
                BindArgumentsAndNames(argumentList, diagnostics, analyzedArguments);

                if (receiver.Kind == BoundKind.PropertyGroup)
                {
                    var propertyGroup = (BoundPropertyGroup)receiver;
                    return BindIndexedPropertyAccess(node, propertyGroup.ReceiverOpt, propertyGroup.Properties, analyzedArguments, diagnostics);
                }

                receiver = CheckValue(receiver, BindValueKind.RValue, diagnostics);

                return BindElementOrIndexerAccess(node, receiver, analyzedArguments, diagnostics);
            }
            finally
            {
                analyzedArguments.Free();
            }
        }

        private BoundExpression BindElementOrIndexerAccess(ExpressionSyntax node, BoundExpression expr, AnalyzedArguments analyzedArguments, DiagnosticBag diagnostics)
        {
            if ((object)expr.Type == null)
            {
                return BadIndexerExpression(node, expr, analyzedArguments, null, diagnostics);
            }

            WarnOnAccessOfOffDefault(node, expr, diagnostics);

            // Did we have any errors?
            if (analyzedArguments.HasErrors || expr.HasAnyErrors)
            {
                // At this point we definitely have reported an error, but we still might be 
                // able to get more semantic analysis of the indexing operation. We do not
                // want to report cascading errors.

                DiagnosticBag tmp = DiagnosticBag.GetInstance();
                BoundExpression result = BindElementAccessCore(node, expr, analyzedArguments, tmp);
                tmp.Free();
                return result;
            }

            return BindElementAccessCore(node, expr, analyzedArguments, diagnostics);
        }

        private BoundExpression BadIndexerExpression(ExpressionSyntax node, BoundExpression expr, AnalyzedArguments analyzedArguments, DiagnosticInfo errorOpt, DiagnosticBag diagnostics)
        {
            if (!expr.HasAnyErrors)
            {
                diagnostics.Add(errorOpt ?? new CSDiagnosticInfo(ErrorCode.ERR_BadIndexLHS, expr.Display), node.Location);
            }

            var childBoundNodes = BuildArgumentsForErrorRecovery(analyzedArguments).Add(expr);
            return new BoundBadExpression(node, LookupResultKind.Empty, ImmutableArray<Symbol>.Empty, childBoundNodes, CreateErrorType(), hasErrors: true);
        }

        private BoundExpression BindElementAccessCore(
             ExpressionSyntax node,
             BoundExpression expr,
             AnalyzedArguments arguments,
             DiagnosticBag diagnostics)
        {
            Debug.Assert(node != null);
            Debug.Assert(expr != null);
            Debug.Assert((object)expr.Type != null);
            Debug.Assert(arguments != null);

            var exprType = expr.Type;
            switch (exprType.TypeKind)
            {
                case TypeKind.Array:
                    return BindArrayAccess(node, expr, arguments, diagnostics);

                case TypeKind.Dynamic:
                    return BindDynamicIndexer(node, expr, arguments, ImmutableArray<PropertySymbol>.Empty, diagnostics);

                case TypeKind.Pointer:
                    return BindPointerElementAccess(node, expr, arguments, diagnostics);

                case TypeKind.Class:
                case TypeKind.Struct:
                case TypeKind.Interface:
                case TypeKind.TypeParameter:
                    return BindIndexerAccess(node, expr, arguments, diagnostics);

                case TypeKind.Submission: // script class is synthesized and should not be used as a type of an indexer expression:
                default:
                    return BadIndexerExpression(node, expr, arguments, null, diagnostics);
            }
        }

        private BoundExpression BindArrayAccess(ExpressionSyntax node, BoundExpression expr, AnalyzedArguments arguments, DiagnosticBag diagnostics)
        {
            Debug.Assert(node != null);
            Debug.Assert(expr != null);
            Debug.Assert(arguments != null);

            // For an array access, the primary-no-array-creation-expression of the element-access
            // must be a value of an array-type. Furthermore, the argument-list of an array access
            // is not allowed to contain named arguments.The number of expressions in the
            // argument-list must be the same as the rank of the array-type, and each expression
            // must be of type int, uint, long, ulong, or must be implicitly convertible to one or
            // more of these types.

            if (arguments.Names.Count > 0)
            {
                Error(diagnostics, ErrorCode.ERR_NamedArgumentForArray, node);
            }

            bool hasErrors = ReportRefOrOutArgument(arguments, diagnostics);
            var arrayType = (ArrayTypeSymbol)expr.Type;

            // Note that the spec says to determine which of {int, uint, long, ulong} *each* index
            // expression is convertible to. That is not what C# 1 through 4 did; the
            // implementations instead determined which of those four types *all* of the index
            // expressions converted to. 

            int rank = arrayType.Rank;

            if (arguments.Arguments.Count != rank)
            {
                Error(diagnostics, ErrorCode.ERR_BadIndexCount, node, rank);
                return new BoundArrayAccess(node, expr, BuildArgumentsForErrorRecovery(arguments), arrayType.ElementType.TypeSymbol, hasErrors: true);
            }

            // Convert all the arguments to the array index type.
            BoundExpression[] convertedArguments = new BoundExpression[arguments.Arguments.Count];
            for (int i = 0; i < arguments.Arguments.Count; ++i)
            {
                BoundExpression argument = arguments.Arguments[i];

                BoundExpression index = ConvertToArrayIndex(argument, node, diagnostics);
                convertedArguments[i] = index;

                // NOTE: Dev10 only warns if rank == 1
                // Question: Why do we limit this warning to one-dimensional arrays?
                // Answer: Because multidimensional arrays can have nonzero lower bounds in the CLR.
                if (rank == 1 && !index.HasAnyErrors)
                {
                    ConstantValue constant = index.ConstantValue;
                    if (constant != null && constant.IsNegativeNumeric)
                    {
                        Error(diagnostics, ErrorCode.WRN_NegativeArrayIndex, index.Syntax);
                    }
                }
            }

            return new BoundArrayAccess(node, expr, convertedArguments.AsImmutableOrNull(), arrayType.ElementType.TypeSymbol, hasErrors);
        }

        private BoundExpression ConvertToArrayIndex(BoundExpression index, SyntaxNode node, DiagnosticBag diagnostics)
        {
            Debug.Assert(index != null);

            if (index.Kind == BoundKind.OutVariablePendingInference)
            {
                return ((OutVariablePendingInference)index).FailInference(this, diagnostics);
            }
            else if (index.Kind == BoundKind.DiscardExpression && !index.HasExpressionType())
            {
                return ((BoundDiscardExpression)index).FailInference(this, diagnostics);
            }

            var result =
                TryImplicitConversionToArrayIndex(index, SpecialType.System_Int32, node, diagnostics) ??
                TryImplicitConversionToArrayIndex(index, SpecialType.System_UInt32, node, diagnostics) ??
                TryImplicitConversionToArrayIndex(index, SpecialType.System_Int64, node, diagnostics) ??
                TryImplicitConversionToArrayIndex(index, SpecialType.System_UInt64, node, diagnostics);

            if (result == null)
            {
                // Give the error that would be given upon conversion to int32.
                NamedTypeSymbol int32 = GetSpecialType(SpecialType.System_Int32, diagnostics, node);
                HashSet<DiagnosticInfo> useSiteDiagnostics = null;
                Conversion failedConversion = this.Conversions.ClassifyConversionFromExpression(index, int32, ref useSiteDiagnostics);
                diagnostics.Add(node, useSiteDiagnostics);
                GenerateImplicitConversionError(diagnostics, node, failedConversion, index, int32);

                // Suppress any additional diagnostics
                return CreateConversion(index.Syntax, index, failedConversion, isCast: false, destination: int32, diagnostics: new DiagnosticBag());
            }

            return result;
        }

        private BoundExpression TryImplicitConversionToArrayIndex(BoundExpression expr, SpecialType specialType, SyntaxNode node, DiagnosticBag diagnostics)
        {
            DiagnosticBag attemptDiagnostics = DiagnosticBag.GetInstance();

            TypeSymbol type = GetSpecialType(specialType, attemptDiagnostics, node);

            Debug.Assert(expr != null);
            Debug.Assert((object)type != null);

            HashSet<DiagnosticInfo> useSiteDiagnostics = null;
            Conversion conversion = this.Conversions.ClassifyImplicitConversionFromExpression(expr, type, ref useSiteDiagnostics);
            diagnostics.Add(node, useSiteDiagnostics);
            if (!conversion.Exists)
            {
                attemptDiagnostics.Free();
                return null;
            }

            if (conversion.IsDynamic)
            {
                conversion = conversion.SetArrayIndexConversionForDynamic();
            }

            BoundExpression result = CreateConversion(expr.Syntax, expr, conversion, isCast: false, destination: type, diagnostics: attemptDiagnostics); // UNDONE: was cast?
            Debug.Assert(result != null); // If this ever fails (it shouldn't), then put a null-check around the diagnostics update.

            diagnostics.AddRange(attemptDiagnostics);
            attemptDiagnostics.Free();

            return result;
        }

        private BoundExpression BindPointerElementAccess(ExpressionSyntax node, BoundExpression expr, AnalyzedArguments analyzedArguments, DiagnosticBag diagnostics)
        {
            Debug.Assert(node != null);
            Debug.Assert(expr != null);
            Debug.Assert(analyzedArguments != null);

            bool hasErrors = false;

            if (analyzedArguments.Names.Count > 0)
            {
                // CONSIDER: the error text for this error code mentions "arrays".  It might be nice if we had
                // a separate error code for pointer element access.
                Error(diagnostics, ErrorCode.ERR_NamedArgumentForArray, node);
                hasErrors = true;
            }

            hasErrors = hasErrors || ReportRefOrOutArgument(analyzedArguments, diagnostics);

            Debug.Assert(expr.Type.IsPointerType());
            PointerTypeSymbol pointerType = (PointerTypeSymbol)expr.Type;
            TypeSymbol pointedAtType = pointerType.PointedAtType.TypeSymbol;

            ArrayBuilder<BoundExpression> arguments = analyzedArguments.Arguments;
            if (arguments.Count != 1)
            {
                if (!hasErrors)
                {
                    Error(diagnostics, ErrorCode.ERR_PtrIndexSingle, node);
                }
                return new BoundPointerElementAccess(node, expr, BadExpression(node, BuildArgumentsForErrorRecovery(analyzedArguments)), CheckOverflowAtRuntime, pointedAtType, hasErrors: true);
            }

            if (pointedAtType.SpecialType == SpecialType.System_Void)
            {
                Error(diagnostics, ErrorCode.ERR_VoidError, expr.Syntax);
                hasErrors = true;
            }

            BoundExpression index = arguments[0];

            index = ConvertToArrayIndex(index, index.Syntax, diagnostics);
            return new BoundPointerElementAccess(node, expr, index, CheckOverflowAtRuntime, pointedAtType, hasErrors);
        }

        private static bool ReportRefOrOutArgument(AnalyzedArguments analyzedArguments, DiagnosticBag diagnostics)
        {
            int numArguments = analyzedArguments.Arguments.Count;
            for (int i = 0; i < numArguments; i++)
            {
                RefKind refKind = analyzedArguments.RefKind(i);
                if (refKind != RefKind.None)
                {
                    Error(diagnostics, ErrorCode.ERR_BadArgExtraRef, analyzedArguments.Argument(i).Syntax, i + 1, refKind.ToArgumentDisplayString());
                    return true;
                }
            }

            return false;
        }

        private BoundExpression BindIndexerAccess(ExpressionSyntax node, BoundExpression expr, AnalyzedArguments analyzedArguments, DiagnosticBag diagnostics)
        {
            Debug.Assert(node != null);
            Debug.Assert(expr != null);
            Debug.Assert((object)expr.Type != null);
            Debug.Assert(analyzedArguments != null);

            LookupResult lookupResult = LookupResult.GetInstance();
            LookupOptions lookupOptions = expr.Kind == BoundKind.BaseReference ? LookupOptions.UseBaseReferenceAccessibility : LookupOptions.Default;
            HashSet<DiagnosticInfo> useSiteDiagnostics = null;
            this.LookupMembersWithFallback(lookupResult, expr.Type, WellKnownMemberNames.Indexer, arity: 0, useSiteDiagnostics: ref useSiteDiagnostics, options: lookupOptions);
            diagnostics.Add(node, useSiteDiagnostics);

            // Store, rather than return, so that we can release resources.
            BoundExpression indexerAccessExpression;

            if (!lookupResult.IsMultiViable)
            {
                indexerAccessExpression = BadIndexerExpression(node, expr, analyzedArguments, lookupResult.Error, diagnostics);
            }
            else
            {
                ArrayBuilder<PropertySymbol> indexerGroup = ArrayBuilder<PropertySymbol>.GetInstance();
                foreach (Symbol symbol in lookupResult.Symbols)
                {
                    Debug.Assert(symbol.IsIndexer());
                    indexerGroup.Add((PropertySymbol)symbol);
                }

                indexerAccessExpression = BindIndexerOrIndexedPropertyAccess(node, expr, indexerGroup, analyzedArguments, diagnostics);
                indexerGroup.Free();
            }

            lookupResult.Free();
            return indexerAccessExpression;
        }

        private static readonly Func<PropertySymbol, bool> s_isIndexedPropertyWithNonOptionalArguments = property =>
            {
                if (property.IsIndexer || !property.IsIndexedProperty)
                {
                    return false;
                }

                Debug.Assert(property.ParameterCount > 0);
                var parameter = property.Parameters[0];
                return !parameter.IsOptional && !parameter.IsParams;
            };

        private static readonly SymbolDisplayFormat s_propertyGroupFormat =
            new SymbolDisplayFormat(
                globalNamespaceStyle: SymbolDisplayGlobalNamespaceStyle.Omitted,
                memberOptions:
                    SymbolDisplayMemberOptions.IncludeContainingType,
                miscellaneousOptions:
                    SymbolDisplayMiscellaneousOptions.EscapeKeywordIdentifiers |
                    SymbolDisplayMiscellaneousOptions.UseSpecialTypes);

        private BoundExpression BindIndexedPropertyAccess(BoundPropertyGroup propertyGroup, bool mustHaveAllOptionalParameters, DiagnosticBag diagnostics)
        {
            var syntax = propertyGroup.Syntax;
            var receiverOpt = propertyGroup.ReceiverOpt;
            var properties = propertyGroup.Properties;

            if (properties.All(s_isIndexedPropertyWithNonOptionalArguments))
            {
                Error(diagnostics,
                    mustHaveAllOptionalParameters ? ErrorCode.ERR_IndexedPropertyMustHaveAllOptionalParams : ErrorCode.ERR_IndexedPropertyRequiresParams,
                    syntax,
                    properties[0].ToDisplayString(s_propertyGroupFormat));
                return BoundIndexerAccess.ErrorAccess(
                    syntax,
                    receiverOpt,
                    CreateErrorPropertySymbol(properties),
                    ImmutableArray<BoundExpression>.Empty,
                    default(ImmutableArray<string>),
                    default(ImmutableArray<RefKind>),
                    properties);
            }

            var arguments = AnalyzedArguments.GetInstance();
            var result = BindIndexedPropertyAccess(syntax, receiverOpt, properties, arguments, diagnostics);
            arguments.Free();
            return result;
        }

        private BoundExpression BindIndexedPropertyAccess(SyntaxNode syntax, BoundExpression receiverOpt, ImmutableArray<PropertySymbol> propertyGroup, AnalyzedArguments arguments, DiagnosticBag diagnostics)
        {
            // TODO: We're creating an extra copy of the properties array in BindIndexerOrIndexedProperty
            // converting the ArrayBuilder to ImmutableArray. Avoid the extra copy.
            var properties = ArrayBuilder<PropertySymbol>.GetInstance();
            properties.AddRange(propertyGroup);
            var result = BindIndexerOrIndexedPropertyAccess(syntax, receiverOpt, properties, arguments, diagnostics);
            properties.Free();
            return result;
        }

        private BoundExpression BindDynamicIndexer(
             SyntaxNode syntax,
             BoundExpression receiverOpt,
             AnalyzedArguments arguments,
             ImmutableArray<PropertySymbol> applicableProperties,
             DiagnosticBag diagnostics)
        {
            bool hasErrors = false;

            if (receiverOpt != null)
            {
                BoundKind receiverKind = receiverOpt.Kind;
                if (receiverKind == BoundKind.BaseReference)
                {
                    Error(diagnostics, ErrorCode.ERR_NoDynamicPhantomOnBaseIndexer, syntax);
                    hasErrors = true;
                }
                else if (receiverKind == BoundKind.TypeOrValueExpression)
                {
                    var typeOrValue = (BoundTypeOrValueExpression)receiverOpt;

                    // Unfortunately, the runtime binder doesn't have APIs that would allow us to pass both "type or value".
                    // Ideally the runtime binder would choose between type and value based on the result of the overload resolution.
                    // We need to pick one or the other here. Dev11 compiler passes the type only if the value can't be accessed.
                    bool inStaticContext;
                    bool useType = IsInstance(typeOrValue.Data.ValueSymbol) && !HasThis(isExplicit: false, inStaticContext: out inStaticContext);

                    receiverOpt = ReplaceTypeOrValueReceiver(typeOrValue, useType, diagnostics);
                }
            }

            var argArray = BuildArgumentsForDynamicInvocation(arguments, diagnostics);

            hasErrors &= ReportBadDynamicArguments(syntax, argArray, diagnostics, queryClause: null);

            return new BoundDynamicIndexerAccess(
                syntax,
                receiverOpt,
                argArray,
                arguments.GetNames(),
                arguments.RefKinds.ToImmutableOrNull(),
                applicableProperties,
                AssemblySymbol.DynamicType,
                hasErrors);
        }

        private BoundExpression BindIndexerOrIndexedPropertyAccess(
            SyntaxNode syntax,
            BoundExpression receiverOpt,
            ArrayBuilder<PropertySymbol> propertyGroup,
            AnalyzedArguments analyzedArguments,
            DiagnosticBag diagnostics)
        {
            OverloadResolutionResult<PropertySymbol> overloadResolutionResult = OverloadResolutionResult<PropertySymbol>.GetInstance();
            bool allowRefOmittedArguments = receiverOpt.IsExpressionOfComImportType();
            HashSet<DiagnosticInfo> useSiteDiagnostics = null;
            this.OverloadResolution.PropertyOverloadResolution(propertyGroup, analyzedArguments, overloadResolutionResult, allowRefOmittedArguments, ref useSiteDiagnostics);
            diagnostics.Add(syntax, useSiteDiagnostics);
            BoundExpression propertyAccess;

            if (analyzedArguments.HasDynamicArgument && overloadResolutionResult.HasAnyApplicableMember)
            {
                // Note that the runtime binder may consider candidates that haven't passed compile-time final validation 
                // and an ambiguity error may be reported. Also additional checks are performed in runtime final validation 
                // that are not performed at compile-time.
                // Only if the set of final applicable candidates is empty we know for sure the call will fail at runtime.
                var finalApplicableCandidates = GetCandidatesPassingFinalValidation(syntax, overloadResolutionResult, receiverOpt, default(ImmutableArray<TypeSymbolWithAnnotations>), diagnostics);
                overloadResolutionResult.Free();
                return BindDynamicIndexer(syntax, receiverOpt, analyzedArguments, finalApplicableCandidates, diagnostics);
            }

            ImmutableArray<string> argumentNames = analyzedArguments.GetNames();
            ImmutableArray<RefKind> argumentRefKinds = analyzedArguments.RefKinds.ToImmutableOrNull();
            if (!overloadResolutionResult.Succeeded)
            {
                // If the arguments had an error reported about them then suppress further error
                // reporting for overload resolution. 

                ImmutableArray<PropertySymbol> candidates = propertyGroup.ToImmutable();

                if (!analyzedArguments.HasErrors)
                {
                    // Dev10 uses the "this" keyword as the method name for indexers.
                    var candidate = candidates[0];
                    var name = candidate.IsIndexer ? SyntaxFacts.GetText(SyntaxKind.ThisKeyword) : candidate.Name;

                    overloadResolutionResult.ReportDiagnostics(
                        this,
                        syntax.Location,
                        diagnostics,
                        name,
                        null,
                        analyzedArguments,
                        candidates,
                        typeContainingConstructor: null,
                        delegateTypeBeingInvoked: null);
                }

                ImmutableArray<BoundExpression> arguments = BuildArgumentsForErrorRecovery(analyzedArguments, candidates);

                // A bad BoundIndexerAccess containing an ErrorPropertySymbol will produce better flow analysis results than
                // a BoundBadExpression containing the candidate indexers.
                PropertySymbol property = (candidates.Length == 1) ? candidates[0] : CreateErrorPropertySymbol(candidates);

                propertyAccess = BoundIndexerAccess.ErrorAccess(
                    syntax,
                    receiverOpt,
                    property,
                    arguments,
                    argumentNames,
                    argumentRefKinds,
                    candidates);
            }
            else
            {
                MemberResolutionResult<PropertySymbol> resolutionResult = overloadResolutionResult.ValidResult;
                PropertySymbol property = resolutionResult.Member;
                this.CoerceArguments<PropertySymbol>(resolutionResult, analyzedArguments.Arguments, diagnostics);

                var isExpanded = resolutionResult.Result.Kind == MemberResolutionKind.ApplicableInExpandedForm;
                var argsToParams = resolutionResult.Result.ArgsToParamsOpt;

                ReportDiagnosticsIfObsolete(diagnostics, property, syntax, hasBaseReceiver: receiverOpt != null && receiverOpt.Kind == BoundKind.BaseReference);

                // Make sure that the result of overload resolution is valid.
                var gotError = MemberGroupFinalValidationAccessibilityChecks(receiverOpt, property, syntax, diagnostics, invokedAsExtensionMethod: false);

                var receiver = ReplaceTypeOrValueReceiver(receiverOpt, property.IsStatic, diagnostics);

                if (!gotError && receiver != null && receiver.Kind == BoundKind.ThisReference && receiver.WasCompilerGenerated)
                {
                    gotError = IsRefOrOutThisParameterCaptured(syntax, diagnostics);
                }

                var arguments = analyzedArguments.Arguments.ToImmutable();
                gotError |= !CheckInvocationArgMixing(
                    syntax,
                    property,
                    receiver,
                    property.Parameters,
                    arguments,
                    argumentRefKinds,
                    argsToParams,
                    this.LocalScopeDepth,
                    diagnostics);

                propertyAccess = new BoundIndexerAccess(
                    syntax,
                    receiver,
                    property,
                    arguments,
                    argumentNames,
                    argumentRefKinds,
                    isExpanded,
                    argsToParams,
                    this,
                    false,
                    GetTypeOrReturnTypeWithAdjustedNullableAnnotations(property).TypeSymbol,
                    gotError);
            }

            overloadResolutionResult.Free();
            return propertyAccess;
        }

        private ErrorPropertySymbol CreateErrorPropertySymbol(ImmutableArray<PropertySymbol> propertyGroup)
        {
            TypeSymbol propertyType = GetCommonTypeOrReturnType(propertyGroup) ?? CreateErrorType();
            var candidate = propertyGroup[0];
            return new ErrorPropertySymbol(candidate.ContainingType, propertyType, candidate.Name, candidate.IsIndexer, candidate.IsIndexedProperty);
        }

        /// <summary>
        /// Perform lookup and overload resolution on methods defined directly on the class and any
        /// extension methods in scope. Lookup will occur for extension methods in all nested scopes
        /// as necessary until an appropriate method is found. If analyzedArguments is null, the first
        /// method group is returned, without overload resolution being performed. That method group
        /// will either be the methods defined on the receiver class directly (no extension methods)
        /// or the first set of extension methods.
        /// </summary>
        internal MethodGroupResolution ResolveMethodGroup(
            BoundMethodGroup node,
            AnalyzedArguments analyzedArguments,
            bool isMethodGroupConversion,
            ref HashSet<DiagnosticInfo> useSiteDiagnostics,
            bool inferWithDynamic = false)
        {
            return ResolveMethodGroup(node, node.Syntax, node.Name, analyzedArguments, isMethodGroupConversion, ref useSiteDiagnostics, inferWithDynamic: inferWithDynamic);
        }

        internal MethodGroupResolution ResolveMethodGroup(
            BoundMethodGroup node,
            SyntaxNode expression,
            string methodName,
            AnalyzedArguments analyzedArguments,
            bool isMethodGroupConversion,
            ref HashSet<DiagnosticInfo> useSiteDiagnostics,
            bool inferWithDynamic = false,
            bool allowUnexpandedForm = true)
        {
            var methodResolution = ResolveMethodGroupInternal(
                node, expression, methodName, analyzedArguments, isMethodGroupConversion, ref useSiteDiagnostics,
                inferWithDynamic: inferWithDynamic, allowUnexpandedForm: allowUnexpandedForm);
            if (methodResolution.IsEmpty && !methodResolution.HasAnyErrors)
            {
                Debug.Assert(node.LookupError == null);

                var diagnostics = DiagnosticBag.GetInstance();
                diagnostics.AddRange(methodResolution.Diagnostics); // Could still have use site warnings.
                BindMemberAccessReportError(node, diagnostics);
                return new MethodGroupResolution(methodResolution.MethodGroup, methodResolution.OtherSymbol, methodResolution.OverloadResolutionResult, methodResolution.AnalyzedArguments, methodResolution.ResultKind, diagnostics.ToReadOnlyAndFree());
            }
            return methodResolution;
        }

        private MethodGroupResolution ResolveMethodGroupInternal(
            BoundMethodGroup methodGroup,
            SyntaxNode expression,
            string methodName,
            AnalyzedArguments analyzedArguments,
            bool isMethodGroupConversion,
            ref HashSet<DiagnosticInfo> useSiteDiagnostics,
            bool inferWithDynamic = false,
            bool allowUnexpandedForm = true)
        {
            var methodResolution = ResolveDefaultMethodGroup(
                methodGroup, analyzedArguments, isMethodGroupConversion, ref useSiteDiagnostics,
                inferWithDynamic: inferWithDynamic, allowUnexpandedForm: allowUnexpandedForm);

            // If the method group's receiver is dynamic then there is no point in looking for extension methods; 
            // it's going to be a dynamic invocation.
            if (!methodGroup.SearchExtensionMethods || methodResolution.HasAnyApplicableMethod || methodGroup.MethodGroupReceiverIsDynamic())
            {
                return methodResolution;
            }

            var extensionMethodResolution = BindExtensionMethod(expression, methodName, analyzedArguments, methodGroup.ReceiverOpt, methodGroup.TypeArgumentsOpt, isMethodGroupConversion);
            bool preferExtensionMethodResolution = false;

            if (extensionMethodResolution.HasAnyApplicableMethod)
            {
                preferExtensionMethodResolution = true;
            }
            else if (extensionMethodResolution.IsEmpty)
            {
                preferExtensionMethodResolution = false;
            }
            else if (methodResolution.IsEmpty)
            {
                preferExtensionMethodResolution = true;
            }
            else
            {
                // At this point, both method group resolutions are non-empty but neither contains any applicable method.
                // Choose the MethodGroupResolution with the better (i.e. less worse) result kind.

                Debug.Assert(!methodResolution.HasAnyApplicableMethod);
                Debug.Assert(!extensionMethodResolution.HasAnyApplicableMethod);
                Debug.Assert(!methodResolution.IsEmpty);
                Debug.Assert(!extensionMethodResolution.IsEmpty);

                LookupResultKind methodResultKind = methodResolution.ResultKind;
                LookupResultKind extensionMethodResultKind = extensionMethodResolution.ResultKind;
                if (methodResultKind != extensionMethodResultKind &&
                    methodResultKind == extensionMethodResultKind.WorseResultKind(methodResultKind))
                {
                    preferExtensionMethodResolution = true;
                }
            }

            if (preferExtensionMethodResolution)
            {
                methodResolution.Free();
                Debug.Assert(!extensionMethodResolution.IsEmpty);
                return extensionMethodResolution;  //NOTE: the first argument of this MethodGroupResolution could be a BoundTypeOrValueExpression
            }

            extensionMethodResolution.Free();

            return methodResolution;
        }

        private MethodGroupResolution ResolveDefaultMethodGroup(
            BoundMethodGroup node,
            AnalyzedArguments analyzedArguments,
            bool isMethodGroupConversion,
            ref HashSet<DiagnosticInfo> useSiteDiagnostics,
            bool inferWithDynamic = false,
            bool allowUnexpandedForm = true)
        {
            var methods = node.Methods;
            if (methods.Length == 0)
            {
                var method = node.LookupSymbolOpt as MethodSymbol;
                if ((object)method != null)
                {
                    methods = ImmutableArray.Create(method);
                }
            }

            ImmutableArray<Diagnostic> sealedDiagnostics = ImmutableArray<Diagnostic>.Empty;
            if (node.LookupError != null)
            {
                DiagnosticBag diagnostics = DiagnosticBag.GetInstance();
                Error(diagnostics, node.LookupError, node.NameSyntax);
                sealedDiagnostics = diagnostics.ToReadOnlyAndFree();
            }

            if (methods.Length == 0)
            {
                return new MethodGroupResolution(node.LookupSymbolOpt, node.ResultKind, sealedDiagnostics);
            }

            var methodGroup = MethodGroup.GetInstance();
            // NOTE: node.ReceiverOpt could be a BoundTypeOrValueExpression - users need to check.
            methodGroup.PopulateWithNonExtensionMethods(node.ReceiverOpt, methods, node.TypeArgumentsOpt, node.ResultKind, node.LookupError);

            if (node.LookupError != null)
            {
                return new MethodGroupResolution(methodGroup, sealedDiagnostics);
            }

            // Arguments will be null if the caller is resolving to the first available
            // method group, regardless of arguments, when the signature cannot
            // be inferred. (In the error case of o.M = null; for instance.)
            if (analyzedArguments == null)
            {
                return new MethodGroupResolution(methodGroup, sealedDiagnostics);
            }
            else
            {
                var result = OverloadResolutionResult<MethodSymbol>.GetInstance();
                bool allowRefOmittedArguments = methodGroup.Receiver.IsExpressionOfComImportType();
                OverloadResolution.MethodInvocationOverloadResolution(
                    methodGroup.Methods, methodGroup.TypeArguments, analyzedArguments,
                    result, ref useSiteDiagnostics, isMethodGroupConversion, allowRefOmittedArguments,
                    inferWithDynamic: inferWithDynamic, allowUnexpandedForm: allowUnexpandedForm);
                return new MethodGroupResolution(methodGroup, null, result, analyzedArguments, methodGroup.ResultKind, sealedDiagnostics);
            }
        }

        internal static bool ReportDelegateInvokeUseSiteDiagnostic(DiagnosticBag diagnostics, TypeSymbol possibleDelegateType,
            Location location = null, SyntaxNode node = null)
        {
            Debug.Assert((location == null) ^ (node == null));

            if (!possibleDelegateType.IsDelegateType())
            {
                return false;
            }

            MethodSymbol invoke = possibleDelegateType.DelegateInvokeMethod();
            if ((object)invoke == null)
            {
                diagnostics.Add(new CSDiagnosticInfo(ErrorCode.ERR_InvalidDelegateType, possibleDelegateType), location ?? node.Location);
                return true;
            }

            DiagnosticInfo info = invoke.GetUseSiteDiagnostic();
            if (info == null)
            {
                return false;
            }

            if (location == null)
            {
                location = node.Location;
            }

            if (info.Code == (int)ErrorCode.ERR_InvalidDelegateType)
            {
                diagnostics.Add(new CSDiagnostic(new CSDiagnosticInfo(ErrorCode.ERR_InvalidDelegateType, possibleDelegateType), location));
                return true;
            }

            return Symbol.ReportUseSiteDiagnostic(info, diagnostics, location);
        }

        private BoundConditionalAccess BindConditionalAccessExpression(ConditionalAccessExpressionSyntax node, DiagnosticBag diagnostics)
        {
            BoundExpression receiver = BindConditionalAccessReceiver(node, diagnostics);

            var conditionalAccessBinder = new BinderWithConditionalReceiver(this, receiver);
            var access = conditionalAccessBinder.BindValue(node.WhenNotNull, diagnostics, BindValueKind.RValue);

            if (receiver.HasAnyErrors || access.HasAnyErrors)
            {
                return new BoundConditionalAccess(node, receiver, access, CreateErrorType(), hasErrors: true);
            }

            var receiverType = receiver.Type;
            Debug.Assert(receiverType != null);

            // access cannot be a method group
            if (access.Kind == BoundKind.MethodGroup)
            {
                return GenerateBadConditionalAccessNodeError(node, receiver, access, diagnostics);
            }

            var accessType = access.Type;

            // access cannot have no type
            if ((object)accessType == null)
            {
                return GenerateBadConditionalAccessNodeError(node, receiver, access, diagnostics);
            }

            // access cannot have unconstrained generic type
            // access cannot be a pointer
            if ((!accessType.IsReferenceType && !accessType.IsValueType) || accessType.IsPointerType())
            {
                // Result type of the access is void when result value cannot be made nullable.
                // For improved diagnostics we detect the cases where the value will be used and produce a
                // more specific (though not technically correct) diagnostic here:
                // "Error CS0023: Operator '?' cannot be applied to operand of type 'T'"
                bool resultIsUsed = true;
                CSharpSyntaxNode parent = node.Parent;

                if (parent != null)
                {
                    switch (parent.Kind())
                    {
                        case SyntaxKind.ExpressionStatement:
                            resultIsUsed = ((ExpressionStatementSyntax)parent).Expression != node;
                            break;

                        case SyntaxKind.SimpleLambdaExpression:
                            resultIsUsed = (((SimpleLambdaExpressionSyntax)parent).Body != node) || ContainingMethodOrLambdaRequiresValue();
                            break;

                        case SyntaxKind.ParenthesizedLambdaExpression:
                            resultIsUsed = (((ParenthesizedLambdaExpressionSyntax)parent).Body != node) || ContainingMethodOrLambdaRequiresValue();
                            break;

                        case SyntaxKind.ArrowExpressionClause:
                            resultIsUsed = (((ArrowExpressionClauseSyntax)parent).Expression != node) || ContainingMethodOrLambdaRequiresValue();
                            break;

                        case SyntaxKind.ForStatement:
                            // Incrementors and Initializers doesn't have to produce a value
                            var loop = (ForStatementSyntax)parent;
                            resultIsUsed = !loop.Incrementors.Contains(node) && !loop.Initializers.Contains(node);
                            break;
                    }
                }

                if (resultIsUsed)
                {
                    return GenerateBadConditionalAccessNodeError(node, receiver, access, diagnostics);
                }

                accessType = GetSpecialType(SpecialType.System_Void, diagnostics, node);
            }

            // if access has value type, the type of the conditional access is nullable of that
            if (accessType.IsValueType && !accessType.IsNullableType() && accessType.SpecialType != SpecialType.System_Void)
            {
                accessType = GetSpecialType(SpecialType.System_Nullable_T, diagnostics, node).Construct(accessType);
            }

            return new BoundConditionalAccess(node, receiver, access, accessType);
        }

        private bool ContainingMethodOrLambdaRequiresValue()
        {
            var containingMethod = ContainingMemberOrLambda as MethodSymbol;
            return
                (object)containingMethod == null ||
                    !containingMethod.ReturnsVoid &&
                    !containingMethod.IsTaskReturningAsync(this.Compilation);
        }

        private BoundConditionalAccess GenerateBadConditionalAccessNodeError(ConditionalAccessExpressionSyntax node, BoundExpression receiver, BoundExpression access, DiagnosticBag diagnostics)
        {
            var operatorToken = node.OperatorToken;
            // TODO: need a special ERR for this.
            //       conditional access is not really a binary operator.
            DiagnosticInfo diagnosticInfo = new CSDiagnosticInfo(ErrorCode.ERR_BadUnaryOp, SyntaxFacts.GetText(operatorToken.Kind()), access.Display);
            diagnostics.Add(new CSDiagnostic(diagnosticInfo, operatorToken.GetLocation()));
            access = BadExpression(access.Syntax, access);

            return new BoundConditionalAccess(node, receiver, access, CreateErrorType(), hasErrors: true);
        }

        private BoundExpression BindMemberBindingExpression(MemberBindingExpressionSyntax node, bool invoked, bool indexed, DiagnosticBag diagnostics)
        {
            BoundExpression receiver = GetReceiverForConditionalBinding(node, diagnostics);

            var memberAccess = BindMemberAccessWithBoundLeft(node, receiver, node.Name, node.OperatorToken, invoked, indexed, diagnostics);
            return memberAccess;
        }

        private BoundExpression BindElementBindingExpression(ElementBindingExpressionSyntax node, DiagnosticBag diagnostics)
        {
            BoundExpression receiver = GetReceiverForConditionalBinding(node, diagnostics);

            var memberAccess = BindElementAccess(node, receiver, node.ArgumentList, diagnostics);
            return memberAccess;
        }

        private static CSharpSyntaxNode GetConditionalReceiverSyntax(ConditionalAccessExpressionSyntax node)
        {
            Debug.Assert(node != null);
            Debug.Assert(node.Expression != null);

            var receiver = node.Expression;
            while (receiver.IsKind(SyntaxKind.ParenthesizedExpression))
            {
                receiver = ((ParenthesizedExpressionSyntax)receiver).Expression;
                Debug.Assert(receiver != null);
            }

            return receiver;
        }

        private BoundExpression GetReceiverForConditionalBinding(ExpressionSyntax binding, DiagnosticBag diagnostics)
        {
            var conditionalAccessNode = SyntaxFactory.FindConditionalAccessNodeForBinding(binding);
            Debug.Assert(conditionalAccessNode != null);

            BoundExpression receiver = this.ConditionalReceiverExpression;
            if (receiver?.Syntax != GetConditionalReceiverSyntax(conditionalAccessNode))
            {
                // this can happen when semantic model binds parts of a Call or a broken access expression. 
                // We may not have receiver available in such cases.
                // Not a problem - we only need receiver to get its type and we can bind it here.
                receiver = BindConditionalAccessReceiver(conditionalAccessNode, diagnostics);
            }

            if (receiver.HasAnyErrors)
            {
                return receiver;
            }

            // create surrogate receiver
            var receiverType = receiver.Type;
            if (receiverType?.IsNullableType() == true)
            {
                receiverType = receiverType.GetNullableUnderlyingType();
            }

            receiver = new BoundConditionalReceiver(receiver.Syntax, 0, receiverType) { WasCompilerGenerated = true };
            return receiver;
        }

        private BoundExpression BindConditionalAccessReceiver(ConditionalAccessExpressionSyntax node, DiagnosticBag diagnostics)
        {
            var receiverSyntax = node.Expression;
            var receiver = BindValue(receiverSyntax, diagnostics, BindValueKind.RValue);
            receiver = MakeMemberAccessValue(receiver, diagnostics);

            if (receiver.HasAnyErrors)
            {
                return receiver;
            }

            var operatorToken = node.OperatorToken;

            if (receiver.Kind == BoundKind.UnboundLambda)
            {
                var msgId = ((UnboundLambda)receiver).MessageID;
                DiagnosticInfo diagnosticInfo = new CSDiagnosticInfo(ErrorCode.ERR_BadUnaryOp, SyntaxFacts.GetText(operatorToken.Kind()), msgId.Localize());
                diagnostics.Add(new CSDiagnostic(diagnosticInfo, node.Location));
                return BadExpression(receiverSyntax, receiver);
            }

            var receiverType = receiver.Type;

            // Can't dot into the null literal or anything that has no type
            if ((object)receiverType == null)
            {
                Error(diagnostics, ErrorCode.ERR_BadUnaryOp, operatorToken.GetLocation(), operatorToken.Text, receiver.Display);
                return BadExpression(receiverSyntax, receiver);
            }

            // No member accesses on void
            if (receiverType.SpecialType == SpecialType.System_Void)
            {
                Error(diagnostics, ErrorCode.ERR_BadUnaryOp, operatorToken.GetLocation(), operatorToken.Text, receiverType);
                return BadExpression(receiverSyntax, receiver);
            }

            if (receiverType.IsValueType && !receiverType.IsNullableType())
            {
                // must be nullable or reference type
                Error(diagnostics, ErrorCode.ERR_BadUnaryOp, operatorToken.GetLocation(), operatorToken.Text, receiverType);
                return BadExpression(receiverSyntax, receiver);
            }

            return receiver;
        }
    }
}<|MERGE_RESOLUTION|>--- conflicted
+++ resolved
@@ -1517,13 +1517,8 @@
                         }
                         else
                         {
-<<<<<<< HEAD
                             type = localSymbol.Type.TypeSymbol;
-                            if (IsBadLocalOrParameterCapture(localSymbol, localSymbol.RefKind))
-=======
-                            type = localSymbol.Type;
                             if (IsBadLocalOrParameterCapture(localSymbol, type, localSymbol.RefKind))
->>>>>>> 3b5a3354
                             {
                                 isError = true;
                                 Error(diagnostics, ErrorCode.ERR_AnonDelegateCantUseLocal, node, localSymbol);
@@ -1951,16 +1946,6 @@
 
             switch (operand.Kind)
             {
-<<<<<<< HEAD
-                diagnostics.Add(ErrorCode.ERR_NoExplicitConv, syntax.Location, MessageID.IDS_SK_METHOD.Localize(), targetType);
-                return;
-            }
-
-            if (operand.Kind == BoundKind.TupleLiteral)
-            {
-                var tuple = (BoundTupleLiteral)operand;
-                var targetElementTypes = default(ImmutableArray<TypeSymbolWithAnnotations>);
-=======
                 case BoundKind.MethodGroup:
                     {
                         // TODO: report more specific diagnostics here for failed method group conversions
@@ -1971,7 +1956,6 @@
                     {
                         var tuple = (BoundTupleLiteral)operand;
                         var targetElementTypes = default(ImmutableArray<TypeSymbol>);
->>>>>>> 3b5a3354
 
                         // If target is a tuple or compatible type with the same number of elements,
                         // report errors for tuple arguments that failed to convert, which would be more useful.
@@ -2332,11 +2316,7 @@
 
                 CheckRestrictedTypeInAsync(this.ContainingMemberOrLambda, declType.TypeSymbol, diagnostics, typeSyntax);
 
-<<<<<<< HEAD
-                return new BoundLocal(declarationExpression, localSymbol, isDeclaration:true, constantValueOpt: null, type: declType.TypeSymbol);
-=======
-                return new BoundLocal(declarationExpression, localSymbol, isDeclaration: true, constantValueOpt: null, type: declType);
->>>>>>> 3b5a3354
+                return new BoundLocal(declarationExpression, localSymbol, isDeclaration: true, constantValueOpt: null, type: declType.TypeSymbol);
             }
 
             // Is this a field?
@@ -3089,13 +3069,7 @@
 
             ArrayTypeSyntax arrayTypeSyntax = (ArrayTypeSyntax)typeSyntax;
             TypeSyntax elementTypeSyntax = arrayTypeSyntax.ElementType;
-<<<<<<< HEAD
-
-            TypeSymbolWithAnnotations elementType = BindType(elementTypeSyntax, diagnostics);
-            PointerTypeSymbol pointerType = new PointerTypeSymbol(elementType);
-=======
-            TypeSymbol elementType = BindType(elementTypeSyntax, diagnostics);
->>>>>>> 3b5a3354
+            var elementType = BindType(elementTypeSyntax, diagnostics);
 
             bool typeHasErrors = elementType.IsErrorType();
             if (!typeHasErrors && elementType.IsManagedType)
