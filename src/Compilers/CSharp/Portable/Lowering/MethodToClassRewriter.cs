﻿// Licensed to the .NET Foundation under one or more agreements.
// The .NET Foundation licenses this file to you under the MIT license.
// See the LICENSE file in the project root for more information.

using System.Collections.Generic;
using System.Collections.Immutable;
using System.Diagnostics;
using System.Diagnostics.CodeAnalysis;
using Microsoft.CodeAnalysis.CodeGen;
using Microsoft.CodeAnalysis.CSharp.Emit;
using Microsoft.CodeAnalysis.PooledObjects;
using Roslyn.Utilities;

namespace Microsoft.CodeAnalysis.CSharp.Symbols
{
    /// <summary>
    /// a bound node rewriter that rewrites types properly (which in some cases the automatically-generated
    /// base class does not).  This is used in the lambda rewriter, the iterator rewriter, and the async rewriter.
    /// </summary>
    internal abstract partial class MethodToClassRewriter : BoundTreeRewriterWithStackGuard
    {
        // For each captured variable, information about its replacement.  May be populated lazily (that is, not all
        // upfront) by subclasses.  Specifically, the async rewriter produces captured symbols for temps, including
        // ref locals, lazily.
        // The lambda rewriter also saves/restores the proxies across passes, since local function
        // reference rewriting is done in a separate pass but still requires the frame proxies
        // created in the first pass.
        protected Dictionary<Symbol, CapturedSymbolReplacement> proxies = new Dictionary<Symbol, CapturedSymbolReplacement>();

        // A mapping from every local variable to its replacement local variable.  Local variables are replaced when
        // their types change due to being inside of a generic method.  Otherwise we reuse the original local (even
        // though its containing method is not correct because the code is moved into another method)
        protected readonly Dictionary<LocalSymbol, LocalSymbol> localMap = new Dictionary<LocalSymbol, LocalSymbol>();

        // A mapping for types in the original method to types in its replacement.  This is mainly necessary
        // when the original method was generic, as type parameters in the original method are mapping into
        // type parameters of the resulting class.
        protected abstract TypeMap TypeMap { get; }

        // Subclasses override this method to fetch a frame pointer.
        protected abstract BoundExpression FramePointer(SyntaxNode syntax, NamedTypeSymbol frameClass);

        protected abstract MethodSymbol CurrentMethod { get; }

        // Containing type for any synthesized members.
        protected abstract NamedTypeSymbol ContainingType { get; }

        /// <summary> A not-null collection of synthesized methods generated for the current source type. </summary>
        protected readonly TypeCompilationState CompilationState;

        protected readonly BindingDiagnosticBag Diagnostics;
        protected readonly VariableSlotAllocator slotAllocatorOpt;

        private readonly Dictionary<BoundValuePlaceholderBase, BoundExpression> _placeholderMap;

        protected MethodToClassRewriter(VariableSlotAllocator slotAllocatorOpt, TypeCompilationState compilationState, BindingDiagnosticBag diagnostics)
        {
            Debug.Assert(compilationState != null);
            Debug.Assert(diagnostics != null);
            Debug.Assert(diagnostics.DiagnosticBag != null);

            this.CompilationState = compilationState;
            this.Diagnostics = diagnostics;
            this.slotAllocatorOpt = slotAllocatorOpt;
            this._placeholderMap = new Dictionary<BoundValuePlaceholderBase, BoundExpression>();
        }

        public override BoundNode DefaultVisit(BoundNode node)
        {
            Debug.Fail($"Override the visitor for {node.Kind}");
            return base.DefaultVisit(node);
        }

        /// <summary>
        /// Returns true if the specified local/parameter needs to be hoisted to a field.
        /// Variable may be hoisted even if it is not captured, to improve debugging experience.
        /// </summary>
        protected abstract bool NeedsProxy(Symbol localOrParameter);

        protected void RewriteLocals(ImmutableArray<LocalSymbol> locals, ArrayBuilder<LocalSymbol> newLocals)
        {
            foreach (var local in locals)
            {
                if (TryRewriteLocal(local, out LocalSymbol? newLocal))
                {
                    newLocals.Add(newLocal);
                }
            }
        }

        protected bool TryRewriteLocal(LocalSymbol local, [NotNullWhen(true)] out LocalSymbol? newLocal)
        {
            if (NeedsProxy(local))
            {
                // no longer a local symbol
                newLocal = null;
                return false;
            }

            if (localMap.TryGetValue(local, out newLocal))
            {
                return true;
            }

            var newType = VisitType(local.Type);
            if (TypeSymbol.Equals(newType, local.Type, TypeCompareKind.ConsiderEverything2))
            {
                newLocal = local;
            }
            else
            {
                newLocal = new TypeSubstitutedLocalSymbol(local, TypeWithAnnotations.Create(newType), CurrentMethod);
                localMap.Add(local, newLocal);
            }

            return true;
        }

        private ImmutableArray<LocalSymbol> RewriteLocals(ImmutableArray<LocalSymbol> locals)
        {
            if (locals.IsEmpty) return locals;
            var newLocals = ArrayBuilder<LocalSymbol>.GetInstance();
            RewriteLocals(locals, newLocals);
            return newLocals.ToImmutableAndFree();
        }

        public override BoundNode VisitCatchBlock(BoundCatchBlock node)
        {
            if (!node.Locals.IsDefaultOrEmpty)
            {
                // Yield/await aren't supported in catch block atm, but we need to rewrite the type 
                // of the variables owned by the catch block. Note that one of these variables might be a closure frame reference.
                var newLocals = RewriteLocals(node.Locals);

                return node.Update(
                    newLocals,
                    (BoundExpression?)this.Visit(node.ExceptionSourceOpt),
                    this.VisitType(node.ExceptionTypeOpt),
                    (BoundStatementList?)this.Visit(node.ExceptionFilterPrologueOpt),
                    (BoundExpression?)this.Visit(node.ExceptionFilterOpt),
                    (BoundBlock?)this.Visit(node.Body)!,
                    node.IsSynthesizedAsyncCatchAll);
            }

            return base.VisitCatchBlock(node)!;
        }

        public override BoundNode VisitBlock(BoundBlock node)
        {
            var newLocals = RewriteLocals(node.Locals);
            var newLocalFunctions = node.LocalFunctions;
            var newStatements = VisitList(node.Statements);
            return node.Update(newLocals, newLocalFunctions, newStatements);
        }

        public abstract override BoundNode VisitScope(BoundScope node);

        public override BoundNode VisitSequence(BoundSequence node)
        {
            var newLocals = RewriteLocals(node.Locals);
            var newSideEffects = VisitList<BoundExpression>(node.SideEffects);
            var newValue = (BoundExpression)this.Visit(node.Value);
            var newType = this.VisitType(node.Type);
            return node.Update(newLocals, newSideEffects, newValue, newType);
        }

        public override BoundNode VisitForStatement(BoundForStatement node)
        {
            var newOuterLocals = RewriteLocals(node.OuterLocals);
            var initializer = (BoundStatement?)this.Visit(node.Initializer);
            var newInnerLocals = RewriteLocals(node.InnerLocals);
            var condition = (BoundExpression?)this.Visit(node.Condition);
            var increment = (BoundStatement?)this.Visit(node.Increment);
            var body = (BoundStatement)this.Visit(node.Body);
            return node.Update(newOuterLocals, initializer, newInnerLocals, condition, increment, body, node.BreakLabel, node.ContinueLabel);
        }

        public override BoundNode VisitDoStatement(BoundDoStatement node)
        {
            var newLocals = RewriteLocals(node.Locals);
            BoundExpression condition = (BoundExpression)this.Visit(node.Condition);
            BoundStatement body = (BoundStatement)this.Visit(node.Body);
            return node.Update(newLocals, condition, body, node.BreakLabel, node.ContinueLabel);
        }

        public override BoundNode VisitWhileStatement(BoundWhileStatement node)
        {
            var newLocals = RewriteLocals(node.Locals);
            BoundExpression condition = (BoundExpression)this.Visit(node.Condition);
            BoundStatement body = (BoundStatement)this.Visit(node.Body);
            return node.Update(newLocals, condition, body, node.BreakLabel, node.ContinueLabel);
        }

        public override BoundNode VisitUsingStatement(BoundUsingStatement node)
        {
            var newLocals = RewriteLocals(node.Locals);
            var declarations = (BoundMultipleLocalDeclarations?)this.Visit(node.DeclarationsOpt);
            var expression = (BoundExpression?)this.Visit(node.ExpressionOpt);
            var body = (BoundStatement)this.Visit(node.Body);
<<<<<<< HEAD
            Conversion disposableConversion = RewriteConversion(node.IDisposableConversion);
            return node.Update(newLocals, declarations, expression, disposableConversion, body, node.AwaitOpt, node.PatternDisposeInfoOpt);
        }

        private Conversion RewriteConversion(Conversion conversion)
        {
            switch (conversion.Kind)
            {
                case ConversionKind.ExplicitUserDefined:
                case ConversionKind.ImplicitUserDefined:
                    Debug.Assert(conversion.ConstrainedToTypeOpt is null);
                    Debug.Assert(conversion.Method is not null);
                    return new Conversion(conversion.Kind, VisitMethodSymbol(conversion.Method), conversion.IsExtensionMethod);
                case ConversionKind.MethodGroup:
                    throw ExceptionUtilities.UnexpectedValue(conversion.Kind);
                default:
                    return conversion;
            }
=======
            return node.Update(newLocals, declarations, expression, body, node.AwaitOpt, node.PatternDisposeInfoOpt);
>>>>>>> 67d940c4
        }

        [return: NotNullIfNotNull("type")]
        public sealed override TypeSymbol? VisitType(TypeSymbol? type)
        {
            return TypeMap.SubstituteType(type).Type;
        }

        public override BoundNode VisitMethodInfo(BoundMethodInfo node)
        {
            var rewrittenMethod = VisitMethodSymbol(node.Method);
            // No need to rewrite the node's type, because it is always System.Reflection.MethodInfo
            return node.Update(rewrittenMethod, node.GetMethodFromHandle, node.Type);
        }

        public override BoundNode VisitPropertyAccess(BoundPropertyAccess node)
        {
            var rewrittenPropertySymbol = VisitPropertySymbol(node.PropertySymbol);
            var rewrittenReceiver = (BoundExpression?)Visit(node.ReceiverOpt);
            return node.Update(rewrittenReceiver, rewrittenPropertySymbol, node.ResultKind, VisitType(node.Type));
        }

        public override BoundNode VisitCall(BoundCall node)
        {
            var rewrittenMethodSymbol = VisitMethodSymbol(node.Method);
            var rewrittenReceiver = (BoundExpression?)this.Visit(node.ReceiverOpt);
            var rewrittenArguments = (ImmutableArray<BoundExpression>)this.VisitList(node.Arguments);
            var rewrittenType = this.VisitType(node.Type);

            Debug.Assert(rewrittenMethodSymbol.IsMetadataVirtual() == node.Method.IsMetadataVirtual());

            // If the original receiver was a base access and it was rewritten, 
            // change the method to point to the wrapper method
            if (BaseReferenceInReceiverWasRewritten(node.ReceiverOpt, rewrittenReceiver) && node.Method.IsMetadataVirtual())
            {
                rewrittenMethodSymbol = GetMethodWrapperForBaseNonVirtualCall(rewrittenMethodSymbol, node.Syntax);
            }

            return node.Update(
                rewrittenReceiver,
                rewrittenMethodSymbol,
                rewrittenArguments,
                node.ArgumentNamesOpt,
                node.ArgumentRefKindsOpt,
                node.IsDelegateCall,
                node.Expanded,
                node.InvokedAsExtensionMethod,
                node.ArgsToParamsOpt,
                node.DefaultArguments,
                node.ResultKind,
                rewrittenType);
        }

        public override BoundNode VisitBinaryOperator(BoundBinaryOperator node)
        {
            // Local rewriter should have already rewritten interpolated strings into their final form of calls and gotos
            Debug.Assert(node.InterpolatedStringHandlerData is null);

            return node.Update(
                node.OperatorKind,
                node.ConstantValue,
                VisitMethodSymbol(node.Method),
                VisitType(node.ConstrainedToType),
                node.ResultKind,
                (BoundExpression)Visit(node.Left),
                (BoundExpression)Visit(node.Right),
                VisitType(node.Type));
        }

        public override BoundNode VisitUnaryOperator(BoundUnaryOperator node)
            => node.Update(
                node.OperatorKind,
                (BoundExpression)Visit(node.Operand),
                node.ConstantValueOpt,
                VisitMethodSymbol(node.MethodOpt),
                VisitType(node.ConstrainedToTypeOpt),
                node.ResultKind,
                VisitType(node.Type));

        public override BoundNode? VisitConversion(BoundConversion node)
        {
            var conversion = node.Conversion;

            if (conversion.Method is not null)
            {
                conversion = conversion.SetConversionMethod(VisitMethodSymbol(conversion.Method));
            }

            return node.Update(
                (BoundExpression)Visit(node.Operand),
                conversion,
                node.IsBaseConversion,
                node.Checked,
                node.ExplicitCastInCode,
                node.ConstantValueOpt,
                node.ConversionGroupOpt,
                VisitType(node.Type));
        }

        public override BoundNode? VisitUserDefinedConditionalLogicalOperator(BoundUserDefinedConditionalLogicalOperator node)
            => node.Update(
                node.OperatorKind,
                VisitMethodSymbol(node.LogicalOperator),
                VisitMethodSymbol(node.TrueOperator),
                VisitMethodSymbol(node.FalseOperator),
                VisitType(node.ConstrainedToTypeOpt),
                node.ResultKind,
                (BoundExpression)Visit(node.Left),
                (BoundExpression)Visit(node.Right),
                VisitType(node.Type));

        private MethodSymbol GetMethodWrapperForBaseNonVirtualCall(MethodSymbol methodBeingCalled, SyntaxNode syntax)
        {
            var newMethod = GetOrCreateBaseFunctionWrapper(methodBeingCalled, syntax);
            if (!newMethod.IsGenericMethod)
            {
                return newMethod;
            }

            //  for generic methods we need to construct the method to be actually called
            Debug.Assert(methodBeingCalled.IsGenericMethod);
            var typeArgs = methodBeingCalled.TypeArgumentsWithAnnotations;
            Debug.Assert(typeArgs.Length == newMethod.Arity);

            var visitedTypeArgs = ArrayBuilder<TypeWithAnnotations>.GetInstance(typeArgs.Length);
            foreach (var typeArg in typeArgs)
            {
                visitedTypeArgs.Add(typeArg.WithTypeAndModifiers(VisitType(typeArg.Type), typeArg.CustomModifiers));
            }

            return newMethod.Construct(visitedTypeArgs.ToImmutableAndFree());
        }

        private MethodSymbol GetOrCreateBaseFunctionWrapper(MethodSymbol methodBeingWrapped, SyntaxNode syntax)
        {
            methodBeingWrapped = methodBeingWrapped.ConstructedFrom;

            MethodSymbol? wrapper = this.CompilationState.GetMethodWrapper(methodBeingWrapped);
            if (wrapper is not null)
            {
                return wrapper;
            }

            var containingType = this.ContainingType;

            //  create a method symbol
            string methodName = GeneratedNames.MakeBaseMethodWrapperName(this.CompilationState.NextWrapperMethodIndex);
            wrapper = new BaseMethodWrapperSymbol(containingType, methodBeingWrapped, syntax, methodName);

            //  add the method to module
            if (this.CompilationState.Emitting)
            {
                this.CompilationState.ModuleBuilderOpt.AddSynthesizedDefinition(containingType, wrapper.GetCciAdapter());
            }

            Debug.Assert(wrapper.SynthesizesLoweredBoundBody);
            wrapper.GenerateMethodBody(this.CompilationState, this.Diagnostics);
            return wrapper;
        }

        private bool TryReplaceWithProxy(Symbol parameterOrLocal, SyntaxNode syntax, [NotNullWhen(true)] out BoundNode? replacement)
        {
            if (proxies.TryGetValue(parameterOrLocal, out CapturedSymbolReplacement? proxy))
            {
                replacement = proxy.Replacement(syntax, frameType => FramePointer(syntax, frameType));
                return true;
            }

            replacement = null;
            return false;
        }

        public sealed override BoundNode VisitParameter(BoundParameter node)
        {
            if (TryReplaceWithProxy(node.ParameterSymbol, node.Syntax, out BoundNode? replacement))
            {
                return replacement;
            }

            // Non-captured and expression tree lambda parameters don't have a proxy.
            return VisitUnhoistedParameter(node);
        }

        protected virtual BoundNode VisitUnhoistedParameter(BoundParameter node)
        {
            return base.VisitParameter(node)!;
        }

        public sealed override BoundNode VisitLocal(BoundLocal node)
        {
            if (TryReplaceWithProxy(node.LocalSymbol, node.Syntax, out BoundNode? replacement))
            {
                return replacement;
            }

            // if a local needs a proxy it should have been allocated by its declaration node.
            Debug.Assert(!NeedsProxy(node.LocalSymbol));

            return VisitUnhoistedLocal(node);
        }

        private BoundNode VisitUnhoistedLocal(BoundLocal node)
        {
            if (this.localMap.TryGetValue(node.LocalSymbol, out LocalSymbol? replacementLocal))
            {
                return new BoundLocal(node.Syntax, replacementLocal, node.ConstantValueOpt, replacementLocal.Type, node.HasErrors);
            }

            return base.VisitLocal(node)!;
        }

        public override BoundNode VisitAwaitableInfo(BoundAwaitableInfo node)
        {
            var awaitablePlaceholder = node.AwaitableInstancePlaceholder;
            if (awaitablePlaceholder is null)
            {
                return node;
            }

            var rewrittenPlaceholder = awaitablePlaceholder.Update(awaitablePlaceholder.ValEscape, VisitType(awaitablePlaceholder.Type));
            _placeholderMap.Add(awaitablePlaceholder, rewrittenPlaceholder);

            var getAwaiter = (BoundExpression?)this.Visit(node.GetAwaiter);
            var isCompleted = VisitPropertySymbol(node.IsCompleted);
            var getResult = VisitMethodSymbol(node.GetResult);

            _placeholderMap.Remove(awaitablePlaceholder);

            return node.Update(rewrittenPlaceholder, node.IsDynamic, getAwaiter, isCompleted, getResult);
        }

        public override BoundNode VisitAwaitableValuePlaceholder(BoundAwaitableValuePlaceholder node)
        {
            return _placeholderMap[node];
        }

        public override BoundNode VisitAssignmentOperator(BoundAssignmentOperator node)
        {
            BoundExpression originalLeft = node.Left;

            if (originalLeft.Kind != BoundKind.Local)
            {
                return base.VisitAssignmentOperator(node)!;
            }

            var leftLocal = (BoundLocal)originalLeft;

            BoundExpression originalRight = node.Right;

            if (leftLocal.LocalSymbol.RefKind != RefKind.None &&
                node.IsRef &&
                NeedsProxy(leftLocal.LocalSymbol))
            {
                Debug.Assert(!proxies.ContainsKey(leftLocal.LocalSymbol));
                Debug.Assert(originalRight.Kind != BoundKind.ConvertedStackAllocExpression);
                //spilling ref local variables
                throw ExceptionUtilities.Unreachable;
            }

            if (NeedsProxy(leftLocal.LocalSymbol) && !proxies.ContainsKey(leftLocal.LocalSymbol))
            {
                Debug.Assert(leftLocal.LocalSymbol.DeclarationKind == LocalDeclarationKind.None);
                // spilling temp variables
                throw ExceptionUtilities.Unreachable;
            }

            BoundExpression rewrittenLeft = (BoundExpression)this.Visit(leftLocal);
            BoundExpression rewrittenRight = (BoundExpression)this.Visit(originalRight);
            TypeSymbol rewrittenType = VisitType(node.Type);

            // Check if we're assigning the result of stackalloc to a hoisted local.
            // If we are, we need to store the result in a temp local and then assign
            // the value of the local to the field corresponding to the hoisted local.
            // If the receiver of the field is on the stack when the stackalloc happens,
            // popping it will free the memory (?) or otherwise cause verification issues.
            // DevDiv Bugs 59454
            if (rewrittenLeft.Kind != BoundKind.Local && originalRight.Kind == BoundKind.ConvertedStackAllocExpression)
            {
                // From ILGENREC::genAssign:
                // DevDiv Bugs 59454: Handle hoisted local initialized with a stackalloc
                // NOTE: Need to check for cast of stackalloc on RHS.
                // If LHS isLocal, then genAddr is a noop so regular case works fine.

                SyntheticBoundNodeFactory factory = new SyntheticBoundNodeFactory(this.CurrentMethod, rewrittenLeft.Syntax, this.CompilationState, this.Diagnostics);
                BoundAssignmentOperator tempAssignment;
                BoundLocal tempLocal = factory.StoreToTemp(rewrittenRight, out tempAssignment);

                Debug.Assert(!node.IsRef);
                BoundAssignmentOperator rewrittenAssignment = node.Update(rewrittenLeft, tempLocal, node.IsRef, rewrittenType);

                return new BoundSequence(
                    node.Syntax,
                    ImmutableArray.Create<LocalSymbol>(tempLocal.LocalSymbol),
                    ImmutableArray.Create<BoundExpression>(tempAssignment),
                    rewrittenAssignment,
                    rewrittenType);
            }

            return node.Update(rewrittenLeft, rewrittenRight, node.IsRef, rewrittenType);
        }

        public override BoundNode VisitFieldInfo(BoundFieldInfo node)
        {
            var rewrittenField = ((FieldSymbol)node.Field.OriginalDefinition)
                .AsMember((NamedTypeSymbol)this.VisitType(node.Field.ContainingType));
            return node.Update(rewrittenField, node.GetFieldFromHandle, node.Type);
        }

        public override BoundNode VisitFieldAccess(BoundFieldAccess node)
        {
            var receiverOpt = (BoundExpression?)this.Visit(node.ReceiverOpt);
            TypeSymbol type = this.VisitType(node.Type);
            var fieldSymbol = ((FieldSymbol)node.FieldSymbol.OriginalDefinition)
                .AsMember((NamedTypeSymbol)this.VisitType(node.FieldSymbol.ContainingType));
            return node.Update(receiverOpt, fieldSymbol, node.ConstantValueOpt, node.ResultKind, type);
        }

        public override BoundNode VisitObjectCreationExpression(BoundObjectCreationExpression node)
        {
            var rewritten = (BoundObjectCreationExpression?)base.VisitObjectCreationExpression(node);
            Debug.Assert(rewritten != null);
            if (!TypeSymbol.Equals(rewritten.Type, node.Type, TypeCompareKind.ConsiderEverything2) && (object)node.Constructor != null)
            {
                MethodSymbol ctor = VisitMethodSymbol(node.Constructor);
                rewritten = rewritten.Update(
                    ctor,
                    rewritten.Arguments,
                    rewritten.ArgumentNamesOpt,
                    rewritten.ArgumentRefKindsOpt,
                    rewritten.Expanded,
                    rewritten.ArgsToParamsOpt,
                    rewritten.DefaultArguments,
                    rewritten.ConstantValueOpt,
                    rewritten.InitializerExpressionOpt,
                    rewritten.Type);
            }

            return rewritten;
        }

        public override BoundNode VisitDelegateCreationExpression(BoundDelegateCreationExpression node)
        {
            BoundExpression originalArgument = node.Argument;
            BoundExpression rewrittenArgument = (BoundExpression)this.Visit(originalArgument);
            MethodSymbol? method = node.MethodOpt;

            // if the original receiver was BoundKind.BaseReference (i.e. from a method group)
            // and the receiver is overridden, change the method to point to a wrapper method
            if (BaseReferenceInReceiverWasRewritten(originalArgument, rewrittenArgument) && method!.IsMetadataVirtual())
            {
                method = GetMethodWrapperForBaseNonVirtualCall(method, originalArgument.Syntax);
            }
            method = VisitMethodSymbol(method);
            TypeSymbol type = this.VisitType(node.Type);
            return node.Update(rewrittenArgument, method, node.IsExtensionMethod, node.WasTargetTyped, type);
        }

        public override BoundNode VisitFunctionPointerLoad(BoundFunctionPointerLoad node)
        {
            return node.Update(VisitMethodSymbol(node.TargetMethod), VisitType(node.ConstrainedToTypeOpt), VisitType(node.Type));
        }

        public override BoundNode VisitLoweredConditionalAccess(BoundLoweredConditionalAccess node)
        {
            var receiver = (BoundExpression)this.Visit(node.Receiver);
            var whenNotNull = (BoundExpression)this.Visit(node.WhenNotNull);
            var whenNullOpt = (BoundExpression?)this.Visit(node.WhenNullOpt);
            TypeSymbol type = this.VisitType(node.Type);
            return node.Update(receiver, VisitMethodSymbol(node.HasValueMethodOpt), whenNotNull, whenNullOpt, node.Id, type);
        }

        [return: NotNullIfNotNull("method")]
        protected MethodSymbol? VisitMethodSymbol(MethodSymbol? method)
        {
            if (method is null)
            {
                return null;
            }

            if (method.ContainingType is null)
            {
                Debug.Assert(method is SynthesizedGlobalMethodSymbol);
                return method;
            }
            else if (method.ContainingType.IsAnonymousType)
            {
                //  Method of an anonymous type
                var newType = (NamedTypeSymbol)TypeMap.SubstituteType(method.ContainingType).AsTypeSymbolOnly();
                if (ReferenceEquals(newType, method.ContainingType))
                {
                    //  Anonymous type symbol was not rewritten
                    return method;
                }

                //  get a new method by name
                foreach (var member in newType.GetMembers(method.Name))
                {
                    if (member.Kind == SymbolKind.Method)
                    {
                        return (MethodSymbol)member;
                    }
                }

                throw ExceptionUtilities.Unreachable;
            }
            else
            {
                //  Method of a regular type
                return ((MethodSymbol)method.OriginalDefinition)
                    .AsMember((NamedTypeSymbol)TypeMap.SubstituteType(method.ContainingType).AsTypeSymbolOnly())
                    .ConstructIfGeneric(TypeMap.SubstituteTypes(method.TypeArgumentsWithAnnotations));
            }
        }

        [return: NotNullIfNotNull("property")]
        private PropertySymbol? VisitPropertySymbol(PropertySymbol? property)
        {
            if (property is null)
            {
                return null;
            }

            if (!property.ContainingType.IsAnonymousType)
            {
                //  Property of a regular type
                return ((PropertySymbol)property.OriginalDefinition)
                    .AsMember((NamedTypeSymbol)TypeMap.SubstituteType(property.ContainingType).AsTypeSymbolOnly());
            }

            //  Method of an anonymous type
            var newType = (NamedTypeSymbol)TypeMap.SubstituteType(property.ContainingType).AsTypeSymbolOnly();
            if (ReferenceEquals(newType, property.ContainingType))
            {
                //  Anonymous type symbol was not rewritten
                return property;
            }

            //  get a new property by name
            foreach (var member in newType.GetMembers(property.Name))
            {
                if (member.Kind == SymbolKind.Property)
                {
                    return (PropertySymbol)member;
                }
            }

            throw ExceptionUtilities.Unreachable;
        }

        private FieldSymbol VisitFieldSymbol(FieldSymbol field)
        {
            //  Property of a regular type
            return ((FieldSymbol)field.OriginalDefinition)
                .AsMember((NamedTypeSymbol)TypeMap.SubstituteType(field.ContainingType).AsTypeSymbolOnly());
        }

        public override BoundNode VisitObjectInitializerMember(BoundObjectInitializerMember node)
        {
            ImmutableArray<BoundExpression> arguments = (ImmutableArray<BoundExpression>)this.VisitList(node.Arguments);
            TypeSymbol type = this.VisitType(node.Type);
            TypeSymbol receiverType = this.VisitType(node.ReceiverType);

            var member = node.MemberSymbol;
            Debug.Assert(member is not null);

            switch (member.Kind)
            {
                case SymbolKind.Field:
                    member = VisitFieldSymbol((FieldSymbol)member);
                    break;
                case SymbolKind.Property:
                    member = VisitPropertySymbol((PropertySymbol)member);
                    break;
            }

            return node.Update(member, arguments, node.ArgumentNamesOpt, node.ArgumentRefKindsOpt, node.Expanded, node.ArgsToParamsOpt, node.DefaultArguments, node.ResultKind, receiverType, type);
        }

        public override BoundNode VisitReadOnlySpanFromArray(BoundReadOnlySpanFromArray node)
        {
            BoundExpression operand = (BoundExpression)this.Visit(node.Operand);
            MethodSymbol method = VisitMethodSymbol(node.ConversionMethod);
            TypeSymbol type = this.VisitType(node.Type);
            return node.Update(operand, method, type);
        }

        private static bool BaseReferenceInReceiverWasRewritten([NotNullWhen(true)] BoundExpression? originalReceiver, [NotNullWhen(true)] BoundExpression? rewrittenReceiver)
        {
            return originalReceiver is { Kind: BoundKind.BaseReference } &&
                   rewrittenReceiver is { Kind: not BoundKind.BaseReference };
        }

        /// <summary>
        /// A wrapper method that is created for non-virtually calling a base-class 
        /// virtual method from other classes (like those created for lambdas...).
        /// </summary>
        private sealed partial class BaseMethodWrapperSymbol : SynthesizedMethodBaseSymbol
        {
            internal BaseMethodWrapperSymbol(NamedTypeSymbol containingType, MethodSymbol methodBeingWrapped, SyntaxNode syntax, string name)
                : base(containingType, methodBeingWrapped, syntax.SyntaxTree.GetReference(syntax), syntax.GetLocation(), name, DeclarationModifiers.Private)
            {
                Debug.Assert(containingType.ContainingModule is SourceModuleSymbol);
                Debug.Assert(ReferenceEquals(methodBeingWrapped, methodBeingWrapped.ConstructedFrom));
                Debug.Assert(!methodBeingWrapped.IsStatic);

                TypeMap? typeMap = methodBeingWrapped.ContainingType is SubstitutedNamedTypeSymbol substitutedType ? substitutedType.TypeSubstitution : TypeMap.Empty;

                ImmutableArray<TypeParameterSymbol> typeParameters;
                if (!methodBeingWrapped.IsGenericMethod)
                {
                    typeParameters = ImmutableArray<TypeParameterSymbol>.Empty;
                }
                else
                {
                    typeMap = typeMap.WithAlphaRename(methodBeingWrapped, this, out typeParameters);
                }

                AssignTypeMapAndTypeParameters(typeMap, typeParameters);
            }

            internal override void AddSynthesizedAttributes(PEModuleBuilder moduleBuilder, ref ArrayBuilder<SynthesizedAttributeData> attributes)
            {
                base.AddSynthesizedAttributes(moduleBuilder, ref attributes);

                AddSynthesizedAttribute(ref attributes, this.DeclaringCompilation.TrySynthesizeAttribute(WellKnownMember.System_Diagnostics_DebuggerHiddenAttribute__ctor));
            }

            internal override TypeWithAnnotations IteratorElementTypeWithAnnotations
            {
                get
                {
                    // BaseMethodWrapperSymbol should not be rewritten by the IteratorRewriter
                    return default;
                }
            }

            internal override bool IsIterator => false;
        }
    }
}<|MERGE_RESOLUTION|>--- conflicted
+++ resolved
@@ -197,28 +197,7 @@
             var declarations = (BoundMultipleLocalDeclarations?)this.Visit(node.DeclarationsOpt);
             var expression = (BoundExpression?)this.Visit(node.ExpressionOpt);
             var body = (BoundStatement)this.Visit(node.Body);
-<<<<<<< HEAD
-            Conversion disposableConversion = RewriteConversion(node.IDisposableConversion);
-            return node.Update(newLocals, declarations, expression, disposableConversion, body, node.AwaitOpt, node.PatternDisposeInfoOpt);
-        }
-
-        private Conversion RewriteConversion(Conversion conversion)
-        {
-            switch (conversion.Kind)
-            {
-                case ConversionKind.ExplicitUserDefined:
-                case ConversionKind.ImplicitUserDefined:
-                    Debug.Assert(conversion.ConstrainedToTypeOpt is null);
-                    Debug.Assert(conversion.Method is not null);
-                    return new Conversion(conversion.Kind, VisitMethodSymbol(conversion.Method), conversion.IsExtensionMethod);
-                case ConversionKind.MethodGroup:
-                    throw ExceptionUtilities.UnexpectedValue(conversion.Kind);
-                default:
-                    return conversion;
-            }
-=======
             return node.Update(newLocals, declarations, expression, body, node.AwaitOpt, node.PatternDisposeInfoOpt);
->>>>>>> 67d940c4
         }
 
         [return: NotNullIfNotNull("type")]
