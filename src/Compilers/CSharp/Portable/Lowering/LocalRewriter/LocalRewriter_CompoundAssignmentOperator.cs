--- conflicted
+++ resolved
@@ -129,8 +129,6 @@
 
                 BoundExpression opLHS = leftRead;
 
-<<<<<<< HEAD
-=======
                 if (!isDynamic && node.LeftConversion is not null)
                 {
                     Debug.Assert(node.LeftPlaceholder is not null);
@@ -140,7 +138,6 @@
                     RemovePlaceholderReplacement(node.LeftPlaceholder);
                 }
 
->>>>>>> 67d940c4
                 BoundExpression operand = MakeBinaryOperator(syntax, node.Operator.Kind, opLHS, loweredRight, node.Operator.ReturnType, node.Operator.Method, node.Operator.ConstrainedToTypeOpt, isCompoundAssignment: true);
 
                 Debug.Assert(node.Left.Type is { });
