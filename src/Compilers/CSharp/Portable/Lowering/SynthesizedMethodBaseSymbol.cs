--- conflicted
+++ resolved
@@ -124,16 +124,6 @@
             var inheritAttributes = InheritsBaseMethodAttributes;
             foreach (var p in parameters)
             {
-<<<<<<< HEAD
-                builder.Add(
-                    SynthesizedParameterSymbol.Create(
-                        this,
-                        this.TypeMap.SubstituteType(p.OriginalDefinition.TypeWithAnnotations),
-                        ordinal++,
-                        p.RefKind,
-                        p.Name,
-                        isNullChecked: p.IsNullChecked));
-=======
                 builder.Add(SynthesizedParameterSymbol.Create(
                     this,
                     this.TypeMap.SubstituteType(p.OriginalDefinition.TypeWithAnnotations),
@@ -142,8 +132,8 @@
                     p.Name,
                     // the synthesized parameter doesn't need to have the same ref custom modifiers as the base
                     refCustomModifiers: default,
-                    inheritAttributes ? p as SourceComplexParameterSymbol : null));
->>>>>>> 88bd81b7
+                    inheritAttributes ? p as SourceComplexParameterSymbol : null,
+                    isNullChecked: p.IsNullChecked));
             }
             var extraSynthed = ExtraSynthesizedRefParameters;
             if (!extraSynthed.IsDefaultOrEmpty)
