--- conflicted
+++ resolved
@@ -126,16 +126,12 @@
             return builder.ToImmutableAndFree();
         }
 
-<<<<<<< HEAD
-        public sealed override TypeSymbolWithAnnotations ReturnType
-=======
         internal sealed override RefKind RefKind
         {
             get { return this.BaseMethod.RefKind; }
         }
 
-        public sealed override TypeSymbol ReturnType
->>>>>>> c7afb2d2
+        public sealed override TypeSymbolWithAnnotations ReturnType
         {
             get { return this.TypeMap.SubstituteType(this.BaseMethod.OriginalDefinition.ReturnType); }
         }
