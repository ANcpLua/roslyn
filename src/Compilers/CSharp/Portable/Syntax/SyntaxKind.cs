--- conflicted
+++ resolved
@@ -192,12 +192,9 @@
         AsyncKeyword = 8435,
         AwaitKeyword = 8436,
         WhenKeyword = 8437,
-<<<<<<< HEAD
-        ReplaceKeyword = 8438,
-        OriginalKeyword = 8439,
-=======
         MatchKeyword = 8438, // added after C# 6 for possible use in pattern matching
->>>>>>> 1cc13009
+        ReplaceKeyword = 8439,
+        OriginalKeyword = 8440,
 
         // additional preprocessor keywords
         ElifKeyword = 8467,
