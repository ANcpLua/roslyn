﻿// Licensed to the .NET Foundation under one or more agreements.
// The .NET Foundation licenses this file to you under the MIT license.
// See the LICENSE file in the project root for more information.

using System;
using System.Collections.Generic;
using System.Collections.Immutable;
using System.Diagnostics;
using System.Globalization;
using System.IO;
using System.Linq;
using System.Reflection;
using System.Reflection.Emit;
using System.Reflection.Metadata;
using System.Reflection.Metadata.Ecma335;
using System.Text;
using System.Threading;
using Basic.Reference.Assemblies;
using Microsoft.CodeAnalysis;
using Microsoft.CodeAnalysis.CodeGen;
using Microsoft.CodeAnalysis.CSharp.Symbols;
using Microsoft.CodeAnalysis.CSharp.Symbols.Metadata.PE;
using Microsoft.CodeAnalysis.CSharp.Syntax;
using Microsoft.CodeAnalysis.Emit;
using Microsoft.CodeAnalysis.FlowAnalysis;
using Microsoft.CodeAnalysis.PooledObjects;
using Microsoft.CodeAnalysis.Symbols;
using Microsoft.CodeAnalysis.Test.Utilities;
using Microsoft.CodeAnalysis.Text;
using Microsoft.Metadata.Tools;
using Roslyn.Test.Utilities;
using Roslyn.Utilities;
using Xunit;

namespace Microsoft.CodeAnalysis.CSharp.Test.Utilities
{
    public abstract class CSharpTestBase : CommonTestBase
    {
        public static readonly TheoryData<LanguageVersion> LanguageVersions13AndNewer = new TheoryData<LanguageVersion>([LanguageVersion.CSharp13, LanguageVersion.Preview, LanguageVersionFacts.CSharpNext]);

        protected static readonly string NullableAttributeDefinition = @"
namespace System.Runtime.CompilerServices
{
    [System.AttributeUsage(AttributeTargets.Event | // The type of the event is nullable, or has a nullable reference type as one of its constituents
                    AttributeTargets.Field | // The type of the field is a nullable reference type, or has a nullable reference type as one of its constituents
                    AttributeTargets.GenericParameter | // The generic parameter is a nullable reference type
                    AttributeTargets.Module | // Nullable reference types in this module are annotated by means of NullableAttribute applied to other targets in it
                    AttributeTargets.Parameter | // The type of the parameter is a nullable reference type, or has a nullable reference type as one of its constituents
                    AttributeTargets.ReturnValue | // The return type is a nullable reference type, or has a nullable reference type as one of its constituents
                    AttributeTargets.Property | // The type of the property is a nullable reference type, or has a nullable reference type as one of its constituents
                    AttributeTargets.Class, // Base type has a nullable reference type as one of its constituents
                   AllowMultiple = false)]
    public class NullableAttribute : Attribute
    {
        public NullableAttribute(byte transformFlag) { }
        public NullableAttribute(byte[] transformFlags)
        {
        }
    }
}
";

        protected static readonly string NullableContextAttributeDefinition = @"
namespace System.Runtime.CompilerServices
{
    [System.AttributeUsage(
        AttributeTargets.Class |
        AttributeTargets.Delegate |
        AttributeTargets.Interface |
        AttributeTargets.Method |
        AttributeTargets.Struct,
        AllowMultiple = false,
        Inherited = false)]
    public sealed class NullableContextAttribute : Attribute
    {
        public readonly byte Flag;
        public NullableContextAttribute(byte flag)
        {
            Flag = flag;
        }
    }
}";

        protected static readonly string NullablePublicOnlyAttributeDefinition = @"
namespace System.Runtime.CompilerServices
{
    [System.AttributeUsage(AttributeTargets.Module, AllowMultiple = false)]
    public sealed class NullablePublicOnlyAttribute : Attribute
    {
        public readonly bool IncludesInternals;
        public NullablePublicOnlyAttribute(bool includesInternals)
        {
            IncludesInternals = includesInternals;
        }
    }
}";

        // Nullable flow analysis attributes are defined at
        // https://github.com/dotnet/coreclr/blob/4a1275434fff99206f2a28f5f0e87f124069eb7f/src/System.Private.CoreLib/shared/System/Diagnostics/CodeAnalysis/NullableAttributes.cs
        protected static readonly string AllowNullAttributeDefinition = @"
namespace System.Diagnostics.CodeAnalysis
{
    [AttributeUsage(AttributeTargets.Field | AttributeTargets.Parameter | AttributeTargets.Property)]
    public sealed class AllowNullAttribute : Attribute
    {
    }
}";

        protected static readonly string DisallowNullAttributeDefinition = @"
namespace System.Diagnostics.CodeAnalysis
{
    [AttributeUsage(AttributeTargets.Field | AttributeTargets.Parameter | AttributeTargets.Property)]
    public sealed class DisallowNullAttribute : Attribute
    {
    }
}";

        protected static readonly string MaybeNullAttributeDefinition = @"
namespace System.Diagnostics.CodeAnalysis
{
    [AttributeUsage(AttributeTargets.Field | AttributeTargets.Parameter | AttributeTargets.Property | AttributeTargets.ReturnValue)]
    public sealed class MaybeNullAttribute : Attribute
    {
    }
}
";

        protected static readonly string MaybeNullWhenAttributeDefinition = @"
namespace System.Diagnostics.CodeAnalysis
{
    [AttributeUsage(AttributeTargets.Parameter, AllowMultiple = false)]
    public sealed class MaybeNullWhenAttribute : Attribute
    {
        public MaybeNullWhenAttribute(bool when) { }
    }
}
";

        protected static readonly string NotNullAttributeDefinition = @"
namespace System.Diagnostics.CodeAnalysis
{
    [AttributeUsage(AttributeTargets.Field | AttributeTargets.Parameter | AttributeTargets.Property | AttributeTargets.ReturnValue)]
    public sealed class NotNullAttribute : Attribute
    {
    }
}
";

        protected static readonly string NotNullWhenAttributeDefinition = @"
namespace System.Diagnostics.CodeAnalysis
{
    [AttributeUsage(AttributeTargets.Parameter, AllowMultiple = false)]
    public sealed class NotNullWhenAttribute : Attribute
    {
        public NotNullWhenAttribute(bool when) { }
    }
}
";

        protected static readonly string MemberNotNullAttributeDefinition = @"
namespace System.Diagnostics.CodeAnalysis
{
    [AttributeUsage(AttributeTargets.Method | AttributeTargets.Property, AllowMultiple = true)]
    public sealed class MemberNotNullAttribute : Attribute
    {
        public MemberNotNullAttribute(params string[] members) { }
        public MemberNotNullAttribute(string member) { }
    }
}
";

        protected static readonly string MemberNotNullWhenAttributeDefinition = @"
namespace System.Diagnostics.CodeAnalysis
{
    [AttributeUsage(AttributeTargets.Method | AttributeTargets.Property, AllowMultiple = true)]
    public sealed class MemberNotNullWhenAttribute : Attribute
    {
        public MemberNotNullWhenAttribute(bool when, params string[] members) { }
        public MemberNotNullWhenAttribute(bool when, string member) { }
    }
}
";

        protected static readonly string DoesNotReturnIfAttributeDefinition = @"
namespace System.Diagnostics.CodeAnalysis
{
    [AttributeUsage(AttributeTargets.Parameter, AllowMultiple = false)]
    public class DoesNotReturnIfAttribute : Attribute
    {
        public DoesNotReturnIfAttribute(bool condition) { }
    }
}
";

        protected static readonly string DoesNotReturnAttributeDefinition = @"
namespace System.Diagnostics.CodeAnalysis
{
    [AttributeUsage(AttributeTargets.Method, AllowMultiple = false)]
    public class DoesNotReturnAttribute : Attribute
    {
        public DoesNotReturnAttribute() { }
    }
}
";

        protected static readonly string NotNullIfNotNullAttributeDefinition = @"
namespace System.Diagnostics.CodeAnalysis
{
    [AttributeUsage(AttributeTargets.Parameter | AttributeTargets.Property | AttributeTargets.ReturnValue, AllowMultiple = true, Inherited = false)]
    public sealed class NotNullIfNotNullAttribute : Attribute
    {
        public NotNullIfNotNullAttribute(string parameterName) { }
    }
}
";

        protected static readonly string CallerArgumentExpressionAttributeDefinition = """
            namespace System.Runtime.CompilerServices
            {
                [AttributeUsage(AttributeTargets.Parameter, AllowMultiple = true, Inherited = false)]
                public sealed class CallerArgumentExpressionAttribute : Attribute
                {
                    public CallerArgumentExpressionAttribute(string parameterName)
                    {
                        ParameterName = parameterName;
                    }

                    public string ParameterName { get; }
                }
            }
            """;

        protected static readonly string IsExternalInitTypeDefinition = @"
namespace System.Runtime.CompilerServices
{
    public static class IsExternalInit
    {
    }
}
";

        protected static readonly string IAsyncDisposableDefinition = @"
namespace System
{
    public interface IAsyncDisposable
    {
       System.Threading.Tasks.ValueTask DisposeAsync();
    }
}
";

        protected static readonly string NonDisposableAsyncEnumeratorDefinition = @"
#nullable disable

namespace System.Collections.Generic
{
    public interface IAsyncEnumerator<out T>
    {
        System.Threading.Tasks.ValueTask<bool> MoveNextAsync();
        T Current { get; }
    }
}
";

        protected static readonly string DisposableAsyncEnumeratorDefinition = @"
#nullable disable

namespace System.Collections.Generic
{
    public interface IAsyncEnumerator<out T> : System.IAsyncDisposable
    {
        System.Threading.Tasks.ValueTask<bool> MoveNextAsync();
        T Current { get; }
    }
}
" + IAsyncDisposableDefinition;

        protected static readonly string CommonAsyncStreamsTypes = @"
#nullable disable

namespace System.Collections.Generic
{
    public interface IAsyncEnumerable<out T>
    {
        IAsyncEnumerator<T> GetAsyncEnumerator(System.Threading.CancellationToken token = default);
    }
}

namespace System.Runtime.CompilerServices
{
    [AttributeUsage(AttributeTargets.Method, Inherited = false, AllowMultiple = false)]
    public sealed class AsyncIteratorStateMachineAttribute : StateMachineAttribute
    {
        public AsyncIteratorStateMachineAttribute(Type stateMachineType) : base(stateMachineType)
        {
        }
    }
}

namespace System.Threading.Tasks.Sources
{
    // From https://github.com/dotnet/runtime/blob/f580068aa93fb3c6d5fbc7e33f6cd7d52fa86b24/src/libraries/Microsoft.Bcl.AsyncInterfaces/src/System/Threading/Tasks/Sources/ManualResetValueTaskSourceCore.cs
    using System.Diagnostics;
    using System.Runtime.ExceptionServices;
    using System.Runtime.InteropServices;

    /// <summary>Provides the core logic for implementing a manual-reset <see cref=""IValueTaskSource""/> or <see cref=""IValueTaskSource{TResult}""/>.</summary>
    /// <typeparam name=""TResult""></typeparam>
    [StructLayout(LayoutKind.Auto)]
    public struct ManualResetValueTaskSourceCore<TResult>
    {
        /// <summary>
        /// The callback to invoke when the operation completes if <see cref=""OnCompleted""/> was called before the operation completed,
        /// or <see cref=""ManualResetValueTaskSourceCoreShared.s_sentinel""/> if the operation completed before a callback was supplied,
        /// or null if a callback hasn't yet been provided and the operation hasn't yet completed.
        /// </summary>
        private Action<object> _continuation;
        /// <summary>State to pass to <see cref=""_continuation""/>.</summary>
        private object _continuationState;
        /// <summary><see cref=""ExecutionContext""/> to flow to the callback, or null if no flowing is required.</summary>
        private ExecutionContext _executionContext;
        /// <summary>
        /// A ""captured"" <see cref=""SynchronizationContext""/> or <see cref=""TaskScheduler""/> with which to invoke the callback,
        /// or null if no special context is required.
        /// </summary>
        private object _capturedContext;
        /// <summary>Whether the current operation has completed.</summary>
        private bool _completed;
        /// <summary>The result with which the operation succeeded, or the default value if it hasn't yet completed or failed.</summary>
        private TResult _result;
        /// <summary>The exception with which the operation failed, or null if it hasn't yet completed or completed successfully.</summary>
        private ExceptionDispatchInfo _error;
        /// <summary>The current version of this value, used to help prevent misuse.</summary>
        private short _version;

        /// <summary>Gets or sets whether to force continuations to run asynchronously.</summary>
        /// <remarks>Continuations may run asynchronously if this is false, but they'll never run synchronously if this is true.</remarks>
        public bool RunContinuationsAsynchronously { get; set; }

        /// <summary>Resets to prepare for the next operation.</summary>
        public void Reset()
        {
            // Reset/update state for the next use/await of this instance.
            _version++;
            _completed = false;
            _result = default;
            _error = null;
            _executionContext = null;
            _capturedContext = null;
            _continuation = null;
            _continuationState = null;
        }

        /// <summary>Completes with a successful result.</summary>
        /// <param name=""result"">The result.</param>
        public void SetResult(TResult result)
        {
            _result = result;
            SignalCompletion();
        }

        /// <summary>Complets with an error.</summary>
        /// <param name=""error""></param>
        public void SetException(Exception error)
        {
            _error = ExceptionDispatchInfo.Capture(error);
            SignalCompletion();
        }

        /// <summary>Gets the operation version.</summary>
        public short Version => _version;

        /// <summary>Gets the status of the operation.</summary>
        /// <param name=""token"">Opaque value that was provided to the <see cref=""ValueTask""/>'s constructor.</param>
        public ValueTaskSourceStatus GetStatus(short token)
        {
            ValidateToken(token);
            return
                _continuation == null || !_completed ? ValueTaskSourceStatus.Pending :
                _error == null ? ValueTaskSourceStatus.Succeeded :
                _error.SourceException is OperationCanceledException ? ValueTaskSourceStatus.Canceled :
                ValueTaskSourceStatus.Faulted;
        }

        /// <summary>Gets the result of the operation.</summary>
        /// <param name=""token"">Opaque value that was provided to the <see cref=""ValueTask""/>'s constructor.</param>
        public TResult GetResult(short token)
        {
            ValidateToken(token);
            if (!_completed)
            {
                throw new InvalidOperationException();
            }

            _error?.Throw();
            return _result;
        }

        /// <summary>Schedules the continuation action for this operation.</summary>
        /// <param name=""continuation"">The continuation to invoke when the operation has completed.</param>
        /// <param name=""state"">The state object to pass to <paramref name=""continuation""/> when it's invoked.</param>
        /// <param name=""token"">Opaque value that was provided to the <see cref=""ValueTask""/>'s constructor.</param>
        /// <param name=""flags"">The flags describing the behavior of the continuation.</param>
        public void OnCompleted(Action<object> continuation, object state, short token, ValueTaskSourceOnCompletedFlags flags)
        {
            if (continuation == null)
            {
                throw new ArgumentNullException(nameof(continuation));
            }
            ValidateToken(token);

            if ((flags & ValueTaskSourceOnCompletedFlags.FlowExecutionContext) != 0)
            {
                _executionContext = ExecutionContext.Capture();
            }

            if ((flags & ValueTaskSourceOnCompletedFlags.UseSchedulingContext) != 0)
            {
                SynchronizationContext sc = SynchronizationContext.Current;
                if (sc != null && sc.GetType() != typeof(SynchronizationContext))
                {
                    _capturedContext = sc;
                }
                else
                {
                    TaskScheduler ts = TaskScheduler.Current;
                    if (ts != TaskScheduler.Default)
                    {
                        _capturedContext = ts;
                    }
                }
            }

            // We need to set the continuation state before we swap in the delegate, so that
            // if there's a race between this and SetResult/Exception and SetResult/Exception
            // sees the _continuation as non-null, it'll be able to invoke it with the state
            // stored here.  However, this also means that if this is used incorrectly (e.g.
            // awaited twice concurrently), _continuationState might get erroneously overwritten.
            // To minimize the chances of that, we check preemptively whether _continuation
            // is already set to something other than the completion sentinel.

            object oldContinuation = _continuation;
            if (oldContinuation == null)
            {
                _continuationState = state;
                oldContinuation = Interlocked.CompareExchange(ref _continuation, continuation, null);
            }

            if (oldContinuation != null)
            {
                // Operation already completed, so we need to queue the supplied callback.
                if (!ReferenceEquals(oldContinuation, ManualResetValueTaskSourceCoreShared.s_sentinel))
                {
                    throw new InvalidOperationException();
                }

                switch (_capturedContext)
                {
                    case null:
                        Task.Factory.StartNew(continuation, state, CancellationToken.None, TaskCreationOptions.DenyChildAttach, TaskScheduler.Default);
                        break;

                    case SynchronizationContext sc:
                        sc.Post(s =>
                        {
                            var tuple = (Tuple<Action<object>, object>)s;
                            tuple.Item1(tuple.Item2);
                        }, Tuple.Create(continuation, state));
                        break;

                    case TaskScheduler ts:
                        Task.Factory.StartNew(continuation, state, CancellationToken.None, TaskCreationOptions.DenyChildAttach, ts);
                        break;
                }
            }
        }

        /// <summary>Ensures that the specified token matches the current version.</summary>
        /// <param name=""token"">The token supplied by <see cref=""ValueTask""/>.</param>
        private void ValidateToken(short token)
        {
            if (token != _version)
            {
                throw new InvalidOperationException();
            }
        }

        /// <summary>Signals that the operation has completed.  Invoked after the result or error has been set.</summary>
        private void SignalCompletion()
        {
            if (_completed)
            {
                throw new InvalidOperationException();
            }
            _completed = true;

            if (_continuation != null || Interlocked.CompareExchange(ref _continuation, ManualResetValueTaskSourceCoreShared.s_sentinel, null) != null)
            {
                if (_executionContext != null)
                {
                    ExecutionContext.Run(
                        _executionContext,
                        s => ((ManualResetValueTaskSourceCore<TResult>)s).InvokeContinuation(),
                        this);
                }
                else
                {
                    InvokeContinuation();
                }
            }
        }

        /// <summary>
        /// Invokes the continuation with the appropriate captured context / scheduler.
        /// This assumes that if <see cref=""_executionContext""/> is not null we're already
        /// running within that <see cref=""ExecutionContext""/>.
        /// </summary>
        private void InvokeContinuation()
        {
            Debug.Assert(_continuation != null);

            switch (_capturedContext)
            {
                case null:
                    if (RunContinuationsAsynchronously)
                    {
                        Task.Factory.StartNew(_continuation, _continuationState, CancellationToken.None, TaskCreationOptions.DenyChildAttach, TaskScheduler.Default);
                    }
                    else
                    {
                        _continuation(_continuationState);
                    }
                    break;

                case SynchronizationContext sc:
                    sc.Post(s =>
                    {
                        var state = (Tuple<Action<object>, object>)s;
                        state.Item1(state.Item2);
                    }, Tuple.Create(_continuation, _continuationState));
                    break;

                case TaskScheduler ts:
                    Task.Factory.StartNew(_continuation, _continuationState, CancellationToken.None, TaskCreationOptions.DenyChildAttach, ts);
                    break;
            }
        }
    }

    internal static class ManualResetValueTaskSourceCoreShared // separated out of generic to avoid unnecessary duplication
    {
        internal static readonly Action<object> s_sentinel = CompletionSentinel;
        private static void CompletionSentinel(object _) // named method to aid debugging
        {
            // Instrumented with FailFast to investigate CI failure:
            // https://github.com/dotnet/roslyn/issues/34207
            System.Environment.FailFast(""The sentinel delegate should never be invoked."");
            Debug.Fail(""The sentinel delegate should never be invoked."");
            throw new InvalidOperationException();
        }
    }
}

namespace System.Runtime.CompilerServices
{
    using System.Runtime.InteropServices;

    /// <summary>Represents a builder for asynchronous iterators.</summary>
    [StructLayout(LayoutKind.Auto)]
    public struct AsyncIteratorMethodBuilder
    {
        // AsyncIteratorMethodBuilder is used by the language compiler as part of generating
        // async iterators. For now, the implementation just wraps AsyncTaskMethodBuilder, as
        // most of the logic is shared.  However, in the future this could be changed and
        // optimized.  For example, we do need to allocate an object (once) to flow state like
        // ExecutionContext, which AsyncTaskMethodBuilder handles, but it handles it by
        // allocating a Task-derived object.  We could optimize this further by removing
        // the Task from the hierarchy, but in doing so we'd also lose a variety of optimizations
        // related to it, so we'd need to replicate all of those optimizations (e.g. storing
        // that box object directly into a Task's continuation field).

        private AsyncTaskMethodBuilder _methodBuilder; // mutable struct; do not make it readonly

        public static AsyncIteratorMethodBuilder Create() =>
            new AsyncIteratorMethodBuilder() { _methodBuilder = AsyncTaskMethodBuilder.Create() };

        [MethodImpl(MethodImplOptions.AggressiveInlining)]
        public void MoveNext<TStateMachine>(ref TStateMachine stateMachine) where TStateMachine : IAsyncStateMachine =>
            _methodBuilder.Start(ref stateMachine);

        public void AwaitOnCompleted<TAwaiter, TStateMachine>(ref TAwaiter awaiter, ref TStateMachine stateMachine)
            where TAwaiter : INotifyCompletion
            where TStateMachine : IAsyncStateMachine =>
            _methodBuilder.AwaitOnCompleted(ref awaiter, ref stateMachine);

        public void AwaitUnsafeOnCompleted<TAwaiter, TStateMachine>(ref TAwaiter awaiter, ref TStateMachine stateMachine)
            where TAwaiter : ICriticalNotifyCompletion
            where TStateMachine : IAsyncStateMachine =>
            _methodBuilder.AwaitUnsafeOnCompleted(ref awaiter, ref stateMachine);

        /// <summary>Marks iteration as being completed, whether successfully or otherwise.</summary>
        public void Complete() => _methodBuilder.SetResult();
    }
}
";

        public static readonly string AsyncStreamsTypes = DisposableAsyncEnumeratorDefinition + CommonAsyncStreamsTypes;

        protected static readonly string EnumeratorCancellationAttributeType = @"
namespace System.Runtime.CompilerServices
{
    [System.AttributeUsage(AttributeTargets.Parameter, AllowMultiple = false)]
    public class EnumeratorCancellationAttribute : Attribute
    {
        public EnumeratorCancellationAttribute() { }
    }
}
";

        protected static readonly string NativeIntegerAttributeDefinition =
@"using System.Collections.Generic;
namespace System.Runtime.CompilerServices
{
    [System.AttributeUsage(
        AttributeTargets.Class |
        AttributeTargets.Event |
        AttributeTargets.Field |
        AttributeTargets.GenericParameter |
        AttributeTargets.Parameter |
        AttributeTargets.Property |
        AttributeTargets.ReturnValue,
        AllowMultiple = false,
        Inherited = false)]
    public sealed class NativeIntegerAttribute : Attribute
    {
        public NativeIntegerAttribute()
        {
            TransformFlags = new[] { true };
        }
        public NativeIntegerAttribute(bool[] flags)
        {
            TransformFlags = flags;
        }
        public readonly IList<bool> TransformFlags;
    }
}";

        protected static readonly string UnmanagedCallersOnlyAttributeDefinition =
@"namespace System.Runtime.InteropServices
{
    [AttributeUsage(AttributeTargets.Method, Inherited = false)]
    public sealed class UnmanagedCallersOnlyAttribute : Attribute
    {
        public UnmanagedCallersOnlyAttribute() { }
        public Type[] CallConvs;
        public string EntryPoint;
    }
}";

        protected static readonly string UnscopedRefAttributeDefinition =
@"namespace System.Diagnostics.CodeAnalysis
{
    [AttributeUsage(AttributeTargets.All, AllowMultiple = false, Inherited = false)]
    public sealed class UnscopedRefAttribute : Attribute
    {
    }
}";

        protected static readonly string RefSafetyRulesAttributeDefinition =
@"namespace System.Runtime.CompilerServices
{
    public sealed class RefSafetyRulesAttribute : Attribute
    {
        public RefSafetyRulesAttribute(int version) { Version = version; }
        public int Version;
    }
}";

        protected static MetadataReference RefSafetyRulesAttributeLib =>
            CreateCompilation(RefSafetyRulesAttributeDefinition).EmitToImageReference();

        protected static readonly string RequiredMemberAttribute = @"
namespace System.Runtime.CompilerServices
{
    [AttributeUsage(AttributeTargets.Class | AttributeTargets.Struct | AttributeTargets.Field | AttributeTargets.Property, Inherited = false, AllowMultiple = false)]
    public sealed class RequiredMemberAttribute : Attribute
    {
        public RequiredMemberAttribute()
        {
        }
    }
}
";

        protected static readonly string SetsRequiredMembersAttribute = @"
namespace System.Diagnostics.CodeAnalysis
{
    [AttributeUsage(AttributeTargets.Constructor, Inherited = false, AllowMultiple = false)]
    public sealed class SetsRequiredMembersAttribute : Attribute
    {
        public SetsRequiredMembersAttribute()
        {
        }
    }
}
";

        internal static readonly string CompilerFeatureRequiredAttribute = """
            #pragma warning disable CS1591 // Missing XML comment for publicly visible type or member

            namespace System.Runtime.CompilerServices
            {
                [AttributeUsage(AttributeTargets.All, AllowMultiple = true, Inherited = false)]
                public sealed class CompilerFeatureRequiredAttribute : Attribute
                {
                    public CompilerFeatureRequiredAttribute(string featureName)
                    {
                        FeatureName = featureName;
                    }
                    public string FeatureName { get; }
                    public bool IsOptional { get; set; }
                }
            }

            #pragma warning restore CS1591 // Missing XML comment for publicly visible type or member
            """;

        internal static readonly string CompilerFeatureRequiredAttributeIL = @"
.class public auto ansi sealed beforefieldinit System.Runtime.CompilerServices.CompilerFeatureRequiredAttribute
     extends [mscorlib]System.Attribute
 {
     .custom instance void [mscorlib]System.AttributeUsageAttribute::.ctor(valuetype [mscorlib]System.AttributeTargets) = (
         01 00 ff 7f 00 00 02 00 54 02 0d 41 6c 6c 6f 77
         4d 75 6c 74 69 70 6c 65 01 54 02 09 49 6e 68 65
         72 69 74 65 64 00
     )
     // Fields
     .field private initonly string '<FeatureName>k__BackingField'
     .custom instance void [mscorlib]System.Runtime.CompilerServices.CompilerGeneratedAttribute::.ctor() = (
         01 00 00 00
     )
     .field private initonly bool '<IsOptional>k__BackingField'
     .custom instance void [mscorlib]System.Runtime.CompilerServices.CompilerGeneratedAttribute::.ctor() = (
         01 00 00 00
     )

     .field public static literal string RefStructs = ""RefStructs""
     .field public static literal string RequiredMembers = ""RequiredMembers""
 
     // Methods
     .method public hidebysig specialname rtspecialname 
         instance void .ctor (
             string featureName
         ) cil managed 
     {
         ldarg.0
         call instance void [mscorlib]System.Attribute::.ctor()
         ldarg.0
         ldarg.1
         stfld string System.Runtime.CompilerServices.CompilerFeatureRequiredAttribute::'<FeatureName>k__BackingField'
         ret
     } // end of method CompilerFeatureRequiredAttribute::.ctor
 
     .method public hidebysig specialname 
         instance string get_FeatureName () cil managed 
     {
         ldarg.0
         ldfld string System.Runtime.CompilerServices.CompilerFeatureRequiredAttribute::'<FeatureName>k__BackingField'
         ret
     } // end of method CompilerFeatureRequiredAttribute::get_FeatureName
 
     .method public hidebysig specialname 
         instance bool get_IsOptional () cil managed 
     {
         ldarg.0
         ldfld bool System.Runtime.CompilerServices.CompilerFeatureRequiredAttribute::'<IsOptional>k__BackingField'
         ret
     } // end of method CompilerFeatureRequiredAttribute::get_IsOptional
 
     .method public hidebysig specialname 
         instance void modreq([mscorlib]System.Runtime.CompilerServices.IsExternalInit) set_IsOptional (
             bool 'value'
         ) cil managed 
     {
         ldarg.0
         ldarg.1
         stfld bool System.Runtime.CompilerServices.CompilerFeatureRequiredAttribute::'<IsOptional>k__BackingField'
         ret
     } // end of method CompilerFeatureRequiredAttribute::set_IsOptional
 
     // Properties
     .property instance string FeatureName()
     {
         .get instance string System.Runtime.CompilerServices.CompilerFeatureRequiredAttribute::get_FeatureName()
     }
     .property instance bool IsOptional()
     {
         .get instance bool System.Runtime.CompilerServices.CompilerFeatureRequiredAttribute::get_IsOptional()
         .set instance void modreq([mscorlib]System.Runtime.CompilerServices.IsExternalInit) System.Runtime.CompilerServices.CompilerFeatureRequiredAttribute::set_IsOptional(bool)
     }
 
 } // end of class System.Runtime.CompilerServices.CompilerFeatureRequiredAttribute
";

        internal static readonly string CollectionBuilderAttributeDefinition = """
            namespace System.Runtime.CompilerServices
            {
                [AttributeUsage(AttributeTargets.All, Inherited = false, AllowMultiple = false)]
                public sealed class CollectionBuilderAttribute : Attribute
                {
                    public CollectionBuilderAttribute(Type builderType, string methodName) { }
                }
            }
            """;

        internal static readonly string OverloadResolutionPriorityAttributeDefinition = """
            namespace System.Runtime.CompilerServices;

            [AttributeUsage(AttributeTargets.Method | AttributeTargets.Constructor | AttributeTargets.Property, AllowMultiple = false, Inherited = false)]
            public sealed class OverloadResolutionPriorityAttribute(int priority) : Attribute
            {
                public int Priority => priority;
            }
            """;

        internal static readonly string OverloadResolutionPriorityAttributeILDefinition = """
            .class public auto ansi sealed beforefieldinit System.Runtime.CompilerServices.OverloadResolutionPriorityAttribute
                extends [mscorlib]System.Attribute
            {
                .custom instance void [mscorlib]System.AttributeUsageAttribute::.ctor(valuetype [mscorlib]System.AttributeTargets) = (
                    01 00 e0 00 00 00 02 00 54 02 0d 41 6c 6c 6f 77
                    4d 75 6c 74 69 70 6c 65 00 54 02 09 49 6e 68 65
                    72 69 74 65 64 00
                )
                .field private int32 '<priority>P'
                .custom instance void [mscorlib]System.Runtime.CompilerServices.CompilerGeneratedAttribute::.ctor() = (
                    01 00 00 00
                )
                .method public hidebysig specialname rtspecialname 
                    instance void .ctor (
                        int32 priority
                    ) cil managed 
                {
                    ldarg.0
                    ldarg.1
                    stfld int32 System.Runtime.CompilerServices.OverloadResolutionPriorityAttribute::'<priority>P'
                    ldarg.0
                    call instance void [mscorlib]System.Attribute::.ctor()
                    ret
                }
                .method public hidebysig specialname 
                    instance int32 get_Priority () cil managed 
                {
                    ldarg.0
                    ldfld int32 System.Runtime.CompilerServices.OverloadResolutionPriorityAttribute::'<priority>P'
                    ret
                }
                .property instance int32 Priority()
                {
                    .get instance int32 System.Runtime.CompilerServices.OverloadResolutionPriorityAttribute::get_Priority()
                }
            }
            """;

        /// <summary>
        /// The shape of the attribute comes from https://github.com/dotnet/runtime/issues/103430
        /// </summary>
        internal static readonly string CompilerLoweringPreserveAttributeDefinition = """
            namespace System.Runtime.CompilerServices
            {
                [AttributeUsage(AttributeTargets.Class, Inherited = false)]
                public class CompilerLoweringPreserveAttribute : Attribute
                {
                    public CompilerLoweringPreserveAttribute() { }
                }
            }
            """;

<<<<<<< HEAD
        // PROTOTYPE: Finalize shape
        internal const string RuntimeAsyncAwaitHelpers = """
            namespace System.Runtime.CompilerServices
            {
                public static class AsyncHelpers
                {
                    public static void AwaitAwaiter<TAwaiter>(TAwaiter awaiter) where TAwaiter : INotifyCompletion
                    {}
                    public static void UnsafeAwaitAwaiter<TAwaiter>(TAwaiter awaiter) where TAwaiter : ICriticalNotifyCompletion
                    {}

                    public static void Await(System.Threading.Tasks.Task task) => task.GetAwaiter().GetResult();
                    public static void Await(System.Threading.Tasks.ValueTask task) => task.GetAwaiter().GetResult();
                    public static T Await<T>(System.Threading.Tasks.Task<T> task) => task.GetAwaiter().GetResult();
                    public static T Await<T>(System.Threading.Tasks.ValueTask<T> task) => task.GetAwaiter().GetResult();
                }
            }
            """;

        internal const string RuntimeAsyncMethodGenerationAttributeDefinition = """
            namespace System.Runtime.CompilerServices;

            [AttributeUsage(AttributeTargets.Method)]
            public class RuntimeAsyncMethodGenerationAttribute(bool runtimeAsync) : Attribute();
            """;
=======
        #region A string containing expression-tree dumping utilities
        protected static readonly string ExpressionTestLibrary = """
using System;
using System.Globalization;
using System.Linq.Expressions;
using System.Text;

public class TestBase
{
    protected static void DCheck<T>(Expression<T> e, string expected) { Check(e.Dump(), expected); }
    protected static void Check<T>(Expression<Func<T>> e, string expected) { Check(e.Dump(), expected); }
    protected static void Check<T1, T2>(Expression<Func<T1, T2>> e, string expected) { Check(e.Dump(), expected); }
    protected static void Check<T1, T2, T3>(Expression<Func<T1, T2, T3>> e, string expected) { Check(e.Dump(), expected); }
    protected static void Check<T1, T2, T3, T4>(Expression<Func<T1, T2, T3, T4>> e, string expected) { Check(e.Dump(), expected); }
    protected static string ToString<T>(Expression<Func<T>> e) { return e.Dump(); }
    protected static string ToString<T1, T2>(Expression<Func<T1, T2>> e) { return e.Dump(); }
    protected static string ToString<T1, T2, T3>(Expression<Func<T1, T2, T3>> e) { return e.Dump(); }
    private static void Check(string actual, string expected)
    {
        if (expected != actual)
        {
            Console.WriteLine("FAIL");
            Console.WriteLine("expected: " + expected);
            Console.WriteLine("actual:   " + actual);
        }
    }
}

public static class ExpressionExtensions
{
    public static string Dump<T>(this Expression<T> self)
    {
        return ExpressionPrinter.Print(self.Body);
    }
}

class ExpressionPrinter : System.Linq.Expressions.ExpressionVisitor
{
    private StringBuilder s = new StringBuilder();

    public static string Print(Expression e)
    {
        var p = new ExpressionPrinter();
        p.Visit(e);
        return p.s.ToString();
    }

    public override Expression Visit(Expression node)
    {
        if (node == null) { s.Append("null"); return null; }
        s.Append(node.NodeType.ToString());
        s.Append("(");
        base.Visit(node);
        s.Append(" Type:" + node.Type);
        s.Append(")");
        return null;
    }

    protected override MemberBinding VisitMemberBinding(MemberBinding node)
    {
        if (node == null) { s.Append("null"); return null; }
        return base.VisitMemberBinding(node);
    }

    protected override MemberMemberBinding VisitMemberMemberBinding(MemberMemberBinding node)
    {
        s.Append("MemberMemberBinding(Member=");
        s.Append(node.Member.ToString());
        foreach (var b in node.Bindings)
        {
            s.Append(" ");
            VisitMemberBinding(b);
        }
        s.Append(")");
        return null;
    }

    protected override MemberListBinding VisitMemberListBinding(MemberListBinding node)
    {
        s.Append("MemberListBinding(Member=");
        s.Append(node.Member.ToString());
        foreach (var i in node.Initializers)
        {
            s.Append(" ");
            VisitElementInit(i);
        }
        s.Append(")");
        return null;
    }

    protected override MemberAssignment VisitMemberAssignment(MemberAssignment node)
    {
        s.Append("MemberAssignment(Member=");
        s.Append(node.Member.ToString());
        s.Append(" Expression=");
        Visit(node.Expression);
        s.Append(")");
        return null;
    }

    protected override Expression VisitMemberInit(MemberInitExpression node)
    {
        s.Append("NewExpression: ");
        Visit(node.NewExpression);
        s.Append(" Bindings:[");
        bool first = true;
        foreach (var b in node.Bindings)
        {
            if (!first) s.Append(" ");
            VisitMemberBinding(b);
            first = false;
        }
        s.Append("]");
        return null;
    }

    protected override Expression VisitBinary(BinaryExpression node)
    {
        Visit(node.Left);
        s.Append(" ");
        Visit(node.Right);
        if (node.Conversion != null)
        {
            s.Append(" Conversion:");
            Visit(node.Conversion);
        }
        if (node.IsLifted) s.Append(" Lifted");
        if (node.IsLiftedToNull) s.Append(" LiftedToNull");
        if (node.Method != null) s.Append(" Method:[" + node.Method + "]");
        return null;
    }

    protected override Expression VisitConditional(ConditionalExpression node)
    {
        Visit(node.Test);
        s.Append(" ? ");
        Visit(node.IfTrue);
        s.Append(" : ");
        Visit(node.IfFalse);
        return null;
    }

    protected override Expression VisitConstant(ConstantExpression node)
    {
        s.Append(node.Value == null ? "null" : GetCultureInvariantString(node.Value));
        return null;
    }

    protected override Expression VisitDefault(DefaultExpression node)
    {
        return null;
    }

    protected override Expression VisitIndex(IndexExpression node)
    {
        Visit(node.Object);
        s.Append("[");
        int n = node.Arguments.Count;
        for (int i = 0; i < n; i++)
        {
            if (i != 0) s.Append(" ");
            Visit(node.Arguments[i]);
        }
        s.Append("]");
        if (node.Indexer != null) s.Append(" Indexer:" + node.Indexer);
        return null;
    }

    protected override Expression VisitInvocation(InvocationExpression node)
    {
        Visit(node.Expression);
        s.Append("(");
        int n = node.Arguments.Count;
        for (int i = 0; i < n; i++)
        {
            if (i != 0) s.Append(" ");
            Visit(node.Arguments[i]);
        }
        s.Append(")");
        return null;
    }

    protected override Expression VisitLambda<T>(Expression<T> node)
    {
        s.Append("(");
        int n = node.Parameters.Count;
        for (int i = 0; i < n; i++)
        {
            if (i != 0) s.Append(" ");
            Visit(node.Parameters[i]);
        }
        s.Append(") => ");
        if (node.Name != null) s.Append(node.Name);
        Visit(node.Body);
        if (node.ReturnType != null) s.Append(" ReturnType:" + node.ReturnType);
        if (node.TailCall) s.Append(" TailCall");
        return null;
    }

    protected override Expression VisitListInit(ListInitExpression node)
    {
        Visit(node.NewExpression);
        s.Append("{");
        int n = node.Initializers.Count;
        for (int i = 0; i < n; i++)
        {
            if (i != 0) s.Append(" ");
            Visit(node.Initializers[i]);
        }
        s.Append("}");
        return null;
    }

    protected override ElementInit VisitElementInit(ElementInit node)
    {
        Visit(node);
        return null;
    }

    private void Visit(ElementInit node)
    {
        s.Append("ElementInit(");
        s.Append(node.AddMethod);
        int n = node.Arguments.Count;
        for (int i = 0; i < n; i++)
        {
            s.Append(" ");
            Visit(node.Arguments[i]);
        }
        s.Append(")");
    }

    protected override Expression VisitMember(MemberExpression node)
    {
        Visit(node.Expression);
        s.Append(".");
        s.Append(node.Member.Name);
        return null;
    }

    protected override Expression VisitMethodCall(MethodCallExpression node)
    {
        Visit(node.Object);
        s.Append(".[" + node.Method + "]");
        s.Append("(");
        int n = node.Arguments.Count;
        for (int i = 0; i < n; i++)
        {
            if (i != 0) s.Append(", ");
            Visit(node.Arguments[i]);
        }
        s.Append(")");
        return null;
    }

    protected override Expression VisitNew(NewExpression node)
    {
        s.Append((node.Constructor != null) ? "[" + node.Constructor + "]" : "<.ctor>");
        s.Append("(");
        int n = node.Arguments.Count;
        for (int i = 0; i < n; i++)
        {
            if (i != 0) s.Append(", ");
            Visit(node.Arguments[i]);
        }
        s.Append(")");
        if (node.Members != null)
        {
            n = node.Members.Count;
            if (n != 0)
            {
                s.Append("{");
                for (int i = 0; i < n; i++)
                {
                    var info = node.Members[i];
                    if (i != 0) s.Append(" ");
                    s.Append(info);
                }
                s.Append("}");
            }
        }
        return null;
    }

    protected override Expression VisitNewArray(NewArrayExpression node)
    {
        s.Append("[");
        int n = node.Expressions.Count;
        for (int i = 0; i < n; i++)
        {
            if (i != 0) s.Append(" ");
            Visit(node.Expressions[i]);
        }
        s.Append("]");
        return null;
    }

    protected override Expression VisitParameter(ParameterExpression node)
    {
        s.Append(node.Name);
        if (node.IsByRef) s.Append(" ByRef");
        return null;
    }

    protected override Expression VisitTypeBinary(TypeBinaryExpression node)
    {
        Visit(node.Expression);
        s.Append(" TypeOperand:" + node.TypeOperand);
        return null;
    }

    protected override Expression VisitUnary(UnaryExpression node)
    {
        Visit(node.Operand);
        if (node.IsLifted) s.Append(" Lifted");
        if (node.IsLiftedToNull) s.Append(" LiftedToNull");
        if (node.Method != null) s.Append(" Method:[" + node.Method + "]");
        return null;
    }

    public static string GetCultureInvariantString(object value)
    {
        var valueType = value.GetType();
        if (valueType == typeof(string))
        {
            return value as string;
        }

        if (valueType == typeof(DateTime))
        {
            return ((DateTime)value).ToString("M/d/yyyy h:mm:ss tt", CultureInfo.InvariantCulture);
        }

        if (valueType == typeof(float))
        {
            return ((float)value).ToString(CultureInfo.InvariantCulture);
        }

        if (valueType == typeof(double))
        {
            return ((double)value).ToString(CultureInfo.InvariantCulture);
        }

        if (valueType == typeof(decimal))
        {
            return ((decimal)value).ToString(CultureInfo.InvariantCulture);
        }

        return value.ToString();
    }
}
""";
        #endregion A string containing expression-tree dumping utilities
>>>>>>> f750f706

        protected static T GetSyntax<T>(SyntaxTree tree, string text)
            where T : notnull
        {
            return GetSyntaxes<T>(tree, text).Single();
        }

        protected static IEnumerable<T> GetSyntaxes<T>(SyntaxTree tree, string text)
            where T : notnull
        {
            return tree.GetRoot().DescendantNodes().OfType<T>().Where(e => e.ToString() == text);
        }

        protected static CSharpCompilationOptions WithNullableEnable(CSharpCompilationOptions? options = null)
        {
            return WithNullable(options, NullableContextOptions.Enable);
        }

        protected static CSharpCompilationOptions WithNullableDisable(CSharpCompilationOptions? options = null)
        {
            return WithNullable(options, NullableContextOptions.Disable);
        }

        protected static CSharpCompilationOptions WithNullable(NullableContextOptions nullableContextOptions)
        {
            return WithNullable(null, nullableContextOptions);
        }

        protected static CSharpCompilationOptions WithNullable(CSharpCompilationOptions? options, NullableContextOptions nullableContextOptions)
        {
            return (options ?? TestOptions.ReleaseDll).WithNullableContextOptions(nullableContextOptions);
        }

        internal CompilationVerifier CompileAndVerifyWithMscorlib40(
            CSharpTestSource source,
            IEnumerable<MetadataReference>? references = null,
            IEnumerable<ResourceDescription>? manifestResources = null,
            IEnumerable<ModuleData>? dependencies = null,
            Action<ModuleSymbol>? sourceSymbolValidator = null,
            Action<PEAssembly>? assemblyValidator = null,
            Action<ModuleSymbol>? symbolValidator = null,
            SignatureDescription[]? expectedSignatures = null,
            string? expectedOutput = null,
            bool trimOutput = true,
            int? expectedReturnCode = null,
            string[]? args = null,
            CSharpCompilationOptions? options = null,
            CSharpParseOptions? parseOptions = null,
            EmitOptions? emitOptions = null,
            Verification verify = default) =>
            CompileAndVerify(
                source,
                references,
                manifestResources,
                dependencies,
                sourceSymbolValidator,
                assemblyValidator,
                symbolValidator,
                expectedSignatures,
                expectedOutput,
                trimOutput,
                expectedReturnCode,
                args,
                options,
                parseOptions,
                emitOptions,
                TargetFramework.Mscorlib40,
                verify);

        internal CompilationVerifier CompileAndVerifyWithMscorlib46(
            CSharpTestSource source,
            IEnumerable<MetadataReference>? references = null,
            IEnumerable<ResourceDescription>? manifestResources = null,
            IEnumerable<ModuleData>? dependencies = null,
            Action<ModuleSymbol>? sourceSymbolValidator = null,
            Action<PEAssembly>? assemblyValidator = null,
            Action<ModuleSymbol>? symbolValidator = null,
            SignatureDescription[]? expectedSignatures = null,
            string? expectedOutput = null,
            bool trimOutput = true,
            int? expectedReturnCode = null,
            string[]? args = null,
            CSharpCompilationOptions? options = null,
            CSharpParseOptions? parseOptions = null,
            EmitOptions? emitOptions = null,
            Verification verify = default) =>
            CompileAndVerify(
                source,
                references,
                manifestResources,
                dependencies,
                sourceSymbolValidator,
                assemblyValidator,
                symbolValidator,
                expectedSignatures,
                expectedOutput,
                trimOutput,
                expectedReturnCode,
                args,
                options,
                parseOptions,
                emitOptions,
                TargetFramework.Mscorlib46,
                verify);

        internal CompilationVerifier CompileAndVerifyExperimental(
            CSharpTestSource source,
            MessageID feature,
            IEnumerable<MetadataReference>? references = null,
            IEnumerable<ResourceDescription>? manifestResources = null,
            IEnumerable<ModuleData>? dependencies = null,
            Action<ModuleSymbol>? sourceSymbolValidator = null,
            Action<PEAssembly>? assemblyValidator = null,
            Action<ModuleSymbol>? symbolValidator = null,
            SignatureDescription[]? expectedSignatures = null,
            string? expectedOutput = null,
            bool trimOutput = true,
            int? expectedReturnCode = null,
            string[]? args = null,
            CSharpCompilationOptions? options = null,
            CSharpParseOptions? parseOptions = null,
            EmitOptions? emitOptions = null,
            Verification verify = default)
        {
            options = options ?? TestOptions.ReleaseDll.WithOutputKind((expectedOutput != null) ? OutputKind.ConsoleApplication : OutputKind.DynamicallyLinkedLibrary);
            var compilation = CreateExperimentalCompilationWithMscorlib461(source, feature, references, options, parseOptions, assemblyName: GetUniqueName());

            return CompileAndVerify(
                source,
                references,
                manifestResources,
                dependencies,
                sourceSymbolValidator,
                assemblyValidator,
                symbolValidator,
                expectedSignatures,
                expectedOutput,
                trimOutput,
                expectedReturnCode,
                args,
                options,
                parseOptions,
                emitOptions,
                TargetFramework.Mscorlib46,
                verify);
        }

        internal CompilationVerifier CompileAndVerifyWithWinRt(
            CSharpTestSource source,
            IEnumerable<MetadataReference>? references = null,
            IEnumerable<ResourceDescription>? manifestResources = null,
            IEnumerable<ModuleData>? dependencies = null,
            Action<ModuleSymbol>? sourceSymbolValidator = null,
            Action<PEAssembly>? assemblyValidator = null,
            Action<ModuleSymbol>? symbolValidator = null,
            SignatureDescription[]? expectedSignatures = null,
            string? expectedOutput = null,
            bool trimOutput = true,
            int? expectedReturnCode = null,
            string[]? args = null,
            CSharpCompilationOptions? options = null,
            CSharpParseOptions? parseOptions = null,
            EmitOptions? emitOptions = null,
            Verification verify = default) =>
            CompileAndVerify(
                source,
                references,
                manifestResources,
                dependencies,
                sourceSymbolValidator,
                assemblyValidator,
                symbolValidator,
                expectedSignatures,
                expectedOutput,
                trimOutput,
                expectedReturnCode,
                args,
                options,
                parseOptions,
                emitOptions,
                TargetFramework.WinRT,
                verify);

        internal CompilationVerifier CompileAndVerifyWithCSharp(
            CSharpTestSource source,
            IEnumerable<MetadataReference>? references = null,
            IEnumerable<ResourceDescription>? manifestResources = null,
            IEnumerable<ModuleData>? dependencies = null,
            Action<ModuleSymbol>? sourceSymbolValidator = null,
            Action<PEAssembly>? assemblyValidator = null,
            Action<ModuleSymbol>? symbolValidator = null,
            SignatureDescription[]? expectedSignatures = null,
            string? expectedOutput = null,
            bool trimOutput = true,
            int? expectedReturnCode = null,
            string[]? args = null,
            CSharpCompilationOptions? options = null,
            CSharpParseOptions? parseOptions = null,
            EmitOptions? emitOptions = null,
            Verification verify = default) =>
            CompileAndVerify(
                source,
                references,
                manifestResources,
                dependencies,
                sourceSymbolValidator,
                assemblyValidator,
                symbolValidator,
                expectedSignatures,
                expectedOutput,
                trimOutput,
                expectedReturnCode,
                args,
                options,
                parseOptions,
                emitOptions,
                TargetFramework.StandardAndCSharp,
                verify);

        internal CompilationVerifier CompileAndVerify(
            CSharpTestSource source,
            IEnumerable<MetadataReference>? references = null,
            IEnumerable<ResourceDescription>? manifestResources = null,
            IEnumerable<ModuleData>? dependencies = null,
            Action<ModuleSymbol>? sourceSymbolValidator = null,
            Action<PEAssembly>? assemblyValidator = null,
            Action<ModuleSymbol>? symbolValidator = null,
            SignatureDescription[]? expectedSignatures = null,
            string? expectedOutput = null,
            bool trimOutput = true,
            int? expectedReturnCode = null,
            string[]? args = null,
            CSharpCompilationOptions? options = null,
            CSharpParseOptions? parseOptions = null,
            EmitOptions? emitOptions = null,
            TargetFramework targetFramework = TargetFramework.Standard,
            Verification verify = default)
        {
            options = options ?? (expectedOutput != null ? TestOptions.ReleaseExe : CheckForTopLevelStatements(source.GetSyntaxTrees(parseOptions)));
            var compilation = CreateCompilation(source, references, options, parseOptions, targetFramework, assemblyName: GetUniqueName());
            return CompileAndVerify(
                compilation,
                manifestResources,
                dependencies,
                sourceSymbolValidator,
                assemblyValidator,
                symbolValidator,
                expectedSignatures,
                expectedOutput,
                trimOutput,
                expectedReturnCode,
                args,
                emitOptions,
                verify);
        }

        internal CompilationVerifier CompileAndVerify(
            Compilation compilation,
            IEnumerable<ResourceDescription>? manifestResources = null,
            IEnumerable<ModuleData>? dependencies = null,
            Action<ModuleSymbol>? sourceSymbolValidator = null,
            Action<PEAssembly>? validator = null,
            Action<ModuleSymbol>? symbolValidator = null,
            SignatureDescription[]? expectedSignatures = null,
            string? expectedOutput = null,
            bool trimOutput = true,
            int? expectedReturnCode = null,
            string[]? args = null,
            EmitOptions? emitOptions = null,
            Verification verify = default)
        {
            Action<IModuleSymbol>? translate(Action<ModuleSymbol>? action)
            {
                if (action != null)
                {
                    return (m) => action(m.GetSymbol<ModuleSymbol>());
                }
                else
                {
                    return null;
                }
            }

            return CompileAndVerifyCommon(
                compilation,
                manifestResources,
                dependencies,
                translate(sourceSymbolValidator),
                validator,
                translate(symbolValidator),
                expectedSignatures,
                expectedOutput,
                trimOutput,
                expectedReturnCode,
                args,
                emitOptions,
                verify);
        }

        internal CompilationVerifier CompileAndVerifyFieldMarshal(CSharpTestSource source, Dictionary<string, byte[]> expectedBlobs, bool isField = true) =>
            CompileAndVerifyFieldMarshal(
                source,
                (s, _) =>
                {
                    Assert.True(expectedBlobs.ContainsKey(s), "Expecting marshalling blob for " + (isField ? "field " : "parameter ") + s);
                    return expectedBlobs[s];
                },
                isField);

        internal CompilationVerifier CompileAndVerifyFieldMarshal(CSharpTestSource source, Func<string, PEAssembly, byte[]> getExpectedBlob, bool isField = true) =>
            CompileAndVerifyFieldMarshalCommon(
                CreateCompilationWithMscorlib40(source, parseOptions: TestOptions.RegularPreview.WithNoRefSafetyRulesAttribute()),
                getExpectedBlob,
                isField);

        #region SyntaxTree Factories

        public static SyntaxTree Parse(string text, string filename = "", CSharpParseOptions? options = null, Encoding? encoding = null, SourceHashAlgorithm checksumAlgorithm = SourceHashAlgorithm.Sha1)
            => CSharpTestSource.Parse(text, filename, options, encoding, checksumAlgorithm);

        public static SyntaxTree[] Parse(IEnumerable<string> sources, CSharpParseOptions? options = null)
        {
            if (sources == null || !sources.Any())
            {
                return new SyntaxTree[] { };
            }

            return Parse(options, sources.ToArray());
        }

        public static SyntaxTree[] Parse(CSharpParseOptions? options = null, params string[] sources)
        {
            if (sources == null || (sources.Length == 1 && null == sources[0]))
            {
                return new SyntaxTree[] { };
            }

            return sources.Select((src, index) => Parse(src, filename: $"{index}.cs", options: options)).ToArray();
        }

        public static SyntaxTree ParseWithRoundTripCheck(string text, CSharpParseOptions? options = null)
        {
            var tree = Parse(text, options: options ?? TestOptions.RegularPreview);
            var parsedText = tree.GetRoot();
            // we validate the text roundtrips
            Assert.Equal(text, parsedText.ToFullString());
            return tree;
        }

        #endregion

        #region Compilation Factories

        public static CSharpCompilation CreateCompilationWithIL(
            CSharpTestSource source,
            string ilSource,
            TargetFramework targetFramework = TargetFramework.Standard,
            IEnumerable<MetadataReference>? references = null,
            CSharpCompilationOptions? options = null,
            CSharpParseOptions? parseOptions = null,
            bool appendDefaultHeader = true) => CreateCompilationWithILAndMscorlib40(source, ilSource, targetFramework, references, options, parseOptions, appendDefaultHeader);

        public static CSharpCompilation CreateCompilationWithILAndMscorlib40(
            CSharpTestSource source,
            string ilSource,
            TargetFramework targetFramework = TargetFramework.Mscorlib40,
            IEnumerable<MetadataReference>? references = null,
            CSharpCompilationOptions? options = null,
            CSharpParseOptions? parseOptions = null,
            bool appendDefaultHeader = true)
        {
            MetadataReference ilReference = CompileIL(ilSource, appendDefaultHeader);
            var allReferences = TargetFrameworkUtil.GetReferences(targetFramework, references).Add(ilReference);
            return CreateEmptyCompilation(source, allReferences, options, parseOptions);
        }

        public static CSharpCompilation CreateCompilationWithMscorlib40(
            CSharpTestSource source,
            IEnumerable<MetadataReference>? references = null,
            CSharpCompilationOptions? options = null,
            CSharpParseOptions? parseOptions = null,
            string? assemblyName = null,
            string sourceFileName = "") => CreateCompilation(source, references, options, parseOptions, TargetFramework.Mscorlib40, assemblyName, sourceFileName);

        public static CSharpCompilation CreateCompilationWithMscorlib461(
            CSharpTestSource source,
            IEnumerable<MetadataReference>? references = null,
            CSharpCompilationOptions? options = null,
            CSharpParseOptions? parseOptions = null,
            string? assemblyName = null,
            string sourceFileName = "",
            bool skipUsesIsNullable = false) => CreateCompilation(source, references, options, parseOptions, TargetFramework.Mscorlib461, assemblyName, sourceFileName, skipUsesIsNullable);

        public static CSharpCompilation CreateCompilationWithMscorlib461(
            string[] source,
            IEnumerable<MetadataReference>? references = null,
            CSharpCompilationOptions? options = null,
            CSharpParseOptions? parseOptions = null,
            string? assemblyName = null,
            string sourceFileName = "",
            bool skipUsesIsNullable = false) => CreateCompilation(source, references, options, parseOptions, TargetFramework.Mscorlib461, assemblyName, sourceFileName, skipUsesIsNullable);

        public static CSharpCompilation CreateCompilationWithMscorlib46(
            CSharpTestSource source,
            IEnumerable<MetadataReference>? references = null,
            CSharpCompilationOptions? options = null,
            CSharpParseOptions? parseOptions = null,
            string? assemblyName = null,
            string sourceFileName = "") => CreateCompilation(source, references, options, parseOptions, TargetFramework.Mscorlib46, assemblyName, sourceFileName);

        internal static CSharpCompilation CreateExperimentalCompilationWithMscorlib461(
            CSharpTestSource source,
            MessageID feature,
            IEnumerable<MetadataReference>? references = null,
            CSharpCompilationOptions? options = null,
            CSharpParseOptions? parseOptions = null,
            string? assemblyName = null,
            string sourceFileName = "",
            bool skipUsesIsNullable = false) => CreateCompilationCore(source, TargetFrameworkUtil.GetReferences(TargetFramework.Mscorlib461, references), options, parseOptions, assemblyName, sourceFileName, skipUsesIsNullable, experimentalFeature: feature);

        public static CSharpCompilation CreateCompilationWithWinRT(
            CSharpTestSource source,
            IEnumerable<MetadataReference>? references = null,
            CSharpCompilationOptions? options = null,
            CSharpParseOptions? parseOptions = null,
            string? assemblyName = null,
            string sourceFileName = "") => CreateCompilation(source, references, options, parseOptions, TargetFramework.WinRT, assemblyName, sourceFileName);

        public static CSharpCompilation CreateCompilationWithMscorlib461AndCSharp(
            CSharpTestSource source,
            IEnumerable<MetadataReference>? references = null,
            CSharpCompilationOptions? options = null,
            CSharpParseOptions? parseOptions = null,
            string? assemblyName = null,
            string sourceFileName = "") => CreateCompilation(source, references, options, parseOptions, TargetFramework.Mscorlib461AndCSharp, assemblyName, sourceFileName);

        public static CSharpCompilation CreateCompilationWithMscorlib40AndSystemCore(
            CSharpTestSource source,
            IEnumerable<MetadataReference>? references = null,
            CSharpCompilationOptions? options = null,
            CSharpParseOptions? parseOptions = null,
            string? assemblyName = null,
            string sourceFileName = "") => CreateCompilation(source, references, options, parseOptions, TargetFramework.Mscorlib40AndSystemCore, assemblyName, sourceFileName);

        public static CSharpCompilation CreateCompilationWithMscorlib40AndSystemCore(
            string[] source,
            IEnumerable<MetadataReference>? references = null,
            CSharpCompilationOptions? options = null,
            CSharpParseOptions? parseOptions = null,
            string? assemblyName = null,
            string sourceFileName = "") => CreateCompilation(source, references, options, parseOptions, TargetFramework.Mscorlib40AndSystemCore, assemblyName, sourceFileName);

        public static CSharpCompilation CreateCompilationWithCSharp(
            CSharpTestSource source,
            IEnumerable<MetadataReference>? references = null,
            CSharpCompilationOptions? options = null,
            CSharpParseOptions? parseOptions = null,
            string? assemblyName = null,
            string sourceFileName = "") => CreateCompilation(source, references, options, parseOptions, TargetFramework.StandardAndCSharp, assemblyName, sourceFileName);

        public static CSharpCompilation CreateCompilationWithMscorlib40AndDocumentationComments(
            CSharpTestSource source,
            IEnumerable<MetadataReference>? references = null,
            CSharpCompilationOptions? options = null,
            CSharpParseOptions? parseOptions = null,
            string? assemblyName = null,
            string sourceFileName = "")
        {
            parseOptions = parseOptions != null ? parseOptions.WithDocumentationMode(DocumentationMode.Diagnose) : TestOptions.RegularPreviewWithDocumentationComments;
            options = (options ?? TestOptions.ReleaseDll).WithXmlReferenceResolver(XmlFileResolver.Default);
            return CreateCompilation(source, references, options, parseOptions, TargetFramework.Mscorlib40, assemblyName, sourceFileName);
        }

        public static CSharpCompilation CreateCompilationWithTasksExtensions(
                CSharpTestSource source,
                IEnumerable<MetadataReference>? references = null,
                CSharpCompilationOptions? options = null,
                CSharpParseOptions? parseOptions = null,
                string? assemblyName = null,
                string sourceFileName = "")
        {
            IEnumerable<MetadataReference> allReferences;

            if (RuntimeUtilities.IsCoreClrRuntime)
            {
                allReferences = [.. NetStandard20.References.All, NetStandard20.ExtraReferences.SystemThreadingTasksExtensions];
            }
            else
            {
                allReferences = [.. TargetFrameworkUtil.Mscorlib461ExtendedReferences, Net461.ExtraReferences.SystemThreadingTasksExtensions];
            }

            if (references != null)
            {
                allReferences = allReferences.Concat(references);
            }

            return CreateCompilation(source, allReferences, options, parseOptions, TargetFramework.Empty, assemblyName, sourceFileName);
        }

        public static CSharpCompilation CreateCompilation(
            CSharpTestSource source,
            IEnumerable<MetadataReference>? references = null,
            CSharpCompilationOptions? options = null,
            CSharpParseOptions? parseOptions = null,
            TargetFramework targetFramework = TargetFramework.Standard,
            string? assemblyName = null,
            string sourceFileName = "",
            bool skipUsesIsNullable = false)
        {
            return CreateEmptyCompilation(source, TargetFrameworkUtil.GetReferences(targetFramework, references), options, parseOptions, assemblyName, sourceFileName, skipUsesIsNullable);
        }

        public static CSharpCompilation CreateEmptyCompilation(
            CSharpTestSource source,
            IEnumerable<MetadataReference>? references = null,
            CSharpCompilationOptions? options = null,
            CSharpParseOptions? parseOptions = null,
            string? assemblyName = null,
            string sourceFileName = "",
            bool skipUsesIsNullable = false,
            bool skipExtraValidation = false) => CreateCompilationCore(source, references, options, parseOptions, assemblyName, sourceFileName, skipUsesIsNullable, experimentalFeature: null, skipExtraValidation: skipExtraValidation);

        private static CSharpCompilation CreateCompilationCore(
            CSharpTestSource source,
            IEnumerable<MetadataReference>? references,
            CSharpCompilationOptions? options,
            CSharpParseOptions? parseOptions,
            string? assemblyName,
            string sourceFileName,
            bool skipUsesIsNullable,
            MessageID? experimentalFeature,
            bool skipExtraValidation = false)
        {
            var syntaxTrees = source.GetSyntaxTrees(parseOptions, sourceFileName);

            options ??= CheckForTopLevelStatements(syntaxTrees);

            // Using single-threaded build if debugger attached, to simplify debugging.
            if (Debugger.IsAttached)
            {
                options = options.WithConcurrentBuild(false);
            }

            if (experimentalFeature.HasValue)
            {
                parseOptions = (parseOptions ?? TestOptions.RegularPreview).WithExperimental(experimentalFeature.Value);
            }

            Func<CSharpCompilation> createCompilationLambda = () => CSharpCompilation.Create(
                string.IsNullOrEmpty(assemblyName) ? GetUniqueName() : assemblyName,
                syntaxTrees,
                references,
                options);

            if (!skipExtraValidation)
            {
                ValidateCompilation(createCompilationLambda);
            }

            var compilation = createCompilationLambda();
            // 'skipUsesIsNullable' may need to be set for some tests, particularly those that want to verify
            // symbols are created lazily, since 'UsesIsNullableVisitor' will eagerly visit all members.
            if (!skipUsesIsNullable && !IsNullableEnabled(compilation))
            {
                VerifyUsesOfNullability(createCompilationLambda().SourceModule.GlobalNamespace, expectedUsesOfNullable: ImmutableArray<string>.Empty);
            }

            return compilation;
        }

        private static CSharpCompilationOptions CheckForTopLevelStatements(SyntaxTree[] syntaxTrees)
        {
            bool hasTopLevelStatements = syntaxTrees.Any(s => s.GetRoot().ChildNodes().OfType<GlobalStatementSyntax>().Any());

            var options = hasTopLevelStatements ? TestOptions.ReleaseExe : TestOptions.ReleaseDll;
            return options;
        }

        private static void ValidateCompilation(Func<CSharpCompilation> createCompilationLambda)
        {
            CompilationExtensions.ValidateIOperations(createCompilationLambda);
            VerifyUsedAssemblyReferences(createCompilationLambda);
        }

        private static void VerifyUsedAssemblyReferences(Func<CSharpCompilation> createCompilationLambda)
        {
            // To run the additional validation below, comment this out or define ROSLYN_TEST_USEDASSEMBLIES
            if (!CompilationExtensions.EnableVerifyUsedAssemblies)
            {
                return;
            }

            var comp = createCompilationLambda();
            var used = comp.GetUsedAssemblyReferences();

            var compileDiagnostics = comp.GetDiagnostics();
            var emitDiagnostics = comp.GetEmitDiagnostics();

            var resolvedReferences = comp.References.Where(r => r.Properties.Kind == MetadataImageKind.Assembly);

            if (!compileDiagnostics.Any(d => d.DefaultSeverity == DiagnosticSeverity.Error) &&
                !resolvedReferences.Any(r => r.Properties.HasRecursiveAliases))
            {
                if (resolvedReferences.Count() > used.Length)
                {
                    assertSubset(used, resolvedReferences);

                    if (!compileDiagnostics.Any(d => d.Code == (int)ErrorCode.HDN_UnusedExternAlias || d.Code == (int)ErrorCode.HDN_UnusedUsingDirective))
                    {
                        var comp2 = comp.RemoveAllReferences().AddReferences(used.Concat(comp.References.Where(r => r.Properties.Kind == MetadataImageKind.Module)));
                        comp2.GetEmitDiagnostics().Where(d => shouldCompare(d)).Verify(
                            emitDiagnostics.Where(d => shouldCompare(d)).
                                            Select(d => new DiagnosticDescription(d, errorCodeOnly: false, includeDefaultSeverity: false, includeEffectiveSeverity: false)).ToArray());
                    }
                }
                else
                {
                    AssertEx.Equal(resolvedReferences, used);
                }
            }
            else
            {
                assertSubset(used, resolvedReferences);
            }

            static bool shouldCompare(Diagnostic d)
            {
                return d.Code != (int)ErrorCode.WRN_SameFullNameThisAggAgg &&
                       d.Code != (int)ErrorCode.WRN_SameFullNameThisNsAgg &&
                       d.Code != (int)ErrorCode.WRN_AmbiguousXMLReference &&
                       d.Code != (int)ErrorCode.WRN_MultiplePredefTypes &&
                       d.Code != (int)ErrorCode.WRN_SameFullNameThisAggNs;
            }

            static void assertSubset(ImmutableArray<MetadataReference> used, IEnumerable<MetadataReference> resolvedReferences)
            {
                foreach (var reference in used)
                {
                    Assert.Contains(reference, resolvedReferences);
                }
            }
        }

        internal static bool IsNullableEnabled(CSharpCompilation compilation)
        {
            // This method should not cause any binding, including resolving references, etc.
            var trees = compilation.SyntaxTrees;
            if (trees.IsDefaultOrEmpty)
            {
                return false;
            }
            var options = (CSharpParseOptions)trees[0].Options;
            return options.IsFeatureEnabled(MessageID.IDS_FeatureNullableReferenceTypes);
        }

        internal static void VerifyUsesOfNullability(Symbol symbol, ImmutableArray<string> expectedUsesOfNullable)
        {
            var builder = ArrayBuilder<Symbol>.GetInstance();
            UsesIsNullableVisitor.GetUses(builder, symbol);

            var format = SymbolDisplayFormat.TestFormat
                .AddMiscellaneousOptions(SymbolDisplayMiscellaneousOptions.IncludeNullableReferenceTypeModifier | SymbolDisplayMiscellaneousOptions.IncludeNotNullableReferenceTypeModifier)
                .RemoveParameterOptions(SymbolDisplayParameterOptions.IncludeName);

            var symbols = builder.SelectAsArray(s => s.ToDisplayString(format));
            builder.Free();

            AssertEx.Equal(expectedUsesOfNullable, symbols, itemInspector: s => $"\"{s}\"");
        }

        public static CSharpCompilation CreateCompilation(
            AssemblyIdentity identity,
            CSharpTestSource? source,
            IEnumerable<MetadataReference> references,
            CSharpCompilationOptions? options = null,
            CSharpParseOptions? parseOptions = null)
        {
            var trees = (source ?? CSharpTestSource.None).GetSyntaxTrees(parseOptions);
            Func<CSharpCompilation> createCompilationLambda = () => CSharpCompilation.Create(identity.Name, options: options ?? TestOptions.ReleaseDll, references: references, syntaxTrees: trees);

            ValidateCompilation(createCompilationLambda);
            var c = createCompilationLambda();
            Assert.NotNull(c.Assembly); // force creation of SourceAssemblySymbol

            ((SourceAssemblySymbol)c.Assembly).lazyAssemblyIdentity = identity;
            return c;
        }

        public static CSharpCompilation CreateSubmissionWithExactReferences(
           string source,
           IEnumerable<MetadataReference>? references = null,
           CSharpCompilationOptions? options = null,
           CSharpParseOptions? parseOptions = null,
           CSharpCompilation? previous = null,
           Type? returnType = null,
           Type? hostObjectType = null)
        {
            Func<CSharpCompilation> createCompilationLambda = () => CSharpCompilation.CreateScriptCompilation(
                GetUniqueName(),
                references: references,
                options: options,
                syntaxTree: Parse(source, options: parseOptions ?? TestOptions.Script),
                previousScriptCompilation: previous,
                returnType: returnType,
                globalsType: hostObjectType);
            ValidateCompilation(createCompilationLambda);
            return createCompilationLambda();
        }

        private static readonly ImmutableArray<MetadataReference> s_scriptRefs = ImmutableArray.Create(MscorlibRef_v4_0_30316_17626);

        public static CSharpCompilation CreateSubmission(
           string code,
           IEnumerable<MetadataReference>? references = null,
           CSharpCompilationOptions? options = null,
           CSharpParseOptions? parseOptions = null,
           CSharpCompilation? previous = null,
           Type? returnType = null,
           Type? hostObjectType = null)
        {
            Func<CSharpCompilation> createCompilationLambda = () => CSharpCompilation.CreateScriptCompilation(
                GetUniqueName(),
                references: (references != null) ? s_scriptRefs.Concat(references) : s_scriptRefs,
                options: options,
                syntaxTree: Parse(code, options: parseOptions ?? TestOptions.Script),
                previousScriptCompilation: previous,
                returnType: returnType,
                globalsType: hostObjectType);
            ValidateCompilation(createCompilationLambda);
            return createCompilationLambda();
        }

        public CompilationVerifier CompileWithCustomILSource(string cSharpSource, string ilSource, Action<CSharpCompilation>? compilationVerifier = null, bool importInternals = true, string? expectedOutput = null, TargetFramework targetFramework = TargetFramework.Standard)
        {
            var compilationOptions = (expectedOutput != null) ? TestOptions.ReleaseExe : TestOptions.ReleaseDll;

            if (importInternals)
            {
                compilationOptions = compilationOptions.WithMetadataImportOptions(MetadataImportOptions.Internal);
            }

            if (ilSource == null)
            {
                var c = CreateCompilation(cSharpSource, options: compilationOptions, targetFramework: targetFramework);
                return CompileAndVerify(c, expectedOutput: expectedOutput);
            }

            MetadataReference reference = CreateMetadataReferenceFromIlSource(ilSource);

            var compilation = CreateCompilation(cSharpSource, new[] { reference }, compilationOptions, targetFramework: targetFramework);
            compilationVerifier?.Invoke(compilation);

            return CompileAndVerify(compilation, expectedOutput: expectedOutput);
        }

        public static MetadataReference CreateMetadataReferenceFromIlSource(string ilSource, bool prependDefaultHeader = true)
        {
            using (var tempAssembly = IlasmUtilities.CreateTempAssembly(ilSource, prependDefaultHeader))
            {
                return MetadataReference.CreateFromImage(ReadFromFile(tempAssembly.Path));
            }
        }

        /// <summary>
        /// Like CompileAndVerify, but confirms that execution raises an exception.
        /// </summary>
        /// <typeparam name="T">Expected type of the exception.</typeparam>
        /// <param name="source">Program to compile and execute.</param>
        /// <param name="expectedMessage">Ignored if null.</param>
        internal CompilationVerifier CompileAndVerifyException<T>(string source, string? expectedMessage = null, bool allowUnsafe = false, Verification verify = default) where T : Exception
        {
            var comp = CreateCompilation(source, options: TestOptions.ReleaseExe.WithAllowUnsafe(allowUnsafe));
            return CompileAndVerifyException<T>(comp, expectedMessage, verify);
        }

        internal CompilationVerifier CompileAndVerifyException<T>(CSharpCompilation comp, string? expectedMessage = null, Verification verify = default) where T : Exception
        {
            try
            {
                CompileAndVerify(comp, expectedOutput: "", verify: verify); //need expected output to force execution
                Assert.False(true, string.Format("Expected exception {0}({1})", typeof(T).Name, expectedMessage));
            }
            catch (TargetInvocationException x)
            {
                var e = x.InnerException;
                Assert.IsType<T>(e);
                if (expectedMessage != null)
                {
                    Assert.Equal(expectedMessage, e.Message);
                }
            }

            return CompileAndVerify(comp, verify: verify);
        }

        protected static List<SyntaxNode> GetSyntaxNodeList(SyntaxTree syntaxTree)
        {
            return GetSyntaxNodeList(syntaxTree.GetRoot(), null);
        }

        protected static List<SyntaxNode> GetSyntaxNodeList(SyntaxNode node, List<SyntaxNode>? synList)
        {
            if (synList == null)
                synList = new List<SyntaxNode>();

            synList.Add(node);

            foreach (var child in node.ChildNodesAndTokens())
            {
                if (child.IsNode)
                    synList = GetSyntaxNodeList(child.AsNode()!, synList);
            }

            return synList;
        }

        protected static SyntaxNode? GetSyntaxNodeForBinding(List<SyntaxNode> synList)
        {
            return GetSyntaxNodeOfTypeForBinding<SyntaxNode>(synList);
        }

        protected const string StartString = "/*<bind>*/";
        protected const string EndString = "/*</bind>*/";

        protected static TNode? GetSyntaxNodeOfTypeForBinding<TNode>(List<SyntaxNode> synList) where TNode : SyntaxNode
        {
            foreach (var node in synList.OfType<TNode>())
            {
                string exprFullText = node.ToFullString();
                exprFullText = exprFullText.Trim();

                // Account for comments being added as leading trivia for this node.
                while (exprFullText.StartsWith("//"))
                {
                    exprFullText = exprFullText[exprFullText.IndexOf('\n')..].Trim();
                }

                if (exprFullText.StartsWith(StartString, StringComparison.Ordinal))
                {
                    if (exprFullText.Contains(EndString))
                    {
                        if (exprFullText.EndsWith(EndString, StringComparison.Ordinal))
                        {
                            return node;
                        }
                        else
                        {
                            continue;
                        }
                    }
                    else
                    {
                        return node;
                    }
                }

                if (exprFullText.EndsWith(EndString, StringComparison.Ordinal))
                {
                    if (exprFullText.Contains(StartString))
                    {
                        if (exprFullText.StartsWith(StartString, StringComparison.Ordinal))
                        {
                            return node;
                        }
                        else
                        {
                            continue;
                        }
                    }
                    else
                    {
                        return node;
                    }
                }
            }

            return null;
        }

        #endregion

        #region Semantic Model Helpers

        public Tuple<TNode, SemanticModel> GetBindingNodeAndModel<TNode>(CSharpCompilation compilation, int treeIndex = 0) where TNode : SyntaxNode
        {
            var node = GetBindingNode<TNode>(compilation, treeIndex);
            Assert.NotNull(node);
            return new Tuple<TNode, SemanticModel>(node, compilation.GetSemanticModel(compilation.SyntaxTrees[treeIndex]));
        }

        public Tuple<TNode, SemanticModel> GetBindingNodeAndModel<TNode>(Compilation compilation, int treeIndex = 0) where TNode : SyntaxNode
        {
            return GetBindingNodeAndModel<TNode>((CSharpCompilation)compilation, treeIndex);
        }

        public Tuple<IList<TNode>, SemanticModel> GetBindingNodesAndModel<TNode>(CSharpCompilation compilation, int treeIndex = 0, int which = -1) where TNode : SyntaxNode
        {
            var nodes = GetBindingNodes<TNode>(compilation, treeIndex, which);
            return new Tuple<IList<TNode>, SemanticModel>(nodes, compilation.GetSemanticModel(compilation.SyntaxTrees[treeIndex]));
        }

        /// <summary>
        /// This method handles one binding text with strong SyntaxNode type
        /// </summary>
        public TNode? GetBindingNode<TNode>(CSharpCompilation compilation, int treeIndex = 0) where TNode : SyntaxNode
        {
            Assert.True(compilation.SyntaxTrees.Length > treeIndex, "Compilation has enough trees");
            var tree = compilation.SyntaxTrees[treeIndex];

            const string bindStart = "/*<bind>*/";
            const string bindEnd = "/*</bind>*/";
            return FindBindingNode<TNode>(tree, bindStart, bindEnd);
        }

        /// <summary>
        /// Find multiple binding nodes by looking for pair /*&lt;bind#&gt;*/ &amp; /*&lt;/bind#&gt;*/ in source text
        /// </summary>
        /// <param name="compilation"></param>
        /// <param name="treeIndex">which tree</param>
        /// <param name="which">
        ///     * if which &lt; 0, find ALL wrapped nodes
        ///     * if which &gt;=0, find a specific binding node wrapped by /*&lt;bind#&gt;*/ &amp; /*&lt;/bind#&gt;*/
        ///       e.g. if which = 1, find node wrapped by /*&lt;bind1&gt;*/ &amp; /*&lt;/bind1&gt;*/
        /// </param>
        /// <returns></returns>
        public IList<TNode> GetBindingNodes<TNode>(CSharpCompilation compilation, int treeIndex = 0, int which = -1) where TNode : SyntaxNode
        {
            Assert.True(compilation.SyntaxTrees.Length > treeIndex, "Compilation has enough trees");
            var tree = compilation.SyntaxTrees[treeIndex];

            var nodeList = new List<TNode>();
            string text = tree.GetRoot().ToFullString();

            const string bindStartFmt = "/*<bind{0}>*/";
            const string bindEndFmt = "/*</bind{0}>*/";
            // find all
            if (which < 0)
            {
                // assume tags with number are in increasing order, no jump
                for (byte i = 0; i < 255; i++)
                {
                    var start = String.Format(bindStartFmt, i);
                    var end = String.Format(bindEndFmt, i);

                    var bindNode = FindBindingNode<TNode>(tree, start, end);
                    // done
                    if (bindNode == null)
                        break;

                    nodeList.Add(bindNode);
                }
            }
            else
            {
                var start2 = String.Format(bindStartFmt, which);
                var end2 = String.Format(bindEndFmt, which);

                var bindNode = FindBindingNode<TNode>(tree, start2, end2);
                // done
                if (bindNode != null)
                    nodeList.Add(bindNode);
            }

            return nodeList;
        }

        public IList<TNode> GetBindingNodes<TNode>(Compilation compilation, int treeIndex = 0, int which = -1) where TNode : SyntaxNode
        {
            return GetBindingNodes<TNode>((CSharpCompilation)compilation, treeIndex, which);
        }

        private static TNode? FindBindingNode<TNode>(SyntaxTree tree, string startTag, string endTag) where TNode : SyntaxNode
        {
            // =================
            // Get Binding Text
            string text = tree.GetRoot().ToFullString();
            int start = text.IndexOf(startTag, StringComparison.Ordinal);
            if (start < 0)
                return null;

            start += startTag.Length;
            int end = text.IndexOf(endTag, StringComparison.Ordinal);
            Assert.True(end > start, "Bind Pos: end > start");
            // get rid of white spaces if any
            var bindText = text.Substring(start, end - start).Trim();
            if (String.IsNullOrWhiteSpace(bindText))
                return null;

            // =================
            // Get Binding Node
            var node = tree.GetRoot().FindToken(start).Parent;
            while ((node != null && node.ToString() != bindText))
            {
                node = node.Parent;
            }
            // =================
            // Get Binding Node with match node type
            if (node != null)
            {
                while ((node as TNode) == null)
                {
                    if (node.Parent != null && node.Parent.ToString() == bindText)
                    {
                        node = node.Parent;
                    }
                    else
                    {
                        break;
                    }
                }
            }

            Assert.NotNull(node); // If this trips, then node  wasn't found
            Assert.IsAssignableFrom(typeof(TNode), node);
            Assert.Equal(bindText, node.ToString());
            return ((TNode)node);
        }
        #endregion

        #region Attributes

        internal static IEnumerable<string> GetAttributeNames(ImmutableArray<SynthesizedAttributeData> attributes)
        {
            return attributes.Select(a => a.AttributeClass!.Name);
        }

        internal static IEnumerable<string> GetAttributeNames(ImmutableArray<CSharpAttributeData> attributes)
        {
            return attributes.Select(a => a.AttributeClass!.Name);
        }

        internal static IEnumerable<string> GetAttributeStrings(ImmutableArray<CSharpAttributeData> attributes)
        {
            return attributes.Select(a => a.ToString()!);
        }

        internal static IEnumerable<string> GetAttributeStrings(IEnumerable<CSharpAttributeData> attributes)
        {
            return attributes.Select(a => a.ToString()!);
        }

        #endregion

        #region Documentation Comments

        internal static string GetDocumentationCommentText(CSharpCompilation compilation, params DiagnosticDescription[] expectedDiagnostics)
        {
            return GetDocumentationCommentText(compilation, outputName: null, filterTree: null, ensureEnglishUICulture: true, expectedDiagnostics: expectedDiagnostics);
        }

        internal static string GetDocumentationCommentText(CSharpCompilation compilation, bool ensureEnglishUICulture, params DiagnosticDescription[] expectedDiagnostics)
        {
            return GetDocumentationCommentText(compilation, outputName: null, filterTree: null, ensureEnglishUICulture: ensureEnglishUICulture, expectedDiagnostics: expectedDiagnostics);
        }

        internal static string GetDocumentationCommentText(CSharpCompilation compilation, string? outputName = null, SyntaxTree? filterTree = null, TextSpan? filterSpanWithinTree = null, bool ensureEnglishUICulture = false, params DiagnosticDescription[] expectedDiagnostics)
        {
            using (MemoryStream stream = new MemoryStream())
            {
                DiagnosticBag diagnostics = DiagnosticBag.GetInstance();
                CultureInfo? saveUICulture = null;

                if (ensureEnglishUICulture)
                {
                    var preferred = EnsureEnglishUICulture.PreferredOrNull;

                    if (preferred == null)
                    {
                        ensureEnglishUICulture = false;
                    }
                    else
                    {
                        saveUICulture = CultureInfo.CurrentUICulture;
                        CultureInfo.CurrentUICulture = preferred;
                    }
                }

                var bindingDiagnostics = BindingDiagnosticBag.GetInstance(withDiagnostics: true, withDependencies: false);

                try
                {
                    DocumentationCommentCompiler.WriteDocumentationCommentXml(compilation, outputName, stream, bindingDiagnostics, default(CancellationToken), filterTree, filterSpanWithinTree);
                }
                finally
                {
                    Debug.Assert(bindingDiagnostics.DiagnosticBag is not null);
                    diagnostics.AddRange(bindingDiagnostics.DiagnosticBag);
                    bindingDiagnostics.Free();

                    if (ensureEnglishUICulture)
                    {
                        Debug.Assert(saveUICulture is not null);
                        CultureInfo.CurrentUICulture = saveUICulture;
                    }
                }

                if (expectedDiagnostics != null)
                {
                    diagnostics.Verify(expectedDiagnostics);
                }
                diagnostics.Free();

                string text = Encoding.UTF8.GetString(stream.ToArray());
                int length = text.IndexOf('\0');
                if (length >= 0)
                {
                    text = text.Substring(0, length);
                }
                return text.Trim();
            }
        }

        internal static IEnumerable<CrefSyntax> GetCrefSyntaxes(Compilation compilation) => GetCrefSyntaxes((CSharpCompilation)compilation);

        internal static IEnumerable<CrefSyntax> GetCrefSyntaxes(CSharpCompilation compilation)
        {
            return compilation.SyntaxTrees.SelectMany(tree =>
            {
                var docComments = tree.GetCompilationUnitRoot().DescendantTrivia().Select(trivia => trivia.GetStructure()).OfType<DocumentationCommentTriviaSyntax>();
                return docComments.SelectMany(docComment => docComment.DescendantNodes().OfType<XmlCrefAttributeSyntax>().Select(attr => attr.Cref));
            });
        }

        internal static Symbol? GetReferencedSymbol(CrefSyntax crefSyntax, CSharpCompilation compilation, params DiagnosticDescription[] expectedDiagnostics)
        {
            Symbol ambiguityWinner;
            var references = GetReferencedSymbols(crefSyntax, compilation, out ambiguityWinner, expectedDiagnostics);
            Assert.Null(ambiguityWinner);
            Assert.InRange(references.Length, 0, 1); //Otherwise, call GetReferencedSymbols

            return references.FirstOrDefault();
        }

        internal static ImmutableArray<Symbol> GetReferencedSymbols(CrefSyntax crefSyntax, CSharpCompilation compilation, out Symbol ambiguityWinner, params DiagnosticDescription[] expectedDiagnostics)
        {
            var binderFactory = compilation.GetBinderFactory(crefSyntax.SyntaxTree);
            var binder = binderFactory.GetBinder(crefSyntax);

            DiagnosticBag diagnostics = DiagnosticBag.GetInstance();
            var references = binder.BindCref(crefSyntax, out ambiguityWinner, diagnostics);
            diagnostics.Verify(expectedDiagnostics);
            diagnostics.Free();
            return references;
        }

        #endregion

        #region IL Validation

        internal override string VisualizeRealIL(IModuleSymbol peModule, CompilationTestData.MethodData methodData, IReadOnlyDictionary<int, string>? markers, bool areLocalsZeroed)
        {
            return VisualizeRealIL((PEModuleSymbol)peModule.GetSymbol(), methodData, markers, areLocalsZeroed);
        }

        /// <summary>
        /// Returns a string representation of IL read from metadata.
        /// </summary>
        /// <remarks>
        /// Currently unsupported IL decoding:
        /// - multidimensional arrays
        /// - vararg calls
        /// - winmd
        /// - global methods
        /// </remarks>
        internal static unsafe string VisualizeRealIL(PEModuleSymbol peModule, CompilationTestData.MethodData methodData, IReadOnlyDictionary<int, string>? markers, bool areLocalsZeroed)
        {
            var typeName = GetContainingTypeMetadataName(methodData.Method);
            Debug.Assert(typeName is not null);
            // TODO (tomat): global methods (typeName == null)

            var type = peModule.ContainingAssembly.GetTypeByMetadataName(typeName);
            Debug.Assert(type is not null);

            // TODO (tomat): overloaded methods
            var method = (PEMethodSymbol)type.GetMembers(methodData.Method.MetadataName).Single();

            var bodyBlock = peModule.Module.GetMethodBodyOrThrow(method.Handle);
            Assert.NotNull(bodyBlock);

            var moduleDecoder = new MetadataDecoder(peModule);
            var peMethod = (PEMethodSymbol)moduleDecoder.GetSymbolForILToken(method.Handle);

            StringBuilder sb = new StringBuilder();
            var ilBytes = bodyBlock.GetILContent();

            var ehHandlerRegions = ILVisualizer.GetHandlerSpans(bodyBlock.ExceptionRegions);

            var methodDecoder = new MetadataDecoder(peModule, peMethod);

            ImmutableArray<ILVisualizer.LocalInfo> localDefinitions;
            if (!bodyBlock.LocalSignature.IsNil)
            {
                var signature = peModule.Module.MetadataReader.GetStandaloneSignature(bodyBlock.LocalSignature).Signature;
                var signatureReader = peModule.Module.GetMemoryReaderOrThrow(signature);
                var localInfos = methodDecoder.DecodeLocalSignatureOrThrow(ref signatureReader);
                localDefinitions = ToLocalDefinitions(localInfos, methodData.ILBuilder);
            }
            else
            {
                localDefinitions = ImmutableArray.Create<ILVisualizer.LocalInfo>();
            }

            // TODO (tomat): the .maxstack in IL can't be less than 8, but many tests expect .maxstack < 8
            int maxStack = (bodyBlock.MaxStack == 8 && methodData.ILBuilder.MaxStack < 8) ? methodData.ILBuilder.MaxStack : bodyBlock.MaxStack;

            var visualizer = new Visualizer(new MetadataDecoder(peModule, peMethod));

            visualizer.DumpMethod(sb, maxStack, ilBytes, localDefinitions, ehHandlerRegions, markers, areLocalsZeroed);

            return sb.ToString();
        }

        private static string? GetContainingTypeMetadataName(IMethodSymbolInternal method)
        {
            var type = method.ContainingType;
            if (type == null)
            {
                return null;
            }

            string ns = type.ContainingNamespace.MetadataName;
            var result = type.MetadataName;

            while ((type = type.ContainingType) != null)
            {
                result = type.MetadataName + "+" + result;
            }

            return (ns.Length > 0) ? ns + "." + result : result;
        }

        private static ImmutableArray<ILVisualizer.LocalInfo> ToLocalDefinitions(ImmutableArray<LocalInfo<TypeSymbol>> localInfos, ILBuilder builder)
        {
            if (localInfos.IsEmpty)
            {
                return ImmutableArray.Create<ILVisualizer.LocalInfo>();
            }

            Debug.Assert(builder.LocalSlotManager != null);

            var result = new ILVisualizer.LocalInfo[localInfos.Length];
            for (int i = 0; i < result.Length; i++)
            {
                var typeRef = localInfos[i].Type;
                var builderLocal = builder.LocalSlotManager.LocalsInOrder()[i];
                result[i] = new ILVisualizer.LocalInfo(builderLocal.Name, typeRef, localInfos[i].IsPinned, localInfos[i].IsByRef);
            }

            return result.AsImmutableOrNull();
        }

        private sealed class Visualizer : ILVisualizer
        {
            private readonly MetadataDecoder _decoder;

            public Visualizer(MetadataDecoder decoder)
            {
                _decoder = decoder;
            }

            public override string VisualizeUserString(uint token)
            {
                var reader = _decoder.Module.GetMetadataReader();
                return "\"" + reader.GetUserString((UserStringHandle)MetadataTokens.Handle((int)token)) + "\"";
            }

            public override string VisualizeSymbol(uint token, OperandType operandType)
            {
                Symbol reference = _decoder.GetSymbolForILToken(MetadataTokens.EntityHandle((int)token));
                return string.Format("\"{0}\"", (reference is Symbol symbol) ? symbol.ToDisplayString(SymbolDisplayFormat.ILVisualizationFormat) : (object)reference);
            }

            public override string VisualizeLocalType(object type)
            {
                Symbol? symbol;

                if (type is int)
                {
                    symbol = _decoder.GetSymbolForILToken(MetadataTokens.EntityHandle((int)type));
                }
                else
                {
                    symbol = type as Symbol;

                    if (symbol is null)
                    {
                        symbol = (type as Cci.IReference)?.GetInternalSymbol() as Symbol;
                    }
                }

                return symbol?.ToDisplayString(SymbolDisplayFormat.ILVisualizationFormat) ?? type.ToString()!;
            }
        }

        #endregion

        #region IOperation tree validation

        protected static (IOperation? operation, SyntaxNode? node) GetOperationAndSyntaxForTest<TSyntaxNode>(CSharpCompilation compilation)
            where TSyntaxNode : SyntaxNode
        {
            var tree = compilation.SyntaxTrees[0];
            var model = compilation.GetSemanticModel(tree);
            SyntaxNode? syntaxNode = GetSyntaxNodeOfTypeForBinding<TSyntaxNode>(GetSyntaxNodeList(tree));
            if (syntaxNode == null)
            {
                return (null, null);
            }

            var operation = model.GetOperation(syntaxNode);
            if (operation != null)
            {
                Assert.Same(model, operation.SemanticModel);
            }
            return (operation, syntaxNode);
        }

        protected static string? GetOperationTreeForTest<TSyntaxNode>(CSharpCompilation compilation)
            where TSyntaxNode : SyntaxNode
        {
            var (operation, syntax) = GetOperationAndSyntaxForTest<TSyntaxNode>(compilation);
            return operation != null ? OperationTreeVerifier.GetOperationTree(compilation, operation) : null;
        }

        protected static string? GetOperationTreeForTest(CSharpCompilation compilation, IOperation? operation)
        {
            return operation != null ? OperationTreeVerifier.GetOperationTree(compilation, operation) : null;
        }

        protected static string? GetOperationTreeForTest<TSyntaxNode>(
            CSharpTestSource testSrc,
            CSharpCompilationOptions? compilationOptions = null,
            CSharpParseOptions? parseOptions = null,
            bool useLatestFrameworkReferences = false)
            where TSyntaxNode : SyntaxNode
        {
            var targetFramework = useLatestFrameworkReferences ? TargetFramework.Mscorlib46Extended : TargetFramework.Standard;
            var compilation = CreateCompilation(testSrc, targetFramework: targetFramework, options: compilationOptions ?? TestOptions.ReleaseDll, parseOptions: parseOptions);
            return GetOperationTreeForTest<TSyntaxNode>(compilation);
        }

        protected static IOperation? VerifyOperationTreeForTest<TSyntaxNode>(CSharpCompilation compilation, string expectedOperationTree, Action<IOperation?, Compilation, SyntaxNode?>? additionalOperationTreeVerifier = null)
            where TSyntaxNode : SyntaxNode
        {
            var (actualOperation, syntaxNode) = GetOperationAndSyntaxForTest<TSyntaxNode>(compilation);
            var actualOperationTree = GetOperationTreeForTest(compilation, actualOperation);
            OperationTreeVerifier.Verify(expectedOperationTree, actualOperationTree);
            additionalOperationTreeVerifier?.Invoke(actualOperation, compilation, syntaxNode);

            return actualOperation;
        }

        protected static void VerifyOperationTreeForNode(CSharpCompilation compilation, SemanticModel model, SyntaxNode syntaxNode, string expectedOperationTree)
        {
            VerifyOperationTree(compilation, model.GetOperation(syntaxNode), expectedOperationTree);
        }

        protected static void VerifyOperationTree(CSharpCompilation compilation, IOperation? operation, string expectedOperationTree)
        {
            Assert.NotNull(operation);
            var actualOperationTree = GetOperationTreeForTest(compilation, operation);
            OperationTreeVerifier.Verify(expectedOperationTree, actualOperationTree);
        }

        protected static void VerifyFlowGraphForTest<TSyntaxNode>(CSharpCompilation compilation, string expectedFlowGraph)
            where TSyntaxNode : SyntaxNode
        {
            var tree = compilation.SyntaxTrees[0];
            SyntaxNode? syntaxNode = GetSyntaxNodeOfTypeForBinding<TSyntaxNode>(GetSyntaxNodeList(tree));
            Debug.Assert(syntaxNode is not null, "Did you forget to place /*<bind>*/ comments in your source?");
            VerifyFlowGraph(compilation, syntaxNode, expectedFlowGraph);
        }

        protected static void VerifyFlowGraph(CSharpCompilation compilation, SyntaxNode syntaxNode, string expectedFlowGraph)
        {
            var model = compilation.GetSemanticModel(syntaxNode.SyntaxTree);
            (ControlFlowGraph graph, ISymbol associatedSymbol) = ControlFlowGraphVerifier.GetControlFlowGraph(syntaxNode, model);
            ControlFlowGraphVerifier.VerifyGraph(compilation, expectedFlowGraph, graph, associatedSymbol);
        }

        protected static void VerifyOperationTreeForTest<TSyntaxNode>(
            CSharpTestSource testSrc,
            string expectedOperationTree,
            CSharpCompilationOptions? compilationOptions = null,
            CSharpParseOptions? parseOptions = null,
            bool useLatestFrameworkReferences = false)
            where TSyntaxNode : SyntaxNode
        {
            var actualOperationTree = GetOperationTreeForTest<TSyntaxNode>(testSrc, compilationOptions, parseOptions, useLatestFrameworkReferences);
            OperationTreeVerifier.Verify(expectedOperationTree, actualOperationTree);
        }

        protected static void VerifyOperationTreeAndDiagnosticsForTest<TSyntaxNode>(
            CSharpCompilation compilation,
            string expectedOperationTree,
            DiagnosticDescription[] expectedDiagnostics,
            Action<IOperation?, Compilation, SyntaxNode?>? additionalOperationTreeVerifier = null)
            where TSyntaxNode : SyntaxNode
        {
            var actualDiagnostics = compilation.GetDiagnostics().Where(d => d.Severity != DiagnosticSeverity.Hidden);
            actualDiagnostics.Verify(expectedDiagnostics);
            VerifyOperationTreeForTest<TSyntaxNode>(compilation, expectedOperationTree, additionalOperationTreeVerifier);
        }

        protected static void VerifyFlowGraphAndDiagnosticsForTest<TSyntaxNode>(
            CSharpCompilation compilation,
            string expectedFlowGraph,
            DiagnosticDescription[] expectedDiagnostics)
            where TSyntaxNode : SyntaxNode
        {
            var actualDiagnostics = compilation.GetDiagnostics().Where(d => d.Severity != DiagnosticSeverity.Hidden);
            actualDiagnostics.Verify(expectedDiagnostics);
            VerifyFlowGraphForTest<TSyntaxNode>(compilation, expectedFlowGraph);
        }

        protected static void VerifyOperationTreeAndDiagnosticsForTest<TSyntaxNode>(
            CSharpTestSource testSrc,
            string expectedOperationTree,
            DiagnosticDescription[] expectedDiagnostics,
            CSharpCompilationOptions? compilationOptions = null,
            CSharpParseOptions? parseOptions = null,
            MetadataReference[]? references = null,
            Action<IOperation?, Compilation, SyntaxNode?>? additionalOperationTreeVerifier = null,
            TargetFramework targetFramework = TargetFramework.Standard)
            where TSyntaxNode : SyntaxNode =>
            VerifyOperationTreeAndDiagnosticsForTest<TSyntaxNode>(
                testSrc,
                expectedOperationTree,
                targetFramework,
                expectedDiagnostics,
                compilationOptions,
                parseOptions,
                references,
                additionalOperationTreeVerifier);

        protected static void VerifyOperationTreeAndDiagnosticsForTest<TSyntaxNode>(
            CSharpTestSource testSrc,
            string expectedOperationTree,
            TargetFramework targetFramework,
            DiagnosticDescription[] expectedDiagnostics,
            CSharpCompilationOptions? compilationOptions = null,
            CSharpParseOptions? parseOptions = null,
            MetadataReference[]? references = null,
            Action<IOperation?, Compilation, SyntaxNode?>? additionalOperationTreeVerifier = null)
            where TSyntaxNode : SyntaxNode
        {
            var compilation = CreateCompilation(
                testSrc,
                references,
                parseOptions: parseOptions,
                options: compilationOptions,
                targetFramework: targetFramework);
            VerifyOperationTreeAndDiagnosticsForTest<TSyntaxNode>(compilation, expectedOperationTree, expectedDiagnostics, additionalOperationTreeVerifier);
        }

        protected static void VerifyOperationTreeAndDiagnosticsForTest<TSyntaxNode>(
            SyntaxTree[] testSyntaxes,
            string expectedOperationTree,
            DiagnosticDescription[] expectedDiagnostics,
            CSharpCompilationOptions? compilationOptions = null,
            MetadataReference[]? references = null,
            Action<IOperation?, Compilation, SyntaxNode?>? additionalOperationTreeVerifier = null,
            bool useLatestFrameworkReferences = false)
            where TSyntaxNode : SyntaxNode
        {
            var compilation = CreateCompilation(
                testSyntaxes,
                references,
                options: compilationOptions,
                targetFramework: useLatestFrameworkReferences ? TargetFramework.Mscorlib46Extended : TargetFramework.Standard);
            VerifyOperationTreeAndDiagnosticsForTest<TSyntaxNode>(compilation, expectedOperationTree, expectedDiagnostics, additionalOperationTreeVerifier);
        }

        protected static void VerifyFlowGraphAndDiagnosticsForTest<TSyntaxNode>(
            CSharpTestSource testSrc,
            string expectedFlowGraph,
            DiagnosticDescription[] expectedDiagnostics,
            CSharpCompilationOptions? compilationOptions = null,
            CSharpParseOptions? parseOptions = null,
            MetadataReference[]? references = null,
            bool useLatestFrameworkReferences = false)
            where TSyntaxNode : SyntaxNode
        {
            VerifyFlowGraphAndDiagnosticsForTest<TSyntaxNode>(
                testSrc,
                expectedFlowGraph,
                expectedDiagnostics,
                targetFramework: useLatestFrameworkReferences ? TargetFramework.Mscorlib46Extended : TargetFramework.Standard,
                compilationOptions,
                parseOptions,
                references);
        }

        protected static void VerifyFlowGraphAndDiagnosticsForTest<TSyntaxNode>(
            CSharpTestSource testSrc,
            string expectedFlowGraph,
            DiagnosticDescription[] expectedDiagnostics,
            TargetFramework targetFramework,
            CSharpCompilationOptions? compilationOptions = null,
            CSharpParseOptions? parseOptions = null,
            MetadataReference[]? references = null)
            where TSyntaxNode : SyntaxNode
        {
            var compilation = CreateCompilation(
                testSrc,
                references,
                parseOptions: parseOptions,
                options: compilationOptions,
                targetFramework: targetFramework);
            VerifyFlowGraphAndDiagnosticsForTest<TSyntaxNode>(compilation, expectedFlowGraph, expectedDiagnostics);
        }

        protected static MetadataReference VerifyOperationTreeAndDiagnosticsForTestWithIL<TSyntaxNode>(string testSrc,
            string ilSource,
            string expectedOperationTree,
            DiagnosticDescription[] expectedDiagnostics,
            CSharpCompilationOptions? compilationOptions = null,
            CSharpParseOptions? parseOptions = null,
            MetadataReference[]? references = null,
            Action<IOperation?, Compilation, SyntaxNode?>? additionalOperationTreeVerifier = null,
            TargetFramework targetFramework = TargetFramework.Standard)
            where TSyntaxNode : SyntaxNode
        {
            var ilReference = CreateMetadataReferenceFromIlSource(ilSource);
            VerifyOperationTreeAndDiagnosticsForTest<TSyntaxNode>(testSrc, expectedOperationTree, expectedDiagnostics, compilationOptions, parseOptions, new[] { ilReference }, additionalOperationTreeVerifier, targetFramework);
            return ilReference;
        }

        #endregion

        #region Span

        protected static CSharpCompilation CreateCompilationWithSpan(CSharpTestSource tree, CSharpCompilationOptions? options = null, CSharpParseOptions? parseOptions = null)
        {
            var reference = CreateCompilation(
                TestSources.Span,
                options: TestOptions.UnsafeReleaseDll);

            reference.VerifyDiagnostics();

            var comp = CreateCompilation(
                tree,
                references: new[] { reference.EmitToImageReference() },
                options: options,
                parseOptions: parseOptions);

            return comp;
        }

        protected static CSharpCompilation CreateCompilationWithMscorlibAndSpan(CSharpTestSource text, CSharpCompilationOptions? options = null, CSharpParseOptions? parseOptions = null)
        {
            var reference = CreateEmptyCompilation(
                TestSources.Span,
                references: new List<MetadataReference>() { NetFramework.mscorlib, NetFramework.SystemCore, NetFramework.MicrosoftCSharp },
                options: TestOptions.UnsafeReleaseDll);

            reference.VerifyDiagnostics();

            var comp = CreateEmptyCompilation(
                text,
                references: new List<MetadataReference>() { NetFramework.mscorlib, NetFramework.SystemCore, NetFramework.MicrosoftCSharp, reference.EmitToImageReference() },
                options: options,
                parseOptions: parseOptions);

            return comp;
        }

        protected static CSharpCompilation CreateCompilationWithMscorlibAndSpanSrc(string text, CSharpCompilationOptions? options = null, CSharpParseOptions? parseOptions = null)
        {
            var textWitSpan = new string[] { text, TestSources.Span };
            var comp = CreateEmptyCompilation(
                textWitSpan,
                references: new List<MetadataReference>() { MscorlibRef_v4_0_30316_17626, SystemCoreRef, CSharpRef },
                options: options ?? TestOptions.UnsafeReleaseDll,
                parseOptions: parseOptions);

            return comp;
        }
        #endregion

        #region Index and Range
        protected static CSharpCompilation CreateCompilationWithIndex(CSharpTestSource text, CSharpCompilationOptions? options = null, CSharpParseOptions? parseOptions = null)
        {
            var reference = CreateCompilation(TestSources.Index).VerifyDiagnostics();

            return CreateCompilation(
                text,
                references: new List<MetadataReference>() { reference.EmitToImageReference() },
                options: options,
                parseOptions: parseOptions);
        }

        protected static CSharpCompilation CreateCompilationWithIndexAndRange(CSharpTestSource text, CSharpCompilationOptions? options = null, CSharpParseOptions? parseOptions = null)
        {
            var reference = CreateCompilation(new[] { TestSources.Index, TestSources.Range }).VerifyDiagnostics();

            return CreateCompilation(
                text,
                references: new List<MetadataReference>() { reference.EmitToImageReference() },
                options: options,
                parseOptions: parseOptions);
        }

        protected static CSharpCompilation CreateCompilationWithIndexAndRangeAndSpan(CSharpTestSource text, CSharpCompilationOptions? options = null, CSharpParseOptions? parseOptions = null)
        {
            var reference = CreateCompilation(new[] { TestSources.Index, TestSources.Range, TestSources.Span }, options: TestOptions.UnsafeReleaseDll).VerifyDiagnostics();

            return CreateCompilation(
                text,
                references: new List<MetadataReference>() { reference.EmitToImageReference() },
                options: options,
                parseOptions: parseOptions);
        }

        protected static CSharpCompilation CreateCompilationWithSpanAndMemoryExtensions(CSharpTestSource text, CSharpCompilationOptions? options = null, CSharpParseOptions? parseOptions = null, TargetFramework targetFramework = TargetFramework.NetCoreApp)
        {
            if (ExecutionConditionUtil.IsCoreClr)
            {
                return CreateCompilation(text, targetFramework: targetFramework, options: options, parseOptions: parseOptions);
            }
            else
            {
                var reference = CreateCompilation(new[] { TestSources.Span, TestSources.MemoryExtensions }, options: TestOptions.UnsafeReleaseDll).VerifyDiagnostics();

                return CreateCompilation(
                    text,
                    references: new List<MetadataReference>() { reference.EmitToImageReference() },
                    options: options,
                    parseOptions: parseOptions);
            }
        }

        protected static CSharpCompilation CreateCompilationWithIndexAndRangeAndSpanAndMemoryExtensions(CSharpTestSource text, CSharpCompilationOptions? options = null, CSharpParseOptions? parseOptions = null, TargetFramework targetFramework = TargetFramework.NetCoreApp)
        {
            if (ExecutionConditionUtil.IsCoreClr)
            {
                return CreateCompilation(text, targetFramework: targetFramework, options: options, parseOptions: parseOptions);
            }
            else
            {
                var reference = CreateCompilation(new[] { TestSources.Index, TestSources.Range, TestSources.Span, TestSources.MemoryExtensions }, options: TestOptions.UnsafeReleaseDll).VerifyDiagnostics();

                return CreateCompilation(
                    text,
                    references: new List<MetadataReference>() { reference.EmitToImageReference() },
                    options: options,
                    parseOptions: parseOptions);
            }
        }

        internal static string GetIdForErrorCode(ErrorCode code)
        {
            return MessageProvider.Instance.GetIdForErrorCode((int)code);
        }

        internal static ImmutableDictionary<string, ReportDiagnostic> ReportStructInitializationWarnings { get; } = ImmutableDictionary.CreateRange(
            new[]
            {
                KeyValuePairUtil.Create(GetIdForErrorCode(ErrorCode.WRN_UseDefViolationPropertySupportedVersion), ReportDiagnostic.Warn),
                KeyValuePairUtil.Create(GetIdForErrorCode(ErrorCode.WRN_UseDefViolationFieldSupportedVersion), ReportDiagnostic.Warn),
                KeyValuePairUtil.Create(GetIdForErrorCode(ErrorCode.WRN_UseDefViolationThisSupportedVersion), ReportDiagnostic.Warn),
                KeyValuePairUtil.Create(GetIdForErrorCode(ErrorCode.WRN_UnassignedThisAutoPropertySupportedVersion), ReportDiagnostic.Warn),
                KeyValuePairUtil.Create(GetIdForErrorCode(ErrorCode.WRN_UnassignedThisSupportedVersion), ReportDiagnostic.Warn),
            });

        #endregion

        #region Interpolated string handlers

        internal static string GetInterpolatedStringHandlerDefinition(bool includeSpanOverloads, bool useDefaultParameters, bool useBoolReturns, string? returnExpression = null, bool constructorBoolArg = false, bool constructorSuccessResult = true)
        {
            Debug.Assert(returnExpression == null || useBoolReturns);

            var builder = new StringBuilder();
            builder.AppendLine(@"
namespace System.Runtime.CompilerServices
{
    using System.Text;
    public ref partial struct DefaultInterpolatedStringHandler
    {
        private readonly StringBuilder _builder;
        public DefaultInterpolatedStringHandler(int literalLength, int formattedCount" + (constructorBoolArg ? ", out bool success" : "") + @")
        {
            _builder = new StringBuilder();
            " + (constructorBoolArg ? $"success = {(constructorSuccessResult ? "true" : "false")};" : "") + @"
        }
        public string ToStringAndClear() => _builder.ToString();");

            appendSignature("AppendLiteral(string s)");
            appendBody(includeValue: false, includeAlignment: false, includeFormat: false, isSpan: false);

            if (useDefaultParameters)
            {
                appendSignature("AppendFormatted<T>(T value, int alignment = 0, string format = null)");
                appendBody(includeValue: true, includeAlignment: true, includeFormat: true, isSpan: false);
                appendSignature("AppendFormatted(object value, int alignment = 0, string format = null)");
                appendBody(includeValue: true, includeAlignment: true, includeFormat: true, isSpan: false);
                appendSignature("AppendFormatted(string value, int alignment = 0, string format = null)");
                appendBody(includeValue: true, includeAlignment: true, includeFormat: true, isSpan: false);
            }
            else
            {
                appendNonDefaultVariantsWithGenericAndType("T", "<T>");
                appendNonDefaultVariantsWithGenericAndType("object", generic: null);
                appendNonDefaultVariantsWithGenericAndType("string", generic: null);
            }

            if (includeSpanOverloads)
            {
                if (useDefaultParameters)
                {
                    appendSignature("AppendFormatted(ReadOnlySpan<char> value, int alignment = 0, string format = null)");
                    appendBody(includeValue: true, includeAlignment: true, includeFormat: true, isSpan: true);
                }
                else
                {
                    appendNonDefaultVariantsWithGenericAndType("ReadOnlySpan<char>", generic: null, isSpan: true);
                }
            }

            builder.Append(@"
    }
}");
            return builder.ToString();

            void appendBody(bool includeValue, bool includeAlignment, bool includeFormat, bool isSpan)
            {
                if (includeValue)
                {
                    builder.Append($@"
        {{
            _builder.Append(""value:"");
            _builder.Append(value{(isSpan ? "" : "?")}.ToString());");
                }
                else
                {
                    builder.Append(@"
        {
            _builder.Append(s);");
                }

                if (includeAlignment)
                {
                    builder.Append(@"
            _builder.Append("",alignment:"");
            _builder.Append(alignment);");
                }

                if (includeFormat)
                {
                    builder.Append(@"
            _builder.Append("":format:"");
            _builder.Append(format);");
                }

                builder.Append(@"
            _builder.AppendLine();");

                if (useBoolReturns)
                {
                    builder.Append($@"
            return {returnExpression ?? "true"};");
                }

                builder.AppendLine(@"
        }");
            }

            void appendSignature(string nameAndParams)
            {
                builder.Append(@$"
        public {(useBoolReturns ? "bool" : "void")} {nameAndParams}");
            }

            void appendNonDefaultVariantsWithGenericAndType(string type, string? generic, bool isSpan = false)
            {
                appendSignature($"AppendFormatted{generic}({type} value)");
                appendBody(includeValue: true, includeAlignment: false, includeFormat: false, isSpan);
                appendSignature($"AppendFormatted{generic}({type} value, int alignment)");
                appendBody(includeValue: true, includeAlignment: true, includeFormat: false, isSpan);
                appendSignature($"AppendFormatted{generic}({type} value, string format)");
                appendBody(includeValue: true, includeAlignment: false, includeFormat: true, isSpan);
                appendSignature($"AppendFormatted{generic}({type} value, int alignment, string format)");
                appendBody(includeValue: true, includeAlignment: true, includeFormat: true, isSpan);
            }
        }

        internal static readonly string InterpolatedStringHandlerAttribute = @"
namespace System.Runtime.CompilerServices
{
    [AttributeUsage(AttributeTargets.Class | AttributeTargets.Struct, AllowMultiple = false, Inherited = false)]
    public sealed class InterpolatedStringHandlerAttribute : Attribute
    {
        public InterpolatedStringHandlerAttribute()
        {
        }
    }
}
";

        internal static string GetInterpolatedStringCustomHandlerType(string name, string type, bool useBoolReturns, bool includeOneTimeHelpers = true, bool includeTrailingOutConstructorParameter = false)
        {
            var returnType = useBoolReturns ? "bool" : "void";
            var returnStatement = useBoolReturns ? "return true;" : "return;";

            var cultureInfoHandler = @"
public class CultureInfoNormalizer
{
    private static CultureInfo originalCulture;

    public static void Normalize()
    {
        originalCulture = CultureInfo.CurrentCulture;
        CultureInfo.CurrentCulture = CultureInfo.InvariantCulture;
    }

    public static void Reset()
    {
        CultureInfo.CurrentCulture = originalCulture;
    }
}
";

            var nameWithGenericsTrimmed = name.IndexOf("<") is not -1 and var index ? name[..index] : name;

            return (includeOneTimeHelpers ? "using System.Globalization;\n" : "") + @"
using System.Text;
[System.Runtime.CompilerServices.InterpolatedStringHandler]
public " + type + " " + name + @"
{
    private readonly StringBuilder _builder;
    public " + nameWithGenericsTrimmed + @"(int literalLength, int formattedCount" + (includeTrailingOutConstructorParameter ? ", out bool success" : "") + @")
    {
        " + (includeTrailingOutConstructorParameter ? "success = true;" : "") + @"
        _builder = new();
    }
    public " + returnType + @" AppendLiteral(string literal)
    {
        _builder.AppendLine(""literal:"" + literal);
        " + returnStatement + @"
    }
    public " + returnType + @" AppendFormatted(object o, int alignment = 0, string format = null)
    {
        _builder.AppendLine(""value:"" + o?.ToString());
        _builder.AppendLine(""alignment:"" + alignment.ToString());
        _builder.AppendLine(""format:"" + format);
        " + returnStatement + @"
    }
    public override string ToString() => _builder.ToString();
}
" + (includeOneTimeHelpers ? InterpolatedStringHandlerAttribute + cultureInfoHandler : "");
        }

        internal static readonly string InterpolatedStringHandlerArgumentAttribute = @"
namespace System.Runtime.CompilerServices
{
    [AttributeUsage(AttributeTargets.Parameter, AllowMultiple = false, Inherited = false)]
    public sealed class InterpolatedStringHandlerArgumentAttribute : Attribute
    {
        public InterpolatedStringHandlerArgumentAttribute(string argument) => Arguments = new string[] { argument };
        public InterpolatedStringHandlerArgumentAttribute(params string[] arguments) => Arguments = arguments;
        public string[] Arguments { get; }
    }
}
";

        #endregion

        #region Theory Helpers

        public static IEnumerable<object[]> NonNullTypesTrueAndFalseDebugDll
        {
            get
            {
                return new List<object[]>()
                {
                    new object[] { WithNullableEnable(TestOptions.DebugDll) },
                    new object[] { WithNullableDisable(TestOptions.DebugDll) }
                };
            }
        }

        public static IEnumerable<object[]> NonNullTypesTrueAndFalseReleaseDll
        {
            get
            {
                return new List<object[]>()
                {
                    new object[] { WithNullableEnable(TestOptions.ReleaseDll) },
                    new object[] { WithNullableDisable(TestOptions.ReleaseDll) }
                };
            }
        }

        public static IEnumerable<object[]> FileScopedOrBracedNamespace
        {
            get
            {
                return new List<object[]>()
                {
                    new object[] { ";", "" },
                    new object[] { "{", "}" }
                };
            }
        }
        #endregion

        protected static readonly string s_IAsyncEnumerable = @"
namespace System.Collections.Generic
{
    public interface IAsyncEnumerable<out T>
    {
        IAsyncEnumerator<T> GetAsyncEnumerator(System.Threading.CancellationToken token = default);
    }

    public interface IAsyncEnumerator<out T> : System.IAsyncDisposable
    {
        System.Threading.Tasks.ValueTask<bool> MoveNextAsync();
        T Current { get; }
    }
}
namespace System
{
    public interface IAsyncDisposable
    {
        System.Threading.Tasks.ValueTask DisposeAsync();
    }
}
";
    }
}<|MERGE_RESOLUTION|>--- conflicted
+++ resolved
@@ -876,33 +876,6 @@
             }
             """;
 
-<<<<<<< HEAD
-        // PROTOTYPE: Finalize shape
-        internal const string RuntimeAsyncAwaitHelpers = """
-            namespace System.Runtime.CompilerServices
-            {
-                public static class AsyncHelpers
-                {
-                    public static void AwaitAwaiter<TAwaiter>(TAwaiter awaiter) where TAwaiter : INotifyCompletion
-                    {}
-                    public static void UnsafeAwaitAwaiter<TAwaiter>(TAwaiter awaiter) where TAwaiter : ICriticalNotifyCompletion
-                    {}
-
-                    public static void Await(System.Threading.Tasks.Task task) => task.GetAwaiter().GetResult();
-                    public static void Await(System.Threading.Tasks.ValueTask task) => task.GetAwaiter().GetResult();
-                    public static T Await<T>(System.Threading.Tasks.Task<T> task) => task.GetAwaiter().GetResult();
-                    public static T Await<T>(System.Threading.Tasks.ValueTask<T> task) => task.GetAwaiter().GetResult();
-                }
-            }
-            """;
-
-        internal const string RuntimeAsyncMethodGenerationAttributeDefinition = """
-            namespace System.Runtime.CompilerServices;
-
-            [AttributeUsage(AttributeTargets.Method)]
-            public class RuntimeAsyncMethodGenerationAttribute(bool runtimeAsync) : Attribute();
-            """;
-=======
         #region A string containing expression-tree dumping utilities
         protected static readonly string ExpressionTestLibrary = """
 using System;
@@ -1256,7 +1229,32 @@
 }
 """;
         #endregion A string containing expression-tree dumping utilities
->>>>>>> f750f706
+
+        // PROTOTYPE: Finalize shape
+        internal const string RuntimeAsyncAwaitHelpers = """
+            namespace System.Runtime.CompilerServices
+            {
+                public static class AsyncHelpers
+                {
+                    public static void AwaitAwaiter<TAwaiter>(TAwaiter awaiter) where TAwaiter : INotifyCompletion
+                    {}
+                    public static void UnsafeAwaitAwaiter<TAwaiter>(TAwaiter awaiter) where TAwaiter : ICriticalNotifyCompletion
+                    {}
+
+                    public static void Await(System.Threading.Tasks.Task task) => task.GetAwaiter().GetResult();
+                    public static void Await(System.Threading.Tasks.ValueTask task) => task.GetAwaiter().GetResult();
+                    public static T Await<T>(System.Threading.Tasks.Task<T> task) => task.GetAwaiter().GetResult();
+                    public static T Await<T>(System.Threading.Tasks.ValueTask<T> task) => task.GetAwaiter().GetResult();
+                }
+            }
+            """;
+
+        internal const string RuntimeAsyncMethodGenerationAttributeDefinition = """
+            namespace System.Runtime.CompilerServices;
+
+            [AttributeUsage(AttributeTargets.Method)]
+            public class RuntimeAsyncMethodGenerationAttribute(bool runtimeAsync) : Attribute();
+            """;
 
         protected static T GetSyntax<T>(SyntaxTree tree, string text)
             where T : notnull
