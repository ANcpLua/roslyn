--- conflicted
+++ resolved
@@ -398,25 +398,7 @@
                 assemblyName);
         }
 
-<<<<<<< HEAD
-        public static CSharpCompilation CreateCompilationWithMscorlib45(
-            IEnumerable<string> sources,
-            IEnumerable<MetadataReference> references = null,
-            CSharpCompilationOptions options = null,
-            CSharpParseOptions parseOptions = null,
-            string assemblyName = "")
-        {
-            return CreateCompilationWithMscorlib45(
-                Parse(sources, parseOptions),
-                references,
-                options,
-                assemblyName);
-        }
-
-        public static CSharpCompilation CreateCompilationWithMscorlib(
-=======
         public static CSharpCompilation CreateStandardCompilation(
->>>>>>> bcdcafc2
             string text,
             IEnumerable<MetadataReference> references = null,
             CSharpCompilationOptions options = null,
