// Copyright (c) Microsoft.  All Rights Reserved.  Licensed under the Apache License, Version 2.0.  See License.txt in the project root for license information.

using System;
using System.Collections;
using System.Globalization;
using System.IO;
using System.Linq;
using System.Reflection;
using System.Text;
using System.Threading;
using Roslyn.Utilities;
using Microsoft.Build.Framework;
using Microsoft.Build.Utilities;
using Microsoft.CodeAnalysis.CommandLine;
using System.Runtime.InteropServices;

namespace Microsoft.CodeAnalysis.BuildTasks
{
    /// <summary>
    /// This class defines all of the common stuff that is shared between the Vbc and Csc tasks.
    /// This class is not instantiatable as a Task just by itself.
    /// </summary>
    public abstract class ManagedCompiler : ToolTask
    {
        private CancellationTokenSource _sharedCompileCts;
        internal readonly PropertyDictionary _store = new PropertyDictionary();

        public ManagedCompiler()
        {
            TaskResources = ErrorString.ResourceManager;
        }

        #region Properties

        // Please keep these alphabetized.
        public string[] AdditionalLibPaths
        {
            set { _store[nameof(AdditionalLibPaths)] = value; }
            get { return (string[])_store[nameof(AdditionalLibPaths)]; }
        }

        public string[] AddModules
        {
            set { _store[nameof(AddModules)] = value; }
            get { return (string[])_store[nameof(AddModules)]; }
        }

        public ITaskItem[] AdditionalFiles
        {
            set { _store[nameof(AdditionalFiles)] = value; }
            get { return (ITaskItem[])_store[nameof(AdditionalFiles)]; }
        }

        public ITaskItem[] Analyzers
        {
            set { _store[nameof(Analyzers)] = value; }
            get { return (ITaskItem[])_store[nameof(Analyzers)]; }
        }

        // We do not support BugReport because it always requires user interaction,
        // which will cause a hang.

<<<<<<< HEAD
        /// <summary>
        /// An instrument flag that specifies instrumentation settings.
        /// </summary>
        public string Instrument
        {
            set { _store[nameof(Instrument)] = value; }
            get { return (string)_store[nameof(Instrument)]; }
=======
        public string ChecksumAlgorithm
        {
            set { _store[nameof(ChecksumAlgorithm)] = value; }
            get { return (string)_store[nameof(ChecksumAlgorithm)]; }
>>>>>>> fb9324de
        }

        public string CodeAnalysisRuleSet
        {
            set { _store[nameof(CodeAnalysisRuleSet)] = value; }
            get { return (string)_store[nameof(CodeAnalysisRuleSet)]; }
        }

        public int CodePage
        {
            set { _store[nameof(CodePage)] = value; }
            get { return _store.GetOrDefault(nameof(CodePage), 0); }
        }

        [Output]
        public ITaskItem[] CommandLineArgs
        {
            set { _store[nameof(CommandLineArgs)] = value; }
            get { return (ITaskItem[])_store[nameof(CommandLineArgs)]; }
        }

        public string DebugType
        {
            set { _store[nameof(DebugType)] = value; }
            get { return (string)_store[nameof(DebugType)]; }
        }

        public string DefineConstants
        {
            set { _store[nameof(DefineConstants)] = value; }
            get { return (string)_store[nameof(DefineConstants)]; }
        }

        public bool DelaySign
        {
            set { _store[nameof(DelaySign)] = value; }
            get { return _store.GetOrDefault(nameof(DelaySign), false); }
        }

        public bool Deterministic
        {
            set { _store[nameof(Deterministic)] = value; }
            get { return _store.GetOrDefault(nameof(Deterministic), false); }
        }

        public bool PublicSign
        {
            set { _store[nameof(PublicSign)] = value; }
            get { return _store.GetOrDefault(nameof(PublicSign), false); }
        }

        public bool EmitDebugInformation
        {
            set { _store[nameof(EmitDebugInformation)] = value; }
            get { return _store.GetOrDefault(nameof(EmitDebugInformation), false); }
        }

        public string ErrorLog
        {
            set { _store[nameof(ErrorLog)] = value; }
            get { return (string)_store[nameof(ErrorLog)]; }
        }

        public string Features
        {
            set { _store[nameof(Features)] = value; }
            get { return (string)_store[nameof(Features)]; }
        }

        public int FileAlignment
        {
            set { _store[nameof(FileAlignment)] = value; }
            get { return _store.GetOrDefault(nameof(FileAlignment), 0); }
        }

        public bool HighEntropyVA
        {
            set { _store[nameof(HighEntropyVA)] = value; }
            get { return _store.GetOrDefault(nameof(HighEntropyVA), false); }
        }

        public string KeyContainer
        {
            set { _store[nameof(KeyContainer)] = value; }
            get { return (string)_store[nameof(KeyContainer)]; }
        }

        public string KeyFile
        {
            set { _store[nameof(KeyFile)] = value; }
            get { return (string)_store[nameof(KeyFile)]; }
        }

        public ITaskItem[] LinkResources
        {
            set { _store[nameof(LinkResources)] = value; }
            get { return (ITaskItem[])_store[nameof(LinkResources)]; }
        }

        public string MainEntryPoint
        {
            set { _store[nameof(MainEntryPoint)] = value; }
            get { return (string)_store[nameof(MainEntryPoint)]; }
        }

        public bool NoConfig
        {
            set { _store[nameof(NoConfig)] = value; }
            get { return _store.GetOrDefault(nameof(NoConfig), false); }
        }

        public bool NoLogo
        {
            set { _store[nameof(NoLogo)] = value; }
            get { return _store.GetOrDefault(nameof(NoLogo), false); }
        }

        public bool NoWin32Manifest
        {
            set { _store[nameof(NoWin32Manifest)] = value; }
            get { return _store.GetOrDefault(nameof(NoWin32Manifest), false); }
        }

        public bool Optimize
        {
            set { _store[nameof(Optimize)] = value; }
            get { return _store.GetOrDefault(nameof(Optimize), false); }
        }

        [Output]
        public ITaskItem OutputAssembly
        {
            set { _store[nameof(OutputAssembly)] = value; }
            get { return (ITaskItem)_store[nameof(OutputAssembly)]; }
        }

        public string Platform
        {
            set { _store[nameof(Platform)] = value; }
            get { return (string)_store[nameof(Platform)]; }
        }

        public bool Prefer32Bit
        {
            set { _store[nameof(Prefer32Bit)] = value; }
            get { return _store.GetOrDefault(nameof(Prefer32Bit), false); }
        }

        public bool ProvideCommandLineArgs
        {
            set { _store[nameof(ProvideCommandLineArgs)] = value; }
            get { return _store.GetOrDefault(nameof(ProvideCommandLineArgs), false); }
        }

        public ITaskItem[] References
        {
            set { _store[nameof(References)] = value; }
            get { return (ITaskItem[])_store[nameof(References)]; }
        }

        public bool ReportAnalyzer
        {
            set { _store[nameof(ReportAnalyzer)] = value; }
            get { return _store.GetOrDefault(nameof(ReportAnalyzer), false); }
        }

        public ITaskItem[] Resources
        {
            set { _store[nameof(Resources)] = value; }
            get { return (ITaskItem[])_store[nameof(Resources)]; }
        }

        public string RuntimeMetadataVersion
        {
            set { _store[nameof(RuntimeMetadataVersion)] = value; }
            get { return (string)_store[nameof(RuntimeMetadataVersion)]; }
        }

        public ITaskItem[] ResponseFiles
        {
            set { _store[nameof(ResponseFiles)] = value; }
            get { return (ITaskItem[])_store[nameof(ResponseFiles)]; }
        }

        public bool SkipCompilerExecution
        {
            set { _store[nameof(SkipCompilerExecution)] = value; }
            get { return _store.GetOrDefault(nameof(SkipCompilerExecution), false); }
        }

        public ITaskItem[] Sources
        {
            set
            {
                if (UsedCommandLineTool)
                {
                    NormalizePaths(value);
                }

                _store[nameof(Sources)] = value;
            }
            get { return (ITaskItem[])_store[nameof(Sources)]; }
        }

        public string SubsystemVersion
        {
            set { _store[nameof(SubsystemVersion)] = value; }
            get { return (string)_store[nameof(SubsystemVersion)]; }
        }

        public string TargetType
        {
            set { _store[nameof(TargetType)] = CultureInfo.InvariantCulture.TextInfo.ToLower(value); }
            get { return (string)_store[nameof(TargetType)]; }
        }

        public bool TreatWarningsAsErrors
        {
            set { _store[nameof(TreatWarningsAsErrors)] = value; }
            get { return _store.GetOrDefault(nameof(TreatWarningsAsErrors), false); }
        }

        public bool Utf8Output
        {
            set { _store[nameof(Utf8Output)] = value; }
            get { return _store.GetOrDefault(nameof(Utf8Output), false); }
        }

        public string Win32Icon
        {
            set { _store[nameof(Win32Icon)] = value; }
            get { return (string)_store[nameof(Win32Icon)]; }
        }

        public string Win32Manifest
        {
            set { _store[nameof(Win32Manifest)] = value; }
            get { return (string)_store[nameof(Win32Manifest)]; }
        }

        public string Win32Resource
        {
            set { _store[nameof(Win32Resource)] = value; }
            get { return (string)_store[nameof(Win32Resource)]; }
        }

        public string PathMap
        {
            set { _store[nameof(PathMap)] = value; }
            get { return (string)_store[nameof(PathMap)]; }
        }

        /// <summary>
        /// If this property is true then the task will take every C# or VB
        /// compilation which is queued by MSBuild and send it to the
        /// VBCSCompiler server instance, starting a new instance if necessary.
        /// If false, we will use the values from ToolPath/Exe.
        /// </summary>
        public bool UseSharedCompilation
        {
            set { _store[nameof(UseSharedCompilation)] = value; }
            get { return _store.GetOrDefault(nameof(UseSharedCompilation), false); }
        }

        // Map explicit platform of "AnyCPU" or the default platform (null or ""), since it is commonly understood in the
        // managed build process to be equivalent to "AnyCPU", to platform "AnyCPU32BitPreferred" if the Prefer32Bit
        // property is set.
        internal string PlatformWith32BitPreference
        {
            get
            {
                string platform = Platform;
                if ((string.IsNullOrEmpty(platform) || platform.Equals("anycpu", StringComparison.OrdinalIgnoreCase)) && Prefer32Bit)
                {
                    platform = "anycpu32bitpreferred";
                }
                return platform;
            }
        }

        /// <summary>
        /// Overridable property specifying the encoding of the captured task standard output stream
        /// </summary>
        protected override Encoding StandardOutputEncoding
        {
            get
            {
                return (Utf8Output) ? Encoding.UTF8 : base.StandardOutputEncoding;
            }
        }

        #endregion

        internal abstract RequestLanguage Language { get; }

        protected override int ExecuteTool(string pathToTool, string responseFileCommands, string commandLineCommands)
        {
            if (ProvideCommandLineArgs)
            {
                CommandLineArgs = GetArguments(commandLineCommands, responseFileCommands)
                    .Select(arg => new TaskItem(arg)).ToArray();
            }

            if (SkipCompilerExecution)
            {
                return 0;
            }

            if (!UseSharedCompilation || !string.IsNullOrEmpty(ToolPath))
            {
                return base.ExecuteTool(pathToTool, responseFileCommands, commandLineCommands);
            }

            using (_sharedCompileCts = new CancellationTokenSource())
            {
                try
                {
                    CompilerServerLogger.Log($"CommandLine = '{commandLineCommands}'");
                    CompilerServerLogger.Log($"BuildResponseFile = '{responseFileCommands}'");

                    // Try to get the location of the user-provided build client and server,
                    // which should be located next to the build task. If not, fall back to
                    // "pathToTool", which is the compiler in the MSBuild default bin directory.
                    var clientDir = TryGetClientDir() ?? Path.GetDirectoryName(pathToTool);
                    pathToTool = Path.Combine(clientDir, ToolExe);

                    // Note: we can't change the "tool path" printed to the console when we run
                    // the Csc/Vbc task since MSBuild logs it for us before we get here. Instead,
                    // we'll just print our own message that contains the real client location
                    Log.LogMessage(ErrorString.UsingSharedCompilation, clientDir);

                    var buildPaths = new BuildPaths(
                        clientDir: clientDir,
                        // MSBuild doesn't need the .NET SDK directory
                        sdkDir: null,
                        workingDir: CurrentDirectoryToUse());

                    var responseTask = BuildClientShim.RunServerCompilation(
                        Language,
                        GetArguments(commandLineCommands, responseFileCommands).ToList(),
                        buildPaths,
                        keepAlive: null,
                        libEnvVariable: LibDirectoryToUse(),
                        cancellationToken: _sharedCompileCts.Token);

                    responseTask.Wait(_sharedCompileCts.Token);

                    var response = responseTask.Result;
                    if (response != null)
                    {
                        ExitCode = HandleResponse(response, pathToTool, responseFileCommands, commandLineCommands);
                    }
                    else
                    {
                        Log.LogMessage(ErrorString.SharedCompilationFallback, pathToTool);

                        ExitCode = base.ExecuteTool(pathToTool, responseFileCommands, commandLineCommands);
                    }
                }
                catch (OperationCanceledException)
                {
                    ExitCode = 0;
                }
                catch (Exception e)
                {
                    Log.LogErrorWithCodeFromResources("Compiler_UnexpectedException");
                    LogErrorOutput(e.ToString());
                    ExitCode = -1;
                }
            }
            return ExitCode;
        }



        /// <summary>
        /// Try to get the directory this assembly is in. Returns null if assembly
        /// was in the GAC or DLL location can not be retrieved.
        /// </summary>
        private static string TryGetClientDir()
        {
#if PORTABLE50
            return null;
#else
            var buildTask = typeof(ManagedCompiler).GetTypeInfo().Assembly;

            if (buildTask.GlobalAssemblyCache)
                return null;

            var uri = new Uri(buildTask.CodeBase);
            string assemblyPath = uri.IsFile
                ? uri.LocalPath
                : Assembly.GetCallingAssembly().Location;
            return Path.GetDirectoryName(assemblyPath);
#endif
        }

        /// <summary>
        /// Cancel the in-process build task.
        /// </summary>
        public override void Cancel()
        {
            base.Cancel();

            _sharedCompileCts?.Cancel();
        }

        /// <summary>
        /// Get the current directory that the compiler should run in.
        /// </summary>
        private string CurrentDirectoryToUse()
        {
            // ToolTask has a method for this. But it may return null. Use the process directory
            // if ToolTask didn't override. MSBuild uses the process directory.
            string workingDirectory = GetWorkingDirectory();
            if (string.IsNullOrEmpty(workingDirectory))
                workingDirectory = Directory.GetCurrentDirectory();
            return workingDirectory;
        }

        /// <summary>
        /// Get the "LIB" environment variable, or NULL if none.
        /// </summary>
        private string LibDirectoryToUse()
        {
            // First check the real environment.
            string libDirectory = Environment.GetEnvironmentVariable("LIB");

            // Now go through additional environment variables.
            string[] additionalVariables = EnvironmentVariables;
            if (additionalVariables != null)
            {
                foreach (string var in EnvironmentVariables)
                {
                    if (var.StartsWith("LIB=", StringComparison.OrdinalIgnoreCase))
                    {
                        libDirectory = var.Substring(4);
                    }
                }
            }

            return libDirectory;
        }

        /// <summary>
        /// The return code of the compilation. Strangely, this isn't overridable from ToolTask, so we need
        /// to create our own.
        /// </summary>
        [Output]
        public new int ExitCode { get; private set; }

        /// <summary>
        /// Handle a response from the server, reporting messages and returning
        /// the appropriate exit code.
        /// </summary>
        private int HandleResponse(BuildResponse response, string pathToTool, string responseFileCommands, string commandLineCommands)
        {
            switch (response.Type)
            {
                case BuildResponse.ResponseType.MismatchedVersion:
                    LogErrorOutput(CommandLineParser.MismatchedVersionErrorText);
                    return -1;

                case BuildResponse.ResponseType.Completed:
                    var completedResponse = (CompletedBuildResponse)response;
                    LogMessages(completedResponse.Output, StandardOutputImportanceToUse);

                    if (LogStandardErrorAsError)
                    {
                        LogErrorOutput(completedResponse.ErrorOutput);
                    }
                    else
                    {
                        LogMessages(completedResponse.ErrorOutput, StandardErrorImportanceToUse);
                    }

                    return completedResponse.ReturnCode;

                case BuildResponse.ResponseType.Rejected:
                case BuildResponse.ResponseType.AnalyzerInconsistency:
                    return base.ExecuteTool(pathToTool, responseFileCommands, commandLineCommands);

                default:
                    throw new InvalidOperationException("Encountered unknown response type");
            }
        }

        private void LogErrorOutput(string output)
        {
            string[] lines = output.Split(new string[] { "\r\n" }, StringSplitOptions.RemoveEmptyEntries);
            foreach (string line in lines)
            {
                string trimmedMessage = line.Trim();
                if (trimmedMessage != "")
                {
                    Log.LogError(trimmedMessage);
                }
            }
        }

        /// <summary>
        /// Log each of the messages in the given output with the given importance.
        /// We assume each line is a message to log.
        /// </summary>
        /// <remarks>
        /// Should be "private protected" visibility once it is introduced into C#.
        /// </remarks>
        internal abstract void LogMessages(string output, MessageImportance messageImportance);

        public string GenerateResponseFileContents()
        {
            return GenerateResponseFileCommands();
        }

        /// <summary>
        /// Get the command line arguments to pass to the compiler.
        /// </summary>
        private string[] GetArguments(string commandLineCommands, string responseFileCommands)
        {
            var commandLineArguments =
                CommandLineParser.SplitCommandLineIntoArguments(commandLineCommands, removeHashComments: true);
            var responseFileArguments =
                CommandLineParser.SplitCommandLineIntoArguments(responseFileCommands, removeHashComments: true);
            return commandLineArguments.Concat(responseFileArguments).ToArray();
        }

        /// <summary>
        /// Returns the command line switch used by the tool executable to specify the response file
        /// Will only be called if the task returned a non empty string from GetResponseFileCommands
        /// Called after ValidateParameters, SkipTaskExecution and GetResponseFileCommands
        /// </summary>
        protected override string GenerateResponseFileCommands()
        {
            CommandLineBuilderExtension commandLineBuilder = new CommandLineBuilderExtension();
            AddResponseFileCommands(commandLineBuilder);
            return commandLineBuilder.ToString();
        }

        protected override string GenerateCommandLineCommands()
        {
            CommandLineBuilderExtension commandLineBuilder = new CommandLineBuilderExtension();
            AddCommandLineCommands(commandLineBuilder);
            return commandLineBuilder.ToString();
        }

        /// <summary>
        /// Fills the provided CommandLineBuilderExtension with those switches and other information that can't go into a response file and
        /// must go directly onto the command line.
        /// </summary>
        protected internal virtual void AddCommandLineCommands(CommandLineBuilderExtension commandLine)
        {
            commandLine.AppendWhenTrue("/noconfig", _store, nameof(NoConfig));
        }

        /// <summary>
        /// Fills the provided CommandLineBuilderExtension with those switches and other information that can go into a response file.
        /// </summary>
        protected internal virtual void AddResponseFileCommands(CommandLineBuilderExtension commandLine)
        {
            // If outputAssembly is not specified, then an "/out: <name>" option won't be added to
            // overwrite the one resulting from the OutputAssembly member of the CompilerParameters class.
            // In that case, we should set the outputAssembly member based on the first source file.
            if (
                    (OutputAssembly == null) &&
                    (Sources != null) &&
                    (Sources.Length > 0) &&
                    (ResponseFiles == null)    // The response file may already have a /out: switch in it, so don't try to be smart here.
                )
            {
                try
                {
                    OutputAssembly = new TaskItem(Path.GetFileNameWithoutExtension(Sources[0].ItemSpec));
                }
                catch (ArgumentException e)
                {
                    throw new ArgumentException(e.Message, "Sources");
                }
                if (string.Compare(TargetType, "library", StringComparison.OrdinalIgnoreCase) == 0)
                {
                    OutputAssembly.ItemSpec += ".dll";
                }
                else if (string.Compare(TargetType, "module", StringComparison.OrdinalIgnoreCase) == 0)
                {
                    OutputAssembly.ItemSpec += ".netmodule";
                }
                else
                {
                    OutputAssembly.ItemSpec += ".exe";
                }
            }

            commandLine.AppendSwitchIfNotNull("/addmodule:", AddModules, ",");
            commandLine.AppendSwitchWithInteger("/codepage:", _store, nameof(CodePage));

            ConfigureDebugProperties();

            // The "DebugType" parameter should be processed after the "EmitDebugInformation" parameter
            // because it's more specific.  Order matters on the command-line, and the last one wins.
            // /debug+ is just a shorthand for /debug:full.  And /debug- is just a shorthand for /debug:none.

            commandLine.AppendPlusOrMinusSwitch("/debug", _store, nameof(EmitDebugInformation));
            commandLine.AppendSwitchIfNotNull("/debug:", DebugType);

            commandLine.AppendPlusOrMinusSwitch("/delaysign", _store, nameof(DelaySign));

            commandLine.AppendSwitchWithInteger("/filealign:", _store, nameof(FileAlignment));
            commandLine.AppendSwitchIfNotNull("/keycontainer:", KeyContainer);
            commandLine.AppendSwitchIfNotNull("/keyfile:", KeyFile);
            // If the strings "LogicalName" or "Access" ever change, make sure to search/replace everywhere in vsproject.
            commandLine.AppendSwitchIfNotNull("/linkresource:", LinkResources, new string[] { "LogicalName", "Access" });
            commandLine.AppendWhenTrue("/nologo", _store, nameof(NoLogo));
            commandLine.AppendWhenTrue("/nowin32manifest", _store, nameof(NoWin32Manifest));
            commandLine.AppendPlusOrMinusSwitch("/optimize", _store, nameof(Optimize));
            commandLine.AppendSwitchIfNotNull("/pathmap:", PathMap);
            commandLine.AppendSwitchIfNotNull("/out:", OutputAssembly);
            commandLine.AppendSwitchIfNotNull("/ruleset:", CodeAnalysisRuleSet);
            commandLine.AppendSwitchIfNotNull("/errorlog:", ErrorLog);
            commandLine.AppendSwitchIfNotNull("/subsystemversion:", SubsystemVersion);
            commandLine.AppendWhenTrue("/reportanalyzer", _store, nameof(ReportAnalyzer));
            // If the strings "LogicalName" or "Access" ever change, make sure to search/replace everywhere in vsproject.
            commandLine.AppendSwitchIfNotNull("/resource:", Resources, new string[] { "LogicalName", "Access" });
            commandLine.AppendSwitchIfNotNull("/target:", TargetType);
            commandLine.AppendPlusOrMinusSwitch("/warnaserror", _store, nameof(TreatWarningsAsErrors));
            commandLine.AppendWhenTrue("/utf8output", _store, nameof(Utf8Output));
            commandLine.AppendSwitchIfNotNull("/win32icon:", Win32Icon);
            commandLine.AppendSwitchIfNotNull("/win32manifest:", Win32Manifest);

            AddResponseFileCommandsForSwitchesSinceInitialReleaseThatAreNeededByTheHost(commandLine);
            AddAnalyzersToCommandLine(commandLine, Analyzers);
            AddAdditionalFilesToCommandLine(commandLine);

            // Append the sources.
            commandLine.AppendFileNamesIfNotNull(Sources, " ");
        }

        internal void AddResponseFileCommandsForSwitchesSinceInitialReleaseThatAreNeededByTheHost(CommandLineBuilderExtension commandLine)
        {
            commandLine.AppendPlusOrMinusSwitch("/deterministic", _store, nameof(Deterministic));
            commandLine.AppendPlusOrMinusSwitch("/publicsign", _store, nameof(PublicSign));
            commandLine.AppendSwitchIfNotNull("/runtimemetadataversion:", RuntimeMetadataVersion);
<<<<<<< HEAD
            commandLine.AppendSwitchIfNotNull("/instrument:", Instrument);
=======
            commandLine.AppendSwitchIfNotNull("/checksumalgorithm:", ChecksumAlgorithm);
>>>>>>> fb9324de

            AddFeatures(commandLine, Features);
        }

        /// <summary>
        /// Adds a "/features:" switch to the command line for each provided feature.
        /// </summary>
        internal static void AddFeatures(CommandLineBuilderExtension commandLine, string features)
        {
            if (string.IsNullOrEmpty(features))
            {
                return;
            }

            foreach (var feature in CompilerOptionParseUtilities.ParseFeatureFromMSBuild(features))
            {
                commandLine.AppendSwitchIfNotNull("/features:", feature.Trim());
            }
        }

        /// <summary>
        /// Adds a "/analyzer:" switch to the command line for each provided analyzer.
        /// </summary>
        internal static void AddAnalyzersToCommandLine(CommandLineBuilderExtension commandLine, ITaskItem[] analyzers)
        {
            // If there were no analyzers passed in, don't add any /analyzer: switches
            // on the command-line.
            if (analyzers == null)
            {
                return;
            }

            foreach (ITaskItem analyzer in analyzers)
            {
                commandLine.AppendSwitchIfNotNull("/analyzer:", analyzer.ItemSpec);
            }
        }

        /// <summary>
        /// Adds a "/additionalfile:" switch to the command line for each additional file.
        /// </summary>
        private void AddAdditionalFilesToCommandLine(CommandLineBuilderExtension commandLine)
        {
            // If there were no additional files passed in, don't add any /additionalfile: switches
            // on the command-line.
            if (AdditionalFiles == null)
            {
                return;
            }

            foreach (ITaskItem additionalFile in AdditionalFiles)
            {
                commandLine.AppendSwitchIfNotNull("/additionalfile:", additionalFile.ItemSpec);
            }
        }

        /// <summary>
        /// Configure the debug switches which will be placed on the compiler command-line.
        /// The matrix of debug type and symbol inputs and the desired results is as follows:
        ///
        /// Debug Symbols              DebugType   Desired Results
        ///          True               Full        /debug+ /debug:full
        ///          True               PdbOnly     /debug+ /debug:PdbOnly
        ///          True               None        /debug-
        ///          True               Blank       /debug+
        ///          False              Full        /debug- /debug:full
        ///          False              PdbOnly     /debug- /debug:PdbOnly
        ///          False              None        /debug-
        ///          False              Blank       /debug-
        ///          Blank              Full                /debug:full
        ///          Blank              PdbOnly             /debug:PdbOnly
        ///          Blank              None        /debug-
        /// Debug:   Blank              Blank       /debug+ //Microsoft.common.targets will set this
        /// Release: Blank              Blank       "Nothing for either switch"
        ///
        /// The logic is as follows:
        /// If debugtype is none  set debugtype to empty and debugSymbols to false
        /// If debugType is blank  use the debugsymbols "as is"
        /// If debug type is set, use its value and the debugsymbols value "as is"
        /// </summary>
        private void ConfigureDebugProperties()
        {
            // If debug type is set we need to take some action depending on the value. If debugtype is not set
            // We don't need to modify the EmitDebugInformation switch as its value will be used as is.
            if (_store[nameof(DebugType)] != null)
            {
                // If debugtype is none then only show debug- else use the debug type and the debugsymbols as is.
                if (string.Compare((string)_store[nameof(DebugType)], "none", StringComparison.OrdinalIgnoreCase) == 0)
                {
                    _store[nameof(DebugType)] = null;
                    _store[nameof(EmitDebugInformation)] = false;
                }
            }
        }

        /// <summary>
        /// Validate parameters, log errors and warnings and return true if
        /// Execute should proceed.
        /// </summary>
        protected override bool ValidateParameters()
        {
            return ListHasNoDuplicateItems(Resources, nameof(Resources), "LogicalName", Log) && ListHasNoDuplicateItems(Sources, nameof(Sources), Log);
        }

        /// <summary>
        /// Returns true if the provided item list contains duplicate items, false otherwise.
        /// </summary>
        internal static bool ListHasNoDuplicateItems(ITaskItem[] itemList, string parameterName, TaskLoggingHelper log)
        {
            return ListHasNoDuplicateItems(itemList, parameterName, null, log);
        }

        /// <summary>
        /// Returns true if the provided item list contains duplicate items, false otherwise.
        /// </summary>
        /// <param name="itemList"></param>
        /// <param name="disambiguatingMetadataName">Optional name of metadata that may legitimately disambiguate items. May be null.</param>
        /// <param name="parameterName"></param>
        /// <param name="log"></param>
        private static bool ListHasNoDuplicateItems(ITaskItem[] itemList, string parameterName, string disambiguatingMetadataName, TaskLoggingHelper log)
        {
            if (itemList == null || itemList.Length == 0)
            {
                return true;
            }

            Hashtable alreadySeen = new Hashtable(StringComparer.OrdinalIgnoreCase);
            foreach (ITaskItem item in itemList)
            {
                string key;
                string disambiguatingMetadataValue = null;
                if (disambiguatingMetadataName != null)
                {
                    disambiguatingMetadataValue = item.GetMetadata(disambiguatingMetadataName);
                }

                if (disambiguatingMetadataName == null || string.IsNullOrEmpty(disambiguatingMetadataValue))
                {
                    key = item.ItemSpec;
                }
                else
                {
                    key = item.ItemSpec + ":" + disambiguatingMetadataValue;
                }

                if (alreadySeen.ContainsKey(key))
                {
                    if (disambiguatingMetadataName == null || string.IsNullOrEmpty(disambiguatingMetadataValue))
                    {
                        log.LogErrorWithCodeFromResources("General_DuplicateItemsNotSupported", item.ItemSpec, parameterName);
                    }
                    else
                    {
                        log.LogErrorWithCodeFromResources("General_DuplicateItemsNotSupportedWithMetadata", item.ItemSpec, parameterName, disambiguatingMetadataValue, disambiguatingMetadataName);
                    }
                    return false;
                }
                else
                {
                    alreadySeen[key] = string.Empty;
                }
            }

            return true;
        }

        /// <summary>
        /// Allows tool to handle the return code.
        /// This method will only be called with non-zero exitCode.
        /// </summary>
        protected override bool HandleTaskExecutionErrors()
        {
            // For managed compilers, the compiler should emit the appropriate
            // error messages before returning a non-zero exit code, so we don't
            // normally need to emit any additional messages now.
            //
            // If somehow the compiler DID return a non-zero exit code and didn't log an error, we'd like to log that exit code.
            // We can only do this for the command line compiler: if the inproc compiler was used,
            // we can't tell what if anything it logged as it logs directly to Visual Studio's output window.
            //
            if (!Log.HasLoggedErrors && UsedCommandLineTool)
            {
                // This will log a message "MSB3093: The command exited with code {0}."
                base.HandleTaskExecutionErrors();
            }

            return false;
        }

        /// <summary>
        /// Takes a list of files and returns the normalized locations of these files
        /// </summary>
        private void NormalizePaths(ITaskItem[] taskItems)
        {
            foreach (var item in taskItems)
            {
                item.ItemSpec = Utilities.GetFullPathNoThrow(item.ItemSpec);
            }
        }

        /// <summary>
        /// Whether the command line compiler was invoked, instead
        /// of the host object compiler.
        /// </summary>
        protected bool UsedCommandLineTool
        {
            get;
            set;
        }

        private bool _hostCompilerSupportsAllParameters;
        protected bool HostCompilerSupportsAllParameters
        {
            get { return _hostCompilerSupportsAllParameters; }
            set { _hostCompilerSupportsAllParameters = value; }
        }

        /// <summary>
        /// Checks the bool result from calling one of the methods on the host compiler object to
        /// set one of the parameters.  If it returned false, that means the host object doesn't
        /// support a particular parameter or variation on a parameter.  So we log a comment,
        /// and set our state so we know not to call the host object to do the actual compilation.
        /// </summary>
        /// <owner>RGoel</owner>
        protected void CheckHostObjectSupport
            (
            string parameterName,
            bool resultFromHostObjectSetOperation
            )
        {
            if (!resultFromHostObjectSetOperation)
            {
                Log.LogMessageFromResources(MessageImportance.Normal, "General_ParameterUnsupportedOnHostCompiler", parameterName);
                _hostCompilerSupportsAllParameters = false;
            }
        }

        internal void InitializeHostObjectSupportForNewSwitches(ITaskHost hostObject, ref string param)
        {
            var compilerOptionsHostObject = hostObject as ICompilerOptionsHostObject;

            if (compilerOptionsHostObject != null)
            {
                var commandLineBuilder = new CommandLineBuilderExtension();
                AddResponseFileCommandsForSwitchesSinceInitialReleaseThatAreNeededByTheHost(commandLineBuilder);
                param = "CompilerOptions";
                CheckHostObjectSupport(param, compilerOptionsHostObject.SetCompilerOptions(commandLineBuilder.ToString()));
            }
        }

        /// <summary>
        /// Checks to see whether all of the passed-in references exist on disk before we launch the compiler.
        /// </summary>
        /// <owner>RGoel</owner>
        protected bool CheckAllReferencesExistOnDisk()
        {
            if (null == References)
            {
                // No references
                return true;
            }

            bool success = true;

            foreach (ITaskItem reference in References)
            {
                if (!File.Exists(reference.ItemSpec))
                {
                    success = false;
                    Log.LogErrorWithCodeFromResources("General_ReferenceDoesNotExist", reference.ItemSpec);
                }
            }

            return success;
        }

        /// <summary>
        /// The IDE and command line compilers unfortunately differ in how win32
        /// manifests are specified.  In particular, the command line compiler offers a
        /// "/nowin32manifest" switch, while the IDE compiler does not offer analogous
        /// functionality. If this switch is omitted from the command line and no win32
        /// manifest is specified, the compiler will include a default win32 manifest
        /// named "default.win32manifest" found in the same directory as the compiler
        /// executable. Again, the IDE compiler does not offer analogous support.
        ///
        /// We'd like to imitate the command line compiler's behavior in the IDE, but
        /// it isn't aware of the default file, so we must compute the path to it if
        /// noDefaultWin32Manifest is false and no win32Manifest was provided by the
        /// project.
        ///
        /// This method will only be called during the initialization of the host object,
        /// which is only used during IDE builds.
        /// </summary>
        /// <returns>the path to the win32 manifest to provide to the host object</returns>
        internal string GetWin32ManifestSwitch
        (
            bool noDefaultWin32Manifest,
            string win32Manifest
        )
        {
            if (!noDefaultWin32Manifest)
            {
                if (string.IsNullOrEmpty(win32Manifest) && string.IsNullOrEmpty(Win32Resource))
                {
                    // We only want to consider the default.win32manifest if this is an executable
                    if (!string.Equals(TargetType, "library", StringComparison.OrdinalIgnoreCase)
                       && !string.Equals(TargetType, "module", StringComparison.OrdinalIgnoreCase))
                    {
                        // We need to compute the path to the default win32 manifest
                        string pathToDefaultManifest = ToolLocationHelper.GetPathToDotNetFrameworkFile
                                                       (
                                                           "default.win32manifest",

                                                           // We are choosing to pass Version46 instead of VersionLatest. TargetDotNetFrameworkVersion
                                                           // is an enum, and VersionLatest is not some sentinel value but rather a constant that is
                                                           // equal to the highest version defined in the enum. Enum values, being constants, are baked
                                                           // into consuming assembly, so specifying VersionLatest means not the latest version wherever
                                                           // this code is running, but rather the latest version of the framework according to the
                                                           // reference assembly with which this assembly was built. As of this writing, we are building
                                                           // our bits on machines with Visual Studio 2015 that know about 4.6.1, so specifying
                                                           // VersionLatest would bake in the enum value for 4.6.1. But we need to run on machines with
                                                           // MSBuild that only know about Version46 (and no higher), so VersionLatest will fail there.
                                                           // Explicitly passing Version46 prevents this problem.
                                                           TargetDotNetFrameworkVersion.Version46
                                                       );

                        if (null == pathToDefaultManifest)
                        {
                            // This is rather unlikely, and the inproc compiler seems to log an error anyway.
                            // So just a message is fine.
                            Log.LogMessageFromResources
                            (
                                "General_ExpectedFileMissing",
                                "default.win32manifest"
                            );
                        }

                        return pathToDefaultManifest;
                    }
                }
            }

            return win32Manifest;
        }
    }
}<|MERGE_RESOLUTION|>--- conflicted
+++ resolved
@@ -60,7 +60,12 @@
         // We do not support BugReport because it always requires user interaction,
         // which will cause a hang.
 
-<<<<<<< HEAD
+        public string ChecksumAlgorithm
+        {
+            set { _store[nameof(ChecksumAlgorithm)] = value; }
+            get { return (string)_store[nameof(ChecksumAlgorithm)]; }
+        }
+        
         /// <summary>
         /// An instrument flag that specifies instrumentation settings.
         /// </summary>
@@ -68,12 +73,6 @@
         {
             set { _store[nameof(Instrument)] = value; }
             get { return (string)_store[nameof(Instrument)]; }
-=======
-        public string ChecksumAlgorithm
-        {
-            set { _store[nameof(ChecksumAlgorithm)] = value; }
-            get { return (string)_store[nameof(ChecksumAlgorithm)]; }
->>>>>>> fb9324de
         }
 
         public string CodeAnalysisRuleSet
@@ -714,11 +713,8 @@
             commandLine.AppendPlusOrMinusSwitch("/deterministic", _store, nameof(Deterministic));
             commandLine.AppendPlusOrMinusSwitch("/publicsign", _store, nameof(PublicSign));
             commandLine.AppendSwitchIfNotNull("/runtimemetadataversion:", RuntimeMetadataVersion);
-<<<<<<< HEAD
+            commandLine.AppendSwitchIfNotNull("/checksumalgorithm:", ChecksumAlgorithm);
             commandLine.AppendSwitchIfNotNull("/instrument:", Instrument);
-=======
-            commandLine.AppendSwitchIfNotNull("/checksumalgorithm:", ChecksumAlgorithm);
->>>>>>> fb9324de
 
             AddFeatures(commandLine, Features);
         }
