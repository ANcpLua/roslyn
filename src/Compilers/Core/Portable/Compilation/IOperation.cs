--- conflicted
+++ resolved
@@ -86,13 +86,9 @@
         // Statements that occur only C#.
 
         /// <summary>Indicates an <see cref="IFixedStatement"/>.</summary>
-<<<<<<< HEAD
-        FixedStatement = 0x16,
-
-        LocalFunctionStatement = 0x17,
-=======
         FixedStatement = 0x30,
->>>>>>> 8603ed45
+
+        LocalFunctionStatement = 0x31,
 
         // Statements that occur only in Visual Basic.
 
