﻿// Licensed to the .NET Foundation under one or more agreements.
// The .NET Foundation licenses this file to you under the MIT license.
// See the LICENSE file in the project root for more information.

using System.Collections.Generic;
using System.Diagnostics;

namespace Microsoft.CodeAnalysis
{
    /// <summary>
    /// Ids of well known runtime types.
    /// Values should not intersect with SpecialType enum!
    /// </summary>
    /// <remarks></remarks>
    internal enum WellKnownType
    {
        // Value 0 represents an unknown type
        Unknown = SpecialType.None,

        First = SpecialType.Count + 1,

        // The following type ids should be in sync with names in WellKnownTypes.metadataNames array.
        System_Math = First,
        System_Array,
        System_Attribute,
        System_CLSCompliantAttribute,
        System_Convert,
        System_Exception,
        System_FlagsAttribute,
        System_FormattableString,
        System_Guid,
        System_IFormattable,
        System_RuntimeTypeHandle,
        System_RuntimeFieldHandle,
        System_RuntimeMethodHandle,
        System_MarshalByRefObject,
        System_Type,
        System_Reflection_AssemblyKeyFileAttribute,
        System_Reflection_AssemblyKeyNameAttribute,
        System_Reflection_MethodInfo,
        System_Reflection_ConstructorInfo,
        System_Reflection_MethodBase,
        System_Reflection_FieldInfo,
        System_Reflection_MemberInfo,
        System_Reflection_Missing,
        System_Runtime_CompilerServices_FormattableStringFactory,
        System_Runtime_CompilerServices_RuntimeHelpers,
        System_Runtime_ExceptionServices_ExceptionDispatchInfo,
        System_Runtime_InteropServices_StructLayoutAttribute,
        System_Runtime_InteropServices_UnknownWrapper,
        System_Runtime_InteropServices_DispatchWrapper,
        System_Runtime_InteropServices_CallingConvention,
        System_Runtime_InteropServices_ClassInterfaceAttribute,
        System_Runtime_InteropServices_ClassInterfaceType,
        System_Runtime_InteropServices_CoClassAttribute,
        System_Runtime_InteropServices_ComAwareEventInfo,
        System_Runtime_InteropServices_ComEventInterfaceAttribute,
        System_Runtime_InteropServices_ComInterfaceType,
        System_Runtime_InteropServices_ComSourceInterfacesAttribute,
        System_Runtime_InteropServices_ComVisibleAttribute,
        System_Runtime_InteropServices_DispIdAttribute,
        System_Runtime_InteropServices_GuidAttribute,
        System_Runtime_InteropServices_InterfaceTypeAttribute,
        System_Runtime_InteropServices_Marshal,
        System_Runtime_InteropServices_TypeIdentifierAttribute,
        System_Runtime_InteropServices_BestFitMappingAttribute,
        System_Runtime_InteropServices_DefaultParameterValueAttribute,
        System_Runtime_InteropServices_LCIDConversionAttribute,
        System_Runtime_InteropServices_UnmanagedFunctionPointerAttribute,
        System_Activator,
        System_Threading_Tasks_Task,
        System_Threading_Tasks_Task_T,
        System_Threading_Interlocked,
        System_Threading_Monitor,
        System_Threading_Thread,
        Microsoft_CSharp_RuntimeBinder_Binder,
        Microsoft_CSharp_RuntimeBinder_CSharpArgumentInfo,
        Microsoft_CSharp_RuntimeBinder_CSharpArgumentInfoFlags,
        Microsoft_CSharp_RuntimeBinder_CSharpBinderFlags,
        Microsoft_VisualBasic_CallType,
        Microsoft_VisualBasic_Embedded,
        Microsoft_VisualBasic_CompilerServices_Conversions,
        Microsoft_VisualBasic_CompilerServices_Operators,
        Microsoft_VisualBasic_CompilerServices_NewLateBinding,
        Microsoft_VisualBasic_CompilerServices_EmbeddedOperators,
        Microsoft_VisualBasic_CompilerServices_StandardModuleAttribute,
        Microsoft_VisualBasic_CompilerServices_Utils,
        Microsoft_VisualBasic_CompilerServices_LikeOperator,
        Microsoft_VisualBasic_CompilerServices_ProjectData,
        Microsoft_VisualBasic_CompilerServices_ObjectFlowControl,
        Microsoft_VisualBasic_CompilerServices_ObjectFlowControl_ForLoopControl,
        Microsoft_VisualBasic_CompilerServices_StaticLocalInitFlag,
        Microsoft_VisualBasic_CompilerServices_StringType,
        Microsoft_VisualBasic_CompilerServices_IncompleteInitialization,
        Microsoft_VisualBasic_CompilerServices_Versioned,
        Microsoft_VisualBasic_CompareMethod,
        Microsoft_VisualBasic_Strings,
        Microsoft_VisualBasic_ErrObject,
        Microsoft_VisualBasic_FileSystem,
        Microsoft_VisualBasic_ApplicationServices_ApplicationBase,
        Microsoft_VisualBasic_ApplicationServices_WindowsFormsApplicationBase,
        Microsoft_VisualBasic_Information,
        Microsoft_VisualBasic_Interaction,

        // standard Func delegates - must be ordered by arity
        System_Func_T,
        System_Func_T2,
        System_Func_T3,
        System_Func_T4,
        System_Func_T5,
        System_Func_T6,
        System_Func_T7,
        System_Func_T8,
        System_Func_T9,
        System_Func_T10,
        System_Func_T11,
        System_Func_T12,
        System_Func_T13,
        System_Func_T14,
        System_Func_T15,
        System_Func_T16,
        System_Func_T17,
        System_Func_TMax = System_Func_T17,

        // standard Action delegates - must be ordered by arity
        System_Action,
        System_Action_T,
        System_Action_T2,
        System_Action_T3,
        System_Action_T4,
        System_Action_T5,
        System_Action_T6,
        System_Action_T7,
        System_Action_T8,
        System_Action_T9,
        System_Action_T10,
        System_Action_T11,
        System_Action_T12,
        System_Action_T13,
        System_Action_T14,
        System_Action_T15,
        System_Action_T16,
        System_Action_TMax = System_Action_T16,

        System_AttributeUsageAttribute,
        System_ParamArrayAttribute,
        System_NonSerializedAttribute,
        System_STAThreadAttribute,
        System_Reflection_DefaultMemberAttribute,
        System_Runtime_CompilerServices_DateTimeConstantAttribute,
        System_Runtime_CompilerServices_DecimalConstantAttribute,
        System_Runtime_CompilerServices_IUnknownConstantAttribute,
        System_Runtime_CompilerServices_IDispatchConstantAttribute,
        System_Runtime_CompilerServices_ExtensionAttribute,
        System_Runtime_CompilerServices_INotifyCompletion,
        System_Runtime_CompilerServices_InternalsVisibleToAttribute,
        System_Runtime_CompilerServices_CompilerGeneratedAttribute,
        System_Runtime_CompilerServices_AccessedThroughPropertyAttribute,
        System_Runtime_CompilerServices_CompilationRelaxationsAttribute,
        System_Runtime_CompilerServices_RuntimeCompatibilityAttribute,
        System_Runtime_CompilerServices_UnsafeValueTypeAttribute,
        System_Runtime_CompilerServices_FixedBufferAttribute,
        System_Runtime_CompilerServices_DynamicAttribute,
        System_Runtime_CompilerServices_CallSiteBinder,
        System_Runtime_CompilerServices_CallSite,
        System_Runtime_CompilerServices_CallSite_T,

        System_Runtime_InteropServices_WindowsRuntime_EventRegistrationToken,
        System_Runtime_InteropServices_WindowsRuntime_EventRegistrationTokenTable_T,
        System_Runtime_InteropServices_WindowsRuntime_WindowsRuntimeMarshal,

        Windows_Foundation_IAsyncAction,
        Windows_Foundation_IAsyncActionWithProgress_T,
        Windows_Foundation_IAsyncOperation_T,
        Windows_Foundation_IAsyncOperationWithProgress_T2,

        System_Diagnostics_Debugger,
        System_Diagnostics_DebuggerDisplayAttribute,
        System_Diagnostics_DebuggerNonUserCodeAttribute,
        System_Diagnostics_DebuggerHiddenAttribute,
        System_Diagnostics_DebuggerBrowsableAttribute,
        System_Diagnostics_DebuggerStepThroughAttribute,
        System_Diagnostics_DebuggerBrowsableState,
        System_Diagnostics_DebuggableAttribute,
        System_Diagnostics_DebuggableAttribute__DebuggingModes,

        System_ComponentModel_DesignerSerializationVisibilityAttribute,

        System_IEquatable_T,

        System_Collections_IList,
        System_Collections_ICollection,
        System_Collections_Generic_EqualityComparer_T,
        System_Collections_Generic_List_T,
        System_Collections_Generic_IDictionary_KV,
        System_Collections_Generic_IReadOnlyDictionary_KV,
        System_Collections_ObjectModel_Collection_T,
        System_Collections_ObjectModel_ReadOnlyCollection_T,
        System_Collections_Specialized_INotifyCollectionChanged,
        System_ComponentModel_INotifyPropertyChanged,
        System_ComponentModel_EditorBrowsableAttribute,
        System_ComponentModel_EditorBrowsableState,

        System_Linq_Enumerable,
        System_Linq_Expressions_Expression,
        System_Linq_Expressions_Expression_T,
        System_Linq_Expressions_ParameterExpression,
        System_Linq_Expressions_ElementInit,
        System_Linq_Expressions_MemberBinding,
        System_Linq_Expressions_ExpressionType,
        System_Linq_IQueryable,
        System_Linq_IQueryable_T,

        System_Xml_Linq_Extensions,
        System_Xml_Linq_XAttribute,
        System_Xml_Linq_XCData,
        System_Xml_Linq_XComment,
        System_Xml_Linq_XContainer,
        System_Xml_Linq_XDeclaration,
        System_Xml_Linq_XDocument,
        System_Xml_Linq_XElement,
        System_Xml_Linq_XName,
        System_Xml_Linq_XNamespace,
        System_Xml_Linq_XObject,
        System_Xml_Linq_XProcessingInstruction,

        System_Security_UnverifiableCodeAttribute,
        System_Security_Permissions_SecurityAction,
        System_Security_Permissions_SecurityAttribute,
        System_Security_Permissions_SecurityPermissionAttribute,

        System_NotSupportedException,

        System_Runtime_CompilerServices_ICriticalNotifyCompletion,
        System_Runtime_CompilerServices_IAsyncStateMachine,
        System_Runtime_CompilerServices_AsyncVoidMethodBuilder,
        System_Runtime_CompilerServices_AsyncTaskMethodBuilder,
        System_Runtime_CompilerServices_AsyncTaskMethodBuilder_T,
        System_Runtime_CompilerServices_AsyncStateMachineAttribute,
        System_Runtime_CompilerServices_IteratorStateMachineAttribute,

        System_Windows_Forms_Form,
        System_Windows_Forms_Application,

        System_Environment,

        System_Runtime_GCLatencyMode,
        System_IFormatProvider,

        CSharp7Sentinel = System_IFormatProvider, // all types that were known before CSharp7 should remain above this sentinel

        System_ValueTuple,
        System_ValueTuple_T1,
        System_ValueTuple_T2,
        System_ValueTuple_T3,

        ExtSentinel, // Not a real type, just a marker for types above 255 and strictly below 512

        System_ValueTuple_T4,
        System_ValueTuple_T5,
        System_ValueTuple_T6,
        System_ValueTuple_T7,
        System_ValueTuple_TRest,

        System_Runtime_CompilerServices_TupleElementNamesAttribute,

        Microsoft_CodeAnalysis_Runtime_Instrumentation,
        System_Runtime_CompilerServices_NullableAttribute,
        System_Runtime_CompilerServices_NullableContextAttribute,
        System_Runtime_CompilerServices_NullablePublicOnlyAttribute,
        System_Runtime_CompilerServices_ReferenceAssemblyAttribute,

        System_Runtime_CompilerServices_IsReadOnlyAttribute,
        System_Runtime_CompilerServices_IsByRefLikeAttribute,
        System_Runtime_InteropServices_InAttribute,
        System_ObsoleteAttribute,
        System_Span_T,
        System_ReadOnlySpan_T,
        System_Runtime_InteropServices_UnmanagedType,
        System_Runtime_CompilerServices_IsUnmanagedAttribute,

        Microsoft_VisualBasic_Conversion,
        System_Runtime_CompilerServices_NonNullTypesAttribute,
        System_AttributeTargets,
        Microsoft_CodeAnalysis_EmbeddedAttribute,
        System_Runtime_CompilerServices_ITuple,

        System_Index,
        System_Range,

        System_Runtime_CompilerServices_AsyncIteratorStateMachineAttribute,
        System_IAsyncDisposable,
        System_Collections_Generic_IAsyncEnumerable_T,
        System_Collections_Generic_IAsyncEnumerator_T,
        System_Threading_Tasks_Sources_ManualResetValueTaskSourceCore_T,
        System_Threading_Tasks_Sources_ValueTaskSourceStatus,
        System_Threading_Tasks_Sources_ValueTaskSourceOnCompletedFlags,
        System_Threading_Tasks_Sources_IValueTaskSource_T,
        System_Threading_Tasks_Sources_IValueTaskSource,
        System_Threading_Tasks_ValueTask_T,
        System_Threading_Tasks_ValueTask,
        System_Runtime_CompilerServices_AsyncIteratorMethodBuilder,
        System_Threading_CancellationToken,
        System_Threading_CancellationTokenSource,

        System_InvalidOperationException,
        System_Runtime_CompilerServices_SwitchExpressionException,
        System_Collections_Generic_IEqualityComparer_T,
        System_Runtime_CompilerServices_NativeIntegerAttribute,

        System_Runtime_CompilerServices_IsExternalInit,
        System_Runtime_InteropServices_OutAttribute,

        System_Text_StringBuilder,

        System_Runtime_CompilerServices_DefaultInterpolatedStringHandler,

<<<<<<< HEAD
        NextAvailable,
=======
        System_ArgumentNullException,
>>>>>>> 67d940c4

        NextAvailable,
        // Remember to update the AllWellKnownTypes tests when making changes here
    }

    internal static class WellKnownTypes
    {
        /// <summary>
        /// Number of well known types in WellKnownType enum
        /// </summary>
        internal const int Count = WellKnownType.NextAvailable - WellKnownType.First;

        /// <summary>
        /// Array of names for types.
        /// The names should correspond to ids from WellKnownType enum so
        /// that we could use ids to index into the array
        /// </summary>
        /// <remarks></remarks>
        private static readonly string[] s_metadataNames = new string[]
        {
            "System.Math",
            "System.Array",
            "System.Attribute",
            "System.CLSCompliantAttribute",
            "System.Convert",
            "System.Exception",
            "System.FlagsAttribute",
            "System.FormattableString",
            "System.Guid",
            "System.IFormattable",
            "System.RuntimeTypeHandle",
            "System.RuntimeFieldHandle",
            "System.RuntimeMethodHandle",
            "System.MarshalByRefObject",
            "System.Type",
            "System.Reflection.AssemblyKeyFileAttribute",
            "System.Reflection.AssemblyKeyNameAttribute",
            "System.Reflection.MethodInfo",
            "System.Reflection.ConstructorInfo",
            "System.Reflection.MethodBase",
            "System.Reflection.FieldInfo",
            "System.Reflection.MemberInfo",
            "System.Reflection.Missing",
            "System.Runtime.CompilerServices.FormattableStringFactory",
            "System.Runtime.CompilerServices.RuntimeHelpers",
            "System.Runtime.ExceptionServices.ExceptionDispatchInfo",
            "System.Runtime.InteropServices.StructLayoutAttribute",
            "System.Runtime.InteropServices.UnknownWrapper",
            "System.Runtime.InteropServices.DispatchWrapper",
            "System.Runtime.InteropServices.CallingConvention",
            "System.Runtime.InteropServices.ClassInterfaceAttribute",
            "System.Runtime.InteropServices.ClassInterfaceType",
            "System.Runtime.InteropServices.CoClassAttribute",
            "System.Runtime.InteropServices.ComAwareEventInfo",
            "System.Runtime.InteropServices.ComEventInterfaceAttribute",
            "System.Runtime.InteropServices.ComInterfaceType",
            "System.Runtime.InteropServices.ComSourceInterfacesAttribute",
            "System.Runtime.InteropServices.ComVisibleAttribute",
            "System.Runtime.InteropServices.DispIdAttribute",
            "System.Runtime.InteropServices.GuidAttribute",
            "System.Runtime.InteropServices.InterfaceTypeAttribute",
            "System.Runtime.InteropServices.Marshal",
            "System.Runtime.InteropServices.TypeIdentifierAttribute",
            "System.Runtime.InteropServices.BestFitMappingAttribute",
            "System.Runtime.InteropServices.DefaultParameterValueAttribute",
            "System.Runtime.InteropServices.LCIDConversionAttribute",
            "System.Runtime.InteropServices.UnmanagedFunctionPointerAttribute",
            "System.Activator",
            "System.Threading.Tasks.Task",
            "System.Threading.Tasks.Task`1",
            "System.Threading.Interlocked",
            "System.Threading.Monitor",
            "System.Threading.Thread",
            "Microsoft.CSharp.RuntimeBinder.Binder",
            "Microsoft.CSharp.RuntimeBinder.CSharpArgumentInfo",
            "Microsoft.CSharp.RuntimeBinder.CSharpArgumentInfoFlags",
            "Microsoft.CSharp.RuntimeBinder.CSharpBinderFlags",
            "Microsoft.VisualBasic.CallType",
            "Microsoft.VisualBasic.Embedded",
            "Microsoft.VisualBasic.CompilerServices.Conversions",
            "Microsoft.VisualBasic.CompilerServices.Operators",
            "Microsoft.VisualBasic.CompilerServices.NewLateBinding",
            "Microsoft.VisualBasic.CompilerServices.EmbeddedOperators",
            "Microsoft.VisualBasic.CompilerServices.StandardModuleAttribute",
            "Microsoft.VisualBasic.CompilerServices.Utils",
            "Microsoft.VisualBasic.CompilerServices.LikeOperator",
            "Microsoft.VisualBasic.CompilerServices.ProjectData",
            "Microsoft.VisualBasic.CompilerServices.ObjectFlowControl",
            "Microsoft.VisualBasic.CompilerServices.ObjectFlowControl+ForLoopControl",
            "Microsoft.VisualBasic.CompilerServices.StaticLocalInitFlag",
            "Microsoft.VisualBasic.CompilerServices.StringType",
            "Microsoft.VisualBasic.CompilerServices.IncompleteInitialization",
            "Microsoft.VisualBasic.CompilerServices.Versioned",
            "Microsoft.VisualBasic.CompareMethod",
            "Microsoft.VisualBasic.Strings",
            "Microsoft.VisualBasic.ErrObject",
            "Microsoft.VisualBasic.FileSystem",
            "Microsoft.VisualBasic.ApplicationServices.ApplicationBase",
            "Microsoft.VisualBasic.ApplicationServices.WindowsFormsApplicationBase",
            "Microsoft.VisualBasic.Information",
            "Microsoft.VisualBasic.Interaction",

            "System.Func`1",
            "System.Func`2",
            "System.Func`3",
            "System.Func`4",
            "System.Func`5",
            "System.Func`6",
            "System.Func`7",
            "System.Func`8",
            "System.Func`9",
            "System.Func`10",
            "System.Func`11",
            "System.Func`12",
            "System.Func`13",
            "System.Func`14",
            "System.Func`15",
            "System.Func`16",
            "System.Func`17",
            "System.Action",
            "System.Action`1",
            "System.Action`2",
            "System.Action`3",
            "System.Action`4",
            "System.Action`5",
            "System.Action`6",
            "System.Action`7",
            "System.Action`8",
            "System.Action`9",
            "System.Action`10",
            "System.Action`11",
            "System.Action`12",
            "System.Action`13",
            "System.Action`14",
            "System.Action`15",
            "System.Action`16",

            "System.AttributeUsageAttribute",
            "System.ParamArrayAttribute",
            "System.NonSerializedAttribute",
            "System.STAThreadAttribute",
            "System.Reflection.DefaultMemberAttribute",
            "System.Runtime.CompilerServices.DateTimeConstantAttribute",
            "System.Runtime.CompilerServices.DecimalConstantAttribute",
            "System.Runtime.CompilerServices.IUnknownConstantAttribute",
            "System.Runtime.CompilerServices.IDispatchConstantAttribute",
            "System.Runtime.CompilerServices.ExtensionAttribute",
            "System.Runtime.CompilerServices.INotifyCompletion",
            "System.Runtime.CompilerServices.InternalsVisibleToAttribute",
            "System.Runtime.CompilerServices.CompilerGeneratedAttribute",
            "System.Runtime.CompilerServices.AccessedThroughPropertyAttribute",
            "System.Runtime.CompilerServices.CompilationRelaxationsAttribute",
            "System.Runtime.CompilerServices.RuntimeCompatibilityAttribute",
            "System.Runtime.CompilerServices.UnsafeValueTypeAttribute",
            "System.Runtime.CompilerServices.FixedBufferAttribute",
            "System.Runtime.CompilerServices.DynamicAttribute",
            "System.Runtime.CompilerServices.CallSiteBinder",
            "System.Runtime.CompilerServices.CallSite",
            "System.Runtime.CompilerServices.CallSite`1",

            "System.Runtime.InteropServices.WindowsRuntime.EventRegistrationToken",
            "System.Runtime.InteropServices.WindowsRuntime.EventRegistrationTokenTable`1",
            "System.Runtime.InteropServices.WindowsRuntime.WindowsRuntimeMarshal",

            "Windows.Foundation.IAsyncAction",
            "Windows.Foundation.IAsyncActionWithProgress`1",
            "Windows.Foundation.IAsyncOperation`1",
            "Windows.Foundation.IAsyncOperationWithProgress`2",

            "System.Diagnostics.Debugger",
            "System.Diagnostics.DebuggerDisplayAttribute",
            "System.Diagnostics.DebuggerNonUserCodeAttribute",
            "System.Diagnostics.DebuggerHiddenAttribute",
            "System.Diagnostics.DebuggerBrowsableAttribute",
            "System.Diagnostics.DebuggerStepThroughAttribute",
            "System.Diagnostics.DebuggerBrowsableState",
            "System.Diagnostics.DebuggableAttribute",
            "System.Diagnostics.DebuggableAttribute+DebuggingModes",

            "System.ComponentModel.DesignerSerializationVisibilityAttribute",

            "System.IEquatable`1",

            "System.Collections.IList",
            "System.Collections.ICollection",
            "System.Collections.Generic.EqualityComparer`1",
            "System.Collections.Generic.List`1",
            "System.Collections.Generic.IDictionary`2",
            "System.Collections.Generic.IReadOnlyDictionary`2",
            "System.Collections.ObjectModel.Collection`1",
            "System.Collections.ObjectModel.ReadOnlyCollection`1",
            "System.Collections.Specialized.INotifyCollectionChanged",
            "System.ComponentModel.INotifyPropertyChanged",
            "System.ComponentModel.EditorBrowsableAttribute",
            "System.ComponentModel.EditorBrowsableState",

            "System.Linq.Enumerable",
            "System.Linq.Expressions.Expression",
            "System.Linq.Expressions.Expression`1",
            "System.Linq.Expressions.ParameterExpression",
            "System.Linq.Expressions.ElementInit",
            "System.Linq.Expressions.MemberBinding",
            "System.Linq.Expressions.ExpressionType",
            "System.Linq.IQueryable",
            "System.Linq.IQueryable`1",

            "System.Xml.Linq.Extensions",
            "System.Xml.Linq.XAttribute",
            "System.Xml.Linq.XCData",
            "System.Xml.Linq.XComment",
            "System.Xml.Linq.XContainer",
            "System.Xml.Linq.XDeclaration",
            "System.Xml.Linq.XDocument",
            "System.Xml.Linq.XElement",
            "System.Xml.Linq.XName",
            "System.Xml.Linq.XNamespace",
            "System.Xml.Linq.XObject",
            "System.Xml.Linq.XProcessingInstruction",

            "System.Security.UnverifiableCodeAttribute",
            "System.Security.Permissions.SecurityAction",
            "System.Security.Permissions.SecurityAttribute",
            "System.Security.Permissions.SecurityPermissionAttribute",

            "System.NotSupportedException",

            "System.Runtime.CompilerServices.ICriticalNotifyCompletion",
            "System.Runtime.CompilerServices.IAsyncStateMachine",
            "System.Runtime.CompilerServices.AsyncVoidMethodBuilder",
            "System.Runtime.CompilerServices.AsyncTaskMethodBuilder",
            "System.Runtime.CompilerServices.AsyncTaskMethodBuilder`1",
            "System.Runtime.CompilerServices.AsyncStateMachineAttribute",
            "System.Runtime.CompilerServices.IteratorStateMachineAttribute",

            "System.Windows.Forms.Form",
            "System.Windows.Forms.Application",

            "System.Environment",

            "System.Runtime.GCLatencyMode",

            "System.IFormatProvider",

            "System.ValueTuple",
            "System.ValueTuple`1",
            "System.ValueTuple`2",
            "System.ValueTuple`3",

            "", // extension marker

            "System.ValueTuple`4",
            "System.ValueTuple`5",
            "System.ValueTuple`6",
            "System.ValueTuple`7",
            "System.ValueTuple`8",

            "System.Runtime.CompilerServices.TupleElementNamesAttribute",

            "Microsoft.CodeAnalysis.Runtime.Instrumentation",

            "System.Runtime.CompilerServices.NullableAttribute",
            "System.Runtime.CompilerServices.NullableContextAttribute",
            "System.Runtime.CompilerServices.NullablePublicOnlyAttribute",
            "System.Runtime.CompilerServices.ReferenceAssemblyAttribute",

            "System.Runtime.CompilerServices.IsReadOnlyAttribute",
            "System.Runtime.CompilerServices.IsByRefLikeAttribute",
            "System.Runtime.InteropServices.InAttribute",
            "System.ObsoleteAttribute",
            "System.Span`1",
            "System.ReadOnlySpan`1",
            "System.Runtime.InteropServices.UnmanagedType",
            "System.Runtime.CompilerServices.IsUnmanagedAttribute",

            "Microsoft.VisualBasic.Conversion",
            "System.Runtime.CompilerServices.NonNullTypesAttribute",
            "System.AttributeTargets",
            "Microsoft.CodeAnalysis.EmbeddedAttribute",
            "System.Runtime.CompilerServices.ITuple",

            "System.Index",
            "System.Range",

            "System.Runtime.CompilerServices.AsyncIteratorStateMachineAttribute",
            "System.IAsyncDisposable",
            "System.Collections.Generic.IAsyncEnumerable`1",
            "System.Collections.Generic.IAsyncEnumerator`1",
            "System.Threading.Tasks.Sources.ManualResetValueTaskSourceCore`1",
            "System.Threading.Tasks.Sources.ValueTaskSourceStatus",
            "System.Threading.Tasks.Sources.ValueTaskSourceOnCompletedFlags",
            "System.Threading.Tasks.Sources.IValueTaskSource`1",
            "System.Threading.Tasks.Sources.IValueTaskSource",
            "System.Threading.Tasks.ValueTask`1",
            "System.Threading.Tasks.ValueTask",
            "System.Runtime.CompilerServices.AsyncIteratorMethodBuilder",
            "System.Threading.CancellationToken",
            "System.Threading.CancellationTokenSource",

            "System.InvalidOperationException",
            "System.Runtime.CompilerServices.SwitchExpressionException",
            "System.Collections.Generic.IEqualityComparer`1",

            "System.Runtime.CompilerServices.NativeIntegerAttribute",
            "System.Runtime.CompilerServices.IsExternalInit",
            "System.Runtime.InteropServices.OutAttribute",

            "System.Text.StringBuilder",
            "System.Runtime.CompilerServices.DefaultInterpolatedStringHandler",
<<<<<<< HEAD
=======
            "System.ArgumentNullException",
>>>>>>> 67d940c4
        };

        private static readonly Dictionary<string, WellKnownType> s_nameToTypeIdMap = new Dictionary<string, WellKnownType>((int)Count);

        static WellKnownTypes()
        {
            AssertEnumAndTableInSync();

            for (int i = 0; i < s_metadataNames.Length; i++)
            {
                var name = s_metadataNames[i];
                var typeId = (WellKnownType)(i + WellKnownType.First);
                s_nameToTypeIdMap.Add(name, typeId);
            }
        }

        [Conditional("DEBUG")]
        private static void AssertEnumAndTableInSync()
        {
            for (int i = 0; i < s_metadataNames.Length; i++)
            {
                var name = s_metadataNames[i];
                var typeId = (WellKnownType)(i + WellKnownType.First);

                string typeIdName;
                switch (typeId)
                {
                    case WellKnownType.First:
                        typeIdName = "System.Math";
                        break;
                    case WellKnownType.Microsoft_VisualBasic_CompilerServices_ObjectFlowControl_ForLoopControl:
                        typeIdName = "Microsoft.VisualBasic.CompilerServices.ObjectFlowControl+ForLoopControl";
                        break;
                    case WellKnownType.CSharp7Sentinel:
                        typeIdName = "System.IFormatProvider";
                        break;
                    case WellKnownType.ExtSentinel:
                        typeIdName = "";
                        break;
                    default:
                        typeIdName = typeId.ToString().Replace("__", "+").Replace('_', '.');
                        break;
                }

                int separator = name.IndexOf('`');
                if (separator >= 0)
                {
                    // Ignore type parameter qualifier for generic types.
                    name = name.Substring(0, separator);
                    typeIdName = typeIdName.Substring(0, separator);
                }

                Debug.Assert(name == typeIdName, $"Enum name ({typeIdName}) and type name ({name}) must match at {i}");
            }

            Debug.Assert((int)WellKnownType.ExtSentinel == 255);
            Debug.Assert((int)WellKnownType.NextAvailable <= 512, "Time for a new sentinel");
        }

        public static bool IsWellKnownType(this WellKnownType typeId)
        {
            Debug.Assert(typeId != WellKnownType.ExtSentinel);
            return typeId >= WellKnownType.First && typeId < WellKnownType.NextAvailable;
        }

        public static bool IsValueTupleType(this WellKnownType typeId)
        {
            Debug.Assert(typeId != WellKnownType.ExtSentinel);
            return typeId >= WellKnownType.System_ValueTuple && typeId <= WellKnownType.System_ValueTuple_TRest;
        }

        public static bool IsValid(this WellKnownType typeId)
        {
            return typeId >= WellKnownType.First && typeId < WellKnownType.NextAvailable && typeId != WellKnownType.ExtSentinel;
        }

        public static string GetMetadataName(this WellKnownType id)
        {
            return s_metadataNames[(int)(id - WellKnownType.First)];
        }

        public static WellKnownType GetTypeFromMetadataName(string metadataName)
        {
            WellKnownType id;

            if (s_nameToTypeIdMap.TryGetValue(metadataName, out id))
            {
                return id;
            }

            Debug.Assert(WellKnownType.First != 0);
            return WellKnownType.Unknown;
        }

        // returns WellKnownType.Unknown if given arity isn't available:
        internal static WellKnownType GetWellKnownFunctionDelegate(int invokeArgumentCount)
        {
            Debug.Assert(invokeArgumentCount >= 0);
            return (invokeArgumentCount <= WellKnownType.System_Func_TMax - WellKnownType.System_Func_T) ?
                (WellKnownType)((int)WellKnownType.System_Func_T + invokeArgumentCount) :
                WellKnownType.Unknown;
        }

        // returns WellKnownType.Unknown if given arity isn't available:
        internal static WellKnownType GetWellKnownActionDelegate(int invokeArgumentCount)
        {
            Debug.Assert(invokeArgumentCount >= 0);

            return (invokeArgumentCount <= WellKnownType.System_Action_TMax - WellKnownType.System_Action) ?
                (WellKnownType)((int)WellKnownType.System_Action + invokeArgumentCount) :
                WellKnownType.Unknown;
        }
    }
}<|MERGE_RESOLUTION|>--- conflicted
+++ resolved
@@ -315,11 +315,7 @@
 
         System_Runtime_CompilerServices_DefaultInterpolatedStringHandler,
 
-<<<<<<< HEAD
-        NextAvailable,
-=======
         System_ArgumentNullException,
->>>>>>> 67d940c4
 
         NextAvailable,
         // Remember to update the AllWellKnownTypes tests when making changes here
@@ -628,10 +624,7 @@
 
             "System.Text.StringBuilder",
             "System.Runtime.CompilerServices.DefaultInterpolatedStringHandler",
-<<<<<<< HEAD
-=======
             "System.ArgumentNullException",
->>>>>>> 67d940c4
         };
 
         private static readonly Dictionary<string, WellKnownType> s_nameToTypeIdMap = new Dictionary<string, WellKnownType>((int)Count);
