﻿// Licensed to the .NET Foundation under one or more agreements.
// The .NET Foundation licenses this file to you under the MIT license.
// See the LICENSE file in the project root for more information.

using System.Collections.Generic;
using System.Diagnostics;
using Roslyn.Utilities;

namespace Microsoft.CodeAnalysis
{
    /// <summary>
    /// Ids of well known runtime types.
    /// Values should not intersect with SpecialType enum!
    /// </summary>
    /// <remarks></remarks>
    internal enum WellKnownType
    {
        // Value 0 represents an unknown type
        Unknown = SpecialType.None,

        First = InternalSpecialType.NextAvailable,

        // The following type ids should be in sync with names in WellKnownTypes.metadataNames array.
        System_Math = First,
        System_Attribute,
        System_CLSCompliantAttribute,
        System_Convert,
        System_Exception,
        System_FlagsAttribute,
        System_FormattableString,
        System_Guid,
        System_IFormattable,
        System_MarshalByRefObject,
        System_Type,
        System_Reflection_AssemblyKeyFileAttribute,
        System_Reflection_AssemblyKeyNameAttribute,
        System_Reflection_MethodInfo,
        System_Reflection_ConstructorInfo,
        System_Reflection_MethodBase,
        System_Reflection_FieldInfo,
        System_Reflection_MemberInfo,
        System_Reflection_Missing,
        System_Runtime_CompilerServices_FormattableStringFactory,
        System_Runtime_CompilerServices_RuntimeHelpers,
        System_Runtime_ExceptionServices_ExceptionDispatchInfo,
        System_Runtime_InteropServices_StructLayoutAttribute,
        System_Runtime_InteropServices_UnknownWrapper,
        System_Runtime_InteropServices_DispatchWrapper,
        System_Runtime_InteropServices_CallingConvention,
        System_Runtime_InteropServices_ClassInterfaceAttribute,
        System_Runtime_InteropServices_ClassInterfaceType,
        System_Runtime_InteropServices_CoClassAttribute,
        System_Runtime_InteropServices_ComAwareEventInfo,
        System_Runtime_InteropServices_ComEventInterfaceAttribute,
        System_Runtime_InteropServices_ComInterfaceType,
        System_Runtime_InteropServices_ComSourceInterfacesAttribute,
        System_Runtime_InteropServices_ComVisibleAttribute,
        System_Runtime_InteropServices_DispIdAttribute,
        System_Runtime_InteropServices_GuidAttribute,
        System_Runtime_InteropServices_InterfaceTypeAttribute,
        System_Runtime_InteropServices_Marshal,
        System_Runtime_InteropServices_TypeIdentifierAttribute,
        System_Runtime_InteropServices_BestFitMappingAttribute,
        System_Runtime_InteropServices_DefaultParameterValueAttribute,
        System_Runtime_InteropServices_LCIDConversionAttribute,
        System_Runtime_InteropServices_UnmanagedFunctionPointerAttribute,
        System_Activator,
        System_Threading_Tasks_Task,
        System_Threading_Tasks_Task_T,
        System_Threading_Interlocked,
        System_Threading_Monitor,
        System_Threading_Thread,
        Microsoft_CSharp_RuntimeBinder_Binder,
        Microsoft_CSharp_RuntimeBinder_CSharpArgumentInfo,
        Microsoft_CSharp_RuntimeBinder_CSharpArgumentInfoFlags,
        Microsoft_CSharp_RuntimeBinder_CSharpBinderFlags,
        Microsoft_VisualBasic_CallType,
        Microsoft_VisualBasic_Embedded,
        Microsoft_VisualBasic_CompilerServices_Conversions,
        Microsoft_VisualBasic_CompilerServices_Operators,
        Microsoft_VisualBasic_CompilerServices_NewLateBinding,
        Microsoft_VisualBasic_CompilerServices_EmbeddedOperators,
        Microsoft_VisualBasic_CompilerServices_StandardModuleAttribute,
        Microsoft_VisualBasic_CompilerServices_Utils,
        Microsoft_VisualBasic_CompilerServices_LikeOperator,
        Microsoft_VisualBasic_CompilerServices_ProjectData,
        Microsoft_VisualBasic_CompilerServices_ObjectFlowControl,
        Microsoft_VisualBasic_CompilerServices_ObjectFlowControl_ForLoopControl,
        Microsoft_VisualBasic_CompilerServices_StaticLocalInitFlag,
        Microsoft_VisualBasic_CompilerServices_StringType,
        Microsoft_VisualBasic_CompilerServices_IncompleteInitialization,
        Microsoft_VisualBasic_CompilerServices_Versioned,
        Microsoft_VisualBasic_CompareMethod,
        Microsoft_VisualBasic_Strings,
        Microsoft_VisualBasic_ErrObject,
        Microsoft_VisualBasic_FileSystem,
        Microsoft_VisualBasic_ApplicationServices_ApplicationBase,
        Microsoft_VisualBasic_ApplicationServices_WindowsFormsApplicationBase,
        Microsoft_VisualBasic_Information,
        Microsoft_VisualBasic_Interaction,

        // standard Func delegates - must be ordered by arity
        System_Func_T,
        System_Func_T2,
        System_Func_T3,
        System_Func_T4,
        System_Func_T5,
        System_Func_T6,
        System_Func_T7,
        System_Func_T8,
        System_Func_T9,
        System_Func_T10,
        System_Func_T11,
        System_Func_T12,
        System_Func_T13,
        System_Func_T14,
        System_Func_T15,
        System_Func_T16,
        System_Func_T17,
        System_Func_TMax = System_Func_T17,

        // standard Action delegates - must be ordered by arity
        System_Action,
        System_Action_T,
        System_Action_T2,
        System_Action_T3,
        System_Action_T4,
        System_Action_T5,
        System_Action_T6,
        System_Action_T7,
        System_Action_T8,
        System_Action_T9,
        System_Action_T10,
        System_Action_T11,
        System_Action_T12,
        System_Action_T13,
        System_Action_T14,
        System_Action_T15,
        System_Action_T16,
        System_Action_TMax = System_Action_T16,

        System_AttributeUsageAttribute,
        System_ParamArrayAttribute,
        System_NonSerializedAttribute,
        System_STAThreadAttribute,
        System_Reflection_DefaultMemberAttribute,
        System_Runtime_CompilerServices_DateTimeConstantAttribute,
        System_Runtime_CompilerServices_DecimalConstantAttribute,
        System_Runtime_CompilerServices_IUnknownConstantAttribute,
        System_Runtime_CompilerServices_IDispatchConstantAttribute,
        System_Runtime_CompilerServices_ExtensionAttribute,
        System_Runtime_CompilerServices_INotifyCompletion,
        System_Runtime_CompilerServices_InternalsVisibleToAttribute,
        System_Runtime_CompilerServices_CompilerGeneratedAttribute,
        System_Runtime_CompilerServices_AccessedThroughPropertyAttribute,
        System_Runtime_CompilerServices_CompilationRelaxationsAttribute,
        System_Runtime_CompilerServices_RuntimeCompatibilityAttribute,
        System_Runtime_CompilerServices_UnsafeValueTypeAttribute,
        System_Runtime_CompilerServices_FixedBufferAttribute,
        System_Runtime_CompilerServices_DynamicAttribute,
        System_Runtime_CompilerServices_CallSiteBinder,
        System_Runtime_CompilerServices_CallSite,
        System_Runtime_CompilerServices_CallSite_T,

        System_Runtime_InteropServices_WindowsRuntime_EventRegistrationToken,
        System_Runtime_InteropServices_WindowsRuntime_EventRegistrationTokenTable_T,
        System_Runtime_InteropServices_WindowsRuntime_WindowsRuntimeMarshal,

        Windows_Foundation_IAsyncAction,
        Windows_Foundation_IAsyncActionWithProgress_T,
        Windows_Foundation_IAsyncOperation_T,
        Windows_Foundation_IAsyncOperationWithProgress_T2,

        System_Diagnostics_Debugger,
        System_Diagnostics_DebuggerDisplayAttribute,
        System_Diagnostics_DebuggerNonUserCodeAttribute,
        System_Diagnostics_DebuggerHiddenAttribute,
        System_Diagnostics_DebuggerBrowsableAttribute,
        System_Diagnostics_DebuggerStepThroughAttribute,
        System_Diagnostics_DebuggerBrowsableState,
        System_Diagnostics_DebuggableAttribute,
        System_Diagnostics_DebuggableAttribute__DebuggingModes,

        System_ComponentModel_DesignerSerializationVisibilityAttribute,

        System_IEquatable_T,

        System_Collections_IList,
        System_Collections_ICollection,
        System_Collections_Immutable_ImmutableArray_T,
        System_Collections_Generic_EqualityComparer_T,
        System_Collections_Generic_List_T,
        System_Collections_Generic_IDictionary_KV,
        System_Collections_Generic_IReadOnlyDictionary_KV,
        System_Collections_ObjectModel_Collection_T,
        System_Collections_ObjectModel_ReadOnlyCollection_T,
        System_Collections_Specialized_INotifyCollectionChanged,
        System_ComponentModel_INotifyPropertyChanged,
        System_ComponentModel_EditorBrowsableAttribute,
        System_ComponentModel_EditorBrowsableState,

        System_Linq_Enumerable,
        System_Linq_Expressions_Expression,
        System_Linq_Expressions_Expression_T,
        System_Linq_Expressions_ParameterExpression,
        System_Linq_Expressions_ElementInit,
        System_Linq_Expressions_MemberBinding,
        System_Linq_Expressions_ExpressionType,
        System_Linq_IQueryable,
        System_Linq_IQueryable_T,

        System_Xml_Linq_Extensions,
        System_Xml_Linq_XAttribute,
        System_Xml_Linq_XCData,
        System_Xml_Linq_XComment,
        System_Xml_Linq_XContainer,
        System_Xml_Linq_XDeclaration,
        System_Xml_Linq_XDocument,
        System_Xml_Linq_XElement,
        System_Xml_Linq_XName,
        System_Xml_Linq_XNamespace,
        System_Xml_Linq_XObject,
        System_Xml_Linq_XProcessingInstruction,

        System_Security_UnverifiableCodeAttribute,
        System_Security_Permissions_SecurityAction,
        System_Security_Permissions_SecurityAttribute,
        System_Security_Permissions_SecurityPermissionAttribute,

        System_NotSupportedException,

        System_Runtime_CompilerServices_ICriticalNotifyCompletion,
        System_Runtime_CompilerServices_IAsyncStateMachine,
        System_Runtime_CompilerServices_AsyncVoidMethodBuilder,
        System_Runtime_CompilerServices_AsyncTaskMethodBuilder,
        System_Runtime_CompilerServices_AsyncTaskMethodBuilder_T,
        System_Runtime_CompilerServices_AsyncStateMachineAttribute,
        System_Runtime_CompilerServices_IteratorStateMachineAttribute,

        System_Windows_Forms_Form,
        System_Windows_Forms_Application,

        System_Environment,

        System_Runtime_GCLatencyMode,

        CSharp7Sentinel = System_Runtime_GCLatencyMode, // all types that were known before CSharp7 should remain above this sentinel

        System_ValueTuple,

        System_ValueTuple_T1,

        ExtSentinel, // Not a real type, just a marker for types above 255 and strictly below 512

        System_ValueTuple_T2,
        System_ValueTuple_T3,
        System_ValueTuple_T4,
        System_ValueTuple_T5,
        System_ValueTuple_T6,
        System_ValueTuple_T7,
        System_ValueTuple_TRest,

        System_Runtime_CompilerServices_TupleElementNamesAttribute,

        Microsoft_CodeAnalysis_Runtime_Instrumentation,
        Microsoft_CodeAnalysis_Runtime_LocalStoreTracker,
        System_Runtime_CompilerServices_NullableAttribute,
        System_Runtime_CompilerServices_NullableContextAttribute,
        System_Runtime_CompilerServices_NullablePublicOnlyAttribute,
        System_Runtime_CompilerServices_ReferenceAssemblyAttribute,

        System_Runtime_CompilerServices_IsReadOnlyAttribute,
        System_Runtime_CompilerServices_RequiresLocationAttribute,
        System_Runtime_CompilerServices_IsByRefLikeAttribute,
        System_Runtime_InteropServices_InAttribute,
        System_ObsoleteAttribute,
        System_Span_T,
        System_ReadOnlySpan_T,
        System_Runtime_InteropServices_UnmanagedType,
        System_Runtime_CompilerServices_IsUnmanagedAttribute,

        Microsoft_VisualBasic_Conversion,
        System_Runtime_CompilerServices_NonNullTypesAttribute,
        System_AttributeTargets,
        Microsoft_CodeAnalysis_EmbeddedAttribute,
        System_Runtime_CompilerServices_ITuple,

        System_Index,
        System_Range,

        System_Runtime_CompilerServices_AsyncIteratorStateMachineAttribute,
        System_IAsyncDisposable,
        System_Collections_Generic_IAsyncEnumerable_T,
        System_Collections_Generic_IAsyncEnumerator_T,
        System_Threading_Tasks_Sources_ManualResetValueTaskSourceCore_T,
        System_Threading_Tasks_Sources_ValueTaskSourceStatus,
        System_Threading_Tasks_Sources_ValueTaskSourceOnCompletedFlags,
        System_Threading_Tasks_Sources_IValueTaskSource_T,
        System_Threading_Tasks_Sources_IValueTaskSource,
        System_Threading_Tasks_ValueTask_T,
        System_Threading_Tasks_ValueTask,
        System_Runtime_CompilerServices_AsyncIteratorMethodBuilder,
        System_Threading_CancellationToken,
        System_Threading_CancellationTokenSource,

        System_InvalidOperationException,
        System_Runtime_CompilerServices_SwitchExpressionException,
        System_Collections_Generic_IEqualityComparer_T,
        System_Runtime_CompilerServices_NativeIntegerAttribute,

        System_Runtime_CompilerServices_IsExternalInit,
        System_Runtime_InteropServices_OutAttribute,
        System_Runtime_InteropServices_MemoryMarshal,
        System_Runtime_InteropServices_CollectionsMarshal,
        System_Runtime_InteropServices_ImmutableCollectionsMarshal,

        System_Text_StringBuilder,

        System_Runtime_CompilerServices_DefaultInterpolatedStringHandler,
        System_Runtime_CompilerServices_ScopedRefAttribute,
        System_Runtime_CompilerServices_RefSafetyRulesAttribute,

        System_ArgumentNullException,

        System_Runtime_CompilerServices_RequiredMemberAttribute,
        System_Diagnostics_CodeAnalysis_SetsRequiredMembersAttribute,
        System_MemoryExtensions,

        System_Runtime_CompilerServices_CompilerFeatureRequiredAttribute,
        System_Diagnostics_CodeAnalysis_UnscopedRefAttribute,

        System_Runtime_CompilerServices_HotReloadException,
        System_IndexOutOfRangeException,

        System_Runtime_CompilerServices_MetadataUpdateOriginalTypeAttribute,
        System_Runtime_CompilerServices_Unsafe,

        System_Runtime_CompilerServices_ParamCollectionAttribute,

        System_Linq_Expressions_BinaryExpression,
        System_Linq_Expressions_MethodCallExpression,
        System_Linq_Expressions_ConstantExpression,
        System_Linq_Expressions_UnaryExpression,
        System_Linq_Expressions_NewExpression,
        System_Linq_Expressions_MemberExpression,
        System_Linq_Expressions_MemberMemberBinding,
        System_Linq_Expressions_MemberAssignment,
        System_Linq_Expressions_MemberListBinding,
        System_Linq_Expressions_ListInitExpression,
        System_Linq_Expressions_MemberInitExpression,
        System_Linq_Expressions_LambdaExpression,
        System_Linq_Expressions_TypeBinaryExpression,
        System_Linq_Expressions_ConditionalExpression,
        System_Linq_Expressions_InvocationExpression,
        System_Linq_Expressions_NewArrayExpression,
        System_Linq_Expressions_DefaultExpression,

<<<<<<< HEAD
        System_Collections_Generic_Dictionary_KV,
        System_Collections_Generic_KeyValuePair_KV,
=======
        System_Text_Encoding,
>>>>>>> a8a7c6d1

        NextAvailable,
        // Remember to update the AllWellKnownTypes tests when making changes here
    }

    internal static class WellKnownTypes
    {
        /// <summary>
        /// Number of well known types in WellKnownType enum
        /// </summary>
        internal const int Count = WellKnownType.NextAvailable - WellKnownType.First;

        /// <summary>
        /// Array of names for types.
        /// The names should correspond to ids from WellKnownType enum so
        /// that we could use ids to index into the array
        /// </summary>
        /// <remarks></remarks>
        private static readonly string[] s_metadataNames = new string[Count]
        {
            "System.Math",
            "System.Attribute",
            "System.CLSCompliantAttribute",
            "System.Convert",
            "System.Exception",
            "System.FlagsAttribute",
            "System.FormattableString",
            "System.Guid",
            "System.IFormattable",
            "System.MarshalByRefObject",
            "System.Type",
            "System.Reflection.AssemblyKeyFileAttribute",
            "System.Reflection.AssemblyKeyNameAttribute",
            "System.Reflection.MethodInfo",
            "System.Reflection.ConstructorInfo",
            "System.Reflection.MethodBase",
            "System.Reflection.FieldInfo",
            "System.Reflection.MemberInfo",
            "System.Reflection.Missing",
            "System.Runtime.CompilerServices.FormattableStringFactory",
            "System.Runtime.CompilerServices.RuntimeHelpers",
            "System.Runtime.ExceptionServices.ExceptionDispatchInfo",
            "System.Runtime.InteropServices.StructLayoutAttribute",
            "System.Runtime.InteropServices.UnknownWrapper",
            "System.Runtime.InteropServices.DispatchWrapper",
            "System.Runtime.InteropServices.CallingConvention",
            "System.Runtime.InteropServices.ClassInterfaceAttribute",
            "System.Runtime.InteropServices.ClassInterfaceType",
            "System.Runtime.InteropServices.CoClassAttribute",
            "System.Runtime.InteropServices.ComAwareEventInfo",
            "System.Runtime.InteropServices.ComEventInterfaceAttribute",
            "System.Runtime.InteropServices.ComInterfaceType",
            "System.Runtime.InteropServices.ComSourceInterfacesAttribute",
            "System.Runtime.InteropServices.ComVisibleAttribute",
            "System.Runtime.InteropServices.DispIdAttribute",
            "System.Runtime.InteropServices.GuidAttribute",
            "System.Runtime.InteropServices.InterfaceTypeAttribute",
            "System.Runtime.InteropServices.Marshal",
            "System.Runtime.InteropServices.TypeIdentifierAttribute",
            "System.Runtime.InteropServices.BestFitMappingAttribute",
            "System.Runtime.InteropServices.DefaultParameterValueAttribute",
            "System.Runtime.InteropServices.LCIDConversionAttribute",
            "System.Runtime.InteropServices.UnmanagedFunctionPointerAttribute",
            "System.Activator",
            "System.Threading.Tasks.Task",
            "System.Threading.Tasks.Task`1",
            "System.Threading.Interlocked",
            "System.Threading.Monitor",
            "System.Threading.Thread",
            "Microsoft.CSharp.RuntimeBinder.Binder",
            "Microsoft.CSharp.RuntimeBinder.CSharpArgumentInfo",
            "Microsoft.CSharp.RuntimeBinder.CSharpArgumentInfoFlags",
            "Microsoft.CSharp.RuntimeBinder.CSharpBinderFlags",
            "Microsoft.VisualBasic.CallType",
            "Microsoft.VisualBasic.Embedded",
            "Microsoft.VisualBasic.CompilerServices.Conversions",
            "Microsoft.VisualBasic.CompilerServices.Operators",
            "Microsoft.VisualBasic.CompilerServices.NewLateBinding",
            "Microsoft.VisualBasic.CompilerServices.EmbeddedOperators",
            "Microsoft.VisualBasic.CompilerServices.StandardModuleAttribute",
            "Microsoft.VisualBasic.CompilerServices.Utils",
            "Microsoft.VisualBasic.CompilerServices.LikeOperator",
            "Microsoft.VisualBasic.CompilerServices.ProjectData",
            "Microsoft.VisualBasic.CompilerServices.ObjectFlowControl",
            "Microsoft.VisualBasic.CompilerServices.ObjectFlowControl+ForLoopControl",
            "Microsoft.VisualBasic.CompilerServices.StaticLocalInitFlag",
            "Microsoft.VisualBasic.CompilerServices.StringType",
            "Microsoft.VisualBasic.CompilerServices.IncompleteInitialization",
            "Microsoft.VisualBasic.CompilerServices.Versioned",
            "Microsoft.VisualBasic.CompareMethod",
            "Microsoft.VisualBasic.Strings",
            "Microsoft.VisualBasic.ErrObject",
            "Microsoft.VisualBasic.FileSystem",
            "Microsoft.VisualBasic.ApplicationServices.ApplicationBase",
            "Microsoft.VisualBasic.ApplicationServices.WindowsFormsApplicationBase",
            "Microsoft.VisualBasic.Information",
            "Microsoft.VisualBasic.Interaction",

            "System.Func`1",
            "System.Func`2",
            "System.Func`3",
            "System.Func`4",
            "System.Func`5",
            "System.Func`6",
            "System.Func`7",
            "System.Func`8",
            "System.Func`9",
            "System.Func`10",
            "System.Func`11",
            "System.Func`12",
            "System.Func`13",
            "System.Func`14",
            "System.Func`15",
            "System.Func`16",
            "System.Func`17",
            "System.Action",
            "System.Action`1",
            "System.Action`2",
            "System.Action`3",
            "System.Action`4",
            "System.Action`5",
            "System.Action`6",
            "System.Action`7",
            "System.Action`8",
            "System.Action`9",
            "System.Action`10",
            "System.Action`11",
            "System.Action`12",
            "System.Action`13",
            "System.Action`14",
            "System.Action`15",
            "System.Action`16",

            "System.AttributeUsageAttribute",
            "System.ParamArrayAttribute",
            "System.NonSerializedAttribute",
            "System.STAThreadAttribute",
            "System.Reflection.DefaultMemberAttribute",
            "System.Runtime.CompilerServices.DateTimeConstantAttribute",
            "System.Runtime.CompilerServices.DecimalConstantAttribute",
            "System.Runtime.CompilerServices.IUnknownConstantAttribute",
            "System.Runtime.CompilerServices.IDispatchConstantAttribute",
            "System.Runtime.CompilerServices.ExtensionAttribute",
            "System.Runtime.CompilerServices.INotifyCompletion",
            "System.Runtime.CompilerServices.InternalsVisibleToAttribute",
            "System.Runtime.CompilerServices.CompilerGeneratedAttribute",
            "System.Runtime.CompilerServices.AccessedThroughPropertyAttribute",
            "System.Runtime.CompilerServices.CompilationRelaxationsAttribute",
            "System.Runtime.CompilerServices.RuntimeCompatibilityAttribute",
            "System.Runtime.CompilerServices.UnsafeValueTypeAttribute",
            "System.Runtime.CompilerServices.FixedBufferAttribute",
            "System.Runtime.CompilerServices.DynamicAttribute",
            "System.Runtime.CompilerServices.CallSiteBinder",
            "System.Runtime.CompilerServices.CallSite",
            "System.Runtime.CompilerServices.CallSite`1",

            "System.Runtime.InteropServices.WindowsRuntime.EventRegistrationToken",
            "System.Runtime.InteropServices.WindowsRuntime.EventRegistrationTokenTable`1",
            "System.Runtime.InteropServices.WindowsRuntime.WindowsRuntimeMarshal",

            "Windows.Foundation.IAsyncAction",
            "Windows.Foundation.IAsyncActionWithProgress`1",
            "Windows.Foundation.IAsyncOperation`1",
            "Windows.Foundation.IAsyncOperationWithProgress`2",

            "System.Diagnostics.Debugger",
            "System.Diagnostics.DebuggerDisplayAttribute",
            "System.Diagnostics.DebuggerNonUserCodeAttribute",
            "System.Diagnostics.DebuggerHiddenAttribute",
            "System.Diagnostics.DebuggerBrowsableAttribute",
            "System.Diagnostics.DebuggerStepThroughAttribute",
            "System.Diagnostics.DebuggerBrowsableState",
            "System.Diagnostics.DebuggableAttribute",
            "System.Diagnostics.DebuggableAttribute+DebuggingModes",

            "System.ComponentModel.DesignerSerializationVisibilityAttribute",

            "System.IEquatable`1",

            "System.Collections.IList",
            "System.Collections.ICollection",
            "System.Collections.Immutable.ImmutableArray`1",
            "System.Collections.Generic.EqualityComparer`1",
            "System.Collections.Generic.List`1",
            "System.Collections.Generic.IDictionary`2",
            "System.Collections.Generic.IReadOnlyDictionary`2",
            "System.Collections.ObjectModel.Collection`1",
            "System.Collections.ObjectModel.ReadOnlyCollection`1",
            "System.Collections.Specialized.INotifyCollectionChanged",
            "System.ComponentModel.INotifyPropertyChanged",
            "System.ComponentModel.EditorBrowsableAttribute",
            "System.ComponentModel.EditorBrowsableState",

            "System.Linq.Enumerable",
            "System.Linq.Expressions.Expression",
            "System.Linq.Expressions.Expression`1",
            "System.Linq.Expressions.ParameterExpression",
            "System.Linq.Expressions.ElementInit",
            "System.Linq.Expressions.MemberBinding",
            "System.Linq.Expressions.ExpressionType",
            "System.Linq.IQueryable",
            "System.Linq.IQueryable`1",

            "System.Xml.Linq.Extensions",
            "System.Xml.Linq.XAttribute",
            "System.Xml.Linq.XCData",
            "System.Xml.Linq.XComment",
            "System.Xml.Linq.XContainer",
            "System.Xml.Linq.XDeclaration",
            "System.Xml.Linq.XDocument",
            "System.Xml.Linq.XElement",
            "System.Xml.Linq.XName",
            "System.Xml.Linq.XNamespace",
            "System.Xml.Linq.XObject",
            "System.Xml.Linq.XProcessingInstruction",

            "System.Security.UnverifiableCodeAttribute",
            "System.Security.Permissions.SecurityAction",
            "System.Security.Permissions.SecurityAttribute",
            "System.Security.Permissions.SecurityPermissionAttribute",

            "System.NotSupportedException",

            "System.Runtime.CompilerServices.ICriticalNotifyCompletion",
            "System.Runtime.CompilerServices.IAsyncStateMachine",
            "System.Runtime.CompilerServices.AsyncVoidMethodBuilder",
            "System.Runtime.CompilerServices.AsyncTaskMethodBuilder",
            "System.Runtime.CompilerServices.AsyncTaskMethodBuilder`1",
            "System.Runtime.CompilerServices.AsyncStateMachineAttribute",
            "System.Runtime.CompilerServices.IteratorStateMachineAttribute",

            "System.Windows.Forms.Form",
            "System.Windows.Forms.Application",

            "System.Environment",

            "System.Runtime.GCLatencyMode",

            "System.ValueTuple",
            "System.ValueTuple`1",

            "", // WellKnownType.ExtSentinel extension marker

            "System.ValueTuple`2",
            "System.ValueTuple`3",
            "System.ValueTuple`4",
            "System.ValueTuple`5",
            "System.ValueTuple`6",
            "System.ValueTuple`7",
            "System.ValueTuple`8",

            "System.Runtime.CompilerServices.TupleElementNamesAttribute",

            "Microsoft.CodeAnalysis.Runtime.Instrumentation",
            "Microsoft.CodeAnalysis.Runtime.LocalStoreTracker",

            "System.Runtime.CompilerServices.NullableAttribute",
            "System.Runtime.CompilerServices.NullableContextAttribute",
            "System.Runtime.CompilerServices.NullablePublicOnlyAttribute",
            "System.Runtime.CompilerServices.ReferenceAssemblyAttribute",

            "System.Runtime.CompilerServices.IsReadOnlyAttribute",
            "System.Runtime.CompilerServices.RequiresLocationAttribute",
            "System.Runtime.CompilerServices.IsByRefLikeAttribute",
            "System.Runtime.InteropServices.InAttribute",
            "System.ObsoleteAttribute",
            "System.Span`1",
            "System.ReadOnlySpan`1",
            "System.Runtime.InteropServices.UnmanagedType",
            "System.Runtime.CompilerServices.IsUnmanagedAttribute",

            "Microsoft.VisualBasic.Conversion",
            "System.Runtime.CompilerServices.NonNullTypesAttribute",
            "System.AttributeTargets",
            "Microsoft.CodeAnalysis.EmbeddedAttribute",
            "System.Runtime.CompilerServices.ITuple",

            "System.Index",
            "System.Range",

            "System.Runtime.CompilerServices.AsyncIteratorStateMachineAttribute",
            "System.IAsyncDisposable",
            "System.Collections.Generic.IAsyncEnumerable`1",
            "System.Collections.Generic.IAsyncEnumerator`1",
            "System.Threading.Tasks.Sources.ManualResetValueTaskSourceCore`1",
            "System.Threading.Tasks.Sources.ValueTaskSourceStatus",
            "System.Threading.Tasks.Sources.ValueTaskSourceOnCompletedFlags",
            "System.Threading.Tasks.Sources.IValueTaskSource`1",
            "System.Threading.Tasks.Sources.IValueTaskSource",
            "System.Threading.Tasks.ValueTask`1",
            "System.Threading.Tasks.ValueTask",
            "System.Runtime.CompilerServices.AsyncIteratorMethodBuilder",
            "System.Threading.CancellationToken",
            "System.Threading.CancellationTokenSource",

            "System.InvalidOperationException",
            "System.Runtime.CompilerServices.SwitchExpressionException",
            "System.Collections.Generic.IEqualityComparer`1",

            "System.Runtime.CompilerServices.NativeIntegerAttribute",
            "System.Runtime.CompilerServices.IsExternalInit",
            "System.Runtime.InteropServices.OutAttribute",
            "System.Runtime.InteropServices.MemoryMarshal",
            "System.Runtime.InteropServices.CollectionsMarshal",
            "System.Runtime.InteropServices.ImmutableCollectionsMarshal",

            "System.Text.StringBuilder",
            "System.Runtime.CompilerServices.DefaultInterpolatedStringHandler",
            "System.Runtime.CompilerServices.ScopedRefAttribute",
            "System.Runtime.CompilerServices.RefSafetyRulesAttribute",
            "System.ArgumentNullException",

            "System.Runtime.CompilerServices.RequiredMemberAttribute",
            "System.Diagnostics.CodeAnalysis.SetsRequiredMembersAttribute",
            "System.MemoryExtensions",
            "System.Runtime.CompilerServices.CompilerFeatureRequiredAttribute",
            "System.Diagnostics.CodeAnalysis.UnscopedRefAttribute",
            "System.Runtime.CompilerServices.HotReloadException",
            "System.IndexOutOfRangeException",
            "System.Runtime.CompilerServices.MetadataUpdateOriginalTypeAttribute",
            "System.Runtime.CompilerServices.Unsafe",

            "System.Runtime.CompilerServices.ParamCollectionAttribute",

            "System.Linq.Expressions.BinaryExpression",
            "System.Linq.Expressions.MethodCallExpression",
            "System.Linq.Expressions.ConstantExpression",
            "System.Linq.Expressions.UnaryExpression",
            "System.Linq.Expressions.NewExpression",
            "System.Linq.Expressions.MemberExpression",
            "System.Linq.Expressions.MemberMemberBinding",
            "System.Linq.Expressions.MemberAssignment",
            "System.Linq.Expressions.MemberListBinding",
            "System.Linq.Expressions.ListInitExpression",
            "System.Linq.Expressions.MemberInitExpression",
            "System.Linq.Expressions.LambdaExpression",
            "System.Linq.Expressions.TypeBinaryExpression",
            "System.Linq.Expressions.ConditionalExpression",
            "System.Linq.Expressions.InvocationExpression",
            "System.Linq.Expressions.NewArrayExpression",
            "System.Linq.Expressions.DefaultExpression",

<<<<<<< HEAD
            "System.Collections.Generic.Dictionary`2",
            "System.Collections.Generic.KeyValuePair`2",
=======
            "System.Text.Encoding",
>>>>>>> a8a7c6d1
        };

        private static readonly Dictionary<string, WellKnownType> s_nameToTypeIdMap = new Dictionary<string, WellKnownType>((int)Count);

        static WellKnownTypes()
        {
            AssertEnumAndTableInSync();

            for (int i = 0; i < s_metadataNames.Length; i++)
            {
                var name = s_metadataNames[i];
                var typeId = (WellKnownType)(i + WellKnownType.First);
                s_nameToTypeIdMap.Add(name, typeId);
            }
        }

        [Conditional("DEBUG")]
        private static void AssertEnumAndTableInSync()
        {
            for (int i = 0; i < s_metadataNames.Length; i++)
            {
                var name = s_metadataNames[i];
                var typeId = (WellKnownType)(i + WellKnownType.First);

                string typeIdName;
                switch (typeId)
                {
                    case WellKnownType.First:
                        typeIdName = "System.Math";
                        break;
                    case WellKnownType.Microsoft_VisualBasic_CompilerServices_ObjectFlowControl_ForLoopControl:
                        typeIdName = "Microsoft.VisualBasic.CompilerServices.ObjectFlowControl+ForLoopControl";
                        break;
                    case WellKnownType.CSharp7Sentinel:
                        typeIdName = "System.Runtime.GCLatencyMode";
                        break;
                    case WellKnownType.ExtSentinel:
                        typeIdName = "";
                        break;
                    default:
                        typeIdName = typeId.ToString().Replace("__", "+").Replace('_', '.');
                        break;
                }

                int separator = name.IndexOf('`');
                if (separator >= 0)
                {
                    // Ignore type parameter qualifier for generic types.
                    name = name.Substring(0, separator);
                    typeIdName = typeIdName.Substring(0, separator);
                }

                RoslynDebug.Assert(name == typeIdName, $"Enum name ({typeIdName}) and type name ({name}) must match at {i}");
            }

#if DEBUG
            // Some compile time asserts
            {
                // We should not add new types to CSharp7 set
                _ = new int[(int)WellKnownType.CSharp7Sentinel - 252];
                _ = new int[252 - (int)WellKnownType.CSharp7Sentinel];

                // The WellKnownType.ExtSentinel value must be 255
                _ = new int[(int)WellKnownType.ExtSentinel - 255];
                _ = new int[255 - (int)WellKnownType.ExtSentinel];

                // Once the last real id minus WellKnownType.ExtSentinel cannot fit into a byte, it is time to add a new sentinel.
                _ = new int[255 - ((int)WellKnownType.NextAvailable - 1 - (int)WellKnownType.ExtSentinel)];
            }
#endif 
        }

        public static bool IsWellKnownType(this WellKnownType typeId)
        {
            Debug.Assert(typeId != WellKnownType.ExtSentinel);
            return typeId >= WellKnownType.First && typeId < WellKnownType.NextAvailable;
        }

        public static bool IsValueTupleType(this WellKnownType typeId)
        {
            Debug.Assert(typeId != WellKnownType.ExtSentinel);
            return typeId >= WellKnownType.System_ValueTuple && typeId <= WellKnownType.System_ValueTuple_TRest;
        }

        public static bool IsValid(this WellKnownType typeId)
        {
            return typeId >= WellKnownType.First && typeId < WellKnownType.NextAvailable && typeId != WellKnownType.ExtSentinel;
        }

        public static string GetMetadataName(this WellKnownType id)
        {
            return s_metadataNames[(int)(id - WellKnownType.First)];
        }

        public static WellKnownType GetTypeFromMetadataName(string metadataName)
        {
            WellKnownType id;

            if (s_nameToTypeIdMap.TryGetValue(metadataName, out id))
            {
                return id;
            }

            Debug.Assert(WellKnownType.First != 0);
            return WellKnownType.Unknown;
        }

        // returns WellKnownType.Unknown if given arity isn't available:
        internal static WellKnownType GetWellKnownFunctionDelegate(int invokeArgumentCount)
        {
            Debug.Assert(invokeArgumentCount >= 0);
            return (invokeArgumentCount <= WellKnownType.System_Func_TMax - WellKnownType.System_Func_T) ?
                (WellKnownType)((int)WellKnownType.System_Func_T + invokeArgumentCount) :
                WellKnownType.Unknown;
        }

        // returns WellKnownType.Unknown if given arity isn't available:
        internal static WellKnownType GetWellKnownActionDelegate(int invokeArgumentCount)
        {
            Debug.Assert(invokeArgumentCount >= 0);

            return (invokeArgumentCount <= WellKnownType.System_Action_TMax - WellKnownType.System_Action) ?
                (WellKnownType)((int)WellKnownType.System_Action + invokeArgumentCount) :
                WellKnownType.Unknown;
        }
    }
}<|MERGE_RESOLUTION|>--- conflicted
+++ resolved
@@ -355,12 +355,10 @@
         System_Linq_Expressions_NewArrayExpression,
         System_Linq_Expressions_DefaultExpression,
 
-<<<<<<< HEAD
+        System_Text_Encoding,
+
         System_Collections_Generic_Dictionary_KV,
         System_Collections_Generic_KeyValuePair_KV,
-=======
-        System_Text_Encoding,
->>>>>>> a8a7c6d1
 
         NextAvailable,
         // Remember to update the AllWellKnownTypes tests when making changes here
@@ -703,12 +701,10 @@
             "System.Linq.Expressions.NewArrayExpression",
             "System.Linq.Expressions.DefaultExpression",
 
-<<<<<<< HEAD
+            "System.Text.Encoding",
+
             "System.Collections.Generic.Dictionary`2",
             "System.Collections.Generic.KeyValuePair`2",
-=======
-            "System.Text.Encoding",
->>>>>>> a8a7c6d1
         };
 
         private static readonly Dictionary<string, WellKnownType> s_nameToTypeIdMap = new Dictionary<string, WellKnownType>((int)Count);
