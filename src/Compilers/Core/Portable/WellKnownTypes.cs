--- conflicted
+++ resolved
@@ -317,11 +317,8 @@
 
         System_ArgumentNullException,
 
-<<<<<<< HEAD
         System_Runtime_CompilerServices_RequiredMemberAttribute,
-=======
         System_MemoryExtensions,
->>>>>>> ae66fbc9
 
         NextAvailable,
         // Remember to update the AllWellKnownTypes tests when making changes here
@@ -632,11 +629,8 @@
             "System.Runtime.CompilerServices.DefaultInterpolatedStringHandler",
             "System.ArgumentNullException",
 
-<<<<<<< HEAD
             "System.Runtime.CompilerServices.RequiredMemberAttribute"
-=======
             "System.MemoryExtensions",
->>>>>>> ae66fbc9
         };
 
         private static readonly Dictionary<string, WellKnownType> s_nameToTypeIdMap = new Dictionary<string, WellKnownType>((int)Count);
