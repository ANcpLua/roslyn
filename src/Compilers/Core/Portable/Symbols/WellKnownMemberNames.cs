﻿// Licensed to the .NET Foundation under one or more agreements.
// The .NET Foundation licenses this file to you under the MIT license.
// See the LICENSE file in the project root for more information.

using System;
using System.Runtime.CompilerServices;

namespace Microsoft.CodeAnalysis
{
    /// <summary>
    /// Specifies the member names known to the compiler (such as <c>.ctor</c> or <c>op_Explicit</c>).
    /// </summary>
    public static class WellKnownMemberNames
    {
        /// <summary>
        /// Name of the enum backing field.
        /// </summary>
        public const string EnumBackingFieldName = "value__";

        /// <summary>
        /// The name assigned to an instance constructor.
        /// </summary>
        public const string InstanceConstructorName = ".ctor";

        /// <summary>
        /// The name assigned to the static constructor.
        /// </summary>
        public const string StaticConstructorName = ".cctor";

        /// <summary>
        /// The symbol name assigned to all indexers, other than explicit interface implementations.
        /// </summary>
        /// <remarks>
        /// Will not correspond to the name that appears in metadata.
        /// </remarks>
        public const string Indexer = "this[]";

        /// <summary>
        /// The name assigned to the destructor.
        /// </summary>
        public const string DestructorName = "Finalize";

        /// <summary>
        /// The name assigned to the delegate <c>Invoke</c> method.
        /// </summary>
        public const string DelegateInvokeName = "Invoke";

        /// <summary>
        /// The name assigned to the delegate <c>BeginInvoke</c> method.
        /// </summary>
        public const string DelegateBeginInvokeName = "BeginInvoke";

        /// <summary>
        /// The name assigned to the delegate <c>EndInvoke</c> method.
        /// </summary>
        public const string DelegateEndInvokeName = "EndInvoke";

        /// <summary>
        /// The name of an entry point method.
        /// </summary>
        public const string EntryPointMethodName = "Main";

        /// <summary>
        /// The default fully qualified name of a <c>Script</c> class.
        /// </summary>
        public const string DefaultScriptClassName = "Script";

        /// <summary>
        /// The name assigned to <c>Object.ToString</c> method.
        /// </summary>
        public const string ObjectToString = "ToString";

        /// <summary>
        /// The name assigned to <c>Object.Equals</c> method.
        /// </summary>
        public const string ObjectEquals = "Equals";

        /// <summary>
        /// The name assigned to <c>Object.GetHashCode</c> method.
        /// </summary>
        public const string ObjectGetHashCode = "GetHashCode";

        /// <summary>
        /// The name assigned to an implicit (widening) conversion.
        /// </summary>
        public const string ImplicitConversionName = "op_Implicit";

        /// <summary>
        /// The name assigned to an explicit (narrowing) conversion.
        /// </summary>
        public const string ExplicitConversionName = "op_Explicit";

        /// <summary>
        /// The name assigned to a checked explicit (narrowing) conversion.
        /// </summary>
        public const string CheckedExplicitConversionName = "op_CheckedExplicit";

        /// <summary>
        /// The name assigned to the Addition operator.
        /// </summary>
        public const string AdditionOperatorName = "op_Addition";

        /// <summary>
        /// The name assigned to the checked Addition operator.
        /// </summary>
        public const string CheckedAdditionOperatorName = "op_CheckedAddition";

        /// <summary>
        /// The name assigned to the BitwiseAnd operator.
        /// </summary>
        public const string BitwiseAndOperatorName = "op_BitwiseAnd";

        /// <summary>
        /// The name assigned to the BitwiseOr operator.
        /// </summary>
        public const string BitwiseOrOperatorName = "op_BitwiseOr";

        /// <summary>
        /// The name assigned to the Decrement operator.
        /// </summary>
        public const string DecrementOperatorName = "op_Decrement";

        /// <summary>
        /// The name assigned to the checked Decrement operator.
        /// </summary>
        public const string CheckedDecrementOperatorName = "op_CheckedDecrement";

        /// <summary>
        /// The name assigned to the Division operator.
        /// </summary>
        public const string DivisionOperatorName = "op_Division";

        /// <summary>
        /// The name assigned to the checked Division operator.
        /// </summary>
        public const string CheckedDivisionOperatorName = "op_CheckedDivision";

        /// <summary>
        /// The name assigned to the Equality operator.
        /// </summary>
        public const string EqualityOperatorName = "op_Equality";

        /// <summary>
        /// The name assigned to the ExclusiveOr operator.
        /// </summary>
        public const string ExclusiveOrOperatorName = "op_ExclusiveOr";

        /// <summary>
        /// The name assigned to the False operator.
        /// </summary>
        public const string FalseOperatorName = "op_False";

        /// <summary>
        /// The name assigned to the GreaterThan operator.
        /// </summary>
        public const string GreaterThanOperatorName = "op_GreaterThan";

        /// <summary>
        /// The name assigned to the GreaterThanOrEqual operator.
        /// </summary>
        public const string GreaterThanOrEqualOperatorName = "op_GreaterThanOrEqual";

        /// <summary>
        /// The name assigned to the Increment operator.
        /// </summary>
        public const string IncrementOperatorName = "op_Increment";

        /// <summary>
        /// The name assigned to the checked Increment operator.
        /// </summary>
        public const string CheckedIncrementOperatorName = "op_CheckedIncrement";

        /// <summary>
        /// The name assigned to the Inequality operator.
        /// </summary>
        public const string InequalityOperatorName = "op_Inequality";

        /// <summary>
        /// The name assigned to the LeftShift operator.
        /// </summary>
        public const string LeftShiftOperatorName = "op_LeftShift";

        /// <summary>
        /// The name assigned to the UnsignedLeftShift operator.
        /// </summary>
        public const string UnsignedLeftShiftOperatorName = "op_UnsignedLeftShift";

        /// <summary>
        /// The name assigned to the LessThan operator.
        /// </summary>
        public const string LessThanOperatorName = "op_LessThan";

        /// <summary>
        /// The name assigned to the LessThanOrEqual operator.
        /// </summary>
        public const string LessThanOrEqualOperatorName = "op_LessThanOrEqual";

        /// <summary>
        /// The name assigned to the LogicalNot operator.
        /// </summary>
        public const string LogicalNotOperatorName = "op_LogicalNot";

        /// <summary>
        /// The name assigned to the LogicalOr operator.
        /// </summary>
        public const string LogicalOrOperatorName = "op_LogicalOr";

        /// <summary>
        /// The name assigned to the LogicalAnd operator.
        /// </summary>
        public const string LogicalAndOperatorName = "op_LogicalAnd";

        /// <summary>
        /// The name assigned to the Modulus operator.
        /// </summary>
        public const string ModulusOperatorName = "op_Modulus";

        /// <summary>
        /// The name assigned to the Multiply operator.
        /// </summary>
        public const string MultiplyOperatorName = "op_Multiply";

        /// <summary>
        /// The name assigned to the checked Multiply operator.
        /// </summary>
        public const string CheckedMultiplyOperatorName = "op_CheckedMultiply";

        /// <summary>
        /// The name assigned to the OnesComplement operator.
        /// </summary>
        public const string OnesComplementOperatorName = "op_OnesComplement";

        /// <summary>
        /// The name assigned to the RightShift operator.
        /// </summary>
        public const string RightShiftOperatorName = "op_RightShift";

        /// <summary>
        /// The name assigned to the UnsignedRightShift operator.
        /// </summary>
        public const string UnsignedRightShiftOperatorName = "op_UnsignedRightShift";

        /// <summary>
        /// The name assigned to the Subtraction operator.
        /// </summary>
        public const string SubtractionOperatorName = "op_Subtraction";

        /// <summary>
        /// The name assigned to the checked Subtraction operator.
        /// </summary>
        public const string CheckedSubtractionOperatorName = "op_CheckedSubtraction";

        /// <summary>
        /// The name assigned to the True operator.
        /// </summary>
        public const string TrueOperatorName = "op_True";

        /// <summary>
        /// The name assigned to the UnaryNegation operator.
        /// </summary>
        public const string UnaryNegationOperatorName = "op_UnaryNegation";

        /// <summary>
        /// The name assigned to the checked UnaryNegation operator.
        /// </summary>
        public const string CheckedUnaryNegationOperatorName = "op_CheckedUnaryNegation";

        /// <summary>
        /// The name assigned to the UnaryPlus operator.
        /// </summary>
        public const string UnaryPlusOperatorName = "op_UnaryPlus";

        /// <summary>
        /// The name assigned to the Concatenate operator.
        /// </summary>
        public const string ConcatenateOperatorName = "op_Concatenate";

        /// <summary>
        /// The name assigned to the Exponent operator.
        /// </summary>
        public const string ExponentOperatorName = "op_Exponent";

        /// <summary>
        /// The name assigned to the IntegerDivision operator.
        /// </summary>
        public const string IntegerDivisionOperatorName = "op_IntegerDivision";

        /// <summary>
        /// The name assigned to the <c>Like</c> operator.
        /// </summary>
        public const string LikeOperatorName = "op_Like";

        /// <summary>
        /// The required name for the <c>GetEnumerator</c> method used in a ForEach statement.
        /// </summary>
        public const string GetEnumeratorMethodName = "GetEnumerator";

        /// <summary>
        /// The required name for the <c>GetAsyncEnumerator</c> method used in a ForEach statement.
        /// </summary>
        public const string GetAsyncEnumeratorMethodName = "GetAsyncEnumerator";

        /// <summary>
        /// The required name for the <c>MoveNextAsync</c> method used in a ForEach-await statement.
        /// </summary>
        public const string MoveNextAsyncMethodName = "MoveNextAsync";

        /// <summary>
        /// The required name for the <c>Deconstruct</c> method used in a deconstruction.
        /// </summary>
        public const string DeconstructMethodName = "Deconstruct";

        /// <summary>
        /// The required name for the <c>MoveNext</c> method used in a ForEach statement.
        /// </summary>
        public const string MoveNextMethodName = "MoveNext";

        /// <summary>
        /// The required name for the <c>Current</c> property used in a ForEach statement.
        /// </summary>
        public const string CurrentPropertyName = "Current";

        /// <summary>
        /// The required name for the <see cref="Nullable{T}.Value"/> property used in
        /// a ForEach statement when the collection is a nullable struct.
        /// </summary>
        public const string ValuePropertyName = "Value";

        /// <summary>
        /// The name for the <c>Add</c> method to be invoked for each element in a collection initializer expression
        /// (see C# Specification, §7.6.10.3 Collection initializers).
        /// </summary>
        public const string CollectionInitializerAddMethodName = "Add";

        /// <summary>
        /// The required name for the <c>GetAwaiter</c> method used to obtain an awaiter for a task
        /// (see C# Specification, §7.7.7.1 Awaitable expressions).
        /// </summary>
        public const string GetAwaiter = nameof(GetAwaiter);

        /// <summary>
        /// The required name for the <c>IsCompleted</c> property used to determine if a task is already complete
        /// (see C# Specification, §7.7.7.1 Awaitable expressions).
        /// </summary>
        public const string IsCompleted = nameof(IsCompleted);

        /// <summary>
        /// The required name for the <c>GetResult</c> method used to obtain the outcome of a task once it is complete
        /// (see C# Specification, §7.7.7.1 Awaitable expressions).
        /// </summary>
        public const string GetResult = nameof(GetResult);

        /// <summary>
        /// The name of the <see cref="INotifyCompletion.OnCompleted"/> method used to register a resumption delegate
        /// (see C# Specification, §7.7.7.1 Awaitable expressions).
        /// </summary>
        public const string OnCompleted = nameof(OnCompleted);

        /// <summary>
        /// The required name for the <c>Dispose</c> method used in a Using statement.
        /// </summary>
        public const string DisposeMethodName = "Dispose";

        /// <summary>
        /// The required name for the <c>DisposeAsync</c> method used in an await using statement.
        /// </summary>
        public const string DisposeAsyncMethodName = "DisposeAsync";

        /// <summary>
        /// The required name for the <c>Count</c> property used in a pattern-based Index or Range indexer.
        /// </summary>
        public const string CountPropertyName = "Count";

        /// <summary>
        /// The required name for the <c>Length</c> property used in a pattern-based Index or Range indexer.
        /// </summary>
        public const string LengthPropertyName = "Length";

        /// <summary>
        /// The required name for the <c>Slice</c> method used in a pattern-based Range indexer.
        /// </summary>
        public const string SliceMethodName = "Slice";

        // internal until we settle on this long-term
        internal const string CloneMethodName = "<Clone>$";

        /// <summary>
        /// The required name for the <c>PrintMembers</c> method that is synthesized in a record.
        /// </summary>
        public const string PrintMembersMethodName = "PrintMembers";

        /// <summary>
        /// The name of an entry point method synthesized for top-level statements.
        /// </summary>
        public const string TopLevelStatementsEntryPointMethodName = "<Main>$";

        /// <summary>
        /// The name of a type synthesized for a top-level statements entry point method.
        /// </summary>
        public const string TopLevelStatementsEntryPointTypeName = "Program";

<<<<<<< HEAD
        /// <summary>
        /// The name of marker method for an implicit extension type.
        /// </summary>
        internal const string ImplicitExtensionMarkerMethodName = "<ImplicitExtension>$"; // PROTOTYPE confirm name with WG

        /// <summary>
        /// The name of marker method for an explicit extension type.
        /// </summary>
        internal const string ExplicitExtensionMarkerMethodName = "<ExplicitExtension>$"; // PROTOTYPE confirm name with WG
=======
        internal const string LockTypeName = "Lock";
        internal const string EnterScopeMethodName = "EnterScope";
        internal const string LockScopeTypeName = "Scope";
>>>>>>> b45733c9
    }
}<|MERGE_RESOLUTION|>--- conflicted
+++ resolved
@@ -399,20 +399,18 @@
         /// </summary>
         public const string TopLevelStatementsEntryPointTypeName = "Program";
 
-<<<<<<< HEAD
-        /// <summary>
-        /// The name of marker method for an implicit extension type.
-        /// </summary>
-        internal const string ImplicitExtensionMarkerMethodName = "<ImplicitExtension>$"; // PROTOTYPE confirm name with WG
-
-        /// <summary>
-        /// The name of marker method for an explicit extension type.
-        /// </summary>
-        internal const string ExplicitExtensionMarkerMethodName = "<ExplicitExtension>$"; // PROTOTYPE confirm name with WG
-=======
         internal const string LockTypeName = "Lock";
         internal const string EnterScopeMethodName = "EnterScope";
         internal const string LockScopeTypeName = "Scope";
->>>>>>> b45733c9
+
+        /// <summary>
+        /// The name of marker method for an implicit extension type.
+        /// </summary>
+        internal const string ImplicitExtensionMarkerMethodName = "<ImplicitExtension>$"; // PROTOTYPE confirm name with WG
+
+        /// <summary>
+        /// The name of marker method for an explicit extension type.
+        /// </summary>
+        internal const string ExplicitExtensionMarkerMethodName = "<ExplicitExtension>$"; // PROTOTYPE confirm name with WG
     }
 }