﻿<?xml version="1.0" encoding="utf-8"?>
<Project xmlns="http://schemas.microsoft.com/developer/msbuild/2003">
  <PropertyGroup>
    <MSBuildAllProjects>$(MSBuildAllProjects);$(MSBuildThisFileFullPath)</MSBuildAllProjects>
    <HasSharedItems>true</HasSharedItems>
    <SharedGUID>d0bc9be7-24f6-40ca-8dc6-fcb93bd44b34</SharedGUID>
  </PropertyGroup>
  <PropertyGroup Label="Configuration">
    <Import_RootNamespace>AnalyzerDriver</Import_RootNamespace>
  </PropertyGroup>
  <ItemGroup>
<<<<<<< HEAD
    <Compile Include="$(MSBuildThisFileDirectory)AnalyzerDriverHelper.cs">
      <ExcludeFromStyleCop>true</ExcludeFromStyleCop>
    </Compile>
    <Compile Include="$(MSBuildThisFileDirectory)DeclarationComputer.cs">
      <ExcludeFromStyleCop>true</ExcludeFromStyleCop>
    </Compile>
    <Compile Include="$(MSBuildThisFileDirectory)DeclarationInfo.cs">
      <ExcludeFromStyleCop>true</ExcludeFromStyleCop>
    </Compile>
    <Compile Include="$(MSBuildThisFileDirectory)DiagnosticAnalysisContextHelpers.cs">
      <ExcludeFromStyleCop>true</ExcludeFromStyleCop>
    </Compile>
    <Compile Include="$(MSBuildThisFileDirectory)DiagnosticAnalyzerAction.cs">
      <ExcludeFromStyleCop>true</ExcludeFromStyleCop>
    </Compile>
    <Compile Include="$(MSBuildThisFileDirectory)AnalyzerManager.cs" />
    <Compile Include="$(MSBuildThisFileDirectory)DiagnosticStartAnalysisScope.cs">
      <ExcludeFromStyleCop>true</ExcludeFromStyleCop>
    </Compile>
=======
    <Compile Include="$(MSBuildThisFileDirectory)AnalyzerDriverHelper.cs" />
    <Compile Include="$(MSBuildThisFileDirectory)DeclarationComputer.cs" />
    <Compile Include="$(MSBuildThisFileDirectory)DeclarationInfo.cs" />
    <Compile Include="$(MSBuildThisFileDirectory)DiagnosticAnalysisContextHelpers.cs" />
    <Compile Include="$(MSBuildThisFileDirectory)DiagnosticAnalyzerAction.cs" />
    <Compile Include="$(MSBuildThisFileDirectory)DiagnosticStartAnalysisScope.cs" />
>>>>>>> c0796b86
  </ItemGroup>
</Project><|MERGE_RESOLUTION|>--- conflicted
+++ resolved
@@ -9,33 +9,12 @@
     <Import_RootNamespace>AnalyzerDriver</Import_RootNamespace>
   </PropertyGroup>
   <ItemGroup>
-<<<<<<< HEAD
-    <Compile Include="$(MSBuildThisFileDirectory)AnalyzerDriverHelper.cs">
-      <ExcludeFromStyleCop>true</ExcludeFromStyleCop>
-    </Compile>
-    <Compile Include="$(MSBuildThisFileDirectory)DeclarationComputer.cs">
-      <ExcludeFromStyleCop>true</ExcludeFromStyleCop>
-    </Compile>
-    <Compile Include="$(MSBuildThisFileDirectory)DeclarationInfo.cs">
-      <ExcludeFromStyleCop>true</ExcludeFromStyleCop>
-    </Compile>
-    <Compile Include="$(MSBuildThisFileDirectory)DiagnosticAnalysisContextHelpers.cs">
-      <ExcludeFromStyleCop>true</ExcludeFromStyleCop>
-    </Compile>
-    <Compile Include="$(MSBuildThisFileDirectory)DiagnosticAnalyzerAction.cs">
-      <ExcludeFromStyleCop>true</ExcludeFromStyleCop>
-    </Compile>
+    <Compile Include="$(MSBuildThisFileDirectory)AnalyzerDriverHelper.cs" />
     <Compile Include="$(MSBuildThisFileDirectory)AnalyzerManager.cs" />
-    <Compile Include="$(MSBuildThisFileDirectory)DiagnosticStartAnalysisScope.cs">
-      <ExcludeFromStyleCop>true</ExcludeFromStyleCop>
-    </Compile>
-=======
-    <Compile Include="$(MSBuildThisFileDirectory)AnalyzerDriverHelper.cs" />
     <Compile Include="$(MSBuildThisFileDirectory)DeclarationComputer.cs" />
     <Compile Include="$(MSBuildThisFileDirectory)DeclarationInfo.cs" />
     <Compile Include="$(MSBuildThisFileDirectory)DiagnosticAnalysisContextHelpers.cs" />
     <Compile Include="$(MSBuildThisFileDirectory)DiagnosticAnalyzerAction.cs" />
     <Compile Include="$(MSBuildThisFileDirectory)DiagnosticStartAnalysisScope.cs" />
->>>>>>> c0796b86
   </ItemGroup>
 </Project>