// Copyright (c) Microsoft.  All Rights Reserved.  Licensed under the Apache License, Version 2.0.  See License.txt in the project root for license information.

using System;
using System.Collections.Generic;
using System.IO;
using System.Linq;
using System.Text;

string nuspecFile = args[0];
string assetsDir = args[1];
string projectDir = args[2];
string configuration = args[3];
string[] tfms = args[4].Split(';');
var metadataList = args[5].Split(new[] { ';' }, StringSplitOptions.RemoveEmptyEntries);
var fileList = args[6].Split(new[] { ';' }, StringSplitOptions.RemoveEmptyEntries);
var folderList = args[7].Split(new[] { ';' }, StringSplitOptions.RemoveEmptyEntries);
var assemblyList = args[8].Split(new[] { ';' }, StringSplitOptions.RemoveEmptyEntries);
var dependencyList = args[9].Split(new[] { ';' }, StringSplitOptions.RemoveEmptyEntries);
var libraryList = args[10].Split(new[] { ';' }, StringSplitOptions.RemoveEmptyEntries);
var rulesetsDir = args[11];
var editorconfigsDir = args[12];
var legacyRulesets = args[13].Split(new[] { ';' }, StringSplitOptions.RemoveEmptyEntries);
var artifactsBinDir = args[14];
var analyzerDocumentationFileDir = args[15];
var analyzerDocumentationFileName = args[16];
var analyzerSarifFileDir = args[17];
var analyzerSarifFileName = args[18];
var analyzerConfigurationFileDir = args[19];
var analyzerConfigurationFileName = args[20];
var globalAnalyzerConfigsDir = args[21];

var result = new StringBuilder();

result.AppendLine(@"<?xml version=""1.0""?>");
result.AppendLine(@"<package xmlns=""http://schemas.microsoft.com/packaging/2011/08/nuspec.xsd"">");
result.AppendLine(@"  <metadata>");

string version = string.Empty;
string repositoryType = string.Empty;
string repositoryUrl = string.Empty;
string repositoryCommit = string.Empty;

foreach (string entry in metadataList)
{
    int equals = entry.IndexOf('=');
    string name = entry[..equals];
    string value = entry[(equals + 1)..];
    switch (name)
    {
        case "repositoryType": repositoryType = value; continue;
        case "repositoryUrl": repositoryUrl = value; continue;
        case "repositoryCommit": repositoryCommit = value; continue;
        case "license": result.AppendLine($"    <license type=\"expression\">{value}</license>"); continue;
    }

    if (value.Length > 0)
    {
        result.AppendLine($"    <{name}>{value}</{name}>");
    }

<<<<<<< HEAD
#pragma warning disable CA1508 // Avoid dead conditional code - TODO: File a bug
=======
#pragma warning disable CA1508 // Avoid dead conditional code - https://github.com/dotnet/roslyn-analyzers/issues/4520
>>>>>>> 6277f483
    if (name == "version")
#pragma warning restore CA1508
    {
        version = value;
    }
}

if (!string.IsNullOrEmpty(repositoryType))
{
    result.AppendLine($@"    <repository type=""{repositoryType}"" url=""{repositoryUrl}"" commit=""{repositoryCommit}""/>");
}

if (dependencyList.Length > 0)
{
    result.AppendLine(@"    <dependencies>");

    foreach (var dependency in dependencyList)
    {
        result.AppendLine($@"      <dependency id=""{dependency}"" version=""{version}"" />");
    }

    result.AppendLine(@"    </dependencies>");
}

result.AppendLine(@"  </metadata>");

result.AppendLine(@"  <files>");

if (fileList.Length > 0 || assemblyList.Length > 0 || libraryList.Length > 0 || folderList.Length > 0)
{
    const string csName = "CSharp";
    const string vbName = "VisualBasic";
    const string csTarget = @"analyzers\dotnet\cs";
    const string vbTarget = @"analyzers\dotnet\vb";
    const string agnosticTarget = @"analyzers\dotnet";

    var allTargets = new List<string>();
    if (assemblyList.Any(assembly => assembly.Contains(csName)))
    {
        allTargets.Add(csTarget);
    }

    if (assemblyList.Any(assembly => assembly.Contains(vbName)))
    {
        allTargets.Add(vbTarget);
    }

    if (allTargets.Count == 0)
    {
        allTargets.Add(agnosticTarget);
    }

    foreach (string assembly in assemblyList)
    {
        IEnumerable<string> targets;

        if (assembly.Contains(csName))
        {
            targets = new[] { csTarget };
        }
        else if (assembly.Contains(vbName))
        {
            targets = new[] { vbTarget };
        }
        else
        {
            targets = allTargets;
        }

        string assemblyNameWithoutExtension = Path.GetFileNameWithoutExtension(assembly);

        foreach (var tfm in tfms)
        {
            string assemblyFolder = Path.Combine(artifactsBinDir, assemblyNameWithoutExtension, configuration, tfm);
            string assemblyPathForNuspec = Path.Combine(assemblyNameWithoutExtension, configuration, tfm, assembly);

            foreach (string target in targets)
            {
                result.AppendLine(FileElement(assemblyPathForNuspec, target));

                if (Directory.Exists(assemblyFolder))
                {
                    string resourceAssemblyName = assemblyNameWithoutExtension + ".resources.dll";
                    foreach (var directory in Directory.EnumerateDirectories(assemblyFolder))
                    {
                        var resourceAssemblyFullPath = Path.Combine(directory, resourceAssemblyName);
                        if (File.Exists(resourceAssemblyFullPath))
                        {
                            var directoryName = Path.GetFileName(directory);
                            string resourceAssemblyPathForNuspec = Path.Combine(assemblyNameWithoutExtension, configuration, tfm, directoryName, resourceAssemblyName);
                            string targetForNuspec = Path.Combine(target, directoryName);
                            result.AppendLine(FileElement(resourceAssemblyPathForNuspec, targetForNuspec));
                        }
                    }
                }
            }
        }
    }

    foreach (string file in fileList)
    {
        var fileWithPath = Path.IsPathRooted(file) ? file : Path.Combine(projectDir, file);
        result.AppendLine(FileElement(fileWithPath, "build"));
    }

    foreach (string file in libraryList)
    {
        foreach (var tfm in tfms)
        {
            var fileWithPath = Path.Combine(artifactsBinDir, Path.GetFileNameWithoutExtension(file), configuration, tfm, file);

            // For multi-tfm case, file may not exist for all tfms.
            if (File.Exists(fileWithPath))
            {
                result.AppendLine(FileElement(fileWithPath, Path.Combine("lib", tfm)));
            }
        }
    }

    foreach (string folder in folderList)
    {
        foreach (var tfm in tfms)
        {
            string folderPath = Path.Combine(artifactsBinDir, folder, configuration, tfm);
            foreach (var file in Directory.EnumerateFiles(folderPath))
            {
                var fileExtension = Path.GetExtension(file);
                if (fileExtension is ".exe" or ".dll" or ".config" or ".xml")
                {
                    var fileWithPath = Path.Combine(folderPath, file);
                    var targetPath = tfms.Length > 1 ? Path.Combine(folder, tfm) : folder;
                    result.AppendLine(FileElement(fileWithPath, targetPath));
                }
            }
        }
    }

    result.AppendLine(FileElement(Path.Combine(assetsDir, "Install.ps1"), "tools"));
    result.AppendLine(FileElement(Path.Combine(assetsDir, "Uninstall.ps1"), "tools"));
}

if (rulesetsDir.Length > 0 && Directory.Exists(rulesetsDir))
{
    foreach (string ruleset in Directory.EnumerateFiles(rulesetsDir))
    {
        if (Path.GetExtension(ruleset) == ".ruleset")
        {
            result.AppendLine(FileElement(Path.Combine(rulesetsDir, ruleset), "rulesets"));
        }
    }
}

if (editorconfigsDir.Length > 0 && Directory.Exists(editorconfigsDir))
{
    foreach (string directory in Directory.EnumerateDirectories(editorconfigsDir))
    {
        var directoryName = new DirectoryInfo(directory).Name;
        foreach (string editorconfig in Directory.EnumerateFiles(directory))
        {
            result.AppendLine(FileElement(Path.Combine(directory, editorconfig), $"editorconfig\\{directoryName}"));
        }
    }
}

if (globalAnalyzerConfigsDir.Length > 0 && Directory.Exists(globalAnalyzerConfigsDir))
{
    foreach (string editorconfig in Directory.EnumerateFiles(globalAnalyzerConfigsDir))
    {
        if (Path.GetExtension(editorconfig) == ".editorconfig")
        {
            result.AppendLine(FileElement(Path.Combine(globalAnalyzerConfigsDir, editorconfig), $"build\\config"));
        }
        else
        {
            throw new InvalidDataException($"Encountered a file with unexpected extension: {editorconfig}");
        }
    }
}

if (analyzerDocumentationFileDir.Length > 0 && Directory.Exists(analyzerDocumentationFileDir) && analyzerDocumentationFileName.Length > 0)
{
    var fileWithPath = Path.Combine(analyzerDocumentationFileDir, analyzerDocumentationFileName);
    if (File.Exists(fileWithPath))
    {
        result.AppendLine(FileElement(fileWithPath, "documentation"));
    }
}

if (analyzerSarifFileDir.Length > 0 && Directory.Exists(analyzerSarifFileDir) && analyzerSarifFileName.Length > 0)
{
    var fileWithPath = Path.Combine(analyzerSarifFileDir, analyzerSarifFileName);
    if (File.Exists(fileWithPath))
    {
        result.AppendLine(FileElement(fileWithPath, "documentation"));
    }
}

if (analyzerConfigurationFileDir.Length > 0 && Directory.Exists(analyzerConfigurationFileDir) && analyzerConfigurationFileName.Length > 0)
{
    var fileWithPath = Path.Combine(analyzerConfigurationFileDir, analyzerConfigurationFileName);
    if (File.Exists(fileWithPath))
    {
        result.AppendLine(FileElement(fileWithPath, "documentation"));
    }
}

if (legacyRulesets.Length > 0)
{
    foreach (string legacyRuleset in legacyRulesets)
    {
        if (Path.GetExtension(legacyRuleset) == ".ruleset")
        {
            result.AppendLine(FileElement(Path.Combine(projectDir, legacyRuleset), @"rulesets\legacy"));
        }
    }
}

result.AppendLine(FileElement(Path.Combine(assetsDir, "EULA.rtf"), ""));
result.AppendLine(FileElement(Path.Combine(assetsDir, "ThirdPartyNotices.rtf"), ""));
result.AppendLine(@"  </files>");

result.AppendLine(@"</package>");

File.WriteAllText(nuspecFile, result.ToString());

static string FileElement(string file, string target) => $@"    <file src=""{file}"" target=""{target}""/>";<|MERGE_RESOLUTION|>--- conflicted
+++ resolved
@@ -58,11 +58,7 @@
         result.AppendLine($"    <{name}>{value}</{name}>");
     }
 
-<<<<<<< HEAD
-#pragma warning disable CA1508 // Avoid dead conditional code - TODO: File a bug
-=======
 #pragma warning disable CA1508 // Avoid dead conditional code - https://github.com/dotnet/roslyn-analyzers/issues/4520
->>>>>>> 6277f483
     if (name == "version")
 #pragma warning restore CA1508
     {
