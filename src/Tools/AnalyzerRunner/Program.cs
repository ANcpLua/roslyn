﻿// Copyright (c) Microsoft.  All Rights Reserved.  Licensed under the Apache License, Version 2.0.  See License.txt in the project root for license information.

using System;
using System.Collections.Concurrent;
using System.Collections.Generic;
using System.Collections.Immutable;
using System.Diagnostics;
using System.IO;
using System.Linq;
using System.Runtime;
using System.Threading;
using System.Threading.Tasks;
using Microsoft.Build.Locator;
using Microsoft.CodeAnalysis;
using Microsoft.CodeAnalysis.Diagnostics;
using Microsoft.CodeAnalysis.MSBuild;

namespace AnalyzerRunner
{
    /// <summary>
    /// AnalyzerRunner is a tool that will analyze a solution, find diagnostics in it and will print out the number of
    /// diagnostics it could find. This is useful to easily test performance without having the overhead of visual
    /// studio running.
    /// </summary>
    class Program
    {
        public static async Task Main(string[] args)
        {
            Options options;
            try
            {
                options = Options.Create(args);
            }
            catch (InvalidDataException)
            {
                PrintHelp();
                return;
            }

            CancellationTokenSource cts = new CancellationTokenSource();
            Console.CancelKeyPress +=
                (sender, e) =>
                {
                    e.Cancel = true;
                    cts.Cancel();
                };

            MSBuildLocator.RegisterDefaults();

            var incrementalAnalyzerRunner = new IncrementalAnalyzerRunner(options);
            var diagnosticAnalyzerRunner = new DiagnosticAnalyzerRunner(options);
            if (!incrementalAnalyzerRunner.HasAnalyzers && !diagnosticAnalyzerRunner.HasAnalyzers)
            {
                WriteLine("No analyzers found", ConsoleColor.Red);
                PrintHelp();
                return;
            }

            var cancellationToken = cts.Token;

            if (!string.IsNullOrEmpty(options.ProfileRoot))
            {
                Directory.CreateDirectory(options.ProfileRoot);
                ProfileOptimization.SetProfileRoot(options.ProfileRoot);
            }

            Stopwatch stopwatch = Stopwatch.StartNew();
            var properties = new Dictionary<string, string>
            {
                // Use the latest language version to force the full set of available analyzers to run on the project.
                { "LangVersion", "latest" },
            };

            if (!string.IsNullOrEmpty(options.ProfileRoot))
            {
                ProfileOptimization.StartProfile(nameof(MSBuildWorkspace.OpenSolutionAsync));
            }

            using (MSBuildWorkspace workspace = MSBuildWorkspace.Create(properties, AnalyzerRunnerMefHostServices.DefaultServices))
            {
                Solution solution = await workspace.OpenSolutionAsync(options.SolutionPath, cancellationToken: cancellationToken).ConfigureAwait(false);
                var projectIds = solution.ProjectIds;

                foreach (var projectId in projectIds)
                {
                    solution = solution.WithProjectAnalyzerReferences(projectId, ImmutableArray<AnalyzerReference>.Empty);
                }

                Console.WriteLine($"Loaded solution in {stopwatch.ElapsedMilliseconds}ms");

                if (options.ShowStats)
                {
                    List<Project> projects = solution.Projects.Where(project => project.Language == LanguageNames.CSharp || project.Language == LanguageNames.VisualBasic).ToList();

                    Console.WriteLine("Number of projects:\t\t" + projects.Count);
                    Console.WriteLine("Number of documents:\t\t" + projects.Sum(x => x.DocumentIds.Count));

                    var statistics = GetSolutionStatistics(projects, cancellationToken);

                    Console.WriteLine("Number of syntax nodes:\t\t" + statistics.NumberofNodes);
                    Console.WriteLine("Number of syntax tokens:\t" + statistics.NumberOfTokens);
                    Console.WriteLine("Number of syntax trivia:\t" + statistics.NumberOfTrivia);
                }

                Console.WriteLine("Pausing 5 seconds before starting analysis...");
                await Task.Delay(TimeSpan.FromSeconds(5)).ConfigureAwait(false);

                await incrementalAnalyzerRunner.RunAsync(workspace, cancellationToken).ConfigureAwait(false);
                await diagnosticAnalyzerRunner.RunAsync(workspace, cancellationToken).ConfigureAwait(false);
            }
        }

        private static Statistic GetSolutionStatistics(IEnumerable<Project> projects, CancellationToken cancellationToken)
        {
            ConcurrentBag<Statistic> sums = new ConcurrentBag<Statistic>();

            Parallel.ForEach(projects.SelectMany(project => project.Documents), document =>
            {
                var documentStatistics = GetSolutionStatisticsAsync(document, cancellationToken).ConfigureAwait(false).GetAwaiter().GetResult();
                sums.Add(documentStatistics);
            });

            Statistic sum = sums.Aggregate(new Statistic(0, 0, 0), (currentResult, value) => currentResult + value);
            return sum;
        }

        // TODO consider removing this and using GetAnalysisResultAsync
        // https://github.com/dotnet/roslyn/issues/23108
        private static async Task<Statistic> GetSolutionStatisticsAsync(Document document, CancellationToken cancellationToken)
        {
            SyntaxTree tree = await document.GetSyntaxTreeAsync(cancellationToken).ConfigureAwait(false);

            SyntaxNode root = await tree.GetRootAsync(cancellationToken).ConfigureAwait(false);

            var tokensAndNodes = root.DescendantNodesAndTokensAndSelf(descendIntoTrivia: true);

            int numberOfNodes = tokensAndNodes.Count(x => x.IsNode);
            int numberOfTokens = tokensAndNodes.Count(x => x.IsToken);
            int numberOfTrivia = root.DescendantTrivia(descendIntoTrivia: true).Count();

            return new Statistic(numberOfNodes, numberOfTokens, numberOfTrivia);
        }

<<<<<<< HEAD
        private static ImmutableDictionary<string, ImmutableArray<DiagnosticAnalyzer>> FilterAnalyzers(ImmutableDictionary<string, ImmutableArray<DiagnosticAnalyzer>> analyzers, Options options)
        {
            return analyzers.ToImmutableDictionary(
                pair => pair.Key,
                pair => FilterAnalyzers(pair.Value, options).ToImmutableArray());
        }

        private static IEnumerable<DiagnosticAnalyzer> FilterAnalyzers(IEnumerable<DiagnosticAnalyzer> analyzers, Options options)
        {
            var analyzerTypes = new HashSet<Type>();

            foreach (var analyzer in analyzers)
            {
                if (!analyzerTypes.Add(analyzer.GetType()))
                {
                    // Avoid running the same analyzer multiple times
                    continue;
                }

                if (options.UseAll)
                {
                    yield return analyzer;
                }
                else if (options.AnalyzerNames.Count == 0)
                {
                    if (analyzer.SupportedDiagnostics.Any(diagnosticDescriptor => diagnosticDescriptor.IsEnabledByDefault))
                    {
                        yield return analyzer;
                    }
                }
                else if (options.AnalyzerNames.Contains(analyzer.GetType().Name))
                {
                    yield return analyzer;
                }
            }
        }

        private static ImmutableDictionary<string, ImmutableArray<DiagnosticAnalyzer>> GetDiagnosticAnalyzers(string path)
        {
            if (File.Exists(path))
            {
                return GetDiagnosticAnalyzersFromFile(path);
            }
            else if (Directory.Exists(path))
            {
                return Directory.GetFiles(path, "*.dll", SearchOption.AllDirectories)
                    .SelectMany(file => GetDiagnosticAnalyzersFromFile(file))
                    .ToLookup(analyzers => analyzers.Key, analyzers => analyzers.Value)
                    .ToImmutableDictionary(
                        group => group.Key,
                        group => group.SelectMany(analyzer => analyzer).ToImmutableArray());
            }

            throw new InvalidDataException($"Cannot find {path}.");
        }

        private static ImmutableDictionary<string, ImmutableArray<DiagnosticAnalyzer>> GetDiagnosticAnalyzersFromFile(string path)
        {
            var analyzerReference = new AnalyzerFileReference(path, AssemblyLoader.Instance);
            var csharpAnalyzers = analyzerReference.GetAnalyzers(LanguageNames.CSharp);
            var basicAnalyzers = analyzerReference.GetAnalyzers(LanguageNames.VisualBasic);
            return ImmutableDictionary<string, ImmutableArray<DiagnosticAnalyzer>>.Empty
                .Add(LanguageNames.CSharp, csharpAnalyzers)
                .Add(LanguageNames.VisualBasic, basicAnalyzers);
        }

        private static async Task<ImmutableDictionary<ProjectId, AnalysisResult>> GetAnalysisResultAsync(
            Solution solution,
            ImmutableDictionary<string, ImmutableArray<DiagnosticAnalyzer>> analyzers,
            Options options,
            CancellationToken cancellationToken)
        {
            var projectDiagnosticBuilder = ImmutableDictionary.CreateBuilder<ProjectId, AnalysisResult>();

            for (var i = 0; i < options.Iterations; i++)
            {
                var projectDiagnosticTasks = new List<KeyValuePair<ProjectId, Task<AnalysisResult>>>();

                // Make sure we analyze the projects in parallel
                foreach (var project in solution.Projects)
                {
                    if (project.Language != LanguageNames.CSharp && project.Language != LanguageNames.VisualBasic)
                    {
                        continue;
                    }

                    if (!analyzers.TryGetValue(project.Language, out var languageAnalyzers) || languageAnalyzers.IsEmpty)
                    {
                        continue;
                    }

                    var resultTask = GetProjectAnalysisResultAsync(languageAnalyzers, project, options, cancellationToken);
                    if (!options.RunConcurrent)
                    {
                        await resultTask.ConfigureAwait(false);
                    }

                    projectDiagnosticTasks.Add(new KeyValuePair<ProjectId, Task<AnalysisResult>>(project.Id, resultTask));
                }

                foreach (var task in projectDiagnosticTasks)
                {
                    var result = await task.Value.ConfigureAwait(false);
                    if (result == null)
                    {
                        continue;
                    }

                    if (projectDiagnosticBuilder.TryGetValue(task.Key, out var previousResult))
                    {
                        foreach (var pair in previousResult.AnalyzerTelemetryInfo)
                        {
                            result.AnalyzerTelemetryInfo[pair.Key].ExecutionTime += pair.Value.ExecutionTime;
                        }
                    }

                    projectDiagnosticBuilder[task.Key] = result;
                }
            }

            return projectDiagnosticBuilder.ToImmutable();
        }

        /// <summary>
        /// Returns a list of all analysis results inside the specific project. This is an asynchronous operation.
        /// </summary>
        /// <param name="analyzers">The list of analyzers that should be used</param>
        /// <param name="project">The project that should be analyzed
        /// <see langword="false"/> to use the behavior configured for the specified <paramref name="project"/>.</param>
        /// <param name="cancellationToken">The cancellation token that the task will observe.</param>
        /// <returns>A list of analysis results inside the project</returns>
        private static async Task<AnalysisResult> GetProjectAnalysisResultAsync(
            ImmutableArray<DiagnosticAnalyzer> analyzers,
            Project project,
            Options analyzerOptionsInternal,
            CancellationToken cancellationToken)
        {
            WriteLine($"Running analyzers for {project.Name}", ConsoleColor.Gray);
            if (analyzerOptionsInternal.RunConcurrent)
            {
                await Task.Yield();
            }

            // update the project compilation options
            var modifiedSpecificDiagnosticOptions = project.CompilationOptions.SpecificDiagnosticOptions
                .Add("AD0001", ReportDiagnostic.Error)
                .Add("AD0002", ReportDiagnostic.Error);
            // Report exceptions during the analysis process as errors
            var modifiedCompilationOptions = project.CompilationOptions.WithSpecificDiagnosticOptions(modifiedSpecificDiagnosticOptions);
            var processedProject = project.WithCompilationOptions(modifiedCompilationOptions);

            try
            {
                Compilation compilation = await processedProject.GetCompilationAsync(cancellationToken).ConfigureAwait(false);
                var newCompilation = compilation.RemoveAllSyntaxTrees().AddSyntaxTrees(compilation.SyntaxTrees);

                var workspaceAnalyzerOptions = new WorkspaceAnalyzerOptions(project.AnalyzerOptions, project.Solution.Options, project.Solution);
                CompilationWithAnalyzers compilationWithAnalyzers = newCompilation.WithAnalyzers(analyzers, new CompilationWithAnalyzersOptions(workspaceAnalyzerOptions, null, analyzerOptionsInternal.RunConcurrent, logAnalyzerExecutionTime: true, reportSuppressedDiagnostics: analyzerOptionsInternal.ReportSuppressedDiagnostics));
                var analystResult = await compilationWithAnalyzers.GetAnalysisResultAsync(cancellationToken).ConfigureAwait(false);
                return analystResult;
            }
            catch (Exception e)
            {
                WriteLine($"Failed to analyze {project.Name} with {e.ToString()}", ConsoleColor.Red);
                return null;
            }
        }

        private static void WriteTelemetry(ImmutableDictionary<ProjectId, AnalysisResult> dictionary)
        {
            var telemetryInfoDictionary = new Dictionary<DiagnosticAnalyzer, AnalyzerTelemetryInfo>();
            foreach (var analysisResult in dictionary.Values)
            {
                foreach (var pair in analysisResult.AnalyzerTelemetryInfo)
                {
                    if (!telemetryInfoDictionary.TryGetValue(pair.Key, out var telemetry))
                    {
                        telemetryInfoDictionary.Add(pair.Key, pair.Value);
                    }
                    else
                    {
                        telemetry.Add(pair.Value);
                    }
                }
            }

            foreach (var pair in telemetryInfoDictionary.OrderBy(x => x.Key.GetType().Name, StringComparer.OrdinalIgnoreCase))
            {
                WriteTelemetry(pair.Key.GetType().Name, pair.Value);
            }

            WriteLine($"Execution times (ms):", ConsoleColor.DarkCyan);
            var longestAnalyzerName = telemetryInfoDictionary.Select(x => x.Key.GetType().Name.Length).Max();
            foreach (var pair in telemetryInfoDictionary.OrderBy(x => x.Key.GetType().Name, StringComparer.OrdinalIgnoreCase))
            {
                WriteExecutionTimes(pair.Key.GetType().Name, longestAnalyzerName, pair.Value);
            }
        }

        private static void WriteTelemetry(string analyzerName, AnalyzerTelemetryInfo telemetry)
        {
            WriteLine($"Statistics for {analyzerName}:", ConsoleColor.DarkCyan);
            WriteLine($"Concurrent:                     {telemetry.Concurrent}", telemetry.Concurrent ? ConsoleColor.White : ConsoleColor.DarkRed);
            WriteLine($"Execution time (ms):            {telemetry.ExecutionTime.TotalMilliseconds}", ConsoleColor.White);

            WriteLine($"Code Block Actions:             {telemetry.CodeBlockActionsCount}", ConsoleColor.White);
            WriteLine($"Code Block Start Actions:       {telemetry.CodeBlockStartActionsCount}", ConsoleColor.White);
            WriteLine($"Code Block End Actions:         {telemetry.CodeBlockEndActionsCount}", ConsoleColor.White);

            WriteLine($"Compilation Actions:            {telemetry.CompilationActionsCount}", ConsoleColor.White);
            WriteLine($"Compilation Start Actions:      {telemetry.CompilationStartActionsCount}", ConsoleColor.White);
            WriteLine($"Compilation End Actions:        {telemetry.CompilationEndActionsCount}", ConsoleColor.White);

            WriteLine($"Operation Actions:              {telemetry.OperationActionsCount}", ConsoleColor.White);
            WriteLine($"Operation Block Actions:        {telemetry.OperationBlockActionsCount}", ConsoleColor.White);
            WriteLine($"Operation Block Start Actions:  {telemetry.OperationBlockStartActionsCount}", ConsoleColor.White);
            WriteLine($"Operation Block End Actions:    {telemetry.OperationBlockEndActionsCount}", ConsoleColor.White);

            WriteLine($"Semantic Model Actions:         {telemetry.SemanticModelActionsCount}", ConsoleColor.White);
            WriteLine($"Symbol Actions:                 {telemetry.SymbolActionsCount}", ConsoleColor.White);
            WriteLine($"Symbol Start Actions:           {telemetry.SymbolStartActionsCount}", ConsoleColor.White);
            WriteLine($"Symbol End Actions:             {telemetry.SymbolEndActionsCount}", ConsoleColor.White);
            WriteLine($"Syntax Node Actions:            {telemetry.SyntaxNodeActionsCount}", ConsoleColor.White);
            WriteLine($"Syntax Tree Actions:            {telemetry.SyntaxTreeActionsCount}", ConsoleColor.White);

            WriteLine($"Suppression Actions:            {telemetry.SuppressionActionsCount}", ConsoleColor.White);
        }

        private static void WriteExecutionTimes(string analyzerName, int longestAnalyzerName, AnalyzerTelemetryInfo telemetry)
        {
            var padding = new string(' ', longestAnalyzerName - analyzerName.Length);
            WriteLine($"{analyzerName}:{padding} {telemetry.ExecutionTime.TotalMilliseconds,7:0}", ConsoleColor.White);
        }

=======
>>>>>>> 6f09af80
        internal static void WriteLine(string text, ConsoleColor color)
        {
            Console.ForegroundColor = color;
            Console.WriteLine(text);
            Console.ResetColor();
        }

        internal static void PrintHelp()
        {
            Console.WriteLine("Usage: AnalyzerRunner <AnalyzerAssemblyOrFolder> <Solution> [options]");
            Console.WriteLine("Options:");
            Console.WriteLine("/all                 Run all analyzers, including ones that are disabled by default");
            Console.WriteLine("/stats               Display statistics of the solution");
            Console.WriteLine("/a <analyzer name>   Enable analyzer with <analyzer name> (when this is specified, only analyzers specificed are enabled. Use: /a <name1> /a <name2>, etc.");
            Console.WriteLine("/concurrent          Executes analyzers in concurrent mode");
            Console.WriteLine("/suppressed          Reports suppressed diagnostics");
            Console.WriteLine("/log <logFile>       Write logs into the log file specified");
            Console.WriteLine("/editperf[:<match>]     Test the incremental performance of analyzers to simulate the behavior of editing files. If <match> is specified, only files matching this regular expression are evaluated for editor performance.");
            Console.WriteLine("/edititer:<iterations>  Specifies the number of iterations to use for testing documents with /editperf. When this is not specified, the default value is 10.");
            Console.WriteLine("/persist             Enable persistent storage (e.g. SQLite; only applies to IIncrementalAnalyzer testing)");
            Console.WriteLine("/fsa                 Enable full solution analysis (only applies to IIncrementalAnalyzer testing)");
            Console.WriteLine("/ia <analyzer name>  Enable incremental analyzer with <analyzer name> (when this is specified, only incremental analyzers specified are enabled. Use: /ia <name1> /ia <name2>, etc.");
        }
    }
}<|MERGE_RESOLUTION|>--- conflicted
+++ resolved
@@ -141,243 +141,6 @@
             return new Statistic(numberOfNodes, numberOfTokens, numberOfTrivia);
         }
 
-<<<<<<< HEAD
-        private static ImmutableDictionary<string, ImmutableArray<DiagnosticAnalyzer>> FilterAnalyzers(ImmutableDictionary<string, ImmutableArray<DiagnosticAnalyzer>> analyzers, Options options)
-        {
-            return analyzers.ToImmutableDictionary(
-                pair => pair.Key,
-                pair => FilterAnalyzers(pair.Value, options).ToImmutableArray());
-        }
-
-        private static IEnumerable<DiagnosticAnalyzer> FilterAnalyzers(IEnumerable<DiagnosticAnalyzer> analyzers, Options options)
-        {
-            var analyzerTypes = new HashSet<Type>();
-
-            foreach (var analyzer in analyzers)
-            {
-                if (!analyzerTypes.Add(analyzer.GetType()))
-                {
-                    // Avoid running the same analyzer multiple times
-                    continue;
-                }
-
-                if (options.UseAll)
-                {
-                    yield return analyzer;
-                }
-                else if (options.AnalyzerNames.Count == 0)
-                {
-                    if (analyzer.SupportedDiagnostics.Any(diagnosticDescriptor => diagnosticDescriptor.IsEnabledByDefault))
-                    {
-                        yield return analyzer;
-                    }
-                }
-                else if (options.AnalyzerNames.Contains(analyzer.GetType().Name))
-                {
-                    yield return analyzer;
-                }
-            }
-        }
-
-        private static ImmutableDictionary<string, ImmutableArray<DiagnosticAnalyzer>> GetDiagnosticAnalyzers(string path)
-        {
-            if (File.Exists(path))
-            {
-                return GetDiagnosticAnalyzersFromFile(path);
-            }
-            else if (Directory.Exists(path))
-            {
-                return Directory.GetFiles(path, "*.dll", SearchOption.AllDirectories)
-                    .SelectMany(file => GetDiagnosticAnalyzersFromFile(file))
-                    .ToLookup(analyzers => analyzers.Key, analyzers => analyzers.Value)
-                    .ToImmutableDictionary(
-                        group => group.Key,
-                        group => group.SelectMany(analyzer => analyzer).ToImmutableArray());
-            }
-
-            throw new InvalidDataException($"Cannot find {path}.");
-        }
-
-        private static ImmutableDictionary<string, ImmutableArray<DiagnosticAnalyzer>> GetDiagnosticAnalyzersFromFile(string path)
-        {
-            var analyzerReference = new AnalyzerFileReference(path, AssemblyLoader.Instance);
-            var csharpAnalyzers = analyzerReference.GetAnalyzers(LanguageNames.CSharp);
-            var basicAnalyzers = analyzerReference.GetAnalyzers(LanguageNames.VisualBasic);
-            return ImmutableDictionary<string, ImmutableArray<DiagnosticAnalyzer>>.Empty
-                .Add(LanguageNames.CSharp, csharpAnalyzers)
-                .Add(LanguageNames.VisualBasic, basicAnalyzers);
-        }
-
-        private static async Task<ImmutableDictionary<ProjectId, AnalysisResult>> GetAnalysisResultAsync(
-            Solution solution,
-            ImmutableDictionary<string, ImmutableArray<DiagnosticAnalyzer>> analyzers,
-            Options options,
-            CancellationToken cancellationToken)
-        {
-            var projectDiagnosticBuilder = ImmutableDictionary.CreateBuilder<ProjectId, AnalysisResult>();
-
-            for (var i = 0; i < options.Iterations; i++)
-            {
-                var projectDiagnosticTasks = new List<KeyValuePair<ProjectId, Task<AnalysisResult>>>();
-
-                // Make sure we analyze the projects in parallel
-                foreach (var project in solution.Projects)
-                {
-                    if (project.Language != LanguageNames.CSharp && project.Language != LanguageNames.VisualBasic)
-                    {
-                        continue;
-                    }
-
-                    if (!analyzers.TryGetValue(project.Language, out var languageAnalyzers) || languageAnalyzers.IsEmpty)
-                    {
-                        continue;
-                    }
-
-                    var resultTask = GetProjectAnalysisResultAsync(languageAnalyzers, project, options, cancellationToken);
-                    if (!options.RunConcurrent)
-                    {
-                        await resultTask.ConfigureAwait(false);
-                    }
-
-                    projectDiagnosticTasks.Add(new KeyValuePair<ProjectId, Task<AnalysisResult>>(project.Id, resultTask));
-                }
-
-                foreach (var task in projectDiagnosticTasks)
-                {
-                    var result = await task.Value.ConfigureAwait(false);
-                    if (result == null)
-                    {
-                        continue;
-                    }
-
-                    if (projectDiagnosticBuilder.TryGetValue(task.Key, out var previousResult))
-                    {
-                        foreach (var pair in previousResult.AnalyzerTelemetryInfo)
-                        {
-                            result.AnalyzerTelemetryInfo[pair.Key].ExecutionTime += pair.Value.ExecutionTime;
-                        }
-                    }
-
-                    projectDiagnosticBuilder[task.Key] = result;
-                }
-            }
-
-            return projectDiagnosticBuilder.ToImmutable();
-        }
-
-        /// <summary>
-        /// Returns a list of all analysis results inside the specific project. This is an asynchronous operation.
-        /// </summary>
-        /// <param name="analyzers">The list of analyzers that should be used</param>
-        /// <param name="project">The project that should be analyzed
-        /// <see langword="false"/> to use the behavior configured for the specified <paramref name="project"/>.</param>
-        /// <param name="cancellationToken">The cancellation token that the task will observe.</param>
-        /// <returns>A list of analysis results inside the project</returns>
-        private static async Task<AnalysisResult> GetProjectAnalysisResultAsync(
-            ImmutableArray<DiagnosticAnalyzer> analyzers,
-            Project project,
-            Options analyzerOptionsInternal,
-            CancellationToken cancellationToken)
-        {
-            WriteLine($"Running analyzers for {project.Name}", ConsoleColor.Gray);
-            if (analyzerOptionsInternal.RunConcurrent)
-            {
-                await Task.Yield();
-            }
-
-            // update the project compilation options
-            var modifiedSpecificDiagnosticOptions = project.CompilationOptions.SpecificDiagnosticOptions
-                .Add("AD0001", ReportDiagnostic.Error)
-                .Add("AD0002", ReportDiagnostic.Error);
-            // Report exceptions during the analysis process as errors
-            var modifiedCompilationOptions = project.CompilationOptions.WithSpecificDiagnosticOptions(modifiedSpecificDiagnosticOptions);
-            var processedProject = project.WithCompilationOptions(modifiedCompilationOptions);
-
-            try
-            {
-                Compilation compilation = await processedProject.GetCompilationAsync(cancellationToken).ConfigureAwait(false);
-                var newCompilation = compilation.RemoveAllSyntaxTrees().AddSyntaxTrees(compilation.SyntaxTrees);
-
-                var workspaceAnalyzerOptions = new WorkspaceAnalyzerOptions(project.AnalyzerOptions, project.Solution.Options, project.Solution);
-                CompilationWithAnalyzers compilationWithAnalyzers = newCompilation.WithAnalyzers(analyzers, new CompilationWithAnalyzersOptions(workspaceAnalyzerOptions, null, analyzerOptionsInternal.RunConcurrent, logAnalyzerExecutionTime: true, reportSuppressedDiagnostics: analyzerOptionsInternal.ReportSuppressedDiagnostics));
-                var analystResult = await compilationWithAnalyzers.GetAnalysisResultAsync(cancellationToken).ConfigureAwait(false);
-                return analystResult;
-            }
-            catch (Exception e)
-            {
-                WriteLine($"Failed to analyze {project.Name} with {e.ToString()}", ConsoleColor.Red);
-                return null;
-            }
-        }
-
-        private static void WriteTelemetry(ImmutableDictionary<ProjectId, AnalysisResult> dictionary)
-        {
-            var telemetryInfoDictionary = new Dictionary<DiagnosticAnalyzer, AnalyzerTelemetryInfo>();
-            foreach (var analysisResult in dictionary.Values)
-            {
-                foreach (var pair in analysisResult.AnalyzerTelemetryInfo)
-                {
-                    if (!telemetryInfoDictionary.TryGetValue(pair.Key, out var telemetry))
-                    {
-                        telemetryInfoDictionary.Add(pair.Key, pair.Value);
-                    }
-                    else
-                    {
-                        telemetry.Add(pair.Value);
-                    }
-                }
-            }
-
-            foreach (var pair in telemetryInfoDictionary.OrderBy(x => x.Key.GetType().Name, StringComparer.OrdinalIgnoreCase))
-            {
-                WriteTelemetry(pair.Key.GetType().Name, pair.Value);
-            }
-
-            WriteLine($"Execution times (ms):", ConsoleColor.DarkCyan);
-            var longestAnalyzerName = telemetryInfoDictionary.Select(x => x.Key.GetType().Name.Length).Max();
-            foreach (var pair in telemetryInfoDictionary.OrderBy(x => x.Key.GetType().Name, StringComparer.OrdinalIgnoreCase))
-            {
-                WriteExecutionTimes(pair.Key.GetType().Name, longestAnalyzerName, pair.Value);
-            }
-        }
-
-        private static void WriteTelemetry(string analyzerName, AnalyzerTelemetryInfo telemetry)
-        {
-            WriteLine($"Statistics for {analyzerName}:", ConsoleColor.DarkCyan);
-            WriteLine($"Concurrent:                     {telemetry.Concurrent}", telemetry.Concurrent ? ConsoleColor.White : ConsoleColor.DarkRed);
-            WriteLine($"Execution time (ms):            {telemetry.ExecutionTime.TotalMilliseconds}", ConsoleColor.White);
-
-            WriteLine($"Code Block Actions:             {telemetry.CodeBlockActionsCount}", ConsoleColor.White);
-            WriteLine($"Code Block Start Actions:       {telemetry.CodeBlockStartActionsCount}", ConsoleColor.White);
-            WriteLine($"Code Block End Actions:         {telemetry.CodeBlockEndActionsCount}", ConsoleColor.White);
-
-            WriteLine($"Compilation Actions:            {telemetry.CompilationActionsCount}", ConsoleColor.White);
-            WriteLine($"Compilation Start Actions:      {telemetry.CompilationStartActionsCount}", ConsoleColor.White);
-            WriteLine($"Compilation End Actions:        {telemetry.CompilationEndActionsCount}", ConsoleColor.White);
-
-            WriteLine($"Operation Actions:              {telemetry.OperationActionsCount}", ConsoleColor.White);
-            WriteLine($"Operation Block Actions:        {telemetry.OperationBlockActionsCount}", ConsoleColor.White);
-            WriteLine($"Operation Block Start Actions:  {telemetry.OperationBlockStartActionsCount}", ConsoleColor.White);
-            WriteLine($"Operation Block End Actions:    {telemetry.OperationBlockEndActionsCount}", ConsoleColor.White);
-
-            WriteLine($"Semantic Model Actions:         {telemetry.SemanticModelActionsCount}", ConsoleColor.White);
-            WriteLine($"Symbol Actions:                 {telemetry.SymbolActionsCount}", ConsoleColor.White);
-            WriteLine($"Symbol Start Actions:           {telemetry.SymbolStartActionsCount}", ConsoleColor.White);
-            WriteLine($"Symbol End Actions:             {telemetry.SymbolEndActionsCount}", ConsoleColor.White);
-            WriteLine($"Syntax Node Actions:            {telemetry.SyntaxNodeActionsCount}", ConsoleColor.White);
-            WriteLine($"Syntax Tree Actions:            {telemetry.SyntaxTreeActionsCount}", ConsoleColor.White);
-
-            WriteLine($"Suppression Actions:            {telemetry.SuppressionActionsCount}", ConsoleColor.White);
-        }
-
-        private static void WriteExecutionTimes(string analyzerName, int longestAnalyzerName, AnalyzerTelemetryInfo telemetry)
-        {
-            var padding = new string(' ', longestAnalyzerName - analyzerName.Length);
-            WriteLine($"{analyzerName}:{padding} {telemetry.ExecutionTime.TotalMilliseconds,7:0}", ConsoleColor.White);
-        }
-
-=======
->>>>>>> 6f09af80
         internal static void WriteLine(string text, ConsoleColor color)
         {
             Console.ForegroundColor = color;
