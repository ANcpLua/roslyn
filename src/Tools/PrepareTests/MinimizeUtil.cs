﻿// Licensed to the .NET Foundation under one or more agreements.
// The .NET Foundation licenses this file to you under the MIT license.
// See the LICENSE file in the project root for more information.

using System;
using System.Collections.Generic;
using System.IO;
using System.Linq;
using System.Reflection.Metadata;
using System.Reflection.PortableExecutable;
using System.Runtime.InteropServices;
using System.Text;

internal static class MinimizeUtil
{
    internal record FilePathInfo(string RelativeDirectory, string Directory, string RelativePath, string FullPath);

    internal static void Run(string sourceDirectory, string destinationDirectory, bool isUnix)
    {
        // Map of all PE files MVID to the path information
        var idToFilePathMap = new Dictionary<Guid, List<FilePathInfo>>();

        const string duplicateDirectoryName = ".duplicate";
        var duplicateDirectory = Path.Combine(destinationDirectory, duplicateDirectoryName);
        Directory.CreateDirectory(duplicateDirectory);

        initialWalk();
        resolveDuplicates();
        writeHydrateFile();

        // The goal of initial walk is to
        //  1. Record any PE files as they are eligable for de-dup
        //  2. Hard link all other files into destination directory
        void initialWalk()
        {
            IEnumerable<string> directories = new[] {
                Path.Combine(sourceDirectory, "eng")
            };
            var artifactsDir = Path.Combine(sourceDirectory, "artifacts/bin");
            directories = directories.Concat(Directory.EnumerateDirectories(artifactsDir, "*.UnitTests"));
            directories = directories.Concat(Directory.EnumerateDirectories(artifactsDir, "RunTests"));

            Stats stats = default;
            foreach (var unitDirPath in directories)
            {
                string? lastOutputDir = null;
                foreach (var sourceFilePath in Directory.EnumerateFiles(unitDirPath, "*", SearchOption.AllDirectories))
                {
                    var currentDirName = Path.GetDirectoryName(sourceFilePath)!;
                    var currentRelativeDirectory = Path.GetRelativePath(sourceDirectory, currentDirName);
                    var currentOutputDirectory = Path.Combine(destinationDirectory, currentRelativeDirectory);

                    // TODO: decide if this is worth keeping to save <1s
                    if (lastOutputDir != currentOutputDirectory)
                    {
                        lastOutputDir = currentOutputDirectory;
                        // we want to reduce repeated calls to CreateDirectory for perf
                        Directory.CreateDirectory(currentOutputDirectory);
                    }

                    var fileName = Path.GetFileName(sourceFilePath);

                    if (fileName.EndsWith(".dll") && TryGetMvid(sourceFilePath, out var mvid, ref stats))
                    {
                        if (!idToFilePathMap.TryGetValue(mvid, out var list))
                        {
                            list = new List<FilePathInfo>();
                            idToFilePathMap[mvid] = list;
                        }

                        var filePathInfo = new FilePathInfo(
                            RelativeDirectory: currentRelativeDirectory,
                            Directory: currentDirName,
                            RelativePath: Path.Combine(currentRelativeDirectory, fileName),
                            FullPath: sourceFilePath);
                        list.Add(filePathInfo);
                    }
                    else
                    {
                        var destFilePath = Path.Combine(currentOutputDirectory, fileName);
                        CreateHardLink(destFilePath, sourceFilePath);
                    }
                }
            }

            string results = @"
successful dlls opened: " + stats.Success + @"
thrown dlls: " + stats.Thrown + @"
total dlls opened: " + stats.Total;

            File.WriteAllText(Path.Combine(sourceDirectory, "artifacts", "prepare-stats.log"), results);

            // https://github.com/dotnet/roslyn/issues/49486
            // we should avoid copying the files under Resources.
            var individualFiles = new[]
            {
                "global.json",
                "NuGet.config",
                "src/Workspaces/MSBuildTest/Resources/.editorconfig",
                "src/Workspaces/MSBuildTest/Resources/global.json",
                "src/Workspaces/MSBuildTest/Resources/Directory.Build.props",
                "src/Workspaces/MSBuildTest/Resources/Directory.Build.targets",
                "src/Workspaces/MSBuildTest/Resources/Directory.Build.rsp",
                "src/Workspaces/MSBuildTest/Resources/NuGet.Config",
            };

            Directory.CreateDirectory(Path.Combine(destinationDirectory, "src/Workspaces/MSBuildTest/Resources"));
            foreach (var individualFile in individualFiles)
            {
<<<<<<< HEAD
                var currentDirName = Path.GetDirectoryName(individualFile)!;
                var currentRelativeDirectory = Path.GetRelativePath(sourceDirectory, currentDirName);
                var currentOutputDirectory = Path.Combine(destinationDirectory, currentRelativeDirectory);

                var destGlobalJsonPath = Path.Combine(destinationDirectory, individualFile);
                CreateHardLink(destGlobalJsonPath, Path.Combine(sourceDirectory, individualFile));
=======
                var outputPath = Path.Combine(destinationDirectory, individualFile);
                var outputDirectory = Path.GetDirectoryName(outputPath)!;
                Directory.CreateDirectory(outputDirectory);
                CreateHardLink(outputPath, Path.Combine(sourceDirectory, individualFile));
>>>>>>> 37a65224
            }
        }

        // Now that we have a complete list of PE files, determine which are duplicates
        void resolveDuplicates()
        {
            foreach (var pair in idToFilePathMap)
            {
                if (pair.Value.Count > 1)
                {
                    CreateHardLink(getPeFilePath(pair.Key), pair.Value[0].FullPath);
                }
                else
                {
                    var item = pair.Value[0];
                    var destFilePath = Path.Combine(destinationDirectory, item.RelativePath);
                    CreateHardLink(destFilePath, item.FullPath);
                }
            }
        }

        static string getPeFileName(Guid mvid) => mvid.ToString();

        string getPeFilePath(Guid mvid) => Path.Combine(duplicateDirectory, getPeFileName(mvid));

        void writeHydrateFile()
        {
            var fileList = new List<string>();
            var grouping = idToFilePathMap
                .Where(x => x.Value.Count > 1)
                .SelectMany(pair => pair.Value.Select(fp => (Id: pair.Key, FilePath: fp)))
                .GroupBy(fp => getGroupDirectory(fp.FilePath.RelativeDirectory));

            // The "rehydrate-all" script assumes we are running all tests on a single machine instead of on Helix.
            var rehydrateAllBuilder = new StringBuilder();
            if (isUnix)
            {
                writeUnixHeaderContent(rehydrateAllBuilder);
                rehydrateAllBuilder.AppendLine("export HELIX_CORRELATION_PAYLOAD=$scriptroot/.duplicate");
            }
            else
            {
                rehydrateAllBuilder.AppendLine(@"set HELIX_CORRELATION_PAYLOAD=%~dp0\.duplicate");
            }

            var builder = new StringBuilder();
            foreach (var group in grouping)
            {
                string filename;
                builder.Clear();
                if (isUnix)
                {
                    filename = "rehydrate.sh";
                    writeUnixRehydrateContent(builder, group);
                    rehydrateAllBuilder.AppendLine(@"bash """ + Path.Combine("$scriptroot", group.Key, "rehydrate.sh") + @"""");
                }
                else
                {
                    filename = "rehydrate.cmd";
                    writeWindowsRehydrateContent(builder, group);
                    rehydrateAllBuilder.AppendLine("call " + Path.Combine("%~dp0", group.Key, "rehydrate.cmd"));
                }

                File.WriteAllText(Path.Combine(destinationDirectory, group.Key, filename), builder.ToString());
            }

            string rehydrateAllFilename = isUnix ? "rehydrate-all.sh" : "rehydrate-all.cmd";
            File.WriteAllText(Path.Combine(destinationDirectory, rehydrateAllFilename), rehydrateAllBuilder.ToString());

            static void writeWindowsRehydrateContent(StringBuilder builder, IGrouping<string, (Guid Id, FilePathInfo FilePath)> group)
            {
                builder.AppendLine("@echo off");
                var count = 0;
                foreach (var tuple in group)
                {
                    var source = getPeFileName(tuple.Id);
                    var destFileName = Path.GetRelativePath(group.Key, tuple.FilePath.RelativePath);
                    if (Path.GetDirectoryName(destFileName) is { Length: not 0 } directory)
                    {
                        builder.AppendLine($@"mkdir %~dp0\{directory} 2> nul");
                    }
                    builder.AppendLine($@"
mklink /h %~dp0\{destFileName} %HELIX_CORRELATION_PAYLOAD%\{source} > nul
if %errorlevel% neq 0 (
    echo Cmd failed: mklink /h %~dp0\{destFileName} %HELIX_CORRELATION_PAYLOAD%\{source}
    exit /b 1
)");
                    count++;
                    if (count % 1_000 == 0)
                    {
                        builder.AppendLine($"echo {count:n0} hydrated");
                    }
                }
                builder.AppendLine("@echo on"); // so the rest of the commands show up in helix logs
            }

            static void writeUnixHeaderContent(StringBuilder builder)
            {
                builder.AppendLine(@"#!/bin/bash

source=""${BASH_SOURCE[0]}""

# resolve $source until the file is no longer a symlink
while [[ -h ""$source"" ]]; do
scriptroot=""$( cd -P ""$( dirname ""$source"" )"" && pwd )""
source=""$(readlink ""$source"")""
# if $source was a relative symlink, we need to resolve it relative to the path where the
# symlink file was located
[[ $source != /* ]] && source=""$scriptroot/$source""
done
scriptroot=""$( cd -P ""$( dirname ""$source"" )"" && pwd )""
");
            }

            static void writeUnixRehydrateContent(StringBuilder builder, IGrouping<string, (Guid Id, FilePathInfo FilePath)> group)
            {
                writeUnixHeaderContent(builder);

                var count = 0;
                foreach (var tuple in group)
                {
                    var source = getPeFileName(tuple.Id);
                    var destFilePath = Path.GetRelativePath(group.Key, tuple.FilePath.RelativePath);
                    if (Path.GetDirectoryName(destFilePath) is { Length: not 0 } directory)
                    {
                        builder.AppendLine($@"mkdir -p ""$scriptroot/{directory}""");
                    }
                    builder.AppendLine($@"ln ""$HELIX_CORRELATION_PAYLOAD/{source}"" ""$scriptroot/{destFilePath}"" || exit $?");

                    count++;
                    if (count % 1_000 == 0)
                    {
                        builder.AppendLine($"echo '{count:n0} hydrated'");
                    }
                }

                // Working around an AzDo file permissions bug.
                // We want this to happen at the end so we can be agnostic about whether ilasm was already in the directory, or was linked in from the .duplicate directory.
                builder.AppendLine();
                builder.AppendLine(@"find $scriptroot -name ilasm -exec chmod 755 {} +");
            }

            static string getGroupDirectory(string relativePath)
            {
                // artifacts/TestProject/Debug/net472/whatever/etc should become:
                // artifacts/TestProject/Debug/net472

                var groupDirectory = relativePath;
                while (Path.GetFileName(Path.GetDirectoryName(groupDirectory)) is not (null or "Debug" or "Release"))
                    groupDirectory = Path.GetDirectoryName(groupDirectory);

                if (groupDirectory is null)
                {
                    // So far, this scenario doesn't seem to happen.
                    // If it *did* happen, we'd want to know, but it isn't necessarily a problem.
                    Console.WriteLine("Directory not grouped under configuration/TFM: " + relativePath);
                    return relativePath;
                }

                return groupDirectory;
            }
        }
    }

    private static void CreateHardLink(string fileName, string existingFileName)
    {
        if (RuntimeInformation.IsOSPlatform(OSPlatform.Windows))
        {
            var success = CreateHardLink(fileName, existingFileName, IntPtr.Zero);
            if (!success)
            {
                // for debugging: https://docs.microsoft.com/en-us/windows/win32/debug/system-error-codes
                throw new IOException($"Failed to create hard link from {existingFileName} to {fileName} with exception 0x{Marshal.GetLastWin32Error():X}");
            }
        }
        else
        {
            var result = link(existingFileName, fileName);
            if (result != 0)
            {
                throw new IOException($"Failed to create hard link from {existingFileName} to {fileName} with error code {Marshal.GetLastWin32Error()}");
            }
        }

        // https://docs.microsoft.com/en-us/windows/win32/api/winbase/nf-winbase-createhardlinkw
        [DllImport("Kernel32.dll", CharSet = CharSet.Unicode, SetLastError = true)]
        static extern bool CreateHardLink(string lpFileName, string lpExistingFileName, IntPtr lpSecurityAttributes);

        // https://man7.org/linux/man-pages/man2/link.2.html
        [DllImport("libc", SetLastError = true)]
        static extern int link(string oldpath, string newpath);
    }

    internal struct Stats
    {
        public int Success;
        public int Thrown;
        public int Total;
    }

    private static bool TryGetMvid(string filePath, out Guid mvid, ref Stats stats)
    {
        try
        {
            using var stream = File.OpenRead(filePath);
            var reader = new PEReader(stream);
            if (!reader.HasMetadata)
            {
                stats.Thrown++;
                stats.Total++;
                mvid = default;
                return false;
            }
            var metadataReader = reader.GetMetadataReader();
            var mvidHandle = metadataReader.GetModuleDefinition().Mvid;
            stats.Success++;
            stats.Total++;
            mvid = metadataReader.GetGuid(mvidHandle);
            return true;
        }
        catch
        {
            stats.Thrown++;
            stats.Total++;
            mvid = default;
            return false;
        }
    }
}<|MERGE_RESOLUTION|>--- conflicted
+++ resolved
@@ -107,19 +107,10 @@
             Directory.CreateDirectory(Path.Combine(destinationDirectory, "src/Workspaces/MSBuildTest/Resources"));
             foreach (var individualFile in individualFiles)
             {
-<<<<<<< HEAD
-                var currentDirName = Path.GetDirectoryName(individualFile)!;
-                var currentRelativeDirectory = Path.GetRelativePath(sourceDirectory, currentDirName);
-                var currentOutputDirectory = Path.Combine(destinationDirectory, currentRelativeDirectory);
-
-                var destGlobalJsonPath = Path.Combine(destinationDirectory, individualFile);
-                CreateHardLink(destGlobalJsonPath, Path.Combine(sourceDirectory, individualFile));
-=======
                 var outputPath = Path.Combine(destinationDirectory, individualFile);
                 var outputDirectory = Path.GetDirectoryName(outputPath)!;
                 Directory.CreateDirectory(outputDirectory);
                 CreateHardLink(outputPath, Path.Combine(sourceDirectory, individualFile));
->>>>>>> 37a65224
             }
         }
 
