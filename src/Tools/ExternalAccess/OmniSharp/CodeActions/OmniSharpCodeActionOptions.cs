--- conflicted
+++ resolved
@@ -19,11 +19,7 @@
     {
         internal CodeActionOptions GetCodeActionOptions(HostLanguageServices languageServices)
         {
-<<<<<<< HEAD
-            var defaultOptions = CodeActionOptions.GetDefault(languageServices);
-=======
             var defaultOptions = CodeActionOptions.GetDefault(languageServices.ProjectServices);
->>>>>>> fb575a24
             return defaultOptions with
             {
                 CleanupOptions = defaultOptions.CleanupOptions with
