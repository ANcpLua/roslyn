--- conflicted
+++ resolved
@@ -7551,39 +7551,6 @@
         "runtime.json"
       ]
     },
-<<<<<<< HEAD
-    "System.IO.FileSystem.Primitives/4.0.0": {
-      "sha512": "7pJUvYi/Yq3A5nagqCCiOw3+aJp3xXc/Cjr8dnJDnER3/6kX3LEencfqmXUcPl9+7OvRNyPMNhqsLAcMK6K/KA==",
-      "type": "package",
-      "files": [
-        "System.IO.FileSystem.Primitives.4.0.0.nupkg.sha512",
-        "System.IO.FileSystem.Primitives.nuspec",
-        "lib/MonoAndroid10/_._",
-        "lib/MonoTouch10/_._",
-        "lib/dotnet/System.IO.FileSystem.Primitives.dll",
-        "lib/net46/System.IO.FileSystem.Primitives.dll",
-        "lib/xamarinios10/_._",
-        "lib/xamarinmac20/_._",
-        "ref/MonoAndroid10/_._",
-        "ref/MonoTouch10/_._",
-        "ref/dotnet/System.IO.FileSystem.Primitives.dll",
-        "ref/dotnet/System.IO.FileSystem.Primitives.xml",
-        "ref/dotnet/de/System.IO.FileSystem.Primitives.xml",
-        "ref/dotnet/es/System.IO.FileSystem.Primitives.xml",
-        "ref/dotnet/fr/System.IO.FileSystem.Primitives.xml",
-        "ref/dotnet/it/System.IO.FileSystem.Primitives.xml",
-        "ref/dotnet/ja/System.IO.FileSystem.Primitives.xml",
-        "ref/dotnet/ko/System.IO.FileSystem.Primitives.xml",
-        "ref/dotnet/ru/System.IO.FileSystem.Primitives.xml",
-        "ref/dotnet/zh-hans/System.IO.FileSystem.Primitives.xml",
-        "ref/dotnet/zh-hant/System.IO.FileSystem.Primitives.xml",
-        "ref/net46/System.IO.FileSystem.Primitives.dll",
-        "ref/xamarinios10/_._",
-        "ref/xamarinmac20/_._"
-      ]
-    },
-=======
->>>>>>> b6e173a1
     "System.IO.FileSystem.Primitives/4.0.1-beta-23504": {
       "sha512": "nM7JE4K2Ckczo72f6MkEoaP6mbOWvBM3L3LmO2ie+czJVQqLp7y/JUsCHl899KK78caccehh8eQQ5IHLu3Yixw==",
       "type": "package",
