﻿// Copyright (c) Microsoft.  All Rights Reserved.  Licensed under the Apache License, Version 2.0.  See License.txt in the project root for license information.

using System;
using System.Collections.Generic;
using System.Diagnostics.CodeAnalysis;
using Microsoft.CodeAnalysis.Operations;

namespace Microsoft.CodeAnalysis.FlowAnalysis
{
    internal static class BasicBlockExtensions
    {
        internal static IEnumerable<(BasicBlock predecessorBlock, BranchWithInfo branchWithInfo)> GetPredecessorsWithBranches(this BasicBlock basicBlock, ControlFlowGraph cfg)
        {
            foreach (ControlFlowBranch predecessorBranch in basicBlock.Predecessors)
            {
                var branchWithInfo = new BranchWithInfo(predecessorBranch);
                if (predecessorBranch.FinallyRegions.Length > 0)
                {
                    var lastFinally = predecessorBranch.FinallyRegions[^1];
                    yield return (predecessorBlock: cfg.Blocks[lastFinally.LastBlockOrdinal], branchWithInfo);
                }
                else
                {
                    yield return (predecessorBlock: predecessorBranch.Source, branchWithInfo);
                }
            }
        }

        internal static ITypeSymbol? GetEnclosingRegionExceptionType(this BasicBlock basicBlock)
        {
            var region = basicBlock.EnclosingRegion;
            while (region != null)
            {
                if (region.ExceptionType != null)
                {
                    return region.ExceptionType;
                }

                region = region.EnclosingRegion;
            }

            return null;
        }

        public static IEnumerable<IOperation> DescendantOperations(this BasicBlock basicBlock)
        {
            foreach (var statement in basicBlock.Operations)
            {
                foreach (var operation in statement.DescendantsAndSelf())
                {
                    yield return operation;
                }
            }

            if (basicBlock.BranchValue != null)
            {
                foreach (var operation in basicBlock.BranchValue.DescendantsAndSelf())
                {
                    yield return operation;
                }
            }
        }

        /// <summary>
        /// Returns true if the given <paramref name="basicBlock"/> is contained in a control flow region with the given <paramref name="regionKind"/>.
        /// </summary>
        public static bool IsContainedInRegionOfKind(this BasicBlock basicBlock, ControlFlowRegionKind regionKind)
            => basicBlock.GetContainingRegionOfKind(regionKind) != null;

        /// <summary>
        /// Returns the innermost control flow region of the given <paramref name="regionKind"/> that contains the given <paramref name="basicBlock"/>.
        /// </summary>
        public static ControlFlowRegion? GetContainingRegionOfKind(this BasicBlock basicBlock, ControlFlowRegionKind regionKind)
        {
            var enclosingRegion = basicBlock.EnclosingRegion;
            while (enclosingRegion != null)
            {
                if (enclosingRegion.Kind == regionKind)
                {
                    return enclosingRegion;
                }

                enclosingRegion = enclosingRegion.EnclosingRegion;
            }

            return null;
        }

        /// <summary>
        /// Returns true if the given basic block is the first block of a finally region.
        /// </summary>
        public static bool IsFirstBlockOfFinally(this BasicBlock basicBlock, [NotNullWhen(returnValue: true)] out ControlFlowRegion? finallyRegion)
            => basicBlock.IsFirstBlockOfRegionKind(ControlFlowRegionKind.Finally, out finallyRegion);

        /// <summary>
        /// Returns true if the given basic block is the last block of a finally region.
        /// </summary>
        public static bool IsLastBlockOfFinally(this BasicBlock basicBlock, [NotNullWhen(returnValue: true)] out ControlFlowRegion? finallyRegion)
            => basicBlock.IsLastBlockOfRegionKind(ControlFlowRegionKind.Finally, out finallyRegion);

        /// <summary>
        /// Returns true if the given basic block is the first block of a region of the given regionKind.
        /// </summary>
        public static bool IsFirstBlockOfRegionKind(this BasicBlock basicBlock, ControlFlowRegionKind regionKind, [NotNullWhen(returnValue: true)] out ControlFlowRegion? region)
            => basicBlock.IsFirstOrLastBlockOfRegionKind(regionKind, first: true, out region);

        /// <summary>
        /// Returns true if the given basic block is the last block of a region of the given regionKind.
        /// </summary>
        public static bool IsLastBlockOfRegionKind(this BasicBlock basicBlock, ControlFlowRegionKind regionKind, [NotNullWhen(returnValue: true)] out ControlFlowRegion? region)
            => basicBlock.IsFirstOrLastBlockOfRegionKind(regionKind, first: false, out region);

        private static bool IsFirstOrLastBlockOfRegionKind(this BasicBlock basicBlock, ControlFlowRegionKind regionKind, bool first, [NotNullWhen(returnValue: true)] out ControlFlowRegion? foundRegion)
        {
            foundRegion = null;

            var enclosingRegion = basicBlock.EnclosingRegion;
            while (enclosingRegion != null)
            {
                var ordinalToCompare = first ? enclosingRegion.FirstBlockOrdinal : enclosingRegion.LastBlockOrdinal;
                if (ordinalToCompare != basicBlock.Ordinal)
                {
                    return false;
                }

                if (enclosingRegion.Kind == regionKind)
                {
                    foundRegion = enclosingRegion;
                    return true;
                }

                enclosingRegion = enclosingRegion.EnclosingRegion;
            }

            return false;
        }

        internal static ControlFlowRegion? GetInnermostRegionStartedByBlock(this BasicBlock basicBlock, ControlFlowRegionKind regionKind)
        {
            if (basicBlock.EnclosingRegion?.FirstBlockOrdinal != basicBlock.Ordinal)
            {
                return null;
            }

            var enclosingRegion = basicBlock.EnclosingRegion;
            while (enclosingRegion.Kind != regionKind)
            {
                enclosingRegion = enclosingRegion.EnclosingRegion;
                if (enclosingRegion?.FirstBlockOrdinal != basicBlock.Ordinal)
                {
                    return null;
                }
            }

            return enclosingRegion;
        }

        /// <summary>
        /// Gets the maximum ordinal of a conditional or fall through successor of the given basic block.
        /// Returns -1 if the block has no conditional or fall through successor,
        /// for example, if the block only has a structured exception handling branch for throw operation.
        /// </summary>
        /// <param name="basicBlock"></param>
        /// <returns></returns>
        internal static int GetMaxSuccessorOrdinal(this BasicBlock basicBlock)
            => Math.Max(basicBlock.FallThroughSuccessor?.Destination?.Ordinal ?? -1,
                        basicBlock.ConditionalSuccessor?.Destination?.Ordinal ?? -1);
<<<<<<< HEAD

        internal static IOperation? GetPreviousOperationInBlock(this BasicBlock basicBlock, IOperation operation)
        {
            Debug.Assert(operation != null);

            IOperation? previousOperation = null;
            foreach (var currentOperation in basicBlock.Operations)
            {
                if (operation == currentOperation)
                {
                    return previousOperation;
                }

                previousOperation = currentOperation;
            }

            return null;
        }

        internal static bool DominatesPredecessors(this BasicBlock? basicBlock)
        {
            if (basicBlock == null ||
                basicBlock.Predecessors.Length == 0)
            {
                return false;
            }

            foreach (var predecessor in basicBlock.Predecessors)
            {
                if (!Dominates(predecessor.Source.ConditionalSuccessor, basicBlock) ||
                    !Dominates(predecessor.Source.FallThroughSuccessor, basicBlock))
                {
                    return false;
                }
            }

            return true;

            static bool Dominates(ControlFlowBranch? branch, BasicBlock basicBlock)
            {
                return branch?.Destination == null ||
                    branch.Destination.Ordinal <= basicBlock.Ordinal;
            }
        }
=======
>>>>>>> 9dcbdb5d
    }
}<|MERGE_RESOLUTION|>--- conflicted
+++ resolved
@@ -165,25 +165,6 @@
         internal static int GetMaxSuccessorOrdinal(this BasicBlock basicBlock)
             => Math.Max(basicBlock.FallThroughSuccessor?.Destination?.Ordinal ?? -1,
                         basicBlock.ConditionalSuccessor?.Destination?.Ordinal ?? -1);
-<<<<<<< HEAD
-
-        internal static IOperation? GetPreviousOperationInBlock(this BasicBlock basicBlock, IOperation operation)
-        {
-            Debug.Assert(operation != null);
-
-            IOperation? previousOperation = null;
-            foreach (var currentOperation in basicBlock.Operations)
-            {
-                if (operation == currentOperation)
-                {
-                    return previousOperation;
-                }
-
-                previousOperation = currentOperation;
-            }
-
-            return null;
-        }
 
         internal static bool DominatesPredecessors(this BasicBlock? basicBlock)
         {
@@ -210,7 +191,5 @@
                     branch.Destination.Ordinal <= basicBlock.Ordinal;
             }
         }
-=======
->>>>>>> 9dcbdb5d
     }
 }