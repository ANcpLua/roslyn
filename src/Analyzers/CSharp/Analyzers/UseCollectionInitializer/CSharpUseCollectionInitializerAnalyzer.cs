﻿// Licensed to the .NET Foundation under one or more agreements.
// The .NET Foundation licenses this file to you under the MIT license.
// See the LICENSE file in the project root for more information.

using System.Diagnostics.CodeAnalysis;
using System.Linq;
using System.Threading;
using Microsoft.CodeAnalysis.CSharp.Extensions;
using Microsoft.CodeAnalysis.CSharp.Shared.Extensions;
using Microsoft.CodeAnalysis.CSharp.Syntax;
using Microsoft.CodeAnalysis.PooledObjects;
using Microsoft.CodeAnalysis.Shared.Extensions;
using Microsoft.CodeAnalysis.UseCollectionExpression;
using Microsoft.CodeAnalysis.UseCollectionInitializer;

namespace Microsoft.CodeAnalysis.CSharp.UseCollectionInitializer;

internal sealed class CSharpUseCollectionInitializerAnalyzer : AbstractUseCollectionInitializerAnalyzer<
    ExpressionSyntax,
    StatementSyntax,
    BaseObjectCreationExpressionSyntax,
    MemberAccessExpressionSyntax,
    InvocationExpressionSyntax,
    ExpressionStatementSyntax,
    LocalDeclarationStatementSyntax,
    VariableDeclaratorSyntax,
    CSharpUseCollectionInitializerAnalyzer>
{
    protected override IUpdateExpressionSyntaxHelper<ExpressionSyntax, StatementSyntax> SyntaxHelper
        => CSharpUpdateExpressionSyntaxHelper.Instance;

    protected override bool IsInitializerOfLocalDeclarationStatement(LocalDeclarationStatementSyntax localDeclarationStatement, BaseObjectCreationExpressionSyntax rootExpression, [NotNullWhen(true)] out VariableDeclaratorSyntax? variableDeclarator)
        => CSharpObjectCreationHelpers.IsInitializerOfLocalDeclarationStatement(localDeclarationStatement, rootExpression, out variableDeclarator);

    protected override bool IsComplexElementInitializer(SyntaxNode expression, out int initializerElementCount)
    {
        if (expression is InitializerExpressionSyntax(SyntaxKind.ComplexElementInitializerExpression) initializer)
        {
            initializerElementCount = initializer.Expressions.Count;
            return true;
        }
        else
        {
            initializerElementCount = 0;
            return false;
        }
    }

    protected override bool HasExistingInvalidInitializerForCollection()
    {
        // Can't convert to a collection expression if it already has a { X = ... } object-initializer.
        //
        // Note 1: we do allow conversion of empty `{ }` initializer.  So we only block if the expression count is more than zero.
        if (_objectCreationExpression.Initializer is InitializerExpressionSyntax(SyntaxKind.ObjectInitializerExpression)
            {
                Expressions: [var firstExpression, ..],
            })
        {
            // Note 2: we do allow `{ [k] = v }` initializers if k:v elements are supported.
            if (firstExpression is AssignmentExpressionSyntax
                {
                    Left: ImplicitElementAccessSyntax { ArgumentList.Arguments.Count: 1 }
                } &&
                this.SyntaxFacts.SupportsKeyValuePairElement(_objectCreationExpression.SyntaxTree.Options))
            {
                return false;
            }

            return true;
        }

        return false;
    }

    protected override bool AnalyzeMatchesAndCollectionConstructorForCollectionExpression(
        ArrayBuilder<CollectionMatch<SyntaxNode>> preMatches,
        ArrayBuilder<CollectionMatch<SyntaxNode>> postMatches,
        out bool mayChangeSemantics,
        CancellationToken cancellationToken)
    {
        mayChangeSemantics = false;

        // Constructor wasn't called with any arguments.  Nothing to validate.
        var argumentList = _objectCreationExpression.ArgumentList;
        if (argumentList is null || argumentList.Arguments.Count == 0)
            return true;

<<<<<<< HEAD
        // See if we can specialize a single argument, by potentially spreading it, or dropping it entirely if redundant.
        var supportsWithArgument = _objectCreationExpression.SyntaxTree.Options.LanguageVersion().IsCSharp14OrAbove();
        if (TrySpecializeSingleArgument())
            return true;

        // Otherwise, if we're in C#14 or above, we can use the 'with(args)' argument trivially.
        if (supportsWithArgument)
        {
            preMatches.Add(new(argumentList, UseSpread: false, UseKeyValue: false));
=======
        // Anything beyond just a single capacity argument (or single value to populate the collection with) isn't
        // anything we can handle.
        if (argumentList.Arguments.Count != 1)
            return false;

        if (this.SemanticModel.GetSymbolInfo(_objectCreationExpression, cancellationToken).Symbol is not IMethodSymbol
            {
                MethodKind: MethodKind.Constructor,
                Parameters: [var firstParameter],
            } constructor)
        {
            return false;
        }

        if (CanSpreadFirstParameter(constructor.ContainingType, firstParameter))
        {
            // Took a single argument that implements IEnumerable<T>.  We handle this by spreading that argument as the
            // first thing added to the collection.
            preMatches.Add(new(argumentList.Arguments[0].Expression, UseSpread: true));

            // Can't be certain that spreading the elements will be the same as passing to the constructor.  So pass
            // that uncertainty up to the caller so they can inform the user.
            mayChangeSemantics = true;
>>>>>>> cdcc3c40
            return true;
        }

        return false;

        bool TrySpecializeSingleArgument()
        {
            // Anything beyond just a single capacity argument (or single value to populate the collection with) isn't
            // anything we can handle.
            if (argumentList.Arguments.Count != 1)
                return false;

            // We have one argument.  We can do a few special things here.  First, if it's a capacity argument, that matches
            // up with the number of elements we're adding to the collection, we can drop the capacity argument entirely.
            // Otherwise, if we're passing a collection to the constructor, we can spread that collection into the final
            // collection.  Finally, if we're in C#14 or above, we can use the 'with(args)' argument trivially.

            if (this.SemanticModel.GetSymbolInfo(_objectCreationExpression, cancellationToken).Symbol is not IMethodSymbol
                {
                    MethodKind: MethodKind.Constructor,
                    Parameters.Length: 1,
                } constructor)
            {
                return false;
            }

            var firstParameter = constructor.Parameters[0];

            // If it took a single argument that implements IEnumerable<T>.  We handle this by spreading that argument
            // as the first thing added to the collection.  Note: if we support 'with()', we prefer to use that as we know
            // it preserves the semantics here perfectly.
            if (!supportsWithArgument)
            {
                var ienumerableOfTType = this.SemanticModel.Compilation.IEnumerableOfTType();

                if (Equals(firstParameter.Type.OriginalDefinition, ienumerableOfTType) ||
                    firstParameter.Type.AllInterfaces.Any(i => Equals(i.OriginalDefinition, ienumerableOfTType)))
                {
                    preMatches.Add(new(argumentList.Arguments[0].Expression, UseSpread: true, UseKeyValue: false));
                    return true;
                }
            }

            // Otherwise, if it's a single `int capacity` constructor, we can try to see if the capacity matches up with
            // the number of elements we're adding to the collection.  If so, we can drop the capacity argument
            // entirely.
            if (firstParameter is { Type.SpecialType: SpecialType.System_Int32, Name: "capacity" })
            {
                // The original collection could have been passed elements explicitly in its initializer.  Ensure we account for
                // that as well.
                var individualElementCount = _objectCreationExpression.Initializer?.Expressions.Count ?? 0;

                // Walk the matches, determining what individual elements are added as-is, as well as what values are going to
                // be spread into the final collection.  We'll then ensure a correspondance between both and the expression the
                // user is currently passing to the 'capacity' argument to make sure they're entirely congruent.
                using var _1 = ArrayBuilder<ExpressionSyntax>.GetInstance(out var spreadElements);
                foreach (var match in postMatches)
                {
                    switch (match.Node)
                    {
                        case ExpressionStatementSyntax { Expression: InvocationExpressionSyntax invocation } expressionStatement:
                            // x.AddRange(y).  Have to make sure we see y.Count in the capacity list.
                            // x.Add(y, z).  Increment the total number of elements by the arg count.
                            if (match.UseSpread)
                                spreadElements.Add(invocation.ArgumentList.Arguments[0].Expression);
                            else
                                individualElementCount += invocation.ArgumentList.Arguments.Count;

                            continue;

                        case ForEachStatementSyntax foreachStatement:
                            // foreach (var v in expr) x.Add(v).  Have to make sure we see expr.Count in the capacity list.
                            spreadElements.Add(foreachStatement.Expression);
                            continue;

                        default:
                            // Something we don't support (yet).
                            return false;
                    }
                }

                // Now, break up an expression like `1 + x.Length + y.Count` into the parts separated by the +'s
                var currentArgumentExpression = argumentList.Arguments[0].Expression;
                using var _2 = ArrayBuilder<ExpressionSyntax>.GetInstance(out var expressionPieces);

                while (true)
                {
                    if (currentArgumentExpression is BinaryExpressionSyntax binaryExpression)
                    {
                        if (binaryExpression.Kind() != SyntaxKind.AddExpression)
                            return false;

                        expressionPieces.Add(binaryExpression.Right);
                        currentArgumentExpression = binaryExpression.Left;
                    }
                    else
                    {
                        expressionPieces.Add(currentArgumentExpression);
                        break;
                    }
                }

                // Determine the total constant value provided in the expression.  For each constant we see, remove that
                // constant from the pieces list.  That way the pieces list only corresponds to the values to spread.
                var totalConstantValue = 0;
                for (var i = expressionPieces.Count - 1; i >= 0; i--)
                {
                    var piece = expressionPieces[i];
                    var constant = this.SemanticModel.GetConstantValue(piece, cancellationToken);
                    if (constant.Value is int value)
                    {
                        totalConstantValue += value;
                        expressionPieces.RemoveAt(i);
                    }
                }

                // If the constant didn't match the number of individual elements to add, we can't update this code.
                if (totalConstantValue != individualElementCount)
                    return false;

                // After removing the constants, we should have an expression for each value we're going to spread.
                if (expressionPieces.Count != spreadElements.Count)
                    return false;

                // Now make sure we have a match for each part of `x.Length + y.Length` to an element being spread
                // into the collection.
                foreach (var piece in expressionPieces)
                {
                    // we support x.Length, x.Count, and x.Count()
                    var current = piece;
                    if (piece is InvocationExpressionSyntax invocationExpression)
                    {
                        if (invocationExpression.ArgumentList.Arguments.Count != 0)
                            return false;

                        current = invocationExpression.Expression;
                    }

                    if (current is not MemberAccessExpressionSyntax(SyntaxKind.SimpleMemberAccessExpression) { Name.Identifier.ValueText: "Length" or "Count" } memberAccess)
                        return false;

                    current = memberAccess.Expression;

                    // Now see if we have an item we're spreading matching 'x'.
                    var matchIndex = spreadElements.FindIndex(SyntaxFacts.AreEquivalent, current);
                    if (matchIndex < 0)
                        return false;

                    spreadElements.RemoveAt(matchIndex);
                }

                // If we had any spread elements remaining we can't proceed.
                if (spreadElements.Count > 0)
                    return false;

                // We're all good.  The items we found matches up precisely to the capacity provided!
                return true;
            }

            return false;
        }
<<<<<<< HEAD
=======

        return false;

        bool CanSpreadFirstParameter(INamedTypeSymbol constructedType, IParameterSymbol firstParameter)
        {
            var compilation = this.SemanticModel.Compilation;

            var ienumerableOfTType = compilation.IEnumerableOfTType();
            if (!Equals(firstParameter.Type.OriginalDefinition, ienumerableOfTType) &&
                !firstParameter.Type.AllInterfaces.Any(i => Equals(i.OriginalDefinition, ienumerableOfTType)))
            {
                return false;
            }

            // Looks like something passed to the constructor call that we could potentially spread instead. e.g. `new
            // HashSet(someList)` can become `[.. someList]`.  However, check for certain cases we know where this is
            // wrong and we can't do this.

            // BlockingCollection<T> and Collection<T> both take ownership of the collection passed to them.  So adds to
            // them will add through to the original collection.  They do not take the original collection and add their
            // elements to itself.

            var collectionType = compilation.CollectionOfTType();
            var blockingCollectionType = compilation.BlockingCollectionOfTType();
            if (constructedType.GetBaseTypesAndThis().Any(
                    t => Equals(collectionType, t.OriginalDefinition) ||
                         Equals(blockingCollectionType, t.OriginalDefinition)))
            {
                return false;
            }

            return true;
        }
>>>>>>> cdcc3c40
    }
}<|MERGE_RESOLUTION|>--- conflicted
+++ resolved
@@ -85,48 +85,24 @@
         if (argumentList is null || argumentList.Arguments.Count == 0)
             return true;
 
-<<<<<<< HEAD
         // See if we can specialize a single argument, by potentially spreading it, or dropping it entirely if redundant.
         var supportsWithArgument = _objectCreationExpression.SyntaxTree.Options.LanguageVersion().IsCSharp14OrAbove();
-        if (TrySpecializeSingleArgument())
+        if (TrySpecializeSingleArgument(out mayChangeSemantics))
             return true;
 
         // Otherwise, if we're in C#14 or above, we can use the 'with(args)' argument trivially.
         if (supportsWithArgument)
         {
             preMatches.Add(new(argumentList, UseSpread: false, UseKeyValue: false));
-=======
-        // Anything beyond just a single capacity argument (or single value to populate the collection with) isn't
-        // anything we can handle.
-        if (argumentList.Arguments.Count != 1)
-            return false;
-
-        if (this.SemanticModel.GetSymbolInfo(_objectCreationExpression, cancellationToken).Symbol is not IMethodSymbol
-            {
-                MethodKind: MethodKind.Constructor,
-                Parameters: [var firstParameter],
-            } constructor)
-        {
-            return false;
-        }
-
-        if (CanSpreadFirstParameter(constructor.ContainingType, firstParameter))
-        {
-            // Took a single argument that implements IEnumerable<T>.  We handle this by spreading that argument as the
-            // first thing added to the collection.
-            preMatches.Add(new(argumentList.Arguments[0].Expression, UseSpread: true));
-
-            // Can't be certain that spreading the elements will be the same as passing to the constructor.  So pass
-            // that uncertainty up to the caller so they can inform the user.
-            mayChangeSemantics = true;
->>>>>>> cdcc3c40
             return true;
         }
 
         return false;
 
-        bool TrySpecializeSingleArgument()
-        {
+        bool TrySpecializeSingleArgument(out bool mayChangeSemantics)
+        {
+            mayChangeSemantics = false;
+
             // Anything beyond just a single capacity argument (or single value to populate the collection with) isn't
             // anything we can handle.
             if (argumentList.Arguments.Count != 1)
@@ -140,25 +116,24 @@
             if (this.SemanticModel.GetSymbolInfo(_objectCreationExpression, cancellationToken).Symbol is not IMethodSymbol
                 {
                     MethodKind: MethodKind.Constructor,
-                    Parameters.Length: 1,
+                    Parameters: [var firstParameter],
                 } constructor)
             {
                 return false;
             }
-
-            var firstParameter = constructor.Parameters[0];
 
             // If it took a single argument that implements IEnumerable<T>.  We handle this by spreading that argument
             // as the first thing added to the collection.  Note: if we support 'with()', we prefer to use that as we know
             // it preserves the semantics here perfectly.
             if (!supportsWithArgument)
             {
-                var ienumerableOfTType = this.SemanticModel.Compilation.IEnumerableOfTType();
-
-                if (Equals(firstParameter.Type.OriginalDefinition, ienumerableOfTType) ||
-                    firstParameter.Type.AllInterfaces.Any(i => Equals(i.OriginalDefinition, ienumerableOfTType)))
+                if (CanSpreadFirstParameter(constructor.ContainingType, firstParameter))
                 {
                     preMatches.Add(new(argumentList.Arguments[0].Expression, UseSpread: true, UseKeyValue: false));
+
+                    // Can't be certain that spreading the elements will be the same as passing to the constructor.  So pass
+                    // that uncertainty up to the caller so they can inform the user.
+                    mayChangeSemantics = true;
                     return true;
                 }
             }
@@ -281,10 +256,6 @@
 
             return false;
         }
-<<<<<<< HEAD
-=======
-
-        return false;
 
         bool CanSpreadFirstParameter(INamedTypeSymbol constructedType, IParameterSymbol firstParameter)
         {
@@ -316,6 +287,5 @@
 
             return true;
         }
->>>>>>> cdcc3c40
     }
 }