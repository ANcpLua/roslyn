﻿// Licensed to the .NET Foundation under one or more agreements.
// The .NET Foundation licenses this file to you under the MIT license.
// See the LICENSE file in the project root for more information.

using System.Linq;
using System.Threading.Tasks;
using Microsoft.CodeAnalysis.CSharp;
using Microsoft.CodeAnalysis.CSharp.RemoveUnusedMembers;
using Microsoft.CodeAnalysis.Editor.UnitTests.CodeActions;
using Microsoft.CodeAnalysis.Shared.Extensions;
using Microsoft.CodeAnalysis.Test.Utilities;
using Microsoft.CodeAnalysis.Testing;
using Roslyn.Test.Utilities;
using Xunit;

namespace Microsoft.CodeAnalysis.Editor.CSharp.UnitTests.RemoveUnusedMembers;

using VerifyCS = CSharpCodeFixVerifier<
    CSharpRemoveUnusedMembersDiagnosticAnalyzer,
    CSharpRemoveUnusedMembersCodeFixProvider>;

[Trait(Traits.Feature, Traits.Features.CodeActionsRemoveUnusedMembers)]
public sealed class RemoveUnusedMembersTests
{
    [Theory, CombinatorialData]
    public void TestStandardProperty(AnalyzerProperty property)
        => VerifyCS.VerifyStandardProperty(property);

    [Fact, WorkItem("https://github.com/dotnet/roslyn/issues/31582")]
    public async Task FieldReadViaSuppression()
    {
        await new VerifyCS.Test
        {
            TestCode = """
                #nullable enable
                class MyClass
                {
                    string? _field = null;
                    public void M()
                    {
                        _field!.ToString();
                    }
                }
                """
        }.RunAsync();
    }

    [Theory]
    [InlineData("public")]
    [InlineData("internal")]
    [InlineData("protected")]
    [InlineData("protected internal")]
    [InlineData("private protected")]
    public async Task NonPrivateField(string accessibility)
    {
        await new VerifyCS.Test
        {
            TestCode = $$"""
                class MyClass
                {
                    {{accessibility}} int _goo;
                }
                """,
        }.RunAsync();

    }

    [Theory]
    [InlineData("public")]
    [InlineData("internal")]
    [InlineData("protected")]
    [InlineData("protected internal")]
    [InlineData("private protected")]
    public async Task NonPrivateFieldWithConstantInitializer(string accessibility)
    {
        await new VerifyCS.Test
        {
            TestCode = $$"""
                class MyClass
                {
                    {{accessibility}} int _goo = 0;
                }
                """,
        }.RunAsync();
    }

    [Theory]
    [InlineData("public")]
    [InlineData("internal")]
    [InlineData("protected")]
    [InlineData("protected internal")]
    [InlineData("private protected")]
    public async Task NonPrivateFieldWithNonConstantInitializer(string accessibility)
    {
        await new VerifyCS.Test
        {
            TestCode = $$"""
                class MyClass
                {
                    {{accessibility}} int _goo = _goo2;
                    private static readonly int _goo2 = 0;
                }
                """,
        }.RunAsync();
    }

    [Theory]
    [InlineData("public")]
    [InlineData("internal")]
    [InlineData("protected")]
    [InlineData("protected internal")]
    [InlineData("private protected")]
    public async Task NonPrivateMethod(string accessibility)
    {
        var code = $$"""
            class MyClass
            {
                {{accessibility}} void M() { }
            }
            """;

        await VerifyCS.VerifyCodeFixAsync(code, code);
    }

    [Theory]
    [InlineData("public")]
    [InlineData("internal")]
    [InlineData("protected")]
    [InlineData("protected internal")]
    [InlineData("private protected")]
    public async Task NonPrivateProperty(string accessibility)
    {
        var code = $$"""
            class MyClass
            {
                {{accessibility}} int P { get; }
            }
            """;

        await VerifyCS.VerifyCodeFixAsync(code, code);
    }

    [Theory]
    [InlineData("public")]
    [InlineData("internal")]
    [InlineData("protected")]
    [InlineData("protected internal")]
    [InlineData("private protected")]
    public async Task NonPrivateIndexer(string accessibility)
    {
        var code = $$"""
            class MyClass
            {
                {{accessibility}}
                int this[int arg] { get { return 0; } set { } }
            }
            """;

        await VerifyCS.VerifyCodeFixAsync(code, code);
    }

    [Theory]
    [InlineData("public")]
    [InlineData("internal")]
    [InlineData("protected")]
    [InlineData("protected internal")]
    [InlineData("private protected")]
    public async Task NonPrivateEvent(string accessibility)
    {
        var code = $$"""
            using System;

            class MyClass
            {
                {{accessibility}} event EventHandler RaiseCustomEvent;
            }
            """;

        await VerifyCS.VerifyCodeFixAsync(code, code);
    }

    [Fact]
    public async Task FieldIsUnused()
    {
        await VerifyCS.VerifyCodeFixAsync(
            """
            class MyClass
            {
                private int [|_goo|];
            }
            """,
            """
            class MyClass
            {
            }
            """);
    }

    [Fact]
    public async Task MethodIsUnused()
    {
        await VerifyCS.VerifyCodeFixAsync(
            """
            class MyClass
            {
                private int [|M|]() => 0;
            }
            """,
            """
            class MyClass
            {
            }
            """);
    }

    [Fact]
    public async Task GenericMethodIsUnused()
    {
        await VerifyCS.VerifyCodeFixAsync(
            """
            class MyClass
            {
                private int [|M|]<T>() => 0;
            }
            """,
            """
            class MyClass
            {
            }
            """);
    }

    [Fact]
    public async Task MethodInGenericTypeIsUnused()
    {
        await VerifyCS.VerifyCodeFixAsync(
            """
            class MyClass<T>
            {
                private int [|M|]() => 0;
            }
            """,
            """
            class MyClass<T>
            {
            }
            """);
    }

    [Fact]
    public async Task InstanceConstructorIsUnused_NoArguments()
    {
        // We only flag constructors with arguments.
        var code = """
            class MyClass
            {
                private MyClass() { }
            }
            """;

        await VerifyCS.VerifyCodeFixAsync(code, code);
    }

    [Fact]
    public async Task InstanceConstructorIsUnused_WithArguments()
    {
        await VerifyCS.VerifyCodeFixAsync(
            """
            class MyClass
            {
                private [|MyClass|](int i) { }
            }
            """,
            """
            class MyClass
            {
            }
            """);
    }

    [Fact]
    public async Task StaticConstructorIsNotFlagged()
    {
        var code = """
            class MyClass
            {
                static MyClass() { }
            }
            """;

        await VerifyCS.VerifyCodeFixAsync(code, code);
    }

    [Fact]
    public async Task DestructorIsNotFlagged()
    {
        var code = """
            class MyClass
            {
                ~MyClass() { }
            }
            """;

        await VerifyCS.VerifyCodeFixAsync(code, code);
    }

    [Fact]
    public async Task PropertyIsUnused()
    {
        await VerifyCS.VerifyCodeFixAsync(
            """
            class MyClass
            {
                private int [|P|] { get; set; }
            }
            """,
            """
            class MyClass
            {
            }
            """);
    }

    [Fact]
    public async Task IndexerIsUnused()
    {
        await VerifyCS.VerifyCodeFixAsync(
            """
            class MyClass
            {
                private int [|this|][int x] { get { return 0; } set { } }
            }
            """,
            """
            class MyClass
            {
            }
            """);
    }

    [Fact]
    public async Task EventIsUnused()
    {
        await VerifyCS.VerifyCodeFixAsync(
            """
            class MyClass
            {
                private event System.EventHandler [|e|];
            }
            """,
            """
            class MyClass
            {
            }
            """);
    }

    [Fact]
    public async Task EntryPointMethodNotFlagged()
    {
        var code = """
            class MyClass
            {
                private static void Main() { }
            }
            """;

        await VerifyCS.VerifyCodeFixAsync(code, code);
    }

    [Fact]
    public async Task EntryPointMethodNotFlagged_02()
    {
        var code = """
            using System.Threading.Tasks;

            class MyClass
            {
                private static async Task Main() => await Task.CompletedTask;
            }
            """;

        await VerifyCS.VerifyCodeFixAsync(code, code);
    }

    [Fact]
    public async Task EntryPointMethodNotFlagged_03()
    {
        var code = """
            using System.Threading.Tasks;

            class MyClass
            {
                private static async Task<int> Main() => await Task.FromResult(0);
            }
            """;

        await VerifyCS.VerifyCodeFixAsync(code, code);
    }

    [Fact]
    public async Task EntryPointMethodNotFlagged_04()
    {
        var code = """
            using System.Threading.Tasks;

            class MyClass
            {
                private static Task Main() => Task.CompletedTask;
            }
            """;

        await VerifyCS.VerifyCodeFixAsync(code, code);
    }

    [Fact, WorkItem("https://github.com/dotnet/roslyn/issues/31572")]
    public async Task EntryPointMethodNotFlagged_05()
    {
        var code = """
            using System.Threading.Tasks;

            class MyClass
            {
                private static int Main() => 0;
            }
            """;

        await VerifyCS.VerifyCodeFixAsync(code, code);
    }

    [Fact]
    public async Task EntryPointMethodNotFlagged_06()
    {
        var code = """
            return 0;
            """;

        await new VerifyCS.Test
        {
            TestCode = code,
            ExpectedDiagnostics =
            {
                // /0/Test0.cs(2,1): error CS8805: Program using top-level statements must be an executable.
                DiagnosticResult.CompilerError("CS8805").WithSpan(1, 1, 1, 10),
            },
            LanguageVersion = LanguageVersion.CSharp9,
        }.RunAsync();
    }

    [Fact]
    public async Task EntryPointMethodNotFlagged_07()
    {
        var code = """
            return 0;
            """;

        await new VerifyCS.Test
        {
            TestState =
            {
                Sources = { code, code },
            },
            FixedState =
            {
                Sources = { code, code },
            },
            ExpectedDiagnostics =
            {
                // /0/Test0.cs(2,1): error CS8805: Program using top-level statements must be an executable.
                DiagnosticResult.CompilerError("CS8805").WithSpan(1, 1, 1, 10),
                // /0/Test1.cs(2,1): error CS8802: Only one compilation unit can have top-level statements.
                DiagnosticResult.CompilerError("CS8802").WithSpan("/0/Test1.cs", 1, 1, 1, 7),
            },
            LanguageVersion = LanguageVersion.CSharp9,
        }.RunAsync();
    }

    [Fact]
    public async Task EntryPointMethodNotFlagged_08()
    {
        var code = """
            return 0;
            """;

        await new VerifyCS.Test
        {
            TestState =
            {
                Sources = { code },
                OutputKind = OutputKind.ConsoleApplication,
            },
            FixedCode = code,
            LanguageVersion = LanguageVersion.CSharp9,
        }.RunAsync();
    }

    [Fact]
    public async Task EntryPointMethodNotFlagged_09()
    {
        var code = """
            return 0;
            """;

        await new VerifyCS.Test
        {
            TestState =
            {
                Sources = { code, code },
                OutputKind = OutputKind.ConsoleApplication,
            },
            FixedState =
            {
                Sources = { code, code },
            },
            ExpectedDiagnostics =
            {
                // /0/Test1.cs(2,1): error CS8802: Only one compilation unit can have top-level statements.
                DiagnosticResult.CompilerError("CS8802").WithSpan("/0/Test1.cs", 1, 1, 1, 7),
            },
            LanguageVersion = LanguageVersion.CSharp9,
        }.RunAsync();
    }

    [Fact]
    public async Task FieldIsUnused_ReadOnly()
    {
        await VerifyCS.VerifyCodeFixAsync(
            """
            class MyClass
            {
                private readonly int [|_goo|];
            }
            """,
            """
            class MyClass
            {
            }
            """);
    }

    [Fact]
    public async Task PropertyIsUnused_ReadOnly()
    {
        await VerifyCS.VerifyCodeFixAsync(
            """
            class MyClass
            {
                private int [|P|] { get; }
            }
            """,
            """
            class MyClass
            {
            }
            """);
    }

    [Fact]
    public async Task EventIsUnused_ReadOnly()
    {
        await VerifyCS.VerifyCodeFixAsync(
            """
            class MyClass
            {
                // error CS0106: The modifier 'readonly' is not valid for this item
                private readonly event System.EventHandler {|CS0106:[|E|]|};
            }
            """,
            """
            class MyClass
            {
            }
            """);
    }

    [Fact]
    public async Task FieldIsUnused_Static()
    {
        await VerifyCS.VerifyCodeFixAsync(
            """
            class MyClass
            {
                private static int [|_goo|];
            }
            """,
            """
            class MyClass
            {
            }
            """);
    }

    [Fact]
    public async Task MethodIsUnused_Static()
    {
        await VerifyCS.VerifyCodeFixAsync(
            """
            class MyClass
            {
                private static void [|M|]() { }
            }
            """,
            """
            class MyClass
            {
            }
            """);
    }

    [Fact]
    public async Task PropertyIsUnused_Static()
    {
        await VerifyCS.VerifyCodeFixAsync(
            """
            class MyClass
            {
                private static int [|P|] { get { return 0; } }
            }
            """,
            """
            class MyClass
            {
            }
            """);
    }

    [Fact]
    public async Task IndexerIsUnused_Static()
    {
        await VerifyCS.VerifyCodeFixAsync(
            """
            class MyClass
            {
                // error CS0106: The modifier 'static' is not valid for this item
                private static int {|CS0106:[|this|]|}[int x] { get { return 0; } set { } }
            }
            """,
            """
            class MyClass
            {
            }
            """);
    }

    [Fact]
    public async Task EventIsUnused_Static()
    {
        await VerifyCS.VerifyCodeFixAsync(
            """
            class MyClass
            {
                private static event System.EventHandler [|e1|];
            }
            """,
            """
            class MyClass
            {
            }
            """);
    }

    [Fact]
    public async Task MethodIsUnused_Extern()
    {
        var code = """
            using System.Runtime.InteropServices;

            class C
            {
                [DllImport("Assembly.dll")]
                private static extern void M();
            }
            """;

        await VerifyCS.VerifyCodeFixAsync(code, code);
    }

    [Fact]
    public async Task MethodIsUnused_Abstract()
    {
        var code = """
            abstract class C
            {
                protected abstract void M();
            }
            """;

        await VerifyCS.VerifyCodeFixAsync(code, code);
    }

    [Fact]
    public async Task MethodIsUnused_InterfaceMethod()
    {
        var code = """
            interface I
            {
                void M();
            }
            """;

        await VerifyCS.VerifyCodeFixAsync(code, code);
    }

    [Fact]
    public async Task MethodIsUnused_ExplicitInterfaceImplementation()
    {
        var code = """
            interface I
            {
                void M();
            }

            class C : I
            {
                void I.M() { }
            }
            """;

        await VerifyCS.VerifyCodeFixAsync(code, code);
    }

    [Fact]
    public async Task PropertyIsUnused_ExplicitInterfaceImplementation()
    {
        var code = """
            interface I
            {
                int P { get; set; }
            }

            class C : I
            {
                int I.P { get { return 0; } set { } }
            }
            """;

        await VerifyCS.VerifyCodeFixAsync(code, code);
    }

    [Fact, WorkItem("https://github.com/dotnet/roslyn/issues/30965")]
    public async Task EventIsUnused_ExplicitInterfaceImplementation()
    {
        var code = """
            interface I
            {
                event System.Action E;
            }

            class C : I
            {
                event System.Action I.E
                {
                    add { }
                    remove { }
                }
            }
            """;

        await VerifyCS.VerifyCodeFixAsync(code, code);
    }

    [Fact, WorkItem("https://github.com/dotnet/roslyn/issues/30894")]
    public async Task WriteOnlyProperty_NotWritten()
    {
        await VerifyCS.VerifyCodeFixAsync(
            """
            class C
            {
                int [|P|] { set { } }
            }
            """,
            """
            class C
            {
            }
            """);
    }

    [Fact, WorkItem("https://github.com/dotnet/roslyn/issues/30894")]
    public async Task WriteOnlyProperty_Written()
    {
        var code = """
            class C
            {
                int P { set { } }
                public void M(int i) => P = i;
            }
            """;

        await VerifyCS.VerifyCodeFixAsync(code, code);
    }

    [Fact]
    public async Task FieldIsUnused_Const()
    {
        await VerifyCS.VerifyCodeFixAsync(
            """
            class MyClass
            {
                private const int [|_goo|] = 0;
            }
            """,
            """
            class MyClass
            {
            }
            """);
    }

    [Fact]
    public async Task FieldIsRead_ExpressionBody()
    {
        var code = """
            class MyClass
            {
                private int _goo;
                public int M() => _goo;
            }
            """;

        await VerifyCS.VerifyCodeFixAsync(code, code);
    }

    [Fact]
    public async Task FieldIsRead_BlockBody()
    {
        var code = """
            class MyClass
            {
                private int _goo;
                public int M() { return _goo; }
            }
            """;

        await VerifyCS.VerifyCodeFixAsync(code, code);
    }

    [Fact]
    public async Task FieldIsRead_ExpressionLambda()
    {
        var code = """
            using System;
            class MyClass
            {
                private int _goo;
                public void M()
                {
                    Func<int> getGoo = () => _goo;
                }
            }
            """;

        await VerifyCS.VerifyCodeFixAsync(code, code);
    }

    [Fact]
    public async Task FieldIsRead_BlockLambda()
    {
        var code = """
            using System;
            class MyClass
            {
                private int _goo;
                public void M()
                {
                    Func<int> getGoo = () => { return _goo; };
                }
            }
            """;

        await VerifyCS.VerifyCodeFixAsync(code, code);
    }

    [Fact]
    public async Task FieldIsRead_Delegate()
    {
        var code = """
            using System;
            class MyClass
            {
                private int _goo;
                public void M()
                {
                    Func<int> getGoo = delegate { return _goo; };
                }
            }
            """;

        await VerifyCS.VerifyCodeFixAsync(code, code);
    }

    [Fact]
    public async Task FieldIsRead_ExpressionBodyLocalFunction()
    {
        var code = """
            class MyClass
            {
                private int _goo;
                public int M()
                {
                    int LocalFunction() => _goo;
                    return LocalFunction();
                }
            }
            """;

        await VerifyCS.VerifyCodeFixAsync(code, code);
    }

    [Fact]
    public async Task FieldIsRead_BlockBodyLocalFunction()
    {
        var code = """
            class MyClass
            {
                private int _goo;
                public int M()
                {
                    int LocalFunction() { return _goo; }
                    return LocalFunction();
                }
            }
            """;

        await VerifyCS.VerifyCodeFixAsync(code, code);
    }

    [Fact]
    public async Task FieldIsRead_Accessor()
    {
        var code = """
            class MyClass
            {
                private int _goo;
                public int Goo
                {
                    get
                    {
                        return _goo;
                    }
                }
            }
            """;

        await VerifyCS.VerifyCodeFixAsync(code, code);
    }

    [Fact]
    public async Task FieldIsRead_Deconstruction()
    {
        var code = """
            class MyClass
            {
                private int _goo;
                public void M(int x)
                {
                    var y = (_goo, x);
                }
            }
            """;

        await VerifyCS.VerifyCodeFixAsync(code, code);
    }

    [Fact]
    public async Task FieldIsRead_DifferentInstance()
    {
        var code = """
            class MyClass
            {
                private int _goo;
                public int M() => new MyClass()._goo;
            }
            """;

        await VerifyCS.VerifyCodeFixAsync(code, code);
    }

    [Fact]
    public async Task FieldIsRead_ObjectInitializer()
    {
        var code = """
            class C
            {
                public int F;
            }
            class MyClass
            {
                private int _goo;
                public C M() => new C() { F = _goo };
            }
            """;

        await VerifyCS.VerifyCodeFixAsync(code, code);
    }

    [Fact]
    public async Task FieldIsRead_ThisInstance()
    {
        var code = """
            class MyClass
            {
                private int _goo;
                public int M() => this._goo;
            }
            """;

        await VerifyCS.VerifyCodeFixAsync(code, code);
    }

    [Fact]
    public async Task FieldIsRead_Attribute()
    {
        var code = """
            class MyClass
            {
                private const string _goo = "";

                [System.Obsolete(_goo)]
                public void M() { }
            }
            """;

        await VerifyCS.VerifyCodeFixAsync(code, code);
    }

    [Fact]
    public async Task MethodIsInvoked()
    {
        var code = """
            class MyClass
            {
                private int M1() => 0;
                public int M2() => M1();
            }
            """;

        await VerifyCS.VerifyCodeFixAsync(code, code);
    }

    [Fact]
    public async Task MethodIsAddressTaken()
    {
        var code = """
            class MyClass
            {
                private int M1() => 0;
                public void M2()
                {
                    System.Func<int> m1 = M1;
                }
            }
            """;

        await VerifyCS.VerifyCodeFixAsync(code, code);
    }

    [Fact]
    public async Task GenericMethodIsInvoked_ExplicitTypeArguments()
    {
        var code = """
            class MyClass
            {
                private int M1<T>() => 0;
                public int M2() => M1<int>();
            }
            """;

        await VerifyCS.VerifyCodeFixAsync(code, code);
    }

    [Fact]
    public async Task GenericMethodIsInvoked_ImplicitTypeArguments()
    {
        var code = """
            class MyClass
            {
                private T M1<T>(T t) => t;
                public int M2() => M1(0);
            }
            """;

        await VerifyCS.VerifyCodeFixAsync(code, code);
    }

    [Fact]
    public async Task MethodInGenericTypeIsInvoked_NoTypeArguments()
    {
        var code = """
            class MyClass<T>
            {
                private int M1() => 0;
                public int M2() => M1();
            }
            """;

        await VerifyCS.VerifyCodeFixAsync(code, code);
    }

    [Fact]
    public async Task MethodInGenericTypeIsInvoked_NonConstructedType()
    {
        var code = """
            class MyClass<T>
            {
                private int M1() => 0;
                public int M2(MyClass<T> m) => m.M1();
            }
            """;

        await VerifyCS.VerifyCodeFixAsync(code, code);
    }

    [Fact]
    public async Task MethodInGenericTypeIsInvoked_ConstructedType()
    {
        var code = """
            class MyClass<T>
            {
                private int M1() => 0;
                public int M2(MyClass<int> m) => m.M1();
            }
            """;

        await VerifyCS.VerifyCodeFixAsync(code, code);
    }

    [Fact]
    public async Task InstanceConstructorIsUsed_NoArguments()
    {
        var code = """
            class MyClass
            {
                private MyClass() { }
                public static readonly MyClass Instance = new MyClass();
            }
            """;

        await VerifyCS.VerifyCodeFixAsync(code, code);
    }

    [Fact]
    public async Task InstanceConstructorIsUsed_WithArguments()
    {
        var code = """
            class MyClass
            {
                private MyClass(int i) { }
                public static readonly MyClass Instance = new MyClass(0);
            }
            """;

        await VerifyCS.VerifyCodeFixAsync(code, code);
    }

    [Fact]
    public async Task InstanceConstructorIsUsed_RecordCopyConstructor()
    {
        var code = """
                   var a = new A();
                   
                   sealed record A()
                   {
                       private A(A other) => throw new System.NotImplementedException();
                   }
                   """;

        await new VerifyCS.Test
        {
            TestState =
            {
                Sources = { code },
                OutputKind = OutputKind.ConsoleApplication
            },
            FixedCode = code,
            LanguageVersion = LanguageVersion.CSharp9,
        }.RunAsync();
    }

    [Fact]
    public async Task PropertyIsRead()
    {
        var code = """
            class MyClass
            {
                private int P => 0;
                public int M() => P;
            }
            """;

        await VerifyCS.VerifyCodeFixAsync(code, code);
    }

    [Fact]
    public async Task IndexerIsRead()
    {
        var code = """
            class MyClass
            {
                private int this[int x] { get { return 0; } set { } }
                public int M(int x) => this[x];
            }
            """;

        await VerifyCS.VerifyCodeFixAsync(code, code);
    }

    [Fact]
    public async Task EventIsRead()
    {
        var code = """
            using System;

            class MyClass
            {
                private event EventHandler e;
                public EventHandler P => e;
            }
            """;

        await VerifyCS.VerifyCodeFixAsync(code, code);
    }

    [Fact]
    public async Task EventIsSubscribed()
    {
        var code = """
            using System;

            class MyClass
            {
                private event EventHandler e;
                public void M()
                {
                    e += MyHandler;
                }

                static void MyHandler(object sender, EventArgs e)
                {
                }
            }
            """;

        await VerifyCS.VerifyCodeFixAsync(code, code);
    }

    [Fact]
    public async Task EventIsRaised()
    {
        var code = """
            using System;

            class MyClass
            {
                private event EventHandler _eventHandler;

                public void RaiseEvent(EventArgs e)
                {
                    _eventHandler(this, e);
                }
            }
            """;

        await VerifyCS.VerifyCodeFixAsync(code, code);
    }

    [Fact, WorkItem("https://github.com/dotnet/roslyn/issues/32488")]
    public async Task FieldInNameOf()
    {
        var code = """
            class MyClass
            {
                private int _goo;
                public string _goo2 = nameof(_goo);
            }
            """;

        await VerifyCS.VerifyCodeFixAsync(code, code);
    }

    [Fact, WorkItem("https://github.com/dotnet/roslyn/issues/33765")]
    public async Task GenericFieldInNameOf()
    {
        var code = """
            class MyClass<T>
            {
                private T _goo;
                public string _goo2 = nameof(MyClass<int>._goo);
            }
            """;

        await VerifyCS.VerifyCodeFixAsync(code, code);
    }

    [Fact, WorkItem("https://github.com/dotnet/roslyn/issues/31581")]
    public async Task MethodInNameOf()
    {
        await new VerifyCS.Test
        {
            TestCode = """
                class MyClass
                {
                    private void M() { }
                    public string _goo = nameof(M);
                }
                """,
        }.RunAsync();
    }

    [Fact, WorkItem("https://github.com/dotnet/roslyn/issues/33765")]
    public async Task GenericMethodInNameOf()
    {
        var code = """
            class MyClass<T>
            {
                private void M() { }
                private string _goo2 = nameof(MyClass<int>.M);
            }
            """;

        await VerifyCS.VerifyCodeFixAsync(code, code);
    }

    [Fact, WorkItem("https://github.com/dotnet/roslyn/issues/31581")]
    public async Task PropertyInNameOf()
    {
        var code = """
            class MyClass
            {
                private int P { get; }
                public string _goo = nameof(P);
            }
            """;

        await VerifyCS.VerifyCodeFixAsync(code, code);
    }

    [Fact, WorkItem("https://github.com/dotnet/roslyn/issues/32522")]
    public async Task TestDynamicInvocation()
    {
        var code = """
            class MyClass
            {
                private void M(dynamic d) { }
                public void M2(dynamic d) => M(d);
            }
            """;

        await VerifyCS.VerifyCodeFixAsync(code, code);
    }

    [Fact, WorkItem("https://github.com/dotnet/roslyn/issues/32522")]
    public async Task TestDynamicObjectCreation()
    {
        var code = """
            class MyClass
            {
                private MyClass(int i) { }
                public static MyClass Create(dynamic d) => new MyClass(d);
            }
            """;

        await VerifyCS.VerifyCodeFixAsync(code, code);
    }

    [Fact, WorkItem("https://github.com/dotnet/roslyn/issues/32522")]
    public async Task TestDynamicIndexerAccess()
    {
        var code = """
            class MyClass
            {
                private int[] _list;
                private int this[int index] => _list[index];
                public int M2(dynamic d) => this[d];
            }
            """;

        await VerifyCS.VerifyCodeFixAsync(code, code);
    }

    [Fact]
    public async Task FieldInDocComment()
    {
        var code = """
            /// <summary>
            /// <see cref="C._goo"/>
            /// </summary>
            class C
            {
                private static int {|IDE0052:_goo|};
            }
            """;

        await VerifyCS.VerifyCodeFixAsync(code, code);
    }

    [Fact]
    public async Task FieldInDocComment_02()
    {
        var code = """
            class C
            {
                /// <summary>
                /// <see cref="_goo"/>
                /// </summary>
                private static int {|IDE0052:_goo|};
            }
            """;

        await VerifyCS.VerifyCodeFixAsync(code, code);
    }

    [Fact]
    public async Task FieldInDocComment_03()
    {
        var code = """
            class C
            {
                /// <summary>
                /// <see cref="_goo"/>
                /// </summary>
                public void M() { }

                private static int {|IDE0052:_goo|};
            }
            """;

        await VerifyCS.VerifyCodeFixAsync(code, code);
    }

    [Fact, WorkItem("https://github.com/dotnet/roslyn/issues/48247")]
    public async Task GenericMethodInDocComment()
    {
        var code = """
            class C<T>
            {
                /// <summary>
                /// <see cref="C{Int32}.M2()"/>
                /// </summary>
                public void M1() { }

                private void {|IDE0052:M2|}() { }
            }
            """;

        await VerifyCS.VerifyCodeFixAsync(code, code);
    }

    [Fact]
    public async Task FieldIsOnlyWritten()
    {
        var code = """
            class MyClass
            {
                private int {|IDE0052:_goo|};
                public void M()
                {
                    _goo = 0;
                }
            }
            """;

        await VerifyCS.VerifyCodeFixAsync(code, code);
    }

    [Fact, WorkItem("https://github.com/dotnet/roslyn/issues/33994")]
    public async Task PropertyIsOnlyWritten()
    {
        await new VerifyCS.Test
        {
            TestCode = """
                class MyClass
                {
                    private int {|#0:P|} { get; set; }
                    public void M()
                    {
                        P = 0;
                    }
                }
                """,
            ExpectedDiagnostics =
            {
                // Test0.cs(3,17): info IDE0052: Private property 'MyClass.P' can be converted to a method as its get accessor is never invoked.
                VerifyCS
                    .Diagnostic(new CSharpRemoveUnusedMembersDiagnosticAnalyzer().SupportedDiagnostics.First(x => x.Id == "IDE0052"))
                    .WithMessage(string.Format(AnalyzersResources.Private_property_0_can_be_converted_to_a_method_as_its_get_accessor_is_never_invoked, "MyClass.P"))
                    .WithLocation(0),
            },
        }.RunAsync();
    }

    [Fact]
    public async Task IndexerIsOnlyWritten()
    {
        var code = """
            class MyClass
            {
                private int {|IDE0052:this|}[int x] { get { return 0; } set { } }
                public void M(int x, int y)
                {
                    this[x] = y;
                }
            }
            """;

        await VerifyCS.VerifyCodeFixAsync(code, code);
    }

    [Fact]
    public async Task EventIsOnlyWritten()
    {
        var code = """
            class MyClass
            {
                private event System.EventHandler e { add { } remove { } }
                public void M()
                {
                    // CS0079: The event 'MyClass.e' can only appear on the left hand side of += or -=
                    {|CS0079:e|} = null;
                }
            }
            """;

        await VerifyCS.VerifyCodeFixAsync(code, code);
    }

    [Fact]
    public async Task FieldIsOnlyInitialized_NonConstant()
    {
        var code = """
            class MyClass
            {
                private int {|IDE0052:_goo|} = M();
                public static int M() => 0;
            }
            """;

        await VerifyCS.VerifyCodeFixAsync(code, code);
    }

    [Fact]
    public async Task FieldIsOnlyWritten_Deconstruction()
    {
        var code = """
            class MyClass
            {
                private int {|IDE0052:_goo|};
                public void M()
                {
                    int x;
                    (_goo, x) = (0, 0);
                }
            }
            """;

        await VerifyCS.VerifyCodeFixAsync(code, code);
    }

    [Fact]
    public async Task FieldIsOnlyWritten_ObjectInitializer()
    {
        var code = """
            class MyClass
            {
                private int {|IDE0052:_goo|};
                public MyClass M() => new MyClass() { _goo = 0 };
            }
            """;

        await VerifyCS.VerifyCodeFixAsync(code, code);
    }

    [Fact]
    public async Task FieldIsOnlyWritten_InProperty()
    {
        var code = """
            class MyClass
            {
                private int {|IDE0052:_goo|};
                public int Goo
                {
                    get { return 0; }
                    set { _goo = value; }
                }
            }
            """;

        await VerifyCS.VerifyCodeFixAsync(code, code);
    }

    [Fact]
    public async Task FieldIsReadAndWritten()
    {
        var code = """
            class MyClass
            {
                private int _goo;
                public void M()
                {
                    _goo = 0;
                    System.Console.WriteLine(_goo);
                }
            }
            """;

        await VerifyCS.VerifyCodeFixAsync(code, code);
    }

    [Fact]
    public async Task PropertyIsReadAndWritten()
    {
        var code = """
            class MyClass
            {
                private int P { get; set; }
                public void M()
                {
                    P = 0;
                    System.Console.WriteLine(P);
                }
            }
            """;

        await VerifyCS.VerifyCodeFixAsync(code, code);
    }

    [Fact]
    public async Task IndexerIsReadAndWritten()
    {
        var code = """
            class MyClass
            {
                private int this[int x] { get { return 0; } set { } }
                public void M(int x)
                {
                    this[x] = 0;
                    System.Console.WriteLine(this[x]);
                }
            }
            """;

        await VerifyCS.VerifyCodeFixAsync(code, code);
    }

    [Fact]
    public async Task FieldIsReadAndWritten_InProperty()
    {
        var code = """
            class MyClass
            {
                private int _goo;
                public int Goo
                {
                    get { return _goo; }
                    set { _goo = value; }
                }
            }
            """;

        await VerifyCS.VerifyCodeFixAsync(code, code);
    }

    [Fact, WorkItem("https://github.com/dotnet/roslyn/issues/30397")]
    public async Task FieldIsIncrementedAndValueUsed()
    {
        var code = """
            class MyClass
            {
                private int _goo;
                public int M1() => ++_goo;
            }
            """;

        await VerifyCS.VerifyCodeFixAsync(code, code);
    }

    [Fact, WorkItem("https://github.com/dotnet/roslyn/issues/30397")]
    public async Task FieldIsIncrementedAndValueUsed_02()
    {
        var code = """
            class MyClass
            {
                private int _goo;
                public int M1() { return ++_goo; }
            }
            """;

        await VerifyCS.VerifyCodeFixAsync(code, code);
    }

    [Fact]
    public async Task FieldIsIncrementedAndValueDropped()
    {
        var code = """
            class MyClass
            {
                private int {|IDE0052:_goo|};
                public void M1() => ++_goo;
            }
            """;

        await VerifyCS.VerifyCodeFixAsync(code, code);
    }

    [Fact]
    public async Task FieldIsIncrementedAndValueDropped_02()
    {
        var code = """
            class MyClass
            {
                private int {|IDE0052:_goo|};
                public void M1() { ++_goo; }
            }
            """;

        await VerifyCS.VerifyCodeFixAsync(code, code);
    }

    [Fact]
    public async Task PropertyIsIncrementedAndValueUsed()
    {
        var code = """
            class MyClass
            {
                private int P { get; set; }
                public int M1() => ++P;
            }
            """;

        await VerifyCS.VerifyCodeFixAsync(code, code);
    }

    [Fact]
    public async Task PropertyIsIncrementedAndValueDropped()
    {
        var code = """
            class MyClass
            {
                private int {|IDE0052:P|} { get; set; }
                public void M1() { ++P; }
            }
            """;

        await VerifyCS.VerifyCodeFixAsync(code, code);
    }

    [Fact, WorkItem("https://github.com/dotnet/roslyn/issues/43191")]
    public async Task PropertyIsIncrementedAndValueDropped_VerifyAnalyzerMessage()
    {
        var code = """
            class MyClass
            {
                private int {|#0:P|} { get; set; }
                public void M1() { ++P; }
            }
            """;

        await VerifyCS.VerifyAnalyzerAsync(code, new DiagnosticResult(
            CSharpRemoveUnusedMembersDiagnosticAnalyzer.s_removeUnreadMembersRule)
                .WithLocation(0)
                .WithArguments("MyClass.P")
                .WithOptions(DiagnosticOptions.IgnoreAdditionalLocations));
    }

    [Fact, WorkItem("https://github.com/dotnet/roslyn/issues/43191")]
    public async Task PropertyIsIncrementedAndValueDropped_NoDiagnosticWhenPropertyIsReadSomewhereElse()
    {
        var code = """
            class MyClass
            {
                private int P { get; set; }
                public void M1() { ++P; }
                public int M2() => P;
            }
            """;

        await VerifyCS.VerifyAnalyzerAsync(code, []);
    }

    [Fact]
    public async Task IndexerIsIncrementedAndValueUsed()
    {
        var code = """
            class MyClass
            {
                private int this[int x] { get { return 0; } set { } }
                public int M1(int x) => ++this[x];
            }
            """;

        await VerifyCS.VerifyCodeFixAsync(code, code);
    }

    [Fact]
    public async Task IndexerIsIncrementedAndValueDropped()
    {
        var code = """
            class MyClass
            {
                private int {|IDE0052:this|}[int x] { get { return 0; } set { } }
                public void M1(int x) => ++this[x];
            }
            """;

        await VerifyCS.VerifyCodeFixAsync(code, code);
    }

    [Fact, WorkItem("https://github.com/dotnet/roslyn/issues/43191")]
    public async Task IndexerIsIncrementedAndValueDropped_VerifyAnalyzerMessage()
    {
        await VerifyCS.VerifyAnalyzerAsync("""
            class MyClass
            {
                private int {|#0:this|}[int x] { get { return 0; } set { } }
                public void M1(int x) => ++this[x];
            }
            """, new DiagnosticResult(
                CSharpRemoveUnusedMembersDiagnosticAnalyzer.s_removeUnreadMembersRule)
                    .WithLocation(0)
                    .WithArguments("MyClass.this")
                    .WithOptions(DiagnosticOptions.IgnoreAdditionalLocations));
    }

    [Fact, WorkItem("https://github.com/dotnet/roslyn/issues/43191")]
    public async Task IndexerIsIncrementedAndValueDropped_NoDiagnosticWhenIndexerIsReadSomewhereElse()
    {
        var code = """
            class MyClass
            {
                private int this[int x] { get { return 0; } set { } }
                public void M1(int x) => ++this[x];
                public int M2(int x) => this[x];
            }
            """;

        await VerifyCS.VerifyAnalyzerAsync(code, []);
    }

    [Fact]
    public async Task FieldIsTargetOfCompoundAssignmentAndValueUsed()
    {
        var code = """
            class MyClass
            {
                private int _goo;
                public int M1(int x) => _goo += x;
            }
            """;

        await VerifyCS.VerifyCodeFixAsync(code, code);
    }

    [Fact]
    public async Task FieldIsTargetOfCompoundAssignmentAndValueUsed_02()
    {
        var code = """
            class MyClass
            {
                private int _goo;
                public int M1(int x) { return _goo += x; }
            }
            """;

        await VerifyCS.VerifyCodeFixAsync(code, code);
    }

    [Fact]
    public async Task FieldIsTargetOfCompoundAssignmentAndValueDropped()
    {
        var code = """
            class MyClass
            {
                private int {|IDE0052:_goo|};
                public void M1(int x) => _goo += x;
            }
            """;

        await VerifyCS.VerifyCodeFixAsync(code, code);
    }

    [Fact]
    public async Task FieldIsTargetOfCompoundAssignmentAndValueDropped_02()
    {
        var code = """
            class MyClass
            {
                private int {|IDE0052:_goo|};
                public void M1(int x) { _goo += x; }
            }
            """;

        await VerifyCS.VerifyCodeFixAsync(code, code);
    }

    [Fact]
    public async Task PropertyIsTargetOfCompoundAssignmentAndValueUsed()
    {
        var code = """
            class MyClass
            {
                private int P { get; set; }
                public int M1(int x) => P += x;
            }
            """;

        await VerifyCS.VerifyCodeFixAsync(code, code);
    }

    [Fact]
    public async Task PropertyIsTargetOfCompoundAssignmentAndValueDropped()
    {
        var code = """
            class MyClass
            {
                private int {|IDE0052:P|} { get; set; }
                public void M1(int x) { P += x; }
            }
            """;

        await VerifyCS.VerifyCodeFixAsync(code, code);
    }

    [Fact, WorkItem("https://github.com/dotnet/roslyn/issues/43191")]
    public async Task PropertyIsTargetOfCompoundAssignmentAndValueDropped_VerifyAnalyzerMessage()
    {
        var code = """
            class MyClass
            {
                private int {|#0:P|} { get; set; }
                public void M1(int x) { P += x; }
            }
            """;

        await VerifyCS.VerifyAnalyzerAsync(code, new DiagnosticResult(
            CSharpRemoveUnusedMembersDiagnosticAnalyzer.s_removeUnreadMembersRule)
                .WithLocation(0)
                .WithArguments("MyClass.P")
                .WithOptions(DiagnosticOptions.IgnoreAdditionalLocations));
    }

    [Fact, WorkItem("https://github.com/dotnet/roslyn/issues/43191")]
    public async Task PropertyIsTargetOfCompoundAssignmentAndValueDropped_NoDiagnosticWhenPropertyIsReadSomewhereElse()
    {
        var code = """
            class MyClass
            {
                private int P { get; set; }
                public void M1(int x) { P += x; }
                public int M2() => P;
            }
            """;

        await VerifyCS.VerifyAnalyzerAsync(code, []);
    }

    [Fact]
    public async Task IndexerIsTargetOfCompoundAssignmentAndValueUsed()
    {
        var code = """
            class MyClass
            {
                private int this[int x] { get { return 0; } set { } }
                public int M1(int x, int y) => this[x] += y;
            }
            """;

        await VerifyCS.VerifyCodeFixAsync(code, code);
    }

    [Fact]
    public async Task IndexerIsTargetOfCompoundAssignmentAndValueDropped()
    {
        var code = """
            class MyClass
            {
                private int {|IDE0052:this|}[int x] { get { return 0; } set { } }
                public void M1(int x, int y) => this[x] += y;
            }
            """;

        await VerifyCS.VerifyCodeFixAsync(code, code);
    }

    [Fact, WorkItem("https://github.com/dotnet/roslyn/issues/43191")]
    public async Task IndexerIsTargetOfCompoundAssignmentAndValueDropped_VerifyAnalyzerMessage()
    {
        var code = """
            class MyClass
            {
                private int {|#0:this|}[int x] { get { return 0; } set { } }
                public void M1(int x, int y) => this[x] += y;
            }
            """;

        await VerifyCS.VerifyAnalyzerAsync(code, new DiagnosticResult(
            CSharpRemoveUnusedMembersDiagnosticAnalyzer.s_removeUnreadMembersRule)
                .WithLocation(0)
                .WithArguments("MyClass.this")
                .WithOptions(DiagnosticOptions.IgnoreAdditionalLocations));
    }

    [Fact, WorkItem("https://github.com/dotnet/roslyn/issues/43191")]
    public async Task IndexerIsTargetOfCompoundAssignmentAndValueDropped_NoDiagnosticWhenIndexerIsReadSomewhereElse()
    {
        var code = """
            class MyClass
            {
                private int this[int x] { get { return 0; } set { } }
                public void M1(int x, int y) => this[x] += y;
                public int M2(int x) => this[x];
            }
            """;

        await VerifyCS.VerifyAnalyzerAsync(code, []);
    }

    [Fact]
    public async Task FieldIsTargetOfAssignmentAndParenthesized()
    {
        var code = """
            class MyClass
            {
                private int {|IDE0052:_goo|};
                public void M1(int x) => (_goo) = x;
            }
            """;

        await VerifyCS.VerifyCodeFixAsync(code, code);
    }

    [Fact]
    public async Task FieldIsTargetOfAssignmentAndHasImplicitConversion()
    {
        var code = """
            class MyClass
            {
                private int {|IDE0052:_goo|};
                public static implicit operator int(MyClass c) => 0;
                public void M1(MyClass c) => _goo = c;
            }
            """;

        await VerifyCS.VerifyCodeFixAsync(code, code);
    }

    [Fact]
    public async Task FieldIsArg()
    {
        var code = """
            class MyClass
            {
                private int _goo;
                public int M1() => M2(_goo);
                public int M2(int i) { i = 0; return i; }
            }
            """;

        await VerifyCS.VerifyCodeFixAsync(code, code);
    }

    [Fact]
    public async Task FieldIsInArg()
    {
        var code = """
            class MyClass
            {
                private int _goo;
                public int M1() => M2(_goo);
                public int M2(in int i) { return i; }
            }
            """;

        await VerifyCS.VerifyCodeFixAsync(code, code);
    }

    [Fact]
    public async Task FieldIsRefArg()
    {
        var code = """
            class MyClass
            {
                private int _goo;
                public int M1() => M2(ref _goo);
                public int M2(ref int i) => i;
            }
            """;

        await VerifyCS.VerifyCodeFixAsync(code, code);
    }

    [Fact]
    public async Task FieldIsOutArg()
    {
        var code = """
            class MyClass
            {
                private int {|IDE0052:_goo|};
                public int M1() => M2(out _goo);
                public int M2(out int i) { i = 0; return i; }
            }
            """;

        await VerifyCS.VerifyCodeFixAsync(code, code);
    }

    [Fact]
    public async Task MethodIsArg()
    {
        var code = """
            class MyClass
            {
                private int M() => 0;
                public int M1() => M2(M);
                public int M2(System.Func<int> m) => m();
            }
            """;

        await VerifyCS.VerifyCodeFixAsync(code, code);
    }

    [Fact]
    public async Task PropertyIsArg()
    {
        var code = """
            class MyClass
            {
                private int P => 0;
                public int M1() => M2(P);
                public int M2(int p) => p;
            }
            """;

        await VerifyCS.VerifyCodeFixAsync(code, code);
    }

    [Fact]
    public async Task IndexerIsArg()
    {
        var code = """
            class MyClass
            {
                private int this[int x] { get { return 0; } set { } }
                public int M1(int x) => M2(this[x]);
                public int M2(int p) => p;
            }
            """;

        await VerifyCS.VerifyCodeFixAsync(code, code);
    }

    [Fact]
    public async Task EventIsArg()
    {
        var code = """
            using System;

            class MyClass
            {
                private event EventHandler _e;
                public EventHandler M1() => M2(_e);
                public EventHandler M2(EventHandler e) => e;
            }
            """;

        await VerifyCS.VerifyCodeFixAsync(code, code);
    }

    [Fact]
    public async Task MultipleFields_AllUnused()
    {
        await VerifyCS.VerifyCodeFixAsync(
            """
            class MyClass
            {
                private int [|_goo|] = 0, [|_bar|] = 0;
            }
            """,
            """
            class MyClass
            {
            }
            """);
    }

    [Theory, CombinatorialData]
    public async Task MultipleFields_AllUnused_FixOne(
        [CombinatorialValues("[|_goo|]", "[|_goo|] = 0")] string firstField,
        [CombinatorialValues("[|_bar|]", "[|_bar|] = 2")] string secondField,
        [CombinatorialValues(0, 1)] int diagnosticIndex)
    {
        var source = $$"""
            class MyClass
            {
                private int {{firstField}}, {{secondField}};
            }
            """;
        var fixedSource = $$"""
            class MyClass
            {
                private int {{(diagnosticIndex == 0 ? secondField : firstField)}};
            }
            """;
        var batchFixedSource = """
            class MyClass
            {
            }
            """;

        await new VerifyCS.Test
        {
            TestCode = source,
            FixedState =
            {
                Sources = { fixedSource },
                MarkupHandling = MarkupMode.Allow,
            },
            BatchFixedCode = batchFixedSource,
            CodeFixTestBehaviors = CodeFixTestBehaviors.FixOne,
            DiagnosticSelector = fixableDiagnostics => fixableDiagnostics[diagnosticIndex],
        }.RunAsync();
    }

    [Fact]
    public async Task MultipleFields_SomeUnused()
    {
        await VerifyCS.VerifyCodeFixAsync(
            """
            class MyClass
            {
                private int [|_goo|] = 0, _bar = 0;
                public int M() => _bar;
            }
            """,
            """
            class MyClass
            {
                private int _bar = 0;
                public int M() => _bar;
            }
            """);
    }

    [Fact]
    public async Task MultipleFields_SomeUnused_02()
    {
        await VerifyCS.VerifyCodeFixAsync(
            """
            class MyClass
            {
                private int _goo = 0, [|_bar|] = 0;
                public int M() => _goo;
            }
            """,
            """
            class MyClass
            {
                private int _goo = 0;
                public int M() => _goo;
            }
            """);
    }

    [Fact]
    public async Task FieldIsRead_InNestedType()
    {
        var code = """
            class MyClass
            {
                private int _goo;

                class Derived : MyClass
                {
                    public int M() => _goo;
                }
            }
            """;

        await VerifyCS.VerifyCodeFixAsync(code, code);
    }

    [Fact]
    public async Task MethodIsInvoked_InNestedType()
    {
        var code = """
            class MyClass
            {
                private int M1() => 0;

                class Derived : MyClass
                {
                    public int M2() => M1();
                }
            }
            """;

        await VerifyCS.VerifyCodeFixAsync(code, code);
    }

    [Fact]
    public async Task FieldOfNestedTypeIsUnused()
    {
        await VerifyCS.VerifyCodeFixAsync(
            """
            class MyClass
            {
                class NestedType
                {
                    private int [|_goo|];
                }
            }
            """,
            """
            class MyClass
            {
                class NestedType
                {
                }
            }
            """);
    }

    [Fact]
    public async Task FieldOfNestedTypeIsRead()
    {
        var code = """
            class MyClass
            {
                class NestedType
                {
                    private int _goo;

                    public int M() => _goo;
                }
            }
            """;

        await VerifyCS.VerifyCodeFixAsync(code, code);
    }

    [Fact]
    public async Task FieldIsUnused_PartialClass()
    {
        await VerifyCS.VerifyCodeFixAsync(
            """
            partial class MyClass
            {
                private int [|_goo|];
            }
            """,
            """
            partial class MyClass
            {
            }
            """);
    }

    [Fact]
    public async Task FieldIsRead_PartialClass()
    {
        var code = """
            partial class MyClass
            {
                private int _goo;
            }
            partial class MyClass
            {
                public int M() => _goo;
            }
            """;

        await VerifyCS.VerifyCodeFixAsync(code, code);
    }

    [Fact]
    public async Task FieldIsRead_PartialClass_DifferentFile()
    {
        var source1 = """
            partial class MyClass
            {
                private int _goo;
            }
            """;
        var source2 = """
            partial class MyClass
            {
                public int M() => _goo;
            }
            """;

        await new VerifyCS.Test
        {
            TestState = { Sources = { source1, source2 } },
            FixedState = { Sources = { source1, source2 } },
        }.RunAsync();
    }

    [Fact]
    public async Task FieldIsOnlyWritten_PartialClass_DifferentFile()
    {
        var source1 = """
            partial class MyClass
            {
                private int {|IDE0052:_goo|};
            }
            """;
        var source2 = """
            partial class MyClass
            {
                public void M() { _goo = 0; }
            }
            """;

        await new VerifyCS.Test
        {
            TestState = { Sources = { source1, source2 } },
            FixedState = { Sources = { source1, source2 } },
        }.RunAsync();
    }

    [Fact]
    public async Task FieldIsRead_InParens()
    {
        var code = """
            class MyClass
            {
                private int _goo;
                public int M() => (_goo);
            }
            """;

        await VerifyCS.VerifyCodeFixAsync(code, code);
    }

    [Fact]
    public async Task FieldIsWritten_InParens()
    {
        var code = """
            class MyClass
            {
                private int {|IDE0052:_goo|};
                public void M() { (_goo) = 1; }
            }
            """;

        await VerifyCS.VerifyCodeFixAsync(code, code);
    }

    [Fact]
    public async Task FieldIsWritten_InParens_02()
    {
        var code = """
            class MyClass
            {
                private int {|IDE0052:_goo|};
                public int M() => (_goo) = 1;
            }
            """;

        await VerifyCS.VerifyCodeFixAsync(code, code);
    }

    [Fact]
    public async Task FieldIsRead_InDeconstruction_InParens()
    {
        var code = """
            class C
            {
                private int i;

                public void M()
                {
                    var x = ((i, 0), 0);
                }
            }
            """;

        await VerifyCS.VerifyCodeFixAsync(code, code);
    }

    [Fact]
    public async Task FieldInTypeWithGeneratedCode()
    {
        await VerifyCS.VerifyCodeFixAsync(
            """
            class C
            {
                private int [|i|];

                [System.CodeDom.Compiler.GeneratedCodeAttribute("", "")]
                private int j;

                public void M()
                {
                }
            }
            """,
            """
            class C
            {
                [System.CodeDom.Compiler.GeneratedCodeAttribute("", "")]
                private int j;

                public void M()
                {
                }
            }
            """);
    }

    [Fact]
    public async Task FieldIsGeneratedCode()
    {
        var code = """
            class C
            {
                [System.CodeDom.Compiler.GeneratedCodeAttribute("", "")]
                private int i;

                public void M()
                {
                }
            }
            """;

        await VerifyCS.VerifyCodeFixAsync(code, code);
    }

    [Fact]
    public async Task FieldUsedInGeneratedCode()
    {
        var code = """
            class C
            {
                private int i;

                [System.CodeDom.Compiler.GeneratedCodeAttribute("", "")]
                public int M() => i;
            }
            """;

        await VerifyCS.VerifyCodeFixAsync(code, code);
    }

    [Fact]
    public async Task FieldIsUnusedInType_SyntaxError()
    {
        var code = """
            class C
            {
                private int i;

                public int M() { return {|CS1525:=|} {|CS1525:;|} }
            }
            """;

        await VerifyCS.VerifyCodeFixAsync(code, code);
    }

    [Fact]
    public async Task FieldIsUnusedInType_SemanticError()
    {
        var code = """
            class C
            {
                private int i;

                // 'ii' is undefined.
                public int M() => {|CS0103:ii|};
            }
            """;

        await VerifyCS.VerifyCodeFixAsync(code, code);
    }

    [Fact]
    public async Task FieldIsUnusedInType_SemanticErrorInDifferentType()
    {
        await VerifyCS.VerifyCodeFixAsync(
            """
            class C
            {
                private int [|i|];
            }

            class C2
            {
                // 'ii' is undefined.
                public int M() => {|CS0103:ii|};
            }
            """,
            """
            class C
            {
            }

            class C2
            {
                // 'ii' is undefined.
                public int M() => {|CS0103:ii|};
            }
            """);
    }

    [Fact]
    public async Task StructLayoutAttribute_ExplicitLayout()
    {
        var code = """
            using System.Runtime.InteropServices;

            [StructLayoutAttribute(LayoutKind.Explicit)]
            class C
            {
                [FieldOffset(0)]
                private int i;

                [FieldOffset(4)]
                private int i2;
            }
            """;

        await VerifyCS.VerifyCodeFixAsync(code, code);
    }

    [Fact]
    public async Task StructLayoutAttribute_SequentialLayout()
    {
        var code = """
            using System.Runtime.InteropServices;

            [StructLayoutAttribute(LayoutKind.Sequential)]
            struct S
            {
                private int i;
                private int i2;
            }
            """;

        await VerifyCS.VerifyCodeFixAsync(code, code);
    }

    [Fact]
    public async Task DebuggerDisplayAttribute_OnType_ReferencesField()
    {
        var code = """
            [System.Diagnostics.DebuggerDisplayAttribute("{s}")]
            class C
            {
                private string s;
            }
            """;

        await VerifyCS.VerifyCodeFixAsync(code, code);
    }

    [Fact]
    public async Task DebuggerDisplayAttribute_OnType_ReferencesMethod()
    {
        var code = """
            [System.Diagnostics.DebuggerDisplayAttribute("{GetString()}")]
            class C
            {
                private string GetString() => "";
            }
            """;

        await VerifyCS.VerifyCodeFixAsync(code, code);
    }

    [Fact]
    public async Task DebuggerDisplayAttribute_OnType_ReferencesProperty()
    {
        var code = """
            [System.Diagnostics.DebuggerDisplayAttribute("{MyString}")]
            class C
            {
                private string MyString => "";
            }
            """;

        await VerifyCS.VerifyCodeFixAsync(code, code);
    }

    [Fact]
    public async Task DebuggerDisplayAttribute_OnField_ReferencesField()
    {
        var code = """
            class C
            {
                private string s;

                [System.Diagnostics.DebuggerDisplayAttribute("{s}")]
                public int M;
            }
            """;

        await VerifyCS.VerifyCodeFixAsync(code, code);
    }

    [Fact]
    public async Task DebuggerDisplayAttribute_OnProperty_ReferencesMethod()
    {
        var code = """
            class C
            {
                private string GetString() => "";

                [System.Diagnostics.DebuggerDisplayAttribute("{GetString()}")]
                public int M => 0;
            }
            """;

        await VerifyCS.VerifyCodeFixAsync(code, code);
    }

    [Fact]
    public async Task DebuggerDisplayAttribute_OnProperty_ReferencesProperty()
    {
        var code = """
            class C
            {
                private string MyString { get { return ""; } }

                [System.Diagnostics.DebuggerDisplayAttribute("{MyString}")]
                public int M { get { return 0; } }
            }
            """;

        await VerifyCS.VerifyCodeFixAsync(code, code);
    }

    [Fact]
    public async Task DebuggerDisplayAttribute_OnNestedTypeMember_ReferencesField()
    {
        var code = """
            class C
            {
                private static string s;

                class Nested
                {
                    [System.Diagnostics.DebuggerDisplayAttribute("{C.s}")]
                    public int M;
                }
            }
            """;

        await VerifyCS.VerifyCodeFixAsync(code, code);
    }

    [Fact, WorkItem("https://github.com/dotnet/roslyn/issues/30886")]
    public async Task SerializableConstructor_TypeImplementsISerializable()
    {
        var code = """
            using System.Runtime.Serialization;

            class C : ISerializable
            {
                public C()
                {
                }

                private C(SerializationInfo info, StreamingContext context)
                {
                }

                public void GetObjectData(SerializationInfo info, StreamingContext context)
                {
                }
            }
            """;

        await VerifyCS.VerifyCodeFixAsync(code, code);
    }

    [Fact, WorkItem("https://github.com/dotnet/roslyn/issues/30886")]
    public async Task SerializableConstructor_BaseTypeImplementsISerializable()
    {
        var code = """
            using System;
            using System.Runtime.Serialization;

            class C : Exception 
            {
                public C()
                {
                }

                private C(SerializationInfo info, StreamingContext context)
                    : base(info, context)
                {
                }

                public void GetObjectData(SerializationInfo info, StreamingContext context)
                {
                }
            }
            """;

        await VerifyCS.VerifyCodeFixAsync(code, code);
    }

    [Theory]
    [InlineData(@"[System.Runtime.Serialization.OnDeserializingAttribute]")]
    [InlineData(@"[System.Runtime.Serialization.OnDeserializedAttribute]")]
    [InlineData(@"[System.Runtime.Serialization.OnSerializingAttribute]")]
    [InlineData(@"[System.Runtime.Serialization.OnSerializedAttribute]")]
    [InlineData(@"[System.Runtime.InteropServices.ComRegisterFunctionAttribute]")]
    [InlineData(@"[System.Runtime.InteropServices.ComUnregisterFunctionAttribute]")]
    public async Task MethodsWithSpecialAttributes(string attribute)
    {
        var code = $$"""
            class C
            {
                {{attribute}}
                private void M()
                {
                }
            }
            """;

        await VerifyCS.VerifyCodeFixAsync(code, code);
    }

    [Fact, WorkItem("https://github.com/dotnet/roslyn/issues/30887")]
    public async Task ShouldSerializePropertyMethod()
    {
        var code = """
            class C
            {
                private bool ShouldSerializeData()
                {
                    return true;
                }

                public int Data { get; private set; }
            }
            """;

        await VerifyCS.VerifyCodeFixAsync(code, code);
    }

    [Fact, WorkItem("https://github.com/dotnet/roslyn/issues/38491")]
    public async Task ResetPropertyMethod()
    {
        var code = """
            class C
            {
                private void ResetData()
                {
                    return;
                }

                public int Data { get; private set; }
            }
            """;

        await VerifyCS.VerifyCodeFixAsync(code, code);
    }

    [Fact, WorkItem("https://github.com/dotnet/roslyn/issues/30377")]
    public async Task EventHandlerMethod()
    {
        var code = """
            using System;

            class C
            {
                private void M(object o, EventArgs args)
                {
                }
            }
            """;

        await VerifyCS.VerifyCodeFixAsync(code, code);
    }

    [Fact, WorkItem("https://github.com/dotnet/roslyn/issues/32727")]
    public async Task NestedStructLayoutTypeWithReference()
    {
        var code = """
            using System.Runtime.InteropServices;

            class Program
            {
                private const int MAX_PATH = 260;

                [StructLayout(LayoutKind.Sequential)]
                internal struct ProcessEntry32
                {
                    [MarshalAs(UnmanagedType.ByValTStr, SizeConst = MAX_PATH)]
                    public string szExeFile;
                }
            }
            """;

        await VerifyCS.VerifyCodeFixAsync(code, code);
    }

    [Fact]
    public async Task FixAllFields_Document()
    {
        await VerifyCS.VerifyCodeFixAsync(
            """
            class MyClass
            {
                private int [|_goo|] = 0, [|_bar|];
                private int [|_x|] = 0, [|_y|], _z = 0;
                private string [|_fizz|] = null;

                public int Method() => _z;
            }
            """,
            """
            class MyClass
            {
                private int _z = 0;

                public int Method() => _z;
            }
            """);
    }

    [Fact]
    public async Task FixAllMethods_Document()
    {
        await VerifyCS.VerifyCodeFixAsync(
            """
            class MyClass
            {
                private int [|M1|]() => 0;
                private void [|M2|]() { }
                private static void [|M3|]() { }
                private class NestedClass
                {
                    private void [|M4|]() { }
                }
            }
            """,
            """
            class MyClass
            {
                private class NestedClass
                {
                }
            }
            """);
    }

    [Fact]
    public async Task FixAllProperties_Document()
    {
        await VerifyCS.VerifyCodeFixAsync(
            """
            class MyClass
            {
                private int [|P1|] => 0;
                private int [|P2|] { get; set; }
                private int [|P3|] { get { return 0; } set { } }
                private int [|this|][int i] { get { return 0; } }
            }
            """,
            """
            class MyClass
            {
            }
            """);
    }

    [Fact]
    public async Task FixAllEvents_Document()
    {
        await VerifyCS.VerifyCodeFixAsync(
            """
            using System;

            class MyClass
            {
                private event EventHandler [|E1|], E2 = null, [|E3|];
                private event EventHandler [|E4|], [|E5|] = null;
                private event EventHandler [|E|]
                {
                    add { }
                    remove { }
                }

                public void M()
                {
                    EventHandler handler = E2;
                }
            }
            """,
            """
            using System;

            class MyClass
            {
                private event EventHandler E2 = null;

                public void M()
                {
                    EventHandler handler = E2;
                }
            }
            """);
    }

    [Fact]
    public async Task FixAllMembers_Project()
    {
        var source1 = """
            using System;

            partial class MyClass
            {
                private int [|f1|], f2 = 0, [|f3|];
                private void [|M1|]() { }
                private int [|P1|] => 0;
                private int [|this|][int x] { get { return 0; } set { } }
                private event EventHandler [|e1|], [|e2|] = null;
            }

            class MyClass2
            {
                private void [|M2|]() { }
            }
            """;
        var source2 = """
            partial class MyClass
            {
                private void [|M3|]() { }
                public int M4() => f2;
            }

            static class MyClass3
            {
                private static void [|M5|]() { }
            }
            """;
        var fixedSource1 = """
            using System;

            partial class MyClass
            {
                private int f2 = 0;
            }

            class MyClass2
            {
            }
            """;
        var fixedSource2 = """
            partial class MyClass
            {
                public int M4() => f2;
            }

            static class MyClass3
            {
            }
            """;

        await new VerifyCS.Test
        {
            TestState = { Sources = { source1, source2 } },
            FixedState = { Sources = { fixedSource1, fixedSource2 } },
        }.RunAsync();
    }

    [Fact, WorkItem("https://github.com/dotnet/roslyn/issues/32702")]
    public async Task UsedExtensionMethod_ReferencedFromPartialMethod()
    {
        var source1 = """
            static partial class B
            {
                public static void Entry() => PartialMethod();
                static partial void PartialMethod();
            }
            """;
        var source2 = """
            static partial class B
            {
                static partial void PartialMethod()
                {
                    UsedMethod();
                }

                private static void UsedMethod() { }
            }
            """;

        await new VerifyCS.Test
        {
            TestState = { Sources = { source1, source2 } },
            FixedState = { Sources = { source1, source2 } },
        }.RunAsync();
    }

    [Fact]
    public async Task UsedExtensionMethod_ReferencedFromExtendedPartialMethod()
    {
        var source1 = """
            static partial class B
            {
                public static void Entry() => PartialMethod();
                public static partial void PartialMethod();
            }
            """;
        var source2 = """
            static partial class B
            {
                public static partial void PartialMethod()
                {
                    UsedMethod();
                }

                private static void UsedMethod() { }
            }
            """;

        await new VerifyCS.Test
        {
            TestState = { Sources = { source1, source2 } },
            FixedState = { Sources = { source1, source2 } },
            LanguageVersion = LanguageVersion.CSharp9,
        }.RunAsync();
    }

    [Fact, WorkItem("https://github.com/dotnet/roslyn/issues/32842")]
    public async Task FieldIsRead_NullCoalesceAssignment()
    {
        var code = """
            public class MyClass
            {
                private MyClass _field;
                public MyClass Property => _field ??= new MyClass();
            }
            """;

        await VerifyCS.VerifyCodeFixAsync(code, code);
    }

    [Fact, WorkItem("https://github.com/dotnet/roslyn/issues/32842")]
    [WorkItem("https://github.com/dotnet/roslyn/issues/66975")]
    public async Task FieldIsNotRead_NullCoalesceAssignment()
    {
        var code = """
            public class MyClass
            {
                private MyClass _field;
                public void M() => _field ??= new MyClass();
            }
            """;

        await VerifyCS.VerifyCodeFixAsync(code, code);
    }

    [Fact, WorkItem("https://github.com/dotnet/roslyn/issues/37213")]
    public async Task UsedPrivateExtensionMethod()
    {
        var code = """
            public static class B
            {
                public static void PublicExtensionMethod(this string s) => s.PrivateExtensionMethod();
                private static void PrivateExtensionMethod(this string s) { }
            }
            """;

        await VerifyCS.VerifyCodeFixAsync(code, code);
    }

    [Fact, WorkItem("https://github.com/dotnet/roslyn/issues/30884")]
    public async Task TestMessageForConstructor()
    {
        await VerifyCS.VerifyAnalyzerAsync(
            """
            class C
            {
                private {|#0:C|}(int i) { }
            }
            """,
            // /0/Test0.cs(3,13): info IDE0051: Private member 'C.C' is unused
            VerifyCS.Diagnostic("IDE0051")
                .WithLocation(0)
                .WithArguments("C.C")
                .WithOptions(DiagnosticOptions.IgnoreAdditionalLocations));
    }

    [Fact, WorkItem("https://github.com/dotnet/roslyn/issues/62856")]
    public async Task DoNotWarnForAwaiterMethods()
    {
        const string code = """
            using System;
            using System.Runtime.CompilerServices;
            using System.Threading.Tasks;

            class C : ICriticalNotifyCompletion
            {
                public async Task M()
                {
                    await this;
                }

                private C GetAwaiter() => this;
                private bool IsCompleted => false;
                private void GetResult() { }
                public void OnCompleted(Action continuation) => Task.Run(continuation);
                public void UnsafeOnCompleted(Action continuation) => Task.Run(continuation);
            }
            """;

        await VerifyCS.VerifyAnalyzerAsync(code);
    }

    [Fact, WorkItem("https://github.com/dotnet/roslyn/issues/62856")]
    public async Task WarnForAwaiterMethodsNotImplementingInterface()
    {
        const string code = """
            using System;
            using System.Runtime.CompilerServices;
            using System.Threading.Tasks;

            class C
            {
                private C [|GetAwaiter|]() => this;
                private bool [|IsCompleted|] => false;
                private void [|GetResult|]() { }
                public void OnCompleted(Action continuation) => Task.Run(continuation);
                public void UnsafeOnCompleted(Action continuation) => Task.Run(continuation);
            }
            """;
        const string fixedCode = """
            using System;
            using System.Runtime.CompilerServices;
            using System.Threading.Tasks;

            class C
            {
                public void OnCompleted(Action continuation) => Task.Run(continuation);
                public void UnsafeOnCompleted(Action continuation) => Task.Run(continuation);
            }
            """;

        await VerifyCS.VerifyCodeFixAsync(code, fixedCode);
    }

    [Fact, WorkItem("https://github.com/dotnet/roslyn/issues/57470")]
    public async Task TestForeach()
    {
        await new VerifyCS.Test
        {
            TestCode = """
                using System;
                using System.Collections;

                static class Program
                {
                    static void Main(string[] args)
                    {
                        foreach (var i in 1..10)
                            Console.WriteLine(i);
                    }

                    static IEnumerator GetEnumerator(this Range range)
                    {
                        for (int i = range.Start.Value; i < range.End.Value; i++)
                            yield return i;
                    }
                }
                """,
            LanguageVersion = LanguageVersion.CSharp13,
            ReferenceAssemblies = ReferenceAssemblies.Net.Net90,
        }.RunAsync();
    }

    [Fact, WorkItem("https://github.com/dotnet/roslyn/issues/75995")]
    public async Task KeepUsedDeconstructMethod()
    {
        await new VerifyCS.Test
        {
            TestCode = """
                #nullable enable

                class C
                {
                    public void M(
                        ref object? o,
                        ref object? p)
                    {
                        (o, p) = this;
                    }

                    void Deconstruct(
                        out object? o,
                        out object? p)
                    {
                        o = null;
                        p = null;
                    }
                }
                """,
        }.RunAsync();
    }

    [Fact, WorkItem("https://github.com/dotnet/roslyn/issues/75995")]
    public async Task RemoveUnusedDeconstructMethod()
    {
        await new VerifyCS.Test
        {
            TestCode = """
                #nullable enable

                class C
                {
                    public void M(
                        ref object o,
                        ref object p)
                    {
                    }

                    void [|Deconstruct|](
                        out object? o,
                        out object? p)
                    {
                        o = null;
                        p = null;
                    }
                }
                """,
            FixedCode = """
                #nullable enable

                class C
                {
                    public void M(
                        ref object o,
                        ref object p)
                    {
                    }
                }
                """,
        }.RunAsync();
    }

    [Fact, WorkItem("https://github.com/dotnet/roslyn/issues/69143")]
    public async Task KeepInlineArrayInstanceMember()
    {
        await new VerifyCS.Test
        {
            TestCode = """
                using System.Runtime.CompilerServices;

                [InlineArray(4)]
                struct S
                {
                    private int i;
                    private static int [|j|];
                }
                """,
            FixedCode = """
                using System.Runtime.CompilerServices;

                [InlineArray(4)]
                struct S
                {
                    private int i;
                }
                """,
            LanguageVersion = LanguageVersion.CSharp13,
            ReferenceAssemblies = ReferenceAssemblies.Net.Net90,
        }.RunAsync();
    }

<<<<<<< HEAD
    [Fact, WorkItem("https://github.com/dotnet/roslyn/issues/71847")]
    public async Task TestRefFieldOnlyWrittenTo()
=======
    [Fact, WorkItem("https://github.com/dotnet/roslyn/issues/54972")]
    public async Task TestNameof1()
>>>>>>> 704e4225
    {
        await new VerifyCS.Test
        {
            TestCode = """
                using System;
<<<<<<< HEAD
                using System.Runtime.CompilerServices;

                public ref struct TestStruct {
                    private ref readonly byte m_toPin;
                    private ref IntPtr m_toAssignPin;

                    private IntPtr value;

                    public void FromManaged(Span<byte> toPin) {
                        m_toPin = ref toPin.GetPinnableReference();
                        m_toAssignPin = ref Unsafe.AsRef(ref value);
                    }

                    public unsafe void ToUnmanaged() {
                        m_toAssignPin = (IntPtr)Unsafe.AsPointer(ref Unsafe.AsRef(in m_toPin));
=======

                class Program
                {
                    private int [|unused|];

                    static void Main(string[] args)
                    {
                        Console.WriteLine(nameof(Main));
                    }
                }
                """,
            FixedCode = """
                using System;

                class Program
                {
                    static void Main(string[] args)
                    {
                        Console.WriteLine(nameof(Main));
>>>>>>> 704e4225
                    }
                }
                """,
            LanguageVersion = LanguageVersion.CSharp13,
            ReferenceAssemblies = ReferenceAssemblies.Net.Net90,
        }.RunAsync();
    }

<<<<<<< HEAD
    [Fact, WorkItem("https://github.com/dotnet/roslyn/issues/71847")]
    public async Task TestRefFieldNotReadOrWritten()
=======
    [Fact, WorkItem("https://github.com/dotnet/roslyn/issues/54972")]
    public async Task TestNameof2()
>>>>>>> 704e4225
    {
        await new VerifyCS.Test
        {
            TestCode = """
                using System;
<<<<<<< HEAD
                using System.Runtime.CompilerServices;

                public ref struct TestStruct {
                    private ref readonly byte m_toPin;
                    private ref IntPtr [|m_toAssignPin|];

                    public void FromManaged(Span<byte> toPin)
                    {
                        m_toPin = ref toPin.GetPinnableReference();
                    }
                
                    public unsafe void ToUnmanaged()
                    {
                        _ = (IntPtr)Unsafe.AsPointer(ref Unsafe.AsRef(in m_toPin));
                    }
                }
                """,
            FixedCode = """
                using System;
                using System.Runtime.CompilerServices;

                public ref struct TestStruct {
                    private ref readonly byte m_toPin;

                    public void FromManaged(Span<byte> toPin)
                    {
                        m_toPin = ref toPin.GetPinnableReference();
                    }
                
                    public unsafe void ToUnmanaged()
                    {
                        _ = (IntPtr)Unsafe.AsPointer(ref Unsafe.AsRef(in m_toPin));
=======

                class Program
                {
                    private int used;

                    static void Main(string[] args)
                    {
                        Console.WriteLine(nameof(used));
                    }
                }
                """,
            LanguageVersion = LanguageVersion.CSharp13,
            ReferenceAssemblies = ReferenceAssemblies.Net.Net90,
        }.RunAsync();
    }

    [Fact, WorkItem("https://github.com/dotnet/roslyn/issues/54972")]
    public async Task TestNameof3()
    {
        await new VerifyCS.Test
        {
            TestCode = """
                using System;

                class Program
                {
                    private void M() { }
                    private void M(int i) { }

                    static void Main(string[] args)
                    {
                        Console.WriteLine(nameof(M));
>>>>>>> 704e4225
                    }
                }
                """,
            LanguageVersion = LanguageVersion.CSharp13,
            ReferenceAssemblies = ReferenceAssemblies.Net.Net90,
        }.RunAsync();
    }
}<|MERGE_RESOLUTION|>--- conflicted
+++ resolved
@@ -20,7 +20,7 @@
     CSharpRemoveUnusedMembersCodeFixProvider>;
 
 [Trait(Traits.Feature, Traits.Features.CodeActionsRemoveUnusedMembers)]
-public sealed class RemoveUnusedMembersTests
+public class RemoveUnusedMembersTests
 {
     [Theory, CombinatorialData]
     public void TestStandardProperty(AnalyzerProperty property)
@@ -3370,35 +3370,13 @@
         }.RunAsync();
     }
 
-<<<<<<< HEAD
-    [Fact, WorkItem("https://github.com/dotnet/roslyn/issues/71847")]
-    public async Task TestRefFieldOnlyWrittenTo()
-=======
     [Fact, WorkItem("https://github.com/dotnet/roslyn/issues/54972")]
     public async Task TestNameof1()
->>>>>>> 704e4225
     {
         await new VerifyCS.Test
         {
             TestCode = """
                 using System;
-<<<<<<< HEAD
-                using System.Runtime.CompilerServices;
-
-                public ref struct TestStruct {
-                    private ref readonly byte m_toPin;
-                    private ref IntPtr m_toAssignPin;
-
-                    private IntPtr value;
-
-                    public void FromManaged(Span<byte> toPin) {
-                        m_toPin = ref toPin.GetPinnableReference();
-                        m_toAssignPin = ref Unsafe.AsRef(ref value);
-                    }
-
-                    public unsafe void ToUnmanaged() {
-                        m_toAssignPin = (IntPtr)Unsafe.AsPointer(ref Unsafe.AsRef(in m_toPin));
-=======
 
                 class Program
                 {
@@ -3418,7 +3396,6 @@
                     static void Main(string[] args)
                     {
                         Console.WriteLine(nameof(Main));
->>>>>>> 704e4225
                     }
                 }
                 """,
@@ -3427,52 +3404,13 @@
         }.RunAsync();
     }
 
-<<<<<<< HEAD
-    [Fact, WorkItem("https://github.com/dotnet/roslyn/issues/71847")]
-    public async Task TestRefFieldNotReadOrWritten()
-=======
     [Fact, WorkItem("https://github.com/dotnet/roslyn/issues/54972")]
     public async Task TestNameof2()
->>>>>>> 704e4225
     {
         await new VerifyCS.Test
         {
             TestCode = """
                 using System;
-<<<<<<< HEAD
-                using System.Runtime.CompilerServices;
-
-                public ref struct TestStruct {
-                    private ref readonly byte m_toPin;
-                    private ref IntPtr [|m_toAssignPin|];
-
-                    public void FromManaged(Span<byte> toPin)
-                    {
-                        m_toPin = ref toPin.GetPinnableReference();
-                    }
-                
-                    public unsafe void ToUnmanaged()
-                    {
-                        _ = (IntPtr)Unsafe.AsPointer(ref Unsafe.AsRef(in m_toPin));
-                    }
-                }
-                """,
-            FixedCode = """
-                using System;
-                using System.Runtime.CompilerServices;
-
-                public ref struct TestStruct {
-                    private ref readonly byte m_toPin;
-
-                    public void FromManaged(Span<byte> toPin)
-                    {
-                        m_toPin = ref toPin.GetPinnableReference();
-                    }
-                
-                    public unsafe void ToUnmanaged()
-                    {
-                        _ = (IntPtr)Unsafe.AsPointer(ref Unsafe.AsRef(in m_toPin));
-=======
 
                 class Program
                 {
@@ -3505,7 +3443,6 @@
                     static void Main(string[] args)
                     {
                         Console.WriteLine(nameof(M));
->>>>>>> 704e4225
                     }
                 }
                 """,
