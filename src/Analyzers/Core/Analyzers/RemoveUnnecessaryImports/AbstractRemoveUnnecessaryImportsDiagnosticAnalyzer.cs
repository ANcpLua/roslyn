﻿// Licensed to the .NET Foundation under one or more agreements.
// The .NET Foundation licenses this file to you under the MIT license.
// See the LICENSE file in the project root for more information.

using System.Collections.Generic;
using System.Collections.Immutable;
using System.Linq;
using System.Threading;
using Microsoft.CodeAnalysis.CodeStyle;
using Microsoft.CodeAnalysis.Diagnostics;
using Microsoft.CodeAnalysis.Shared.Extensions;
using Microsoft.CodeAnalysis.Text;
using Roslyn.Utilities;
using Microsoft.CodeAnalysis.LanguageService;

namespace Microsoft.CodeAnalysis.RemoveUnnecessaryImports
{
    internal abstract class AbstractRemoveUnnecessaryImportsDiagnosticAnalyzer<TSyntaxNode> :
        AbstractBuiltInUnnecessaryCodeStyleDiagnosticAnalyzer
        where TSyntaxNode : SyntaxNode
    {
<<<<<<< HEAD
        // NOTE: This is a trigger diagnostic, which doesn't show up in the ruleset editor and hence doesn't need a conventional IDE Diagnostic ID string.
        internal const string DiagnosticFixableId = "RemoveUnnecessaryImportsFixable";

        // NOTE: This is a special helper diagnostic ID which is reported when the remove unnecesssary diagnostic ID (IDE0005) is
        // ecalated to a warning or an error, but 'GenerateDocumentationFile' is false, which leads to IDE0005 not being reported
        // on command line builds. See https://github.com/dotnet/roslyn/issues/41640 for more details.
        internal const string EnableGenerateDocumentationFileId = "EnableGenerateDocumentationFile";

        // The NotConfigurable custom tag ensures that user can't turn this diagnostic into a warning / error via
        // ruleset editor or solution explorer. Setting messageFormat to empty string ensures that we won't display
        // this diagnostic in the preview pane header.
#pragma warning disable RS0030 // Do not used banned APIs - We cannot use AbstractBuiltInCodeStyleDiagnosticAnalyzer nor AbstractCodeQualityDiagnosticAnalyzer.
        // This analyzer is run against generated code while the abstract base classes mentioned doesn't.
        private static readonly DiagnosticDescriptor s_fixableIdDescriptor =
            new(DiagnosticFixableId,
                                     title: "", messageFormat: "", category: "",
                                     defaultSeverity: DiagnosticSeverity.Hidden,
                                     isEnabledByDefault: true,
                                     customTags: DiagnosticCustomTags.NotConfigurable);

        private static readonly DiagnosticDescriptor s_enableGenerateDocumentationFileIdDescriptor =
            new(EnableGenerateDocumentationFileId,
                                     title: AnalyzersResources.Set_MSBuild_Property_GenerateDocumentationFile_to_true,
                                     messageFormat: AnalyzersResources.Set_MSBuild_Property_GenerateDocumentationFile_to_true_in_project_file_to_enable_IDE0005_Remove_unnecessary_usings_imports_on_build,
                                     category: DiagnosticCategory.Style,
                                     defaultSeverity: DiagnosticSeverity.Warning,
                                     isEnabledByDefault: true,
                                     helpLinkUri: "https://github.com/dotnet/roslyn/issues/41640",
                                     description: AnalyzersResources.Add_the_following_PropertyGroup_to_your_MSBuild_project_file_to_enable_IDE0005_Remove_unnecessary_usings_imports_on_build,
                                     customTags: DiagnosticCustomTags.Microsoft.Concat(EnforceOnBuild.Never.ToCustomTag()).ToArray());
#pragma warning restore RS0030 // Do not used banned APIs

        private readonly DiagnosticDescriptor _unnecessaryClassificationIdDescriptor;
=======
        // The NotConfigurable custom tag ensures that user can't turn this diagnostic into a warning / error via
        // ruleset editor or solution explorer. Setting messageFormat to empty string ensures that we won't display
        // this diagnostic in the preview pane header.
        private static readonly DiagnosticDescriptor s_fixableIdDescriptor = CreateDescriptorWithId(
            RemoveUnnecessaryImportsConstants.DiagnosticFixableId, EnforceOnBuild.Never, "", "", isConfigurable: false);

>>>>>>> 0ae07e5a
        private readonly DiagnosticDescriptor _classificationIdDescriptor;
        private readonly DiagnosticDescriptor _generatedCodeClassificationIdDescriptor;

        protected AbstractRemoveUnnecessaryImportsDiagnosticAnalyzer(LocalizableString titleAndMessage)
            : base(GetDescriptors(titleAndMessage, out var classificationIdDescriptor, out var generatedCodeClassificationIdDescriptor), FadingOptions.FadeOutUnusedImports)
        {
            _classificationIdDescriptor = classificationIdDescriptor;
            _generatedCodeClassificationIdDescriptor = generatedCodeClassificationIdDescriptor;
        }

        private static ImmutableArray<DiagnosticDescriptor> GetDescriptors(LocalizableString titleAndMessage, out DiagnosticDescriptor classificationIdDescriptor, out DiagnosticDescriptor generatedCodeClassificationIdDescriptor)
        {
<<<<<<< HEAD
            get
            {
                return ImmutableArray.Create(
                    s_fixableIdDescriptor,
                    s_enableGenerateDocumentationFileIdDescriptor,
                    _unnecessaryClassificationIdDescriptor,
                    _classificationIdDescriptor,
                    _unnecessaryGeneratedCodeClassificationIdDescriptor,
                    _generatedCodeClassificationIdDescriptor);
            }
=======
            classificationIdDescriptor = CreateDescriptorWithId(IDEDiagnosticIds.RemoveUnnecessaryImportsDiagnosticId, EnforceOnBuildValues.RemoveUnnecessaryImports, titleAndMessage, isUnnecessary: true);
            generatedCodeClassificationIdDescriptor = CreateDescriptorWithId(IDEDiagnosticIds.RemoveUnnecessaryImportsDiagnosticId + "_gen", EnforceOnBuild.Never, titleAndMessage, isUnnecessary: true, isConfigurable: false);
            return ImmutableArray.Create(s_fixableIdDescriptor, classificationIdDescriptor, generatedCodeClassificationIdDescriptor);
>>>>>>> 0ae07e5a
        }

        protected abstract ISyntaxFacts SyntaxFacts { get; }
        protected abstract ImmutableArray<SyntaxNode> MergeImports(ImmutableArray<TSyntaxNode> unnecessaryImports);
        protected abstract bool IsRegularCommentOrDocComment(SyntaxTrivia trivia);
        protected abstract IUnnecessaryImportsProvider<TSyntaxNode> UnnecessaryImportsProvider { get; }

        protected override GeneratedCodeAnalysisFlags GeneratedCodeAnalysisFlags => GeneratedCodeAnalysisFlags.Analyze | GeneratedCodeAnalysisFlags.ReportDiagnostics;

        protected abstract SyntaxToken? TryGetLastToken(SyntaxNode node);

        protected override void InitializeWorker(AnalysisContext context)
        {
            context.RegisterSemanticModelAction(AnalyzeSemanticModel);
        }

        private void AnalyzeSemanticModel(SemanticModelAnalysisContext context)
        {
            var tree = context.SemanticModel.SyntaxTree;
            var cancellationToken = context.CancellationToken;
            var language = context.SemanticModel.Language;

            var unnecessaryImports = UnnecessaryImportsProvider.GetUnnecessaryImports(context.SemanticModel, cancellationToken);
            if (unnecessaryImports.Any())
            {
                // The IUnnecessaryImportsService will return individual import pieces that
                // need to be removed.  For example, it will return individual import-clauses
                // from VB.  However, we want to mark the entire import statement if we are
                // going to remove all the clause.  Defer to our subclass to stitch this up
                // for us appropriately.
                var mergedImports = MergeImports(unnecessaryImports);

                var descriptor = GeneratedCodeUtilities.IsGeneratedCode(tree, IsRegularCommentOrDocComment, cancellationToken)
                    ? _generatedCodeClassificationIdDescriptor
                    : _classificationIdDescriptor;
                var contiguousSpans = GetContiguousSpans(mergedImports);
                var diagnostics =
                    CreateClassificationDiagnostics(contiguousSpans, tree, descriptor, cancellationToken).Concat(
                    CreateFixableDiagnostics(mergedImports, tree, cancellationToken));

                foreach (var diagnostic in diagnostics)
                {
                    context.ReportDiagnostic(diagnostic);
                }
            }
        }

        private IEnumerable<TextSpan> GetContiguousSpans(ImmutableArray<SyntaxNode> nodes)
        {
            var syntaxFacts = this.SyntaxFacts;
            (SyntaxNode node, TextSpan textSpan)? previous = null;

            // Sort the nodes in source location order.
            foreach (var node in nodes.OrderBy(n => n.SpanStart))
            {
                TextSpan textSpan;
                var nodeEnd = GetEnd(node);
                if (previous == null)
                {
                    textSpan = TextSpan.FromBounds(node.Span.Start, nodeEnd);
                }
                else
                {
                    var lastToken = TryGetLastToken(previous.Value.node) ?? previous.Value.node.GetLastToken();
                    if (lastToken.GetNextToken(includeDirectives: true) == node.GetFirstToken())
                    {
                        // Expand the span
                        textSpan = TextSpan.FromBounds(previous.Value.textSpan.Start, nodeEnd);
                    }
                    else
                    {
                        // Return the last span, and start a new one
                        yield return previous.Value.textSpan;
                        textSpan = TextSpan.FromBounds(node.Span.Start, nodeEnd);
                    }
                }

                previous = (node, textSpan);
            }

            if (previous.HasValue)
                yield return previous.Value.textSpan;

            yield break;

            int GetEnd(SyntaxNode node)
            {
                var end = node.Span.End;
                foreach (var trivia in node.GetTrailingTrivia())
                {
                    if (syntaxFacts.IsRegularComment(trivia))
                        end = trivia.Span.End;
                }
<<<<<<< HEAD

                // Due to https://github.com/dotnet/roslyn/issues/41640, enabling this analyzer (IDE0005) on build requires users
                // to enable generation of XML documentation comments. We detect if generation of XML documentation comments
                // is disabled for this tree and IDE0005 diagnostics are being reported with effective severity "Warning" or "Error".
                // If so, we report a special diagnostic that recommends the users to set "GenerateDocumentationFile" to "true"
                // in their project file to enable IDE0005 on build.
                if (tree.Options.DocumentationMode == DocumentationMode.Parse)
                {
                    var effectiveSeverity = descriptor.GetEffectiveSeverity(context.SemanticModel.Compilation.Options, tree, context.Options);
                    if (effectiveSeverity is ReportDiagnostic.Warn or ReportDiagnostic.Error)
                    {
                        context.ReportDiagnostic(Diagnostic.Create(s_enableGenerateDocumentationFileIdDescriptor, diagnostics.First().Location));
                    }
                }
            }
=======
>>>>>>> 0ae07e5a

                return end;
            }
        }

        // Create one diagnostic for each unnecessary span that will be classified as Unnecessary
        private static IEnumerable<Diagnostic> CreateClassificationDiagnostics(
            IEnumerable<TextSpan> contiguousSpans, SyntaxTree tree,
            DiagnosticDescriptor descriptor, CancellationToken cancellationToken)
        {
            foreach (var span in contiguousSpans)
            {
                if (tree.OverlapsHiddenPosition(span, cancellationToken))
                {
                    continue;
                }

                yield return Diagnostic.Create(descriptor, tree.GetLocation(span));
            }
        }

        protected abstract IEnumerable<TextSpan> GetFixableDiagnosticSpans(
            IEnumerable<SyntaxNode> nodes, SyntaxTree tree, CancellationToken cancellationToken);

        private IEnumerable<Diagnostic> CreateFixableDiagnostics(
            IEnumerable<SyntaxNode> nodes, SyntaxTree tree, CancellationToken cancellationToken)
        {
            var spans = GetFixableDiagnosticSpans(nodes, tree, cancellationToken);

            foreach (var span in spans)
                yield return Diagnostic.Create(s_fixableIdDescriptor, tree.GetLocation(span));
        }

        public override DiagnosticAnalyzerCategory GetAnalyzerCategory()
            => DiagnosticAnalyzerCategory.SemanticDocumentAnalysis;
    }
}<|MERGE_RESOLUTION|>--- conflicted
+++ resolved
@@ -19,48 +19,30 @@
         AbstractBuiltInUnnecessaryCodeStyleDiagnosticAnalyzer
         where TSyntaxNode : SyntaxNode
     {
-<<<<<<< HEAD
-        // NOTE: This is a trigger diagnostic, which doesn't show up in the ruleset editor and hence doesn't need a conventional IDE Diagnostic ID string.
-        internal const string DiagnosticFixableId = "RemoveUnnecessaryImportsFixable";
-
         // NOTE: This is a special helper diagnostic ID which is reported when the remove unnecesssary diagnostic ID (IDE0005) is
         // ecalated to a warning or an error, but 'GenerateDocumentationFile' is false, which leads to IDE0005 not being reported
         // on command line builds. See https://github.com/dotnet/roslyn/issues/41640 for more details.
         internal const string EnableGenerateDocumentationFileId = "EnableGenerateDocumentationFile";
 
-        // The NotConfigurable custom tag ensures that user can't turn this diagnostic into a warning / error via
-        // ruleset editor or solution explorer. Setting messageFormat to empty string ensures that we won't display
-        // this diagnostic in the preview pane header.
-#pragma warning disable RS0030 // Do not used banned APIs - We cannot use AbstractBuiltInCodeStyleDiagnosticAnalyzer nor AbstractCodeQualityDiagnosticAnalyzer.
-        // This analyzer is run against generated code while the abstract base classes mentioned doesn't.
-        private static readonly DiagnosticDescriptor s_fixableIdDescriptor =
-            new(DiagnosticFixableId,
-                                     title: "", messageFormat: "", category: "",
-                                     defaultSeverity: DiagnosticSeverity.Hidden,
-                                     isEnabledByDefault: true,
-                                     customTags: DiagnosticCustomTags.NotConfigurable);
-
-        private static readonly DiagnosticDescriptor s_enableGenerateDocumentationFileIdDescriptor =
-            new(EnableGenerateDocumentationFileId,
-                                     title: AnalyzersResources.Set_MSBuild_Property_GenerateDocumentationFile_to_true,
-                                     messageFormat: AnalyzersResources.Set_MSBuild_Property_GenerateDocumentationFile_to_true_in_project_file_to_enable_IDE0005_Remove_unnecessary_usings_imports_on_build,
-                                     category: DiagnosticCategory.Style,
-                                     defaultSeverity: DiagnosticSeverity.Warning,
-                                     isEnabledByDefault: true,
-                                     helpLinkUri: "https://github.com/dotnet/roslyn/issues/41640",
-                                     description: AnalyzersResources.Add_the_following_PropertyGroup_to_your_MSBuild_project_file_to_enable_IDE0005_Remove_unnecessary_usings_imports_on_build,
-                                     customTags: DiagnosticCustomTags.Microsoft.Concat(EnforceOnBuild.Never.ToCustomTag()).ToArray());
-#pragma warning restore RS0030 // Do not used banned APIs
-
-        private readonly DiagnosticDescriptor _unnecessaryClassificationIdDescriptor;
-=======
         // The NotConfigurable custom tag ensures that user can't turn this diagnostic into a warning / error via
         // ruleset editor or solution explorer. Setting messageFormat to empty string ensures that we won't display
         // this diagnostic in the preview pane header.
         private static readonly DiagnosticDescriptor s_fixableIdDescriptor = CreateDescriptorWithId(
             RemoveUnnecessaryImportsConstants.DiagnosticFixableId, EnforceOnBuild.Never, "", "", isConfigurable: false);
 
->>>>>>> 0ae07e5a
+#pragma warning disable RS0030 // Do not used banned APIs - Special diagnostic with 'Warning' default severity.
+        private static readonly DiagnosticDescriptor s_enableGenerateDocumentationFileIdDescriptor = new(
+            EnableGenerateDocumentationFileId,
+            title: AnalyzersResources.Set_MSBuild_Property_GenerateDocumentationFile_to_true,
+            messageFormat: AnalyzersResources.Set_MSBuild_Property_GenerateDocumentationFile_to_true_in_project_file_to_enable_IDE0005_Remove_unnecessary_usings_imports_on_build,
+            category: DiagnosticCategory.Style,
+            defaultSeverity: DiagnosticSeverity.Warning,
+            isEnabledByDefault: true,
+            helpLinkUri: "https://github.com/dotnet/roslyn/issues/41640",
+            description: AnalyzersResources.Add_the_following_PropertyGroup_to_your_MSBuild_project_file_to_enable_IDE0005_Remove_unnecessary_usings_imports_on_build,
+            customTags: DiagnosticCustomTags.Microsoft.Concat(EnforceOnBuild.Never.ToCustomTag()).ToArray());
+#pragma warning restore RS0030 // Do not used banned APIs
+
         private readonly DiagnosticDescriptor _classificationIdDescriptor;
         private readonly DiagnosticDescriptor _generatedCodeClassificationIdDescriptor;
 
@@ -73,22 +55,9 @@
 
         private static ImmutableArray<DiagnosticDescriptor> GetDescriptors(LocalizableString titleAndMessage, out DiagnosticDescriptor classificationIdDescriptor, out DiagnosticDescriptor generatedCodeClassificationIdDescriptor)
         {
-<<<<<<< HEAD
-            get
-            {
-                return ImmutableArray.Create(
-                    s_fixableIdDescriptor,
-                    s_enableGenerateDocumentationFileIdDescriptor,
-                    _unnecessaryClassificationIdDescriptor,
-                    _classificationIdDescriptor,
-                    _unnecessaryGeneratedCodeClassificationIdDescriptor,
-                    _generatedCodeClassificationIdDescriptor);
-            }
-=======
             classificationIdDescriptor = CreateDescriptorWithId(IDEDiagnosticIds.RemoveUnnecessaryImportsDiagnosticId, EnforceOnBuildValues.RemoveUnnecessaryImports, titleAndMessage, isUnnecessary: true);
             generatedCodeClassificationIdDescriptor = CreateDescriptorWithId(IDEDiagnosticIds.RemoveUnnecessaryImportsDiagnosticId + "_gen", EnforceOnBuild.Never, titleAndMessage, isUnnecessary: true, isConfigurable: false);
-            return ImmutableArray.Create(s_fixableIdDescriptor, classificationIdDescriptor, generatedCodeClassificationIdDescriptor);
->>>>>>> 0ae07e5a
+            return ImmutableArray.Create(s_fixableIdDescriptor, s_enableGenerateDocumentationFileIdDescriptor, classificationIdDescriptor, generatedCodeClassificationIdDescriptor);
         }
 
         protected abstract ISyntaxFacts SyntaxFacts { get; }
@@ -132,6 +101,20 @@
                 foreach (var diagnostic in diagnostics)
                 {
                     context.ReportDiagnostic(diagnostic);
+                }
+
+                // Due to https://github.com/dotnet/roslyn/issues/41640, enabling this analyzer (IDE0005) on build requires users
+                // to enable generation of XML documentation comments. We detect if generation of XML documentation comments
+                // is disabled for this tree and IDE0005 diagnostics are being reported with effective severity "Warning" or "Error".
+                // If so, we report a special diagnostic that recommends the users to set "GenerateDocumentationFile" to "true"
+                // in their project file to enable IDE0005 on build.
+                if (tree.Options.DocumentationMode == DocumentationMode.Parse)
+                {
+                    var effectiveSeverity = descriptor.GetEffectiveSeverity(context.SemanticModel.Compilation.Options, tree, context.Options);
+                    if (effectiveSeverity is ReportDiagnostic.Warn or ReportDiagnostic.Error)
+                    {
+                        context.ReportDiagnostic(Diagnostic.Create(s_enableGenerateDocumentationFileIdDescriptor, diagnostics.First().Location));
+                    }
                 }
             }
         }
@@ -182,24 +165,6 @@
                     if (syntaxFacts.IsRegularComment(trivia))
                         end = trivia.Span.End;
                 }
-<<<<<<< HEAD
-
-                // Due to https://github.com/dotnet/roslyn/issues/41640, enabling this analyzer (IDE0005) on build requires users
-                // to enable generation of XML documentation comments. We detect if generation of XML documentation comments
-                // is disabled for this tree and IDE0005 diagnostics are being reported with effective severity "Warning" or "Error".
-                // If so, we report a special diagnostic that recommends the users to set "GenerateDocumentationFile" to "true"
-                // in their project file to enable IDE0005 on build.
-                if (tree.Options.DocumentationMode == DocumentationMode.Parse)
-                {
-                    var effectiveSeverity = descriptor.GetEffectiveSeverity(context.SemanticModel.Compilation.Options, tree, context.Options);
-                    if (effectiveSeverity is ReportDiagnostic.Warn or ReportDiagnostic.Error)
-                    {
-                        context.ReportDiagnostic(Diagnostic.Create(s_enableGenerateDocumentationFileIdDescriptor, diagnostics.First().Location));
-                    }
-                }
-            }
-=======
->>>>>>> 0ae07e5a
 
                 return end;
             }
