--- conflicted
+++ resolved
@@ -130,12 +130,10 @@
 
         public const string SimplifyConditionalExpressionDiagnosticId = "IDE0075";
 
-<<<<<<< HEAD
-        public const string UsePatternCombinatorsDiagnosticId = "IDE0076";
-=======
         public const string InvalidSuppressMessageAttributeDiagnosticId = "IDE0076";
         public const string LegacyFormatSuppressMessageAttributeDiagnosticId = "IDE0077";
->>>>>>> c552d526
+
+        public const string UsePatternCombinatorsDiagnosticId = "IDE0078";
 
         // Analyzer error Ids
         public const string AnalyzerChangedId = "IDE1001";
