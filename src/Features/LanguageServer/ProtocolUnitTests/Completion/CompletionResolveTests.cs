--- conflicted
+++ resolved
@@ -4,16 +4,14 @@
 
 #nullable disable
 
+using System.Collections.Immutable;
 using System.Linq;
 using System.Threading;
 using System.Threading.Tasks;
 using Microsoft.CodeAnalysis.Completion;
-<<<<<<< HEAD
-=======
 using Microsoft.CodeAnalysis.LanguageServer.Handler;
 using Microsoft.CodeAnalysis.Options;
 using Microsoft.CodeAnalysis.Text;
->>>>>>> beffac2b
 using Microsoft.VisualStudio.LanguageServer.Protocol;
 using Microsoft.VisualStudio.Text.Adornments;
 using Roslyn.Test.Utilities;
@@ -37,13 +35,6 @@
 }";
             using var testLspServer = CreateTestLspServer(markup, out var locations);
             var tags = new string[] { "Class", "Internal" };
-<<<<<<< HEAD
-            var completionParams = CreateCompletionParams(locations["caret"].Single(), LSP.VSCompletionInvokeKind.Explicit, "\0", LSP.CompletionTriggerKind.Invoked);
-            var document = testLspServer.GetCurrentSolution().Projects.First().Documents.First();
-
-            var completionItem = await CreateCompletionItemAsync(
-                "A", LSP.CompletionItemKind.Class, tags, completionParams, document, commitCharacters: CompletionRules.Default.DefaultCommitCharacters).ConfigureAwait(false);
-=======
             var completionParams = CreateCompletionParams(
                 locations["caret"].Single(), LSP.VSCompletionInvokeKind.Explicit, "\0", LSP.CompletionTriggerKind.Invoked);
             var document = testLspServer.GetCurrentSolution().Projects.First().Documents.First();
@@ -51,18 +42,11 @@
             var completionItem = await CreateCompletionItemAsync(
                 label: "A", LSP.CompletionItemKind.Class, tags, completionParams, document,
                 commitCharacters: CompletionRules.Default.DefaultCommitCharacters, insertText: "A").ConfigureAwait(false);
->>>>>>> beffac2b
             var description = new ClassifiedTextElement(CreateClassifiedTextRunForClass("A"));
             var clientCapabilities = new LSP.VSClientCapabilities { SupportsVisualStudioExtensions = true };
 
             var expected = CreateResolvedCompletionItem(completionItem, description, "class A", null);
 
-<<<<<<< HEAD
-            var results = (LSP.VSCompletionItem)await RunResolveCompletionItemAsync(testLspServer, completionItem, clientCapabilities).ConfigureAwait(false);
-            AssertJsonEquals(expected, results);
-        }
-
-=======
             var results = (LSP.VSCompletionItem)await RunResolveCompletionItemAsync(
                 testLspServer, completionItem, clientCapabilities).ConfigureAwait(false);
             AssertJsonEquals(expected, results);
@@ -185,7 +169,6 @@
     }", textEdit.NewText);
         }
 
->>>>>>> beffac2b
         private static async Task<object> RunResolveCompletionItemAsync(TestLspServer testLspServer, LSP.CompletionItem completionItem, LSP.ClientCapabilities clientCapabilities = null)
         {
             return await testLspServer.ExecuteRequestAsync<LSP.CompletionItem, LSP.CompletionItem>(LSP.Methods.TextDocumentCompletionResolveName,
