﻿// Licensed to the .NET Foundation under one or more agreements.
// The .NET Foundation licenses this file to you under the MIT license.
// See the LICENSE file in the project root for more information.

using System;
using System.Collections.Immutable;
using System.Linq;
using System.Threading.Tasks;
using Microsoft.CodeAnalysis.CodeStyle;
using Microsoft.CodeAnalysis.Diagnostics;
using Microsoft.CodeAnalysis.LanguageServer.Handler.Diagnostics;
using Microsoft.CodeAnalysis.Shared.Extensions;
using Microsoft.CodeAnalysis.Shared.TestHooks;
using Microsoft.CodeAnalysis.SolutionCrawler;
using Microsoft.CodeAnalysis.TaskList;
using Microsoft.CodeAnalysis.Text;
using Microsoft.VisualStudio.LanguageServer.Protocol;
using Roslyn.Test.Utilities;
using Roslyn.Test.Utilities.TestGenerators;
using Roslyn.Utilities;
using Xunit;
using Xunit.Abstractions;
using LSP = Microsoft.VisualStudio.LanguageServer.Protocol;

namespace Microsoft.CodeAnalysis.LanguageServer.UnitTests.Diagnostics
{
    public class PullDiagnosticTests : AbstractPullDiagnosticTestsBase
    {
        public PullDiagnosticTests(ITestOutputHelper testOutputHelper) : base(testOutputHelper)
        {
        }

        #region Document Diagnostics

        [Theory, CombinatorialData]
        public async Task TestNoDocumentDiagnosticsForClosedFilesWithFSAOff(bool useVSDiagnostics, bool mutatingLspWorkspace)
        {
            var markup =
@"class A {";
            await using var testLspServer = await CreateTestWorkspaceWithDiagnosticsAsync(markup, mutatingLspWorkspace, BackgroundAnalysisScope.OpenFiles, useVSDiagnostics);

            var document = testLspServer.GetCurrentSolution().Projects.Single().Documents.Single();

            var results = await RunGetDocumentPullDiagnosticsAsync(testLspServer, document.GetURI(), useVSDiagnostics);

            Assert.Empty(results);

            // Verify document pull diagnostics are unaffected by running code analysis.
            await testLspServer.RunCodeAnalysisAsync(document.Project.Id);
            results = await RunGetDocumentPullDiagnosticsAsync(testLspServer, document.GetURI(), useVSDiagnostics);
            Assert.Empty(results);
        }

        [Theory, CombinatorialData]
        public async Task TestDocumentDiagnosticsForOpenFilesWithFSAOff(bool useVSDiagnostics, bool mutatingLspWorkspace)
        {
            var markup =
@"class A {";
            await using var testLspServer = await CreateTestWorkspaceWithDiagnosticsAsync(markup, mutatingLspWorkspace, BackgroundAnalysisScope.OpenFiles, useVSDiagnostics);

            // Calling GetTextBuffer will effectively open the file.
            testLspServer.TestWorkspace.Documents.Single().GetTextBuffer();

            var document = testLspServer.GetCurrentSolution().Projects.Single().Documents.Single();

            await OpenDocumentAsync(testLspServer, document);

            var results = await RunGetDocumentPullDiagnosticsAsync(
                testLspServer, document.GetURI(), useVSDiagnostics);

            Assert.Equal("CS1513", results.Single().Diagnostics.Single().Code);
            Assert.NotNull(results.Single().Diagnostics.Single().CodeDescription!.Href);
        }

        [Theory, CombinatorialData, WorkItem("https://github.com/dotnet/fsharp/issues/15972")]
        public async Task TestDocumentDiagnosticsForOpenFilesWithFSAOff_Categories(bool mutatingLspWorkspace)
        {
            var markup =
@"class A : B {";

            var additionalAnalyzers = new DiagnosticAnalyzer[] { new CSharpSyntaxAnalyzer(), new CSharpSemanticAnalyzer() };
            await using var testLspServer = await CreateTestWorkspaceWithDiagnosticsAsync(
                markup, mutatingLspWorkspace, BackgroundAnalysisScope.OpenFiles, useVSDiagnostics: true, additionalAnalyzers: additionalAnalyzers);

            // Calling GetTextBuffer will effectively open the file.
            testLspServer.TestWorkspace.Documents.Single().GetTextBuffer();

            var document = testLspServer.GetCurrentSolution().Projects.Single().Documents.Single();

            await OpenDocumentAsync(testLspServer, document);

            var syntaxResults = await RunGetDocumentPullDiagnosticsAsync(
                testLspServer, document.GetURI(), useVSDiagnostics: true, category: PullDiagnosticCategories.DocumentCompilerSyntax);

            var semanticResults = await RunGetDocumentPullDiagnosticsAsync(
                testLspServer, document.GetURI(), useVSDiagnostics: true, category: PullDiagnosticCategories.DocumentCompilerSemantic);

            Assert.Equal("CS1513", syntaxResults.Single().Diagnostics.Single().Code);
            Assert.Equal("CS0246", semanticResults.Single().Diagnostics.Single().Code);

            var syntaxResults2 = await RunGetDocumentPullDiagnosticsAsync(
                testLspServer, document.GetURI(), useVSDiagnostics: true, previousResultId: syntaxResults.Single().ResultId, category: PullDiagnosticCategories.DocumentCompilerSyntax);
            var semanticResults2 = await RunGetDocumentPullDiagnosticsAsync(
                testLspServer, document.GetURI(), useVSDiagnostics: true, previousResultId: semanticResults.Single().ResultId, category: PullDiagnosticCategories.DocumentCompilerSemantic);

            Assert.Equal(syntaxResults.Single().ResultId, syntaxResults2.Single().ResultId);
            Assert.Equal(semanticResults.Single().ResultId, semanticResults2.Single().ResultId);

            var syntaxAnalyzerResults = await RunGetDocumentPullDiagnosticsAsync(
                testLspServer, document.GetURI(), useVSDiagnostics: true, category: PullDiagnosticCategories.DocumentAnalyzerSyntax);

            var semanticAnalyzerResults = await RunGetDocumentPullDiagnosticsAsync(
                testLspServer, document.GetURI(), useVSDiagnostics: true, category: PullDiagnosticCategories.DocumentAnalyzerSemantic);

            Assert.Equal(CSharpSyntaxAnalyzer.RuleId, syntaxAnalyzerResults.Single().Diagnostics.Single().Code);
            Assert.Equal(CSharpSemanticAnalyzer.RuleId, semanticAnalyzerResults.Single().Diagnostics.Single().Code);

            var syntaxAnalyzerResults2 = await RunGetDocumentPullDiagnosticsAsync(
                testLspServer, document.GetURI(), useVSDiagnostics: true, previousResultId: syntaxAnalyzerResults.Single().ResultId, category: PullDiagnosticCategories.DocumentAnalyzerSyntax);
            var semanticAnalyzerResults2 = await RunGetDocumentPullDiagnosticsAsync(
                testLspServer, document.GetURI(), useVSDiagnostics: true, previousResultId: semanticAnalyzerResults.Single().ResultId, category: PullDiagnosticCategories.DocumentAnalyzerSemantic);

            Assert.Equal(syntaxAnalyzerResults.Single().ResultId, syntaxAnalyzerResults2.Single().ResultId);
            Assert.Equal(semanticAnalyzerResults.Single().ResultId, semanticAnalyzerResults2.Single().ResultId);
        }

        private sealed class CSharpSyntaxAnalyzer : DiagnosticAnalyzer
        {
            public const string RuleId = "SYN0001";
            private readonly DiagnosticDescriptor _descriptor = new(RuleId, "Title", "Message", "Category", DiagnosticSeverity.Warning, isEnabledByDefault: true);

            public override ImmutableArray<DiagnosticDescriptor> SupportedDiagnostics => ImmutableArray.Create(_descriptor);

            public override void Initialize(AnalysisContext context)
            {
                context.RegisterSyntaxTreeAction(context =>
                    context.ReportDiagnostic(Diagnostic.Create(_descriptor, context.Tree.GetRoot(context.CancellationToken).GetLocation())));
            }
        }

        private sealed class CSharpSemanticAnalyzer : DiagnosticAnalyzer
        {
            public const string RuleId = "SEM0001";
            private readonly DiagnosticDescriptor _descriptor = new(RuleId, "Title", "Message", "Category", DiagnosticSeverity.Warning, isEnabledByDefault: true);

            public override ImmutableArray<DiagnosticDescriptor> SupportedDiagnostics => ImmutableArray.Create(_descriptor);

            public override void Initialize(AnalysisContext context)
            {
                context.RegisterSyntaxNodeAction(context =>
                    context.ReportDiagnostic(Diagnostic.Create(_descriptor, context.Node.GetLocation())),
                    CSharp.SyntaxKind.CompilationUnit);
            }
        }

        [Theory, CombinatorialData, WorkItem("https://github.com/dotnet/roslyn/issues/65172")]
        public async Task TestDocumentDiagnosticsHasVSExpandedMessage(bool mutatingLspWorkspace)
        {
            var markup =
@"internal class Program
{
    static void Main(string[] args)
    {
    }
}";
            await using var testLspServer = await CreateTestWorkspaceWithDiagnosticsAsync(markup, mutatingLspWorkspace, BackgroundAnalysisScope.OpenFiles, useVSDiagnostics: true);

            // Calling GetTextBuffer will effectively open the file.
            testLspServer.TestWorkspace.Documents.Single().GetTextBuffer();

            var document = testLspServer.GetCurrentSolution().Projects.Single().Documents.Single();

            await OpenDocumentAsync(testLspServer, document);

            var results = await RunGetDocumentPullDiagnosticsAsync(
                testLspServer, document.GetURI(), useVSDiagnostics: true);

            Assert.Equal("IDE0060", results.Single().Diagnostics.Single().Code);
            var vsDiagnostic = (VSDiagnostic)results.Single().Diagnostics.Single();
            Assert.Equal(vsDiagnostic.ExpandedMessage, AnalyzersResources.Avoid_unused_parameters_in_your_code_If_the_parameter_cannot_be_removed_then_change_its_name_so_it_starts_with_an_underscore_and_is_optionally_followed_by_an_integer_such_as__comma__1_comma__2_etc_These_are_treated_as_special_discard_symbol_names);
        }

        [Theory, CombinatorialData]
        public async Task TestDocumentTodoCommentsDiagnosticsForOpenFile_NoCategory(bool useVSDiagnostics, bool mutatingLspWorkspace)
        {
            var markup =
@"
// todo: goo
class A {
}";
            await using var testLspServer = await CreateTestWorkspaceWithDiagnosticsAsync(markup, mutatingLspWorkspace, BackgroundAnalysisScope.OpenFiles, useVSDiagnostics);

            // Calling GetTextBuffer will effectively open the file.
            testLspServer.TestWorkspace.Documents.Single().GetTextBuffer();

            var document = testLspServer.GetCurrentSolution().Projects.Single().Documents.Single();

            await OpenDocumentAsync(testLspServer, document);

            var results = await RunGetDocumentPullDiagnosticsAsync(
                testLspServer, document.GetURI(), useVSDiagnostics);

            Assert.Empty(results.Single().Diagnostics);
        }

        [Theory, CombinatorialData]
        public async Task TestDocumentTodoCommentsDiagnosticsForOpenFile_Category(bool useVSDiagnostics, bool mutatingLspWorkspace)
        {
            var markup =
@"
// todo: goo
class A {
}";
            await using var testLspServer = await CreateTestWorkspaceWithDiagnosticsAsync(markup, mutatingLspWorkspace, BackgroundAnalysisScope.OpenFiles, useVSDiagnostics);

            // Calling GetTextBuffer will effectively open the file.
            testLspServer.TestWorkspace.Documents.Single().GetTextBuffer();

            var document = testLspServer.GetCurrentSolution().Projects.Single().Documents.Single();

            await OpenDocumentAsync(testLspServer, document);

            var results = await RunGetDocumentPullDiagnosticsAsync(
                testLspServer, document.GetURI(), useVSDiagnostics, category: PullDiagnosticCategories.Task);

            if (useVSDiagnostics)
            {
                Assert.Equal("TODO", results.Single().Diagnostics.Single().Code);
                Assert.Equal("todo: goo", results.Single().Diagnostics.Single().Message);
            }
            else
            {
                Assert.Empty(results.Single().Diagnostics);
            }
        }

        [Theory, CombinatorialData]
        public async Task TestNoDocumentDiagnosticsForOpenFilesIfDefaultAndFeatureFlagOff(bool useVSDiagnostics, bool mutatingLspWorkspace)
        {
            var markup =
@"class A {";
            await using var testLspServer = await CreateTestLspServerAsync(markup, mutatingLspWorkspace,
                GetInitializationOptions(BackgroundAnalysisScope.OpenFiles, CompilerDiagnosticsScope.OpenFiles, useVSDiagnostics));

            // Calling GetTextBuffer will effectively open the file.
            testLspServer.TestWorkspace.Documents.Single().GetTextBuffer();
            var document = testLspServer.GetCurrentSolution().Projects.Single().Documents.Single();
            await OpenDocumentAsync(testLspServer, document);

            // Ensure we get no diagnostics when feature flag is off.
            testLspServer.TestWorkspace.GlobalOptions.SetGlobalOption(DiagnosticOptionsStorage.LspPullDiagnosticsFeatureFlag, false);

            await Assert.ThrowsAsync<StreamJsonRpc.RemoteInvocationException>(async () => await RunGetDocumentPullDiagnosticsAsync(testLspServer, document.GetURI(), useVSDiagnostics));
        }

        [Theory, CombinatorialData]
        public async Task TestDocumentDiagnosticsForOpenFilesIfDefaultAndFeatureFlagOn(bool useVSDiagnostics, bool mutatingLspWorkspace)
        {
            var markup =
@"class A {";
            await using var testLspServer = await CreateTestLspServerAsync(markup, mutatingLspWorkspace,
                GetInitializationOptions(BackgroundAnalysisScope.OpenFiles, CompilerDiagnosticsScope.OpenFiles, useVSDiagnostics));

            // Calling GetTextBuffer will effectively open the file.
            testLspServer.TestWorkspace.Documents.Single().GetTextBuffer();
            var document = testLspServer.GetCurrentSolution().Projects.Single().Documents.Single();
            await OpenDocumentAsync(testLspServer, document);

            testLspServer.TestWorkspace.GlobalOptions.SetGlobalOption(DiagnosticOptionsStorage.LspPullDiagnosticsFeatureFlag, true);

            var results = await RunGetDocumentPullDiagnosticsAsync(testLspServer, document.GetURI(), useVSDiagnostics);
            Assert.Equal("CS1513", results.Single().Diagnostics.Single().Code);
        }

        [Theory, CombinatorialData]
        public async Task TestDocumentDiagnosticsForRemovedDocument(bool useVSDiagnostics, bool mutatingLspWorkspace)
        {
            var markup =
@"class A {";
            await using var testLspServer = await CreateTestWorkspaceWithDiagnosticsAsync(markup, mutatingLspWorkspace, BackgroundAnalysisScope.OpenFiles, useVSDiagnostics);
            var workspace = testLspServer.TestWorkspace;

            // Calling GetTextBuffer will effectively open the file.
            workspace.Documents.Single().GetTextBuffer();

            var document = testLspServer.GetCurrentSolution().Projects.Single().Documents.Single();

            // Get the diagnostics for the solution containing the doc.
            var solution = document.Project.Solution;

            await OpenDocumentAsync(testLspServer, document);

            var results = await RunGetDocumentPullDiagnosticsAsync(testLspServer, document.GetURI(), useVSDiagnostics).ConfigureAwait(false);

            Assert.Equal("CS1513", results.Single().Diagnostics.Single().Code);

            // Now remove the doc.
            workspace.OnDocumentRemoved(workspace.Documents.Single().Id);
            await CloseDocumentAsync(testLspServer, document);

            results = await RunGetDocumentPullDiagnosticsAsync(testLspServer, document.GetURI(), useVSDiagnostics, results.Single().ResultId).ConfigureAwait(false);

            Assert.Equal(useVSDiagnostics ? null : Array.Empty<LSP.Diagnostic>(), results.Single().Diagnostics);
            Assert.Null(results.Single().ResultId);
        }

        [Theory, CombinatorialData]
        public async Task TestNoChangeIfDocumentDiagnosticsCalledTwice(bool useVSDiagnostics, bool mutatingLspWorkspace)
        {
            var markup =
@"class A {";
            await using var testLspServer = await CreateTestWorkspaceWithDiagnosticsAsync(markup, mutatingLspWorkspace, BackgroundAnalysisScope.OpenFiles, useVSDiagnostics);

            // Calling GetTextBuffer will effectively open the file.
            testLspServer.TestWorkspace.Documents.Single().GetTextBuffer();

            var document = testLspServer.GetCurrentSolution().Projects.Single().Documents.Single();

            await OpenDocumentAsync(testLspServer, document);

            var results = await RunGetDocumentPullDiagnosticsAsync(testLspServer, document.GetURI(), useVSDiagnostics);

            Assert.Equal("CS1513", results.Single().Diagnostics.Single().Code);

            var resultId = results.Single().ResultId;
            results = await RunGetDocumentPullDiagnosticsAsync(
                testLspServer, document.GetURI(), useVSDiagnostics, previousResultId: resultId);

            Assert.Null(results.Single().Diagnostics);
            Assert.Equal(resultId, results.Single().ResultId);
        }

        [Theory, CombinatorialData]
        [WorkItem("https://devdiv.visualstudio.com/DevDiv/_workitems/edit/1481208")]
        public async Task TestDocumentDiagnosticsWhenGlobalStateChanges(bool useVSDiagnostics, bool mutatingLspWorkspace)
        {
            var markup =
@"class A {";
            await using var testLspServer = await CreateTestWorkspaceWithDiagnosticsAsync(markup, mutatingLspWorkspace, BackgroundAnalysisScope.OpenFiles, useVSDiagnostics);

            // Calling GetTextBuffer will effectively open the file.
            testLspServer.TestWorkspace.Documents.Single().GetTextBuffer();

            var document = testLspServer.GetCurrentSolution().Projects.Single().Documents.Single();

            await OpenDocumentAsync(testLspServer, document);

            var results = await RunGetDocumentPullDiagnosticsAsync(testLspServer, document.GetURI(), useVSDiagnostics);

            Assert.Equal("CS1513", results.Single().Diagnostics.Single().Code);

            var resultId = results.Single().ResultId;

            // Trigger refresh due to a change to global state that affects diagnostics.
            var refresher = testLspServer.TestWorkspace.ExportProvider.GetExportedValue<IDiagnosticsRefresher>();
            refresher.RequestWorkspaceRefresh();

            results = await RunGetDocumentPullDiagnosticsAsync(
                testLspServer, document.GetURI(), useVSDiagnostics, previousResultId: resultId);

            // Result should be different, but diagnostics should be the same
            Assert.NotEqual(resultId, results.Single().ResultId);
            Assert.Equal("CS1513", results.Single().Diagnostics.Single().Code);
        }

        [Theory, CombinatorialData]
        public async Task TestDocumentDiagnosticsRemovedAfterErrorIsFixed(bool useVSDiagnostics, bool mutatingLspWorkspace)
        {
            var markup =
@"class A {";
            await using var testLspServer = await CreateTestWorkspaceWithDiagnosticsAsync(markup, mutatingLspWorkspace, BackgroundAnalysisScope.OpenFiles, useVSDiagnostics);

            // Calling GetTextBuffer will effectively open the file.
            var buffer = testLspServer.TestWorkspace.Documents.Single().GetTextBuffer();

            var document = testLspServer.GetCurrentSolution().Projects.Single().Documents.Single();

            await OpenDocumentAsync(testLspServer, document);

            var results = await RunGetDocumentPullDiagnosticsAsync(testLspServer, document.GetURI(), useVSDiagnostics);
            Assert.Equal("CS1513", results[0].Diagnostics.Single().Code);

            await InsertTextAsync(testLspServer, document, buffer.CurrentSnapshot.Length, "}");

            results = await RunGetDocumentPullDiagnosticsAsync(testLspServer, document.GetURI(), useVSDiagnostics, results.Single().ResultId);
            Assert.Empty(results[0].Diagnostics);
        }

        [Theory, CombinatorialData]
        public async Task TestDocumentDiagnosticsRemainAfterErrorIsNotFixed(bool useVSDiagnostics, bool mutatingLspWorkspace)
        {
            var markup =
@"class A {";
            await using var testLspServer = await CreateTestWorkspaceWithDiagnosticsAsync(markup, mutatingLspWorkspace, BackgroundAnalysisScope.OpenFiles, useVSDiagnostics);

            // Calling GetTextBuffer will effectively open the file.
            var buffer = testLspServer.TestWorkspace.Documents.Single().GetTextBuffer();

            var document = testLspServer.GetCurrentSolution().Projects.Single().Documents.Single();

            await OpenDocumentAsync(testLspServer, document);
            var results = await RunGetDocumentPullDiagnosticsAsync(testLspServer, document.GetURI(), useVSDiagnostics);
            Assert.Equal("CS1513", results[0].Diagnostics.Single().Code);
            Assert.Equal(new Position { Line = 0, Character = 9 }, results[0].Diagnostics.Single().Range.Start);

            buffer.Insert(0, " ");
            await InsertTextAsync(testLspServer, document, position: 0, text: " ");

            results = await RunGetDocumentPullDiagnosticsAsync(
                testLspServer, document.GetURI(),
                useVSDiagnostics,
                previousResultId: results[0].ResultId);
            Assert.Equal("CS1513", results[0].Diagnostics.Single().Code);
            Assert.Equal(new Position { Line = 0, Character = 10 }, results[0].Diagnostics.Single().Range.Start);
        }

        [Theory, CombinatorialData]
        public async Task TestDocumentDiagnosticsAreNotMapped(bool useVSDiagnostics, bool mutatingLspWorkspace)
        {
            var markup =
@"#line 1 ""test.txt""
class A {";
            await using var testLspServer = await CreateTestWorkspaceWithDiagnosticsAsync(markup, mutatingLspWorkspace, BackgroundAnalysisScope.OpenFiles, useVSDiagnostics);

            // Calling GetTextBuffer will effectively open the file.
            testLspServer.TestWorkspace.Documents.Single().GetTextBuffer();

            var document = testLspServer.GetCurrentSolution().Projects.Single().Documents.Single();

            await OpenDocumentAsync(testLspServer, document);

            var results = await RunGetDocumentPullDiagnosticsAsync(
                testLspServer, document.GetURI(), useVSDiagnostics);

            Assert.Equal("CS1513", results.Single().Diagnostics.Single().Code);
            Assert.Equal(1, results.Single().Diagnostics.Single().Range.Start.Line);
        }

        [Theory, CombinatorialData]
        public async Task TestStreamingDocumentDiagnostics(bool useVSDiagnostics, bool mutatingLspWorkspace)
        {
            var markup =
@"class A {";
            await using var testLspServer = await CreateTestWorkspaceWithDiagnosticsAsync(markup, mutatingLspWorkspace, BackgroundAnalysisScope.OpenFiles, useVSDiagnostics);

            // Calling GetTextBuffer will effectively open the file.
            testLspServer.TestWorkspace.Documents.Single().GetTextBuffer();

            var document = testLspServer.GetCurrentSolution().Projects.Single().Documents.Single();

            await OpenDocumentAsync(testLspServer, document);

            var results = await RunGetDocumentPullDiagnosticsAsync(testLspServer, document.GetURI(), useVSDiagnostics, useProgress: true);

            Assert.Equal("CS1513", results!.Single().Diagnostics.Single().Code);
        }

        [Theory, CombinatorialData]
        public async Task TestDocumentDiagnosticsForOpenFilesUsesActiveContext(bool useVSDiagnostics, bool mutatingLspWorkspace)
        {
            var documentText =
@"#if ONE
class A {
#endif
class B {";
            var workspaceXml =
@$"<Workspace>
    <Project Language=""C#"" CommonReferences=""true"" AssemblyName=""CSProj1"" PreprocessorSymbols=""ONE"">
        <Document FilePath=""C:\C.cs"">{documentText}</Document>
    </Project>
    <Project Language=""C#"" CommonReferences=""true"" AssemblyName=""CSProj2"">
        <Document IsLinkFile=""true"" LinkFilePath=""C:\C.cs"" LinkAssemblyName=""CSProj1"">{documentText}</Document>
    </Project>
</Workspace>";

            await using var testLspServer = await CreateTestWorkspaceFromXmlAsync(workspaceXml, mutatingLspWorkspace, BackgroundAnalysisScope.OpenFiles, useVSDiagnostics);

            var csproj1Document = testLspServer.GetCurrentSolution().Projects.Where(p => p.Name == "CSProj1").Single().Documents.First();
            var csproj2Document = testLspServer.GetCurrentSolution().Projects.Where(p => p.Name == "CSProj2").Single().Documents.First();

            // Open either of the documents via LSP, we're tracking the URI and text.
            await OpenDocumentAsync(testLspServer, csproj1Document);

            // This opens all documents in the workspace and ensures buffers are created.
            testLspServer.TestWorkspace.GetTestDocument(csproj1Document.Id).GetTextBuffer();

            // Set CSProj2 as the active context and get diagnostics.
            testLspServer.TestWorkspace.SetDocumentContext(csproj2Document.Id);
            var results = await RunGetDocumentPullDiagnosticsAsync(testLspServer, csproj2Document.GetURI(), useVSDiagnostics);
            Assert.Equal("CS1513", results.Single().Diagnostics.Single().Code);
            if (useVSDiagnostics)
            {
                // Only VSDiagnostics will have the project.
                var vsDiagnostic = (LSP.VSDiagnostic)results.Single().Diagnostics.Single();
                Assert.Equal("CSProj2", vsDiagnostic.Projects.Single().ProjectName);
            }

            // Set CSProj1 as the active context and get diagnostics.
            testLspServer.TestWorkspace.SetDocumentContext(csproj1Document.Id);
            results = await RunGetDocumentPullDiagnosticsAsync(testLspServer, csproj1Document.GetURI(), useVSDiagnostics);
            Assert.Equal(2, results.Single().Diagnostics!.Length);
            Assert.All(results.Single().Diagnostics, d => Assert.Equal("CS1513", d.Code));

            if (useVSDiagnostics)
            {
                Assert.All(results.Single().Diagnostics, d => Assert.Equal("CSProj1", ((VSDiagnostic)d).Projects.Single().ProjectName));
            }
        }

        [Theory, CombinatorialData]
        public async Task TestDocumentDiagnosticsHasSameIdentifierForLinkedFile(bool mutatingLspWorkspace)
        {
            var documentText =
@"class A { err }";
            var workspaceXml =
@$"<Workspace>
    <Project Language=""C#"" CommonReferences=""true"" AssemblyName=""CSProj1"" PreprocessorSymbols=""ONE"">
        <Document FilePath=""C:\C.cs"">{documentText}</Document>
    </Project>
    <Project Language=""C#"" CommonReferences=""true"" AssemblyName=""CSProj2"">
        <Document IsLinkFile=""true"" LinkFilePath=""C:\C.cs"" LinkAssemblyName=""CSProj1"">{documentText}</Document>
    </Project>
</Workspace>";

            await using var testLspServer = await CreateTestWorkspaceFromXmlAsync(workspaceXml, mutatingLspWorkspace, BackgroundAnalysisScope.OpenFiles, useVSDiagnostics: false);

            var csproj1Document = testLspServer.GetCurrentSolution().Projects.Where(p => p.Name == "CSProj1").Single().Documents.First();
            var csproj2Document = testLspServer.GetCurrentSolution().Projects.Where(p => p.Name == "CSProj2").Single().Documents.First();

            // Open either of the documents via LSP, we're tracking the URI and text.
            await OpenDocumentAsync(testLspServer, csproj1Document);

            var csproj1Results = await RunGetDocumentPullDiagnosticsAsync(testLspServer, GetVsTextDocumentIdentifier(csproj1Document), useVSDiagnostics: true);
            var csproj1Diagnostic = (VSDiagnostic)csproj1Results.Single().Diagnostics.Single();
            var csproj2Results = await RunGetDocumentPullDiagnosticsAsync(testLspServer, GetVsTextDocumentIdentifier(csproj2Document), useVSDiagnostics: true);
            var csproj2Diagnostic = (VSDiagnostic)csproj2Results.Single().Diagnostics.Single();
            Assert.Equal(csproj1Diagnostic.Identifier, csproj2Diagnostic.Identifier);

            static VSTextDocumentIdentifier GetVsTextDocumentIdentifier(Document document)
            {
                var projectContext = new VSProjectContext
                {
                    Id = ProtocolConversions.ProjectIdToProjectContextId(document.Project.Id),
                    Label = document.Project.Name
                };
                return new VSTextDocumentIdentifier
                {
                    ProjectContext = projectContext,
                    Uri = document.GetURI(),
                };
            }
        }

        [Theory, CombinatorialData]
        public async Task TestDocumentDiagnosticsWithChangeInReferencedProject(bool useVSDiagnostics, bool mutatingLspWorkspace)
        {
            var markup1 =
@"namespace M
{
    class A : B { }
}";
            var markup2 =
@"namespace M
{
    public class {|caret:|} { }
}";

            var workspaceXml =
@$"<Workspace>
    <Project Language=""C#"" CommonReferences=""true"" AssemblyName=""CSProj1"">
        <Document FilePath=""C:\A.cs"">{markup1}</Document>
        <ProjectReference>CSProj2</ProjectReference>
    </Project>
    <Project Language=""C#"" CommonReferences=""true"" AssemblyName=""CSProj2"">
        <Document FilePath=""C:\B.cs"">{markup2}</Document>
    </Project>
</Workspace>";

            await using var testLspServer = await CreateTestWorkspaceFromXmlAsync(workspaceXml, mutatingLspWorkspace, BackgroundAnalysisScope.FullSolution, useVSDiagnostics).ConfigureAwait(false);
            var csproj1Document = testLspServer.GetCurrentSolution().Projects.Where(p => p.Name == "CSProj1").Single().Documents.First();
            var csproj2Document = testLspServer.GetCurrentSolution().Projects.Where(p => p.Name == "CSProj2").Single().Documents.First();

            await testLspServer.OpenDocumentAsync(csproj1Document.GetURI());
            await testLspServer.OpenDocumentAsync(csproj2Document.GetURI());

            // Verify we a diagnostic in A.cs since B does not exist.
            var results = await RunGetDocumentPullDiagnosticsAsync(testLspServer, csproj1Document.GetURI(), useVSDiagnostics);
            Assert.Single(results);
            Assert.Equal("CS0246", results.Single().Diagnostics.Single().Code);

            // Insert B into B.cs and verify that the error in A.cs is now gone.
            var locationToReplace = testLspServer.GetLocations("caret").Single().Range;
            await testLspServer.ReplaceTextAsync(csproj2Document.GetURI(), (locationToReplace, "B"));
            var originalResultId = results.Single().ResultId;
            results = await RunGetDocumentPullDiagnosticsAsync(testLspServer, csproj1Document.GetURI(), useVSDiagnostics, originalResultId);
            Assert.Single(results);
            Assert.Empty(results.Single().Diagnostics);
            Assert.NotEqual(originalResultId, results.Single().ResultId);
        }

        [Theory, CombinatorialData]
        public async Task TestDocumentDiagnosticsWithChangeInNotReferencedProject(bool useVSDiagnostics, bool mutatingLspWorkspace)
        {
            var markup1 =
@"namespace M
{
    class A : B { }
}";
            var markup2 =
@"namespace M
{
    public class {|caret:|} { }
}";

            var workspaceXml =
@$"<Workspace>
    <Project Language=""C#"" CommonReferences=""true"" AssemblyName=""CSProj1"">
        <Document FilePath=""C:\A.cs"">{markup1}</Document>
    </Project>
    <Project Language=""C#"" CommonReferences=""true"" AssemblyName=""CSProj2"">
        <Document FilePath=""C:\B.cs"">{markup2}</Document>
    </Project>
</Workspace>";

            await using var testLspServer = await CreateTestWorkspaceFromXmlAsync(workspaceXml, mutatingLspWorkspace, BackgroundAnalysisScope.FullSolution, useVSDiagnostics).ConfigureAwait(false);
            var csproj1Document = testLspServer.GetCurrentSolution().Projects.Where(p => p.Name == "CSProj1").Single().Documents.First();
            var csproj2Document = testLspServer.GetCurrentSolution().Projects.Where(p => p.Name == "CSProj2").Single().Documents.First();

            await testLspServer.OpenDocumentAsync(csproj1Document.GetURI());
            await testLspServer.OpenDocumentAsync(csproj2Document.GetURI());

            // Verify we get a diagnostic in A since the class B does not exist.
            var results = await RunGetDocumentPullDiagnosticsAsync(testLspServer, csproj1Document.GetURI(), useVSDiagnostics);
            Assert.Single(results);
            Assert.Equal("CS0246", results.Single().Diagnostics.Single().Code);

            // Add B to CSProj2 and verify that we get an unchanged result (still has diagnostic) for A.cs
            // since CSProj1 does not reference CSProj2
            var locationToReplace = testLspServer.GetLocations("caret").Single().Range;
            await testLspServer.ReplaceTextAsync(csproj2Document.GetURI(), (locationToReplace, "B"));
            var originalResultId = results.Single().ResultId;
            results = await RunGetDocumentPullDiagnosticsAsync(testLspServer, csproj1Document.GetURI(), useVSDiagnostics, originalResultId);
            Assert.Single(results);
            Assert.Null(results.Single().Diagnostics);
            Assert.Equal(originalResultId, results.Single().ResultId);
        }

        [Theory, CombinatorialData]
        public async Task TestDocumentDiagnosticsFromRazorServer(bool useVSDiagnostics, bool mutatingLspWorkspace)
        {
            var markup =
@"class A {";

            // Turn off pull diagnostics by default, but send a request to the razor LSP server which is always pull.
            await using var testLspServer = await CreateTestLspServerAsync(markup, mutatingLspWorkspace,
                GetInitializationOptions(BackgroundAnalysisScope.OpenFiles, CompilerDiagnosticsScope.OpenFiles, useVSDiagnostics, WellKnownLspServerKinds.RazorLspServer));

            // Calling GetTextBuffer will effectively open the file.
            testLspServer.TestWorkspace.Documents.Single().GetTextBuffer();

            var document = testLspServer.GetCurrentSolution().Projects.Single().Documents.Single();

            await OpenDocumentAsync(testLspServer, document);

            var results = await RunGetDocumentPullDiagnosticsAsync(
                testLspServer, document.GetURI(), useVSDiagnostics);

            // Assert that we have diagnostics even though the option is set to push.
            Assert.Equal("CS1513", results.Single().Diagnostics.Single().Code);
            Assert.NotNull(results.Single().Diagnostics.Single().CodeDescription!.Href);
        }

        [Theory, CombinatorialData]
        public async Task TestDocumentDiagnosticsFromLiveShareServer(bool useVSDiagnostics, bool mutatingLspWorkspace)
        {
            var markup =
@"class A {";

            // Turn off pull diagnostics by default, but send a request to the razor LSP server which is always pull.
            await using var testLspServer = await CreateTestLspServerAsync(markup, mutatingLspWorkspace,
                GetInitializationOptions(BackgroundAnalysisScope.OpenFiles, CompilerDiagnosticsScope.OpenFiles, useVSDiagnostics, WellKnownLspServerKinds.LiveShareLspServer));

            // Calling GetTextBuffer will effectively open the file.
            testLspServer.TestWorkspace.Documents.Single().GetTextBuffer();

            var document = testLspServer.GetCurrentSolution().Projects.Single().Documents.Single();

            await OpenDocumentAsync(testLspServer, document);

            var results = await RunGetDocumentPullDiagnosticsAsync(
                testLspServer, document.GetURI(), useVSDiagnostics);

            // Assert that we have diagnostics even though the option is set to push.
            Assert.Equal("CS1513", results.Single().Diagnostics.Single().Code);
            Assert.NotNull(results.Single().Diagnostics.Single().CodeDescription!.Href);
        }

        [Theory, CombinatorialData]
        public async Task TestDocumentDiagnosticsIncludesSourceGeneratorDiagnostics(bool useVSDiagnostics, bool mutatingLspWorkspace)
        {
            var markup = "// Hello, World";
            await using var testLspServer = await CreateTestWorkspaceWithDiagnosticsAsync(
                markup, mutatingLspWorkspace, BackgroundAnalysisScope.OpenFiles, useVSDiagnostics);

            // Calling GetTextBuffer will effectively open the file.
            testLspServer.TestWorkspace.Documents.Single().GetTextBuffer();

            var document = testLspServer.GetCurrentSolution().Projects.Single().Documents.Single();

            var generator = new DiagnosticProducingGenerator(context => Location.Create(context.Compilation.SyntaxTrees.Single(), new TextSpan(0, 10)));

            testLspServer.TestWorkspace.OnAnalyzerReferenceAdded(
                document.Project.Id,
                new TestGeneratorReference(generator));

            await OpenDocumentAsync(testLspServer, document);

            var results = await RunGetDocumentPullDiagnosticsAsync(
                testLspServer, document.GetURI(), useVSDiagnostics);

            var diagnostic = Assert.Single(results.Single().Diagnostics);
            Assert.Equal(DiagnosticProducingGenerator.Descriptor.Id, diagnostic.Code);
        }

        [Theory, CombinatorialData]
        public async Task TestDocumentDiagnosticsWithFadingOptionOn(bool useVSDiagnostics, bool mutatingLspWorkspace)
        {
            var markup =
@"
{|first:using System.Linq;
using System.Threading;|}
class A
{
}";
            await using var testLspServer = await CreateTestWorkspaceWithDiagnosticsAsync(markup, mutatingLspWorkspace, BackgroundAnalysisScope.OpenFiles, useVSDiagnostics);
            var firstLocation = testLspServer.GetLocations("first").Single().Range;
            testLspServer.TestWorkspace.GlobalOptions.SetGlobalOption(FadingOptions.FadeOutUnusedImports, LanguageNames.CSharp, true);

            var document = testLspServer.GetCurrentSolution().Projects.Single().Documents.Single();

            await OpenDocumentAsync(testLspServer, document);

            var results = await RunGetDocumentPullDiagnosticsAsync(
                testLspServer, document.GetURI(), useVSDiagnostics);

            if (useVSDiagnostics)
            {
                // We should have an unnecessary diagnostic marking all the usings.
                Assert.True(results.Single().Diagnostics![0].Tags!.Contains(DiagnosticTag.Unnecessary));
                Assert.Equal(firstLocation, results.Single().Diagnostics![1].Range);

                // We should have a regular diagnostic marking all the usings that doesn't fade.
                Assert.False(results.Single().Diagnostics![1].Tags!.Contains(DiagnosticTag.Unnecessary));
                Assert.Equal(firstLocation, results.Single().Diagnostics![1].Range);
            }
            else
            {
                // We should have just one diagnostic that fades since the public spec does not support fully hidden diagnostics.
                Assert.True(results.Single().Diagnostics![0].Tags!.Contains(DiagnosticTag.Unnecessary));
                Assert.Equal(firstLocation, results.Single().Diagnostics![0].Range);
            }
        }

        [Theory, CombinatorialData]
        public async Task TestDocumentDiagnosticsWithFadingOptionOff(bool useVSDiagnostics, bool mutatingLspWorkspace)
        {
            var markup =
@"
{|first:using System.Linq;
using System.Threading;|}
class A
{
}";
            await using var testLspServer = await CreateTestWorkspaceWithDiagnosticsAsync(markup, mutatingLspWorkspace, BackgroundAnalysisScope.OpenFiles, useVSDiagnostics);
            var firstLocation = testLspServer.GetLocations("first").Single().Range;
            testLspServer.TestWorkspace.GlobalOptions.SetGlobalOption(FadingOptions.FadeOutUnusedImports, LanguageNames.CSharp, false);

            var document = testLspServer.GetCurrentSolution().Projects.Single().Documents.Single();

            await OpenDocumentAsync(testLspServer, document);

            var results = await RunGetDocumentPullDiagnosticsAsync(
                testLspServer, document.GetURI(), useVSDiagnostics);

            Assert.All(results.Single().Diagnostics, d => Assert.False(d.Tags!.Contains(DiagnosticTag.Unnecessary)));
        }

        [Theory, CombinatorialData]
        public async Task TestDocumentDiagnosticsWithNotConfigurableFading(bool useVSDiagnostics, bool mutatingLspWorkspace)
        {
            var markup =
@"class A
{
    void M()
    {
        _ = {|line:{|open:(|}1 + 2 +|}
            3 + 4{|close:)|};
    }
}";
            await using var testLspServer = await CreateTestWorkspaceWithDiagnosticsAsync(markup, mutatingLspWorkspace, BackgroundAnalysisScope.OpenFiles, useVSDiagnostics);
            var openLocation = testLspServer.GetLocations("open").Single().Range;
            var closeLocation = testLspServer.GetLocations("close").Single().Range;
            var lineLocation = testLspServer.GetLocations("line").Single().Range;

            var document = testLspServer.GetCurrentSolution().Projects.Single().Documents.Single();

            await OpenDocumentAsync(testLspServer, document);

            var results = await RunGetDocumentPullDiagnosticsAsync(
                testLspServer, document.GetURI(), useVSDiagnostics);

            if (useVSDiagnostics)
            {
                // The first line should have a diagnostic on it that is not marked as unnecessary.
                Assert.False(results.Single().Diagnostics![0].Tags!.Contains(DiagnosticTag.Unnecessary));
                Assert.Equal(lineLocation, results.Single().Diagnostics![0].Range);

                // The open paren should have an unnecessary diagnostic.
                Assert.True(results.Single().Diagnostics![1].Tags!.Contains(DiagnosticTag.Unnecessary));
                Assert.Equal(openLocation, results.Single().Diagnostics![1].Range);

                // The close paren should have an unnecessary diagnostic.
                Assert.True(results.Single().Diagnostics![2].Tags!.Contains(DiagnosticTag.Unnecessary));
                Assert.Equal(closeLocation, results.Single().Diagnostics![2].Range);
            }
            else
            {
                // There should be one unnecessary diagnostic.
                Assert.True(results.Single().Diagnostics.Single().Tags!.Contains(DiagnosticTag.Unnecessary));
                Assert.Equal(lineLocation, results.Single().Diagnostics.Single().Range);

                // There should be an additional location for the open paren.
                Assert.Equal(openLocation, results.Single().Diagnostics.Single().RelatedInformation![0].Location.Range);

                // There should be an additional location for the close paren.
                Assert.Equal(closeLocation, results.Single().Diagnostics.Single().RelatedInformation![1].Location.Range);
            }
        }

        [Theory, CombinatorialData, WorkItem("https://devdiv.visualstudio.com/DevDiv/_workitems/edit/1806590")]
        public async Task TestDocumentDiagnosticsForUnnecessarySuppressions(bool useVSDiagnostics, bool mutatingLspWorkspace)
        {
            var markup = "#pragma warning disable IDE0000";
            await using var testLspServer = await CreateTestWorkspaceWithDiagnosticsAsync(markup, mutatingLspWorkspace, BackgroundAnalysisScope.OpenFiles, useVSDiagnostics);

            var document = testLspServer.GetCurrentSolution().Projects.Single().Documents.Single();

            await OpenDocumentAsync(testLspServer, document);

            var results = await RunGetDocumentPullDiagnosticsAsync(
                testLspServer, document.GetURI(), useVSDiagnostics);

            Assert.Equal(IDEDiagnosticIds.RemoveUnnecessarySuppressionDiagnosticId, results.Single().Diagnostics.Single().Code);
        }

        [Theory, CombinatorialData, WorkItem("https://devdiv.visualstudio.com/DevDiv/_workitems/edit/1824321")]
        public async Task TestDocumentDiagnosticsForSourceSuppressions(bool useVSDiagnostics, bool mutatingLspWorkspace)
        {
            var markup = @"
class C
{ 
    void M()
    {
#pragma warning disable CS0168 // Variable is declared but never used
        int x;
#pragma warning restore CS0168 // Variable is declared but never used
    }
}";
            await using var testLspServer = await CreateTestWorkspaceWithDiagnosticsAsync(markup, mutatingLspWorkspace, BackgroundAnalysisScope.OpenFiles, useVSDiagnostics);

            var document = testLspServer.GetCurrentSolution().Projects.Single().Documents.Single();

            await OpenDocumentAsync(testLspServer, document);

            var results = await RunGetDocumentPullDiagnosticsAsync(
                testLspServer, document.GetURI(), useVSDiagnostics);

            Assert.Empty(results.Single().Diagnostics);
        }

        [Theory, CombinatorialData]
        public async Task TestInfoDiagnosticsAreReportedAsInformationInVS(bool mutatingLspWorkspace)
        {
            var markup =
@"class A
{
    public A SomeA = new A();
}";
            await using var testLspServer = await CreateTestWorkspaceWithDiagnosticsAsync(markup, mutatingLspWorkspace, BackgroundAnalysisScope.OpenFiles, useVSDiagnostics: true);

            // Calling GetTextBuffer will effectively open the file.
            testLspServer.TestWorkspace.Documents.Single().GetTextBuffer();

            var document = testLspServer.GetCurrentSolution().Projects.Single().Documents.Single();

            await OpenDocumentAsync(testLspServer, document);

            var results = await RunGetDocumentPullDiagnosticsAsync(
                testLspServer, document.GetURI(), useVSDiagnostics: true);

            Assert.Equal("IDE0090", results.Single().Diagnostics.Single().Code);
            Assert.Equal(LSP.DiagnosticSeverity.Information, results.Single().Diagnostics.Single().Severity);
        }

        [Theory, CombinatorialData]
        public async Task TestInfoDiagnosticsAreReportedAsHintInVSCode(bool mutatingLspWorkspace)
        {
            var markup =
@"class A
{
    public A SomeA = new A();
}";
            await using var testLspServer = await CreateTestWorkspaceWithDiagnosticsAsync(markup, mutatingLspWorkspace, BackgroundAnalysisScope.OpenFiles, useVSDiagnostics: false);

            // Calling GetTextBuffer will effectively open the file.
            testLspServer.TestWorkspace.Documents.Single().GetTextBuffer();

            var document = testLspServer.GetCurrentSolution().Projects.Single().Documents.Single();

            await OpenDocumentAsync(testLspServer, document);

            var results = await RunGetDocumentPullDiagnosticsAsync(
                testLspServer, document.GetURI(), useVSDiagnostics: false);

            Assert.Equal("IDE0090", results.Single().Diagnostics.Single().Code);
            Assert.Equal(LSP.DiagnosticSeverity.Hint, results.Single().Diagnostics.Single().Severity);
        }

        #endregion

        #region Workspace Diagnostics

        [Theory, CombinatorialData]
        public async Task TestNoWorkspaceDiagnosticsForClosedFilesWithFSAOff(bool useVSDiagnostics, bool mutatingLspWorkspace)
        {
            var markup1 =
@"class A {";
            var markup2 = "";
            await using var testLspServer = await CreateTestWorkspaceWithDiagnosticsAsync(
                new[] { markup1, markup2 }, mutatingLspWorkspace, BackgroundAnalysisScope.OpenFiles, useVSDiagnostics);

            var results = await RunGetWorkspacePullDiagnosticsAsync(testLspServer, useVSDiagnostics);

            Assert.Empty(results);
        }

        [Theory, CombinatorialData]
        public async Task TestWorkspaceDiagnosticsForClosedFilesWithFSAOn(bool useVSDiagnostics, bool mutatingLspWorkspace)
        {
            var markup1 =
@"class A {";
            var markup2 = "";
            await using var testLspServer = await CreateTestWorkspaceWithDiagnosticsAsync(
                new[] { markup1, markup2 }, mutatingLspWorkspace, BackgroundAnalysisScope.FullSolution, useVSDiagnostics);

            var results = await RunGetWorkspacePullDiagnosticsAsync(testLspServer, useVSDiagnostics);

            Assert.Equal(3, results.Length);
            Assert.Equal("CS1513", results[0].Diagnostics.Single().Code);
            Assert.Empty(results[1].Diagnostics);
            Assert.Empty(results[2].Diagnostics);
        }

        [Theory, CombinatorialData, WorkItem("https://github.com/dotnet/roslyn/issues/65967")]
        public async Task TestWorkspaceDiagnosticsForClosedFilesWithRunCodeAnalysisAndFSAOff(bool useVSDiagnostics, bool mutatingLspWorkspace, bool scopeRunCodeAnalysisToProject)
        {
            var markup1 =
@"class A {";
            var markup2 = "";
            await using var testLspServer = await CreateTestWorkspaceWithDiagnosticsAsync(
                new[] { markup1, markup2 }, mutatingLspWorkspace, BackgroundAnalysisScope.OpenFiles, useVSDiagnostics);

            var projectId = scopeRunCodeAnalysisToProject ? testLspServer.GetCurrentSolution().Projects.Single().Id : null;
            await testLspServer.RunCodeAnalysisAsync(projectId);

            var results = await RunGetWorkspacePullDiagnosticsAsync(testLspServer, useVSDiagnostics);

            Assert.Equal(3, results.Length);
            Assert.Equal("CS1513", results[0].Diagnostics.Single().Code);
            // this should be considered a build-error, since it was produced by the last code-analysis run.
            Assert.Contains(VSDiagnosticTags.BuildError, results[0].Diagnostics.Single().Tags);
            Assert.Empty(results[1].Diagnostics);
            Assert.Empty(results[2].Diagnostics);

            // Now fix the compiler error, but don't re-execute code analysis.
            // Verify that we still get the workspace diagnostics from the prior snapshot on which code analysis was executed.
            var buffer = testLspServer.TestWorkspace.Documents.First().GetTextBuffer();
            buffer.Insert(buffer.CurrentSnapshot.Length, "}");

            var results2 = await RunGetWorkspacePullDiagnosticsAsync(testLspServer, useVSDiagnostics, previousResults: CreateDiagnosticParamsFromPreviousReports(results));

            Assert.Equal(results.Length, results2.Length);

            Assert.Equal(results[0].Diagnostics, results2[0].Diagnostics);
            // this should be considered a build-error, since it was produced by the last code-analysis run.
            Assert.Contains(VSDiagnosticTags.BuildError, results2[0].Diagnostics.Single().Tags);
            Assert.Equal(results[1].Diagnostics, results2[1].Diagnostics);
            Assert.Equal(results[2].Diagnostics, results2[2].Diagnostics);

            // Re-run code analysis and verify up-to-date diagnostics are returned now, i.e. there are no compiler errors.
            await testLspServer.RunCodeAnalysisAsync(projectId);

            var results3 = await RunGetWorkspacePullDiagnosticsAsync(testLspServer, useVSDiagnostics, previousResults: CreateDiagnosticParamsFromPreviousReports(results2));

            Assert.Equal(results.Length, results3.Length);
            Assert.Empty(results3[0].Diagnostics);
            Assert.Empty(results3[1].Diagnostics);
            Assert.Empty(results3[2].Diagnostics);
        }

        [Theory, CombinatorialData, WorkItem("https://github.com/dotnet/roslyn/issues/65967")]
        public async Task TestWorkspaceDiagnosticsForClosedFilesWithWithRunCodeAnalysisFSAOn(bool useVSDiagnostics, bool mutatingLspWorkspace, bool scopeRunCodeAnalysisToProject)
        {
            var markup1 =
@"class A {";
            var markup2 = "";
            await using var testLspServer = await CreateTestWorkspaceWithDiagnosticsAsync(
                new[] { markup1, markup2 }, mutatingLspWorkspace, BackgroundAnalysisScope.FullSolution, useVSDiagnostics);

            // Run code analysis on the initial project snapshot with compiler error.
            var projectId = scopeRunCodeAnalysisToProject ? testLspServer.GetCurrentSolution().Projects.Single().Id : null;
            await testLspServer.RunCodeAnalysisAsync(projectId);

            var results = await RunGetWorkspacePullDiagnosticsAsync(testLspServer, useVSDiagnostics);

            Assert.Equal(3, results.Length);
            Assert.Equal("CS1513", results[0].Diagnostics.Single().Code);
            // this should *not* be considered a build-error, since it was produced by the live workspace results.
            Assert.DoesNotContain(VSDiagnosticTags.BuildError, results[0].Diagnostics.Single().Tags);
            Assert.Empty(results[1].Diagnostics);
            Assert.Empty(results[2].Diagnostics);

            // Now fix the compiler error, but don't rerun code analysis.
            // Verify that we get up-to-date workspace diagnostics, i.e. no compiler errors, from the current snapshot because FSA is enabled.
            var buffer = testLspServer.TestWorkspace.Documents.First().GetTextBuffer();
            buffer.Insert(buffer.CurrentSnapshot.Length, "}");

            var results2 = await RunGetWorkspacePullDiagnosticsAsync(testLspServer, useVSDiagnostics, previousResults: CreateDiagnosticParamsFromPreviousReports(results));

            Assert.Equal(results.Length, results2.Length);

            Assert.Equal(results.Length, results2.Length);
            Assert.Empty(results2[0].Diagnostics);
            Assert.Empty(results2[1].Diagnostics);
            Assert.Empty(results2[2].Diagnostics);

            // Now rerun code analysis and verify we still get up-to-date workspace diagnostics.
            await testLspServer.RunCodeAnalysisAsync(projectId);

            var results3 = await RunGetWorkspacePullDiagnosticsAsync(testLspServer, useVSDiagnostics, previousResults: CreateDiagnosticParamsFromPreviousReports(results2));

            Assert.Equal(results2.Length, results3.Length);

            Assert.Equal(results2[0].Diagnostics, results3[0].Diagnostics);
            Assert.Equal(results2[1].Diagnostics, results3[1].Diagnostics);
            Assert.Equal(results2[2].Diagnostics, results3[2].Diagnostics);
        }

        [Theory, CombinatorialData]
        public async Task TestWorkspaceTodoForClosedFilesWithFSAOffAndTodoOff(bool useVSDiagnostics, bool mutatingLspWorkspace)
        {
            var markup1 =
@"
// todo: goo
class A {
}";
            await using var testLspServer = await CreateTestWorkspaceWithDiagnosticsAsync(
                new[] { markup1 }, mutatingLspWorkspace, BackgroundAnalysisScope.OpenFiles, useVSDiagnostics);

            var results = await RunGetWorkspacePullDiagnosticsAsync(testLspServer, useVSDiagnostics, includeTaskListItems: false, category: PullDiagnosticCategories.Task);

            Assert.Equal(0, results.Length);
        }

        [Theory, CombinatorialData]
        public async Task TestWorkspaceTodoForClosedFilesWithFSAOffAndTodoOn(bool useVSDiagnostics, bool mutatingLspWorkspace)
        {
            var markup1 =
@"
// todo: goo
class A {
}";
            await using var testLspServer = await CreateTestWorkspaceWithDiagnosticsAsync(
                new[] { markup1 }, mutatingLspWorkspace, BackgroundAnalysisScope.OpenFiles, useVSDiagnostics);

            var results = await RunGetWorkspacePullDiagnosticsAsync(testLspServer, useVSDiagnostics, includeTaskListItems: true, category: PullDiagnosticCategories.Task);

            if (useVSDiagnostics)
            {
                Assert.Equal(1, results.Length);
                Assert.Equal("TODO", results[0].Diagnostics.Single().Code);
                Assert.Equal("todo: goo", results[0].Diagnostics.Single().Message);
                Assert.Equal(VSDiagnosticRank.Default, ((VSDiagnostic)results[0].Diagnostics.Single()).DiagnosticRank);
            }
            else
            {
                Assert.Empty(results);
            }
        }

        [Theory]
        [InlineData("1", VSDiagnosticRank.Low, false)]
        [InlineData("1", VSDiagnosticRank.Low, true)]
        [InlineData("2", VSDiagnosticRank.Default, false)]
        [InlineData("2", VSDiagnosticRank.Default, true)]
        [InlineData("3", VSDiagnosticRank.High, false)]
        [InlineData("3", VSDiagnosticRank.High, true)]
        public async Task TestWorkspaceTodoForClosedFilesWithFSAOffAndTodoOn_Priorities(
            string priString, VSDiagnosticRank rank, bool mutatingLspWorkspace)
        {
            var markup1 =
@"
// todo: goo
class A {
}";
            await using var testLspServer = await CreateTestWorkspaceWithDiagnosticsAsync(
                new[] { markup1 }, mutatingLspWorkspace, BackgroundAnalysisScope.OpenFiles, useVSDiagnostics: true);

            testLspServer.TestWorkspace.GlobalOptions.SetGlobalOption(
                TaskListOptionsStorage.Descriptors,
                ImmutableArray.Create("HACK:2", $"TODO:{priString}", "UNDONE:2", "UnresolvedMergeConflict:3"));

            var results = await RunGetWorkspacePullDiagnosticsAsync(testLspServer, useVSDiagnostics: true, includeTaskListItems: true, category: PullDiagnosticCategories.Task);

            Assert.Equal(1, results.Length);
            Assert.Equal("TODO", results[0].Diagnostics.Single().Code);
            Assert.Equal("todo: goo", results[0].Diagnostics.Single().Message);
            Assert.Equal(rank, ((VSDiagnostic)results[0].Diagnostics.Single()).DiagnosticRank);
        }

        [Theory, CombinatorialData]
        public async Task TestWorkspaceTodoForClosedFilesWithFSAOnAndTodoOff(bool useVSDiagnostics, bool mutatingLspWorkspace)
        {
            var markup1 =
@"
// todo: goo
class A {
}";
            await using var testLspServer = await CreateTestWorkspaceWithDiagnosticsAsync(
                new[] { markup1 }, mutatingLspWorkspace, BackgroundAnalysisScope.FullSolution, useVSDiagnostics);

            var results = await RunGetWorkspacePullDiagnosticsAsync(testLspServer, useVSDiagnostics, includeTaskListItems: false, category: PullDiagnosticCategories.Task);

            if (useVSDiagnostics)
            {
                Assert.Equal(0, results.Length);
            }
            else
            {
                Assert.Equal(2, results.Length);
                Assert.Empty(results[0].Diagnostics);
                Assert.Empty(results[1].Diagnostics);
            }
        }

        [Theory, CombinatorialData]
        public async Task TestWorkspaceTodoForClosedFilesWithFSAOnAndTodoOn(bool useVSDiagnostics, bool mutatingLspWorkspace)
        {
            var markup1 =
@"
// todo: goo
class A {
}";
            await using var testLspServer = await CreateTestWorkspaceWithDiagnosticsAsync(
                new[] { markup1 }, mutatingLspWorkspace, BackgroundAnalysisScope.FullSolution, useVSDiagnostics);

            var results = await RunGetWorkspacePullDiagnosticsAsync(testLspServer, useVSDiagnostics, includeTaskListItems: true, category: PullDiagnosticCategories.Task);

            if (useVSDiagnostics)
            {
                Assert.Equal(1, results.Length);

                Assert.Equal("TODO", results[0].Diagnostics.Single().Code);
                Assert.Equal("todo: goo", results[0].Diagnostics.Single().Message);
            }
            else
            {
                Assert.Equal(2, results.Length);

                Assert.Empty(results[0].Diagnostics);
                Assert.Empty(results[1].Diagnostics);
            }
        }

        [Theory, CombinatorialData]
        public async Task TestWorkspaceTodoAndDiagnosticForClosedFilesWithFSAOnAndTodoOn(bool useVSDiagnostics, bool mutatingLspWorkspace)
        {
            var markup1 =
@"
// todo: goo
class A {
";
            await using var testLspServer = await CreateTestWorkspaceWithDiagnosticsAsync(
                new[] { markup1 }, mutatingLspWorkspace, BackgroundAnalysisScope.FullSolution, useVSDiagnostics);

            var results = await RunGetWorkspacePullDiagnosticsAsync(testLspServer, useVSDiagnostics, includeTaskListItems: true, category: PullDiagnosticCategories.Task);

            if (useVSDiagnostics)
            {
                Assert.Equal(1, results.Length);

                Assert.Equal("TODO", results[0].Diagnostics![0].Code);
            }
            else
            {
                Assert.Equal(2, results.Length);

                Assert.Equal("CS1513", results[0].Diagnostics![0].Code);

                Assert.Empty(results[1].Diagnostics);
            }
        }

        [Theory, CombinatorialData]
        public async Task TestNoWorkspaceDiagnosticsForClosedFilesWithFSAOffWithFileInProjectOpen(bool useVSDiagnostics, bool mutatingLspWorkspace)
        {
            var markup1 =
@"class A {";
            var markup2 = "";
            await using var testLspServer = await CreateTestWorkspaceWithDiagnosticsAsync(
                new[] { markup1, markup2 }, mutatingLspWorkspace, BackgroundAnalysisScope.OpenFiles, useVSDiagnostics);

            var firstDocument = testLspServer.GetCurrentSolution().Projects.Single().Documents.First();
            await OpenDocumentAsync(testLspServer, firstDocument);

            var results = await RunGetWorkspacePullDiagnosticsAsync(testLspServer, useVSDiagnostics);

            Assert.Empty(results);
        }

        [Theory, CombinatorialData]
        public async Task TestWorkspaceDiagnosticsIncludesSourceGeneratorDiagnosticsClosedFSAOn(bool useVSDiagnostics, bool mutatingLspWorkspace)
        {
            var markup = "// Hello, World";
            await using var testLspServer = await CreateTestWorkspaceWithDiagnosticsAsync(
                markup, mutatingLspWorkspace, BackgroundAnalysisScope.FullSolution, useVSDiagnostics);

            var document = testLspServer.GetCurrentSolution().Projects.Single().Documents.Single();

            var generator = new DiagnosticProducingGenerator(context => Location.Create(context.Compilation.SyntaxTrees.Single(), new TextSpan(0, 10)));

            testLspServer.TestWorkspace.OnAnalyzerReferenceAdded(
                document.Project.Id,
                new TestGeneratorReference(generator));

            var results = await RunGetWorkspacePullDiagnosticsAsync(testLspServer, useVSDiagnostics);

            Assert.Equal(DiagnosticProducingGenerator.Descriptor.Id, results[0].Diagnostics.Single().Code);
            Assert.Empty(results[1].Diagnostics);
        }

        [Theory, CombinatorialData]
        public async Task TestWorkspaceDiagnosticsDoesNotIncludeSourceGeneratorDiagnosticsClosedFSAOffAndNoFilesOpen(bool useVSDiagnostics, bool mutatingLspWorkspace)
        {
            var markup = "// Hello, World";
            await using var testLspServer = await CreateTestWorkspaceWithDiagnosticsAsync(
                markup, mutatingLspWorkspace, BackgroundAnalysisScope.OpenFiles, useVSDiagnostics);

            var generator = new DiagnosticProducingGenerator(
                context => Location.Create(
                    context.Compilation.SyntaxTrees.Single(),
                    new TextSpan(0, 10)));

            testLspServer.TestWorkspace.OnAnalyzerReferenceAdded(
                testLspServer.GetCurrentSolution().Projects.Single().Id,
                new TestGeneratorReference(generator));

            var results = await RunGetWorkspacePullDiagnosticsAsync(testLspServer, useVSDiagnostics);
            Assert.Empty(results);
        }

        [Theory, CombinatorialData]
        public async Task TestNoWorkspaceDiagnosticsForClosedFilesInProjectsWithIncorrectLanguage(bool useVSDiagnostics, bool mutatingLspWorkspace)
        {
            var csharpMarkup =
@"class A {";
            var typeScriptMarkup = "???";

            var workspaceXml =
@$"<Workspace>
    <Project Language=""C#"" CommonReferences=""true"" AssemblyName=""CSProj1"" FilePath=""C:\CSProj1.csproj"">
        <Document FilePath=""C:\C.cs"">{csharpMarkup}</Document>
    </Project>
    <Project Language=""TypeScript"" CommonReferences=""true"" AssemblyName=""TypeScriptProj"" FilePath=""C:\TypeScriptProj.csproj"">
        <Document FilePath=""C:\T.ts"">{typeScriptMarkup}</Document>
    </Project>
</Workspace>";

            await using var testLspServer = await CreateTestWorkspaceFromXmlAsync(workspaceXml, mutatingLspWorkspace, BackgroundAnalysisScope.FullSolution, useVSDiagnostics).ConfigureAwait(false);

            var results = await RunGetWorkspacePullDiagnosticsAsync(testLspServer, useVSDiagnostics);

            Assert.False(results.Any(r => r.TextDocument!.Uri.LocalPath.Contains(".ts")));
        }

        [Theory, CombinatorialData]
        public async Task TestWorkspaceDiagnosticsForSourceGeneratedFiles(bool useVSDiagnostics, bool mutatingLspWorkspace)
        {
            var markup1 =
@"class A {";
            var markup2 = "";
            await using var testLspServer = await CreateTestLspServerAsync(
                markups: Array.Empty<string>(), mutatingLspWorkspace,
<<<<<<< HEAD
                GetInitializationOptions(BackgroundAnalysisScope.FullSolution, CompilerDiagnosticsScope.FullSolution, useVSDiagnostics, sourceGeneratedMarkups: new[] { markup1, markup2 }));
=======
                GetInitializationOptions(BackgroundAnalysisScope.FullSolution, CompilerDiagnosticsScope.FullSolution, useVSDiagnostics, sourceGeneratedMarkups: [markup1, markup2]));
>>>>>>> f262afaf

            var results = await RunGetWorkspacePullDiagnosticsAsync(testLspServer, useVSDiagnostics);

            // Project.GetSourceGeneratedDocumentsAsync may not return documents in a deterministic order, so we sort
            // the results here to ensure subsequent assertions are not dependent on the order of items provided by the
            // project.
            results = results.Sort((x, y) => x.Uri.ToString().CompareTo(y.Uri.ToString()));

            Assert.Equal(3, results.Length);
            // Since we sorted above by URI the first result is the project.
            Assert.Empty(results[0].Diagnostics);
            Assert.Equal("CS1513", results[1].Diagnostics.Single().Code);
            Assert.Empty(results[2].Diagnostics);
        }

        [Theory, CombinatorialData]
        public async Task TestWorkspaceDiagnosticsForRemovedDocument(bool useVSDiagnostics, bool mutatingLspWorkspace)
        {
            var markup1 =
@"class A {";
            var markup2 = "";
            await using var testLspServer = await CreateTestWorkspaceWithDiagnosticsAsync(
                new[] { markup1, markup2 }, mutatingLspWorkspace, BackgroundAnalysisScope.FullSolution, useVSDiagnostics);

            var results = await RunGetWorkspacePullDiagnosticsAsync(testLspServer, useVSDiagnostics);

            Assert.Equal(3, results.Length);
            Assert.Equal("CS1513", results[0].Diagnostics.Single().Code);
            Assert.Empty(results[1].Diagnostics);
            Assert.Empty(results[2].Diagnostics);

            testLspServer.TestWorkspace.OnDocumentRemoved(testLspServer.TestWorkspace.Documents.First().Id);

            var results2 = await RunGetWorkspacePullDiagnosticsAsync(testLspServer, useVSDiagnostics, previousResults: CreateDiagnosticParamsFromPreviousReports(results));

            // First doc should show up as removed.
            Assert.Equal(3, results2.Length);
            Assert.Equal(useVSDiagnostics ? null : Array.Empty<LSP.Diagnostic>(), results2[0].Diagnostics);
            Assert.Null(results2[0].ResultId);

            // Second and third doc should be changed as the project has changed.
            Assert.Empty(results2[1].Diagnostics);
            Assert.NotEqual(results[1].ResultId, results2[1].ResultId);
            Assert.Empty(results2[2].Diagnostics);
            Assert.NotEqual(results[2].ResultId, results2[2].ResultId);
        }

        [Theory, CombinatorialData]
        public async Task TestNoChangeIfWorkspaceDiagnosticsCalledTwice(bool useVSDiagnostics, bool mutatingLspWorkspace)
        {
            var markup1 =
@"class A {";
            var markup2 = "";
            await using var testLspServer = await CreateTestWorkspaceWithDiagnosticsAsync(
                 new[] { markup1, markup2 }, mutatingLspWorkspace, BackgroundAnalysisScope.FullSolution, useVSDiagnostics);

            var results = await RunGetWorkspacePullDiagnosticsAsync(testLspServer, useVSDiagnostics);

            Assert.Equal(3, results.Length);
            Assert.Equal("CS1513", results[0].Diagnostics.Single().Code);
            Assert.Empty(results[1].Diagnostics);
            Assert.Empty(results[2].Diagnostics);

            var results2 = await RunGetWorkspacePullDiagnosticsAsync(testLspServer, useVSDiagnostics, previousResults: CreateDiagnosticParamsFromPreviousReports(results));

            Assert.Equal(3, results2.Length);
            Assert.Null(results2[0].Diagnostics);
            Assert.Null(results2[1].Diagnostics);
            Assert.Null(results2[2].Diagnostics);

            Assert.Equal(results[0].ResultId, results2[0].ResultId);
            Assert.Equal(results[1].ResultId, results2[1].ResultId);
            Assert.Equal(results[2].ResultId, results2[2].ResultId);
        }

        [Theory, CombinatorialData]
        public async Task TestWorkspaceDiagnosticsRemovedAfterErrorIsFixed(bool useVSDiagnostics, bool mutatingLspWorkspace)
        {
            var markup1 =
@"class A {";
            var markup2 = "";
            await using var testLspServer = await CreateTestWorkspaceWithDiagnosticsAsync(
                 new[] { markup1, markup2 }, mutatingLspWorkspace, BackgroundAnalysisScope.FullSolution, useVSDiagnostics);

            var results = await RunGetWorkspacePullDiagnosticsAsync(testLspServer, useVSDiagnostics);

            Assert.Equal(3, results.Length);
            Assert.Equal("CS1513", results[0].Diagnostics.Single().Code);
            Assert.Empty(results[1].Diagnostics);
            Assert.Empty(results[2].Diagnostics);

            var buffer = testLspServer.TestWorkspace.Documents.First().GetTextBuffer();
            buffer.Insert(buffer.CurrentSnapshot.Length, "}");

            var results2 = await RunGetWorkspacePullDiagnosticsAsync(testLspServer, useVSDiagnostics, previousResults: CreateDiagnosticParamsFromPreviousReports(results));

            Assert.Equal(3, results2.Length);
            Assert.Empty(results2[0].Diagnostics);
            // Project has changed, so we re-computed diagnostics as changes in the first file
            // may have changed results in the second.
            Assert.Empty(results2[1].Diagnostics);
            Assert.Empty(results2[2].Diagnostics);

            Assert.NotEqual(results[0].ResultId, results2[0].ResultId);
            Assert.NotEqual(results[1].ResultId, results2[1].ResultId);
            Assert.NotEqual(results[2].ResultId, results2[2].ResultId);
        }

        [Theory, CombinatorialData]
        public async Task TestWorkspaceDiagnosticsRemainAfterErrorIsNotFixed(bool useVSDiagnostics, bool mutatingLspWorkspace)
        {
            var markup1 =
@"class A {";
            var markup2 = "";
            await using var testLspServer = await CreateTestWorkspaceWithDiagnosticsAsync(
                 new[] { markup1, markup2 }, mutatingLspWorkspace, BackgroundAnalysisScope.FullSolution, useVSDiagnostics);

            var results = await RunGetWorkspacePullDiagnosticsAsync(testLspServer, useVSDiagnostics);

            Assert.Equal(3, results.Length);
            Assert.Equal("CS1513", results[0].Diagnostics.Single().Code);
            Assert.Equal(new Position { Line = 0, Character = 9 }, results[0].Diagnostics.Single().Range.Start);

            Assert.Empty(results[1].Diagnostics);
            Assert.Empty(results[2].Diagnostics);

            var buffer = testLspServer.TestWorkspace.Documents.First().GetTextBuffer();
            buffer.Insert(0, " ");

            var document = testLspServer.GetCurrentSolution().Projects.Single().Documents.First();
            var text = await document.GetTextAsync();

            // Hacky, but we need to close the document manually since editing the text-buffer will open it in the
            // test-workspace.
            testLspServer.TestWorkspace.OnDocumentClosed(
                document.Id, TextLoader.From(TextAndVersion.Create(text, VersionStamp.Create())));

            var results2 = await RunGetWorkspacePullDiagnosticsAsync(testLspServer, useVSDiagnostics);

            Assert.Equal("CS1513", results2[0].Diagnostics.Single().Code);
            Assert.Equal(new Position { Line = 0, Character = 10 }, results2[0].Diagnostics.Single().Range.Start);

            Assert.Empty(results2[1].Diagnostics);
            Assert.NotEqual(results[1].ResultId, results2[1].ResultId);
            Assert.Empty(results2[2].Diagnostics);
            Assert.NotEqual(results[2].ResultId, results2[2].ResultId);
        }

        [Theory, CombinatorialData]
        public async Task TestStreamingWorkspaceDiagnostics(bool useVSDiagnostics, bool mutatingLspWorkspace)
        {
            var markup1 =
@"class A {";
            var markup2 = "";
            await using var testLspServer = await CreateTestWorkspaceWithDiagnosticsAsync(
                 new[] { markup1, markup2 }, mutatingLspWorkspace, BackgroundAnalysisScope.FullSolution, useVSDiagnostics);

            var results = await RunGetWorkspacePullDiagnosticsAsync(testLspServer, useVSDiagnostics);

            Assert.Equal(3, results.Length);
            Assert.Equal("CS1513", results[0].Diagnostics.Single().Code);
            Assert.Equal(new Position { Line = 0, Character = 9 }, results[0].Diagnostics.Single().Range.Start);

            results = await RunGetWorkspacePullDiagnosticsAsync(testLspServer, useVSDiagnostics, useProgress: true);

            Assert.Equal("CS1513", results[0].Diagnostics![0].Code);
        }

        [Theory, CombinatorialData]
        public async Task TestWorkspaceDiagnosticsAreNotMapped(bool useVSDiagnostics, bool mutatingLspWorkspace)
        {
            var markup1 =
@"#line 1 ""test.txt""
class A {";
            var markup2 = "";
            await using var testLspServer = await CreateTestWorkspaceWithDiagnosticsAsync(
                new[] { markup1, markup2 }, mutatingLspWorkspace, BackgroundAnalysisScope.FullSolution, useVSDiagnostics);

            var results = await RunGetWorkspacePullDiagnosticsAsync(testLspServer, useVSDiagnostics);
            Assert.Equal(3, results.Length);
            Assert.Equal(ProtocolConversions.CreateAbsoluteUri(@"C:\test1.cs"), results[0].TextDocument!.Uri);
            Assert.Equal("CS1513", results[0].Diagnostics.Single().Code);
            Assert.Equal(1, results[0].Diagnostics.Single().Range.Start.Line);
            Assert.Empty(results[1].Diagnostics);
            Assert.Empty(results[2].Diagnostics);
        }

        [Theory, CombinatorialData]
        public async Task TestWorkspaceDiagnosticsWithChangeInReferencedProject(bool useVSDiagnostics, bool mutatingLspWorkspace)
        {
            var markup1 =
@"namespace M
{
    class A : B { }
}";
            var markup2 =
@"namespace M
{
    public class {|caret:|} { }
}";

            var workspaceXml =
@$"<Workspace>
    <Project Language=""C#"" CommonReferences=""true"" AssemblyName=""CSProj1"" FilePath=""C:\CSProj1.csproj"">
        <Document FilePath=""C:\A.cs"">{markup1}</Document>
        <ProjectReference>CSProj2</ProjectReference>
    </Project>
    <Project Language=""C#"" CommonReferences=""true"" AssemblyName=""CSProj2"" FilePath=""C:\CSProj2.csproj"">
        <Document FilePath=""C:\B.cs"">{markup2}</Document>
    </Project>
</Workspace>";

            await using var testLspServer = await CreateTestWorkspaceFromXmlAsync(workspaceXml, mutatingLspWorkspace, BackgroundAnalysisScope.FullSolution, useVSDiagnostics).ConfigureAwait(false);
            var csproj2Document = testLspServer.GetCurrentSolution().Projects.Where(p => p.Name == "CSProj2").Single().Documents.First();

            // Verify we a diagnostic in A.cs since B does not exist
            // and a diagnostic in B.cs since it is missing the class name.
            var results = await RunGetWorkspacePullDiagnosticsAsync(testLspServer, useVSDiagnostics);
            AssertEx.NotNull(results);
            Assert.Equal(4, results.Length);
            Assert.Equal("CS0246", results[0].Diagnostics.Single().Code);
            Assert.Equal("CS1001", results[2].Diagnostics.Single().Code);

            // Insert B into B.cs via the workspace.
            var caretLocation = testLspServer.GetLocations("caret").First().Range;
            var csproj2DocumentText = await csproj2Document.GetTextAsync();
            var newCsProj2Document = csproj2Document.WithText(csproj2DocumentText.WithChanges(new TextChange(ProtocolConversions.RangeToTextSpan(caretLocation, csproj2DocumentText), "B")));
            await testLspServer.TestWorkspace.ChangeDocumentAsync(csproj2Document.Id, newCsProj2Document.Project.Solution);

            // Get updated workspace diagnostics for the change.
            var previousResultIds = CreateDiagnosticParamsFromPreviousReports(results);
            results = await RunGetWorkspacePullDiagnosticsAsync(testLspServer, useVSDiagnostics, previousResults: previousResultIds);
            AssertEx.NotNull(results);
            Assert.Equal(4, results.Length);

            // Verify diagnostics for A.cs are updated as the type B now exists.
            Assert.Empty(results[0].Diagnostics);
            Assert.NotEqual(previousResultIds[0].resultId, results[0].ResultId);

            // Verify diagnostics for B.cs are updated as the class definition is now correct.
            Assert.Empty(results[2].Diagnostics);
            Assert.NotEqual(previousResultIds[2].resultId, results[2].ResultId);
        }

        [Theory, CombinatorialData]
        public async Task TestWorkspaceDiagnosticsWithChangeInRecursiveReferencedProject(bool useVSDiagnostics, bool mutatingLspWorkspace)
        {
            var markup1 =
@"namespace M
{
    public class A
    {
    }
}";
            var markup2 =
@"namespace M
{
    public class B
    {
    }
}";
            var markup3 =
@"namespace M
{
    public class {|caret:|}
    {
    }
}";

            var workspaceXml =
@$"<Workspace>
    <Project Language=""C#"" CommonReferences=""true"" AssemblyName=""CSProj1"" FilePath=""C:\CSProj1.csproj"">
        <ProjectReference>CSProj2</ProjectReference>
        <Document FilePath=""C:\A.cs"">{markup1}</Document>
    </Project>
    <Project Language=""C#"" CommonReferences=""true"" AssemblyName=""CSProj2"" FilePath=""C:\CSProj2.csproj"">
        <ProjectReference>CSProj3</ProjectReference>
        <Document FilePath=""C:\B.cs"">{markup2}</Document>
    </Project>
    <Project Language=""C#"" CommonReferences=""true"" AssemblyName=""CSProj3"" FilePath=""C:\CSProj3.csproj"">
        <Document FilePath=""C:\C.cs"">{markup3}</Document>
    </Project>
</Workspace>";

            await using var testLspServer = await CreateTestWorkspaceFromXmlAsync(workspaceXml, mutatingLspWorkspace, BackgroundAnalysisScope.FullSolution, useVSDiagnostics).ConfigureAwait(false);
            var csproj3Document = testLspServer.GetCurrentSolution().Projects.Where(p => p.Name == "CSProj3").Single().Documents.First();

            // Verify we have a diagnostic in C.cs initially.
            var results = await RunGetWorkspacePullDiagnosticsAsync(testLspServer, useVSDiagnostics);
            AssertEx.NotNull(results);
            Assert.Equal(6, results.Length);
            Assert.Empty(results[0].Diagnostics);
            Assert.Empty(results[1].Diagnostics);
            Assert.Empty(results[2].Diagnostics);
            Assert.Empty(results[3].Diagnostics);
            Assert.Equal("CS1001", results[4].Diagnostics.Single().Code);
            Assert.Empty(results[5].Diagnostics);

            // Insert C into C.cs via the workspace.
            var caretLocation = testLspServer.GetLocations("caret").First().Range;
            var csproj3DocumentText = await csproj3Document.GetTextAsync().ConfigureAwait(false);
            var newCsProj3Document = csproj3Document.WithText(csproj3DocumentText.WithChanges(new TextChange(ProtocolConversions.RangeToTextSpan(caretLocation, csproj3DocumentText), "C")));
            await testLspServer.TestWorkspace.ChangeDocumentAsync(csproj3Document.Id, newCsProj3Document.Project.Solution).ConfigureAwait(false);

            // Get updated workspace diagnostics for the change.
            var previousResultIds = CreateDiagnosticParamsFromPreviousReports(results);
            results = await RunGetWorkspacePullDiagnosticsAsync(testLspServer, useVSDiagnostics, previousResults: previousResultIds).ConfigureAwait(false);
            AssertEx.NotNull(results);
            Assert.Equal(6, results.Length);

            // Verify that new diagnostics are returned for all files (even though the diagnostics for the first two files are the same)
            // since we re-calculate when transitive project dependencies change.
            Assert.Empty(results[0].Diagnostics);
            Assert.NotEqual(previousResultIds[0].resultId, results[0].ResultId);
            Assert.Empty(results[1].Diagnostics);
            Assert.NotEqual(previousResultIds[1].resultId, results[1].ResultId);

            Assert.Empty(results[2].Diagnostics);
            Assert.NotEqual(previousResultIds[2].resultId, results[2].ResultId);
            Assert.Empty(results[3].Diagnostics);
            Assert.NotEqual(previousResultIds[3].resultId, results[3].ResultId);

            Assert.Empty(results[4].Diagnostics);
            Assert.NotEqual(previousResultIds[4].resultId, results[4].ResultId);
            Assert.Empty(results[5].Diagnostics);
            Assert.NotEqual(previousResultIds[5].resultId, results[5].ResultId);
        }

        [Theory, CombinatorialData]
        public async Task TestWorkspaceDiagnosticsWithChangeInNotReferencedProject(bool useVSDiagnostics, bool mutatingLspWorkspace)
        {
            var markup1 =
@"namespace M
{
    class A : B { }
}";
            var markup2 =
@"namespace M
{
    public class {|caret:|} { }
}";

            var workspaceXml =
@$"<Workspace>
    <Project Language=""C#"" CommonReferences=""true"" AssemblyName=""CSProj1"" FilePath=""C:\CSProj1.csproj"">
        <Document FilePath=""C:\A.cs"">{markup1}</Document>
    </Project>
    <Project Language=""C#"" CommonReferences=""true"" AssemblyName=""CSProj2"" FilePath=""C:\CSProj2.csproj"">
        <Document FilePath=""C:\B.cs"">{markup2}</Document>
    </Project>
</Workspace>";

            await using var testLspServer = await CreateTestWorkspaceFromXmlAsync(workspaceXml, mutatingLspWorkspace, BackgroundAnalysisScope.FullSolution, useVSDiagnostics).ConfigureAwait(false);
            var csproj2Document = testLspServer.GetCurrentSolution().Projects.Where(p => p.Name == "CSProj2").Single().Documents.First();

            // Verify we a diagnostic in A.cs since B does not exist
            // and a diagnostic in B.cs since it is missing the class name.
            var results = await RunGetWorkspacePullDiagnosticsAsync(testLspServer, useVSDiagnostics);
            AssertEx.NotNull(results);
            Assert.Equal(4, results.Length);
            Assert.Equal("CS0246", results[0].Diagnostics.Single().Code);
            Assert.Empty(results[1].Diagnostics);
            Assert.Equal("CS1001", results[2].Diagnostics.Single().Code);
            Assert.Empty(results[3].Diagnostics);

            // Insert B into B.cs via the workspace.
            var caretLocation = testLspServer.GetLocations("caret").First().Range;
            var csproj2DocumentText = await csproj2Document.GetTextAsync();
            var newCsProj2Document = csproj2Document.WithText(csproj2DocumentText.WithChanges(new TextChange(ProtocolConversions.RangeToTextSpan(caretLocation, csproj2DocumentText), "B")));
            await testLspServer.TestWorkspace.ChangeDocumentAsync(csproj2Document.Id, newCsProj2Document.Project.Solution);

            // Get updated workspace diagnostics for the change.
            var previousResultIds = CreateDiagnosticParamsFromPreviousReports(results);
            results = await RunGetWorkspacePullDiagnosticsAsync(testLspServer, useVSDiagnostics, previousResultIds);
            AssertEx.NotNull(results);
            Assert.Equal(4, results.Length);

            // Verify the diagnostic result for A.cs is unchanged as A.cs does not reference CSProj2.
            Assert.Null(results[0].Diagnostics);
            Assert.Equal(previousResultIds[0].resultId, results[0].ResultId);
            Assert.Null(results[1].Diagnostics);
            Assert.Equal(previousResultIds[1].resultId, results[1].ResultId);

            // Verify that the diagnostics result for B.cs reflects the change we made to it.
            Assert.Empty(results[2].Diagnostics);
            Assert.NotEqual(previousResultIds[2].resultId, results[2].ResultId);
            Assert.Empty(results[3].Diagnostics);
            Assert.NotEqual(previousResultIds[3].resultId, results[3].ResultId);
        }

        [Theory, CombinatorialData]
        public async Task TestWorkspaceDiagnosticsWithDependentProjectReloadedAndChanged(bool useVSDiagnostics, bool mutatingLspWorkspace)
        {
            var markup1 =
@"namespace M
{
    class A : B { }
}";
            var markup2 =
@"namespace M
{
    public class {|caret:|} { }
}";

            var workspaceXml =
@$"<Workspace>
    <Project Language=""C#"" CommonReferences=""true"" AssemblyName=""CSProj1"" FilePath=""C:\CSProj1.csproj"">
        <Document FilePath=""C:\A.cs"">{markup1}</Document>
        <ProjectReference>CSProj2</ProjectReference>
    </Project>
    <Project Language=""C#"" CommonReferences=""true"" AssemblyName=""CSProj2"" FilePath=""C:\CSProj2.csproj"">
        <Document FilePath=""C:\B.cs"">{markup2}</Document>
    </Project>
</Workspace>";

            await using var testLspServer = await CreateTestWorkspaceFromXmlAsync(workspaceXml, mutatingLspWorkspace, BackgroundAnalysisScope.FullSolution, useVSDiagnostics).ConfigureAwait(false);
            var csproj2Document = testLspServer.GetCurrentSolution().Projects.Where(p => p.Name == "CSProj2").Single().Documents.First();

            // Verify we a diagnostic in A.cs since B does not exist
            // and a diagnostic in B.cs since it is missing the class name.
            var results = await RunGetWorkspacePullDiagnosticsAsync(testLspServer, useVSDiagnostics);
            AssertEx.NotNull(results);
            Assert.Equal(4, results.Length);
            Assert.Equal("CS0246", results[0].Diagnostics.Single().Code);
            Assert.Equal("CS1001", results[2].Diagnostics.Single().Code);

            // Change and reload the project via the workspace.
            var projectInfo = testLspServer.TestWorkspace.Projects.Where(p => p.AssemblyName == "CSProj2").Single().ToProjectInfo();
            projectInfo = projectInfo.WithCompilationOptions(projectInfo.CompilationOptions!.WithPlatform(Platform.X64));
            testLspServer.TestWorkspace.OnProjectReloaded(projectInfo);
            var operations = testLspServer.TestWorkspace.ExportProvider.GetExportedValue<AsynchronousOperationListenerProvider>();
            await operations.GetWaiter(FeatureAttribute.Workspace).ExpeditedWaitAsync();

            // Get updated workspace diagnostics for the change.
            var previousResultIds = CreateDiagnosticParamsFromPreviousReports(results);
            results = await RunGetWorkspacePullDiagnosticsAsync(testLspServer, useVSDiagnostics, previousResults: previousResultIds);

            AssertEx.NotNull(results);
            Assert.Equal(4, results.Length);

            // The diagnostics should have been recalculated for both projects as a referenced project changed.
            Assert.Equal("CS0246", results[0].Diagnostics.Single().Code);
            Assert.Equal("CS1001", results[2].Diagnostics.Single().Code);
        }

        [Theory, CombinatorialData]
        public async Task TestWorkspaceDiagnosticsWithDependentProjectReloadedUnChanged(bool useVSDiagnostics, bool mutatingLspWorkspace)
        {
            var markup1 =
@"namespace M
{
    class A : B { }
}";
            var markup2 =
@"namespace M
{
    public class {|caret:|} { }
}";

            var workspaceXml =
@$"<Workspace>
    <Project Language=""C#"" CommonReferences=""true"" AssemblyName=""CSProj1"" FilePath=""C:\CSProj1.csproj"">
        <Document FilePath=""C:\A.cs"">{markup1}</Document>
        <ProjectReference>CSProj2</ProjectReference>
    </Project>
    <Project Language=""C#"" CommonReferences=""true"" AssemblyName=""CSProj2"" FilePath=""C:\CSProj2.csproj"">
        <Document FilePath=""C:\B.cs"">{markup2}</Document>
    </Project>
</Workspace>";

            await using var testLspServer = await CreateTestWorkspaceFromXmlAsync(workspaceXml, mutatingLspWorkspace, BackgroundAnalysisScope.FullSolution, useVSDiagnostics).ConfigureAwait(false);
            var csproj2Document = testLspServer.GetCurrentSolution().Projects.Where(p => p.Name == "CSProj2").Single().Documents.First();

            // Verify we a diagnostic in A.cs since B does not exist
            // and a diagnostic in B.cs since it is missing the class name.
            var results = await RunGetWorkspacePullDiagnosticsAsync(testLspServer, useVSDiagnostics);
            AssertEx.NotNull(results);
            Assert.Equal(4, results.Length);
            Assert.Equal("CS0246", results[0].Diagnostics.Single().Code);
            Assert.Equal("CS1001", results[2].Diagnostics.Single().Code);

            // Reload the project via the workspace.
            var projectInfo = testLspServer.TestWorkspace.Projects.Where(p => p.AssemblyName == "CSProj2").Single().ToProjectInfo();
            testLspServer.TestWorkspace.OnProjectReloaded(projectInfo);
            var operations = testLspServer.TestWorkspace.ExportProvider.GetExportedValue<AsynchronousOperationListenerProvider>();
            await operations.GetWaiter(FeatureAttribute.Workspace).ExpeditedWaitAsync();

            // Get updated workspace diagnostics for the change.
            var previousResultIds = CreateDiagnosticParamsFromPreviousReports(results);
            results = await RunGetWorkspacePullDiagnosticsAsync(testLspServer, useVSDiagnostics, previousResults: previousResultIds);

            // Verify that since no actual changes have been made we report unchanged diagnostics.
            AssertEx.NotNull(results);
            Assert.Equal(4, results.Length);

            // Diagnostics should be unchanged as the referenced project was only unloaded / reloaded, but did not actually change.
            Assert.Null(results[0].Diagnostics);
            Assert.Equal(previousResultIds[0].resultId, results[0].ResultId);
            Assert.Null(results[2].Diagnostics);
            Assert.Equal(previousResultIds[2].resultId, results[2].ResultId);
        }

        [Theory, CombinatorialData]
        public async Task TestWorkspaceDiagnosticsOrderOfReferencedProjectsReloadedDoesNotMatter(bool useVSDiagnostics, bool mutatingLspWorkspace)
        {
            var markup1 =
@"namespace M
{
    class A : B { }
}";

            var workspaceXml =
@$"<Workspace>
    <Project Language=""C#"" CommonReferences=""true"" AssemblyName=""CSProj1"" FilePath=""C:\CSProj1.csproj"">
        <Document FilePath=""C:\A.cs"">{markup1}</Document>
        <ProjectReference>CSProj2</ProjectReference>
        <ProjectReference>CSProj3</ProjectReference>
    </Project>
    <Project Language=""C#"" CommonReferences=""true"" AssemblyName=""CSProj2"" FilePath=""C:\CSProj2.csproj"">
        <Document FilePath=""C:\B.cs""></Document>
    </Project>
<Project Language=""C#"" CommonReferences=""true"" AssemblyName=""CSProj3"" FilePath=""C:\CSProj3.csproj"">
        <Document FilePath=""C:\C.cs""></Document>
    </Project>
</Workspace>";

            await using var testLspServer = await CreateTestWorkspaceFromXmlAsync(workspaceXml, mutatingLspWorkspace, BackgroundAnalysisScope.FullSolution, useVSDiagnostics).ConfigureAwait(false);
            var csproj2Document = testLspServer.GetCurrentSolution().Projects.Where(p => p.Name == "CSProj2").Single().Documents.First();

            // Verify we a diagnostic in A.cs since B does not exist
            // and a diagnostic in B.cs since it is missing the class name.
            var results = await RunGetWorkspacePullDiagnosticsAsync(testLspServer, useVSDiagnostics);
            AssertEx.NotNull(results);
            Assert.Equal(6, results.Length);
            Assert.Equal("CS0246", results[0].Diagnostics.Single().Code);

            // Reload the project via the workspace.
            var projectInfo = testLspServer.TestWorkspace.Projects.Where(p => p.AssemblyName == "CSProj2").Single().ToProjectInfo();
            testLspServer.TestWorkspace.OnProjectReloaded(projectInfo);
            var operations = testLspServer.TestWorkspace.ExportProvider.GetExportedValue<AsynchronousOperationListenerProvider>();
            await operations.GetWaiter(FeatureAttribute.Workspace).ExpeditedWaitAsync();

            // Get updated workspace diagnostics for the change.
            var previousResults = CreateDiagnosticParamsFromPreviousReports(results);
            var previousResultIds = previousResults.Select(param => param.resultId).ToImmutableArray();
            results = await RunGetWorkspacePullDiagnosticsAsync(testLspServer, useVSDiagnostics, previousResults: previousResults);

            // Verify that since no actual changes have been made we report unchanged diagnostics.
            AssertEx.NotNull(results);
            Assert.Equal(6, results.Length);

            // Diagnostics should be unchanged as a referenced project was unloaded and reloaded.  Order should not matter.
            Assert.Null(results[0].Diagnostics);
            Assert.All(results, result => Assert.Null(result.Diagnostics));
            Assert.All(results, result => Assert.True(previousResultIds.Contains(result.ResultId)));
        }

        [Theory, CombinatorialData]
        public async Task TestWorkspaceDiagnosticsDoesNotThrowIfProjectWithoutFilePathExists(bool useVSDiagnostics, bool mutatingLspWorkspace)
        {
            var csharpMarkup =
@"class A {";
            var workspaceXml =
@$"<Workspace>
    <Project Language=""C#"" CommonReferences=""true"" AssemblyName=""CSProj1"" FilePath=""C:\CSProj1.csproj"">
        <Document FilePath=""C:\C.cs"">{csharpMarkup}</Document>
    </Project>
    <Project Language=""C#"" CommonReferences=""true"" AssemblyName=""CSProj2"" FilePath="""">
        <Document FilePath=""C:\C2.cs""></Document>
    </Project>
</Workspace>";

            await using var testLspServer = await CreateTestWorkspaceFromXmlAsync(workspaceXml, mutatingLspWorkspace, BackgroundAnalysisScope.FullSolution, useVSDiagnostics).ConfigureAwait(false);

            var results = await RunGetWorkspacePullDiagnosticsAsync(testLspServer, useVSDiagnostics);

            Assert.Equal(3, results.Length);
            Assert.Equal(@"C:/C.cs", results[0].TextDocument.Uri.AbsolutePath);
            Assert.Equal(@"C:/CSProj1.csproj", results[1].TextDocument.Uri.AbsolutePath);
            Assert.Equal(@"C:/C2.cs", results[2].TextDocument.Uri.AbsolutePath);
        }

        [Theory, CombinatorialData]
        public async Task TestWorkspaceDiagnosticsWaitsForLspTextChanges(bool useVSDiagnostics, bool mutatingLspWorkspace)
        {
            var markup1 =
@"class A {";
            var markup2 = "";
            await using var testLspServer = await CreateTestWorkspaceWithDiagnosticsAsync(
                new[] { markup1, markup2 }, mutatingLspWorkspace, BackgroundAnalysisScope.FullSolution, useVSDiagnostics);

            var resultTask = RunGetWorkspacePullDiagnosticsAsync(testLspServer, useVSDiagnostics, useProgress: true, triggerConnectionClose: false);

            // Assert that the connection isn't closed and task doesn't complete even after some delay.
            await Task.Delay(TimeSpan.FromSeconds(5));
            Assert.False(resultTask.IsCompleted);

            // Make an LSP document change that will trigger connection close.
            var uri = testLspServer.GetCurrentSolution().Projects.First().Documents.First().GetURI();
            await testLspServer.OpenDocumentAsync(uri);

            // Assert the task completes after a change occurs
            var results = await resultTask;
            Assert.NotEmpty(results);
        }

        [Theory, CombinatorialData]
        public async Task TestWorkspaceDiagnosticsWaitsForLspSolutionChanges(bool useVSDiagnostics, bool mutatingLspWorkspace)
        {
            var markup1 =
@"class A {";
            var markup2 = "";
            await using var testLspServer = await CreateTestWorkspaceWithDiagnosticsAsync(
                new[] { markup1, markup2 }, mutatingLspWorkspace, BackgroundAnalysisScope.FullSolution, useVSDiagnostics);

            var resultTask = RunGetWorkspacePullDiagnosticsAsync(testLspServer, useVSDiagnostics, useProgress: true, triggerConnectionClose: false);

            // Assert that the connection isn't closed and task doesn't complete even after some delay.
            await Task.Delay(TimeSpan.FromSeconds(5));
            Assert.False(resultTask.IsCompleted);

            // Make workspace change that will trigger connection close.
            var projectInfo = testLspServer.TestWorkspace.Projects.Single().ToProjectInfo();
            testLspServer.TestWorkspace.OnProjectReloaded(projectInfo);

            // Assert the task completes after a change occurs
            var results = await resultTask;
            Assert.NotEmpty(results);
        }

        #endregion
    }
}<|MERGE_RESOLUTION|>--- conflicted
+++ resolved
@@ -1301,11 +1301,7 @@
             var markup2 = "";
             await using var testLspServer = await CreateTestLspServerAsync(
                 markups: Array.Empty<string>(), mutatingLspWorkspace,
-<<<<<<< HEAD
-                GetInitializationOptions(BackgroundAnalysisScope.FullSolution, CompilerDiagnosticsScope.FullSolution, useVSDiagnostics, sourceGeneratedMarkups: new[] { markup1, markup2 }));
-=======
                 GetInitializationOptions(BackgroundAnalysisScope.FullSolution, CompilerDiagnosticsScope.FullSolution, useVSDiagnostics, sourceGeneratedMarkups: [markup1, markup2]));
->>>>>>> f262afaf
 
             var results = await RunGetWorkspacePullDiagnosticsAsync(testLspServer, useVSDiagnostics);
 
