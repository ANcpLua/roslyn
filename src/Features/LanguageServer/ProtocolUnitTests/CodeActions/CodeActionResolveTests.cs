﻿// Licensed to the .NET Foundation under one or more agreements.
// The .NET Foundation licenses this file to you under the MIT license.
// See the LICENSE file in the project root for more information.

#nullable disable

using System;
using System.Collections.Generic;
using System.Linq;
using System.Threading;
using System.Threading.Tasks;
using Microsoft.CodeAnalysis.CSharp;
using Microsoft.VisualStudio.LanguageServer.Protocol;
using Roslyn.Test.Utilities;
using LSP = Microsoft.VisualStudio.LanguageServer.Protocol;

namespace Microsoft.CodeAnalysis.LanguageServer.UnitTests.CodeActions
{
    public class CodeActionResolveTests : AbstractLanguageServerProtocolTests
    {
        [WpfFact]
        public async Task TestCodeActionResolveHandlerAsync()
        {
            var initialMarkup =
@"class A
{
    void M()
    {
        {|caret:|}int i = 1;
    }
}";
<<<<<<< HEAD
            using var testLspServer = CreateTestLspServer(initialMarkup, out var locations);
=======
            using var testLspServer = await CreateTestLspServerAsync(initialMarkup);
>>>>>>> 67d940c4

            var unresolvedCodeAction = CodeActionsTests.CreateCodeAction(
                title: CSharpAnalyzersResources.Use_implicit_type,
                kind: CodeActionKind.Refactor,
                children: Array.Empty<LSP.VSInternalCodeAction>(),
<<<<<<< HEAD
                data: CreateCodeActionResolveData(CSharpAnalyzersResources.Use_implicit_type, locations["caret"].Single()),
=======
                data: CreateCodeActionResolveData(CSharpAnalyzersResources.Use_implicit_type, testLspServer.GetLocations("caret").Single()),
>>>>>>> 67d940c4
                priority: VSInternalPriorityLevel.Low,
                groupName: "Roslyn1",
                applicableRange: new LSP.Range { Start = new Position { Line = 4, Character = 8 }, End = new Position { Line = 4, Character = 11 } },
                diagnostics: null);

            // Expected text after edit:
            //     class A
            //     {
            //         void M()
            //         {
            //             var i = 1;
            //         }
            //     }
            var expectedTextEdits = new LSP.TextEdit[]
            {
                GenerateTextEdit("var", new LSP.Range { Start = new Position(4, 8), End = new Position(4, 11) })
            };

            var expectedResolvedAction = CodeActionsTests.CreateCodeAction(
                title: CSharpAnalyzersResources.Use_implicit_type,
                kind: CodeActionKind.Refactor,
                children: Array.Empty<LSP.VSInternalCodeAction>(),
<<<<<<< HEAD
                data: CreateCodeActionResolveData(CSharpAnalyzersResources.Use_implicit_type, locations["caret"].Single()),
=======
                data: CreateCodeActionResolveData(CSharpAnalyzersResources.Use_implicit_type, testLspServer.GetLocations("caret").Single()),
>>>>>>> 67d940c4
                priority: VSInternalPriorityLevel.Low,
                groupName: "Roslyn1",
                diagnostics: null,
                applicableRange: new LSP.Range { Start = new Position { Line = 4, Character = 8 }, End = new Position { Line = 4, Character = 11 } },
                edit: GenerateWorkspaceEdit(testLspServer.GetLocations("caret"), expectedTextEdits));

            var actualResolvedAction = await RunGetCodeActionResolveAsync(testLspServer, unresolvedCodeAction);
            AssertJsonEquals(expectedResolvedAction, actualResolvedAction);
        }

        [WpfFact]
        public async Task TestCodeActionResolveHandlerAsync_NestedAction()
        {
            var initialMarkup =
@"class A
{
    void M()
    {
        int {|caret:|}i = 1;
    }
}";
<<<<<<< HEAD
            using var testLspServer = CreateTestLspServer(initialMarkup, out var locations);
=======
            using var testLspServer = await CreateTestLspServerAsync(initialMarkup);
>>>>>>> 67d940c4

            var unresolvedCodeAction = CodeActionsTests.CreateCodeAction(
                title: string.Format(FeaturesResources.Introduce_constant_for_0, "1"),
                kind: CodeActionKind.Refactor,
                children: Array.Empty<LSP.VSInternalCodeAction>(),
                data: CreateCodeActionResolveData(
                    FeaturesResources.Introduce_constant + "|" + string.Format(FeaturesResources.Introduce_constant_for_0, "1"),
<<<<<<< HEAD
                    locations["caret"].Single()),
=======
                    testLspServer.GetLocations("caret").Single()),
>>>>>>> 67d940c4
                priority: VSInternalPriorityLevel.Normal,
                groupName: "Roslyn2",
                applicableRange: new LSP.Range { Start = new Position { Line = 4, Character = 8 }, End = new Position { Line = 4, Character = 11 } },
                diagnostics: null);

            // Expected text after edits:
            //     class A
            //     {
            //         private const int V = 1;
            //
            //         void M()
            //         {
            //             int i = V;
            //         }
            //     }
            var expectedTextEdits = new LSP.TextEdit[]
            {
                GenerateTextEdit(@"private const int V = 1;

", new LSP.Range { Start = new Position(2, 4), End = new Position(2, 4) }),
                GenerateTextEdit("V", new LSP.Range { Start = new Position(4, 16), End = new Position(4, 17) })
            };

            var expectedResolvedAction = CodeActionsTests.CreateCodeAction(
                title: string.Format(FeaturesResources.Introduce_constant_for_0, "1"),
                kind: CodeActionKind.Refactor,
                children: Array.Empty<LSP.VSInternalCodeAction>(),
                data: CreateCodeActionResolveData(
                    FeaturesResources.Introduce_constant + "|" + string.Format(FeaturesResources.Introduce_constant_for_0, "1"),
<<<<<<< HEAD
                    locations["caret"].Single()),
=======
                    testLspServer.GetLocations("caret").Single()),
>>>>>>> 67d940c4
                priority: VSInternalPriorityLevel.Normal,
                groupName: "Roslyn2",
                applicableRange: new LSP.Range { Start = new Position { Line = 4, Character = 8 }, End = new Position { Line = 4, Character = 11 } },
                diagnostics: null,
                edit: GenerateWorkspaceEdit(
                    testLspServer.GetLocations("caret"), expectedTextEdits));

            var actualResolvedAction = await RunGetCodeActionResolveAsync(testLspServer, unresolvedCodeAction);
            AssertJsonEquals(expectedResolvedAction, actualResolvedAction);
        }

        private static async Task<LSP.VSInternalCodeAction> RunGetCodeActionResolveAsync(
            TestLspServer testLspServer,
            VSInternalCodeAction unresolvedCodeAction,
            LSP.ClientCapabilities clientCapabilities = null)
        {
            var result = (VSInternalCodeAction)await testLspServer.ExecuteRequestAsync<LSP.CodeAction, LSP.CodeAction>(
                LSP.Methods.CodeActionResolveName, unresolvedCodeAction, clientCapabilities, null, CancellationToken.None);
            return result;
        }

        private static LSP.TextEdit GenerateTextEdit(string newText, LSP.Range range)
            => new LSP.TextEdit
            {
                NewText = newText,
                Range = range
            };

        private static WorkspaceEdit GenerateWorkspaceEdit(
            IList<LSP.Location> locations,
            TextEdit[] edits)
            => new LSP.WorkspaceEdit
            {
                DocumentChanges = new TextDocumentEdit[]
                {
                    new TextDocumentEdit
                    {
                        TextDocument = new OptionalVersionedTextDocumentIdentifier
                        {
                            Uri = locations.Single().Uri
                        },
                        Edits = edits,
                    }
                }
            };
    }
}<|MERGE_RESOLUTION|>--- conflicted
+++ resolved
@@ -29,21 +29,13 @@
         {|caret:|}int i = 1;
     }
 }";
-<<<<<<< HEAD
-            using var testLspServer = CreateTestLspServer(initialMarkup, out var locations);
-=======
             using var testLspServer = await CreateTestLspServerAsync(initialMarkup);
->>>>>>> 67d940c4
 
             var unresolvedCodeAction = CodeActionsTests.CreateCodeAction(
                 title: CSharpAnalyzersResources.Use_implicit_type,
                 kind: CodeActionKind.Refactor,
                 children: Array.Empty<LSP.VSInternalCodeAction>(),
-<<<<<<< HEAD
-                data: CreateCodeActionResolveData(CSharpAnalyzersResources.Use_implicit_type, locations["caret"].Single()),
-=======
                 data: CreateCodeActionResolveData(CSharpAnalyzersResources.Use_implicit_type, testLspServer.GetLocations("caret").Single()),
->>>>>>> 67d940c4
                 priority: VSInternalPriorityLevel.Low,
                 groupName: "Roslyn1",
                 applicableRange: new LSP.Range { Start = new Position { Line = 4, Character = 8 }, End = new Position { Line = 4, Character = 11 } },
@@ -66,11 +58,7 @@
                 title: CSharpAnalyzersResources.Use_implicit_type,
                 kind: CodeActionKind.Refactor,
                 children: Array.Empty<LSP.VSInternalCodeAction>(),
-<<<<<<< HEAD
-                data: CreateCodeActionResolveData(CSharpAnalyzersResources.Use_implicit_type, locations["caret"].Single()),
-=======
                 data: CreateCodeActionResolveData(CSharpAnalyzersResources.Use_implicit_type, testLspServer.GetLocations("caret").Single()),
->>>>>>> 67d940c4
                 priority: VSInternalPriorityLevel.Low,
                 groupName: "Roslyn1",
                 diagnostics: null,
@@ -92,11 +80,7 @@
         int {|caret:|}i = 1;
     }
 }";
-<<<<<<< HEAD
-            using var testLspServer = CreateTestLspServer(initialMarkup, out var locations);
-=======
             using var testLspServer = await CreateTestLspServerAsync(initialMarkup);
->>>>>>> 67d940c4
 
             var unresolvedCodeAction = CodeActionsTests.CreateCodeAction(
                 title: string.Format(FeaturesResources.Introduce_constant_for_0, "1"),
@@ -104,11 +88,7 @@
                 children: Array.Empty<LSP.VSInternalCodeAction>(),
                 data: CreateCodeActionResolveData(
                     FeaturesResources.Introduce_constant + "|" + string.Format(FeaturesResources.Introduce_constant_for_0, "1"),
-<<<<<<< HEAD
-                    locations["caret"].Single()),
-=======
                     testLspServer.GetLocations("caret").Single()),
->>>>>>> 67d940c4
                 priority: VSInternalPriorityLevel.Normal,
                 groupName: "Roslyn2",
                 applicableRange: new LSP.Range { Start = new Position { Line = 4, Character = 8 }, End = new Position { Line = 4, Character = 11 } },
@@ -138,11 +118,7 @@
                 children: Array.Empty<LSP.VSInternalCodeAction>(),
                 data: CreateCodeActionResolveData(
                     FeaturesResources.Introduce_constant + "|" + string.Format(FeaturesResources.Introduce_constant_for_0, "1"),
-<<<<<<< HEAD
-                    locations["caret"].Single()),
-=======
                     testLspServer.GetLocations("caret").Single()),
->>>>>>> 67d940c4
                 priority: VSInternalPriorityLevel.Normal,
                 groupName: "Roslyn2",
                 applicableRange: new LSP.Range { Start = new Position { Line = 4, Character = 8 }, End = new Position { Line = 4, Character = 11 } },
