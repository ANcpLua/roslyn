﻿// Licensed to the .NET Foundation under one or more agreements.
// The .NET Foundation licenses this file to you under the MIT license.
// See the LICENSE file in the project root for more information.

using System;
using System.Collections.Generic;
using System.Collections.Immutable;
using System.Diagnostics.CodeAnalysis;
using System.Linq;
using System.Runtime.CompilerServices;
using System.Threading;
using System.Threading.Tasks;
using Microsoft.CodeAnalysis.Diagnostics;
using Microsoft.CodeAnalysis.PooledObjects;
using Microsoft.CodeAnalysis.Shared.Collections;
using Microsoft.CodeAnalysis.Shared.Extensions;
using Microsoft.CodeAnalysis.Text;
using Microsoft.VisualStudio.LanguageServer.Protocol;
using Roslyn.Utilities;
using LSP = Microsoft.VisualStudio.LanguageServer.Protocol;

namespace Microsoft.CodeAnalysis.LanguageServer.Handler.Diagnostics
{
    /// <summary>
    /// Root type for both document and workspace diagnostic pull requests.
    /// </summary>
    internal abstract class AbstractPullDiagnosticHandler<TDiagnosticsParams, TReport> : IRequestHandler<TDiagnosticsParams, TReport[]?>
        where TReport : VSInternalDiagnosticReport
    {
        /// <summary>
        /// Special value we use to designate workspace diagnostics vs document diagnostics.  Document diagnostics
        /// should always <see cref="VSInternalDiagnosticReport.Supersedes"/> a workspace diagnostic as the former are 'live'
        /// while the latter are cached and may be stale.
        /// </summary>
        protected const int WorkspaceDiagnosticIdentifier = 1;
        protected const int DocumentDiagnosticIdentifier = 2;

        private readonly IDiagnosticAnalyzerService _analyzerService;

        /// <summary>
        /// Lock to protect <see cref="_documentIdToLastResult"/>, <see cref="_nextDocumentResultId"/> and <see cref="_projectToProjectDependentChecksum"/>.
        /// Since this is a non-mutating request handler it is possible for
        /// calls to <see cref="HandleRequestAsync(TDiagnosticsParams, RequestContext, CancellationToken)"/>
        /// to run concurrently.
        /// </summary>
        private readonly SemaphoreSlim _semaphore = new(1);

        /// <summary>
        /// Mapping of a document to the data used to make the last diagnostic report which contains:
        /// <list type="bullet">
        ///   <item>The resultId reported to the client.</item>
        ///   <item>The <see cref="Project.GetDependentVersionAsync(CancellationToken)"/> of the project snapshot that was used to calculate diagnostics.
        ///       <para>Note that this version can change even when nothing has actually changed (for example, forking the LSP text, reloading the same project).
        ///       So we additionally store:</para></item>
        ///   <item>A checksum representing the project and its dependencies from <see cref="CalculateDependentProjectChecksumAsync(Project, CancellationToken)"/>.</item>
        /// </list>
        /// This is used to determine if we need to re-calculate diagnostics.
        /// </summary>
        private readonly Dictionary<(Workspace workspace, DocumentId documentId), (string resultId, VersionStamp projectDependentVersion, Checksum projectDependentChecksum)> _documentIdToLastResult = new();

        /// <summary>
        /// A weak table holding the checksums computed by <see cref="CalculateDependentProjectChecksumAsync(Project, CancellationToken)"/>.
        /// Individual project checksums are cached separately, but this lets us generally calculate the aggregate checksum for a particular
        /// project only once.  This is helpful when the client continues to poll us when nothing has changed and we have the same project instance.
        /// </summary>
        private readonly ConditionalWeakTable<Project, AsyncLazy<Checksum>> _projectToProjectDependentChecksum = new();

        /// <summary>
        /// The next available id to label results with.  Note that results are tagged on a per-document bases.  That
        /// way we can update diagnostics with the client with per-doc granularity.
        /// </summary>
        private long _nextDocumentResultId;

        public abstract string Method { get; }

        public bool MutatesSolutionState => false;
        public bool RequiresLSPSolution => true;

        protected AbstractPullDiagnosticHandler(
            IDiagnosticService diagnosticService,
            IDiagnosticAnalyzerService analyzerService)
        {
<<<<<<< HEAD
            _analyzerService = analyzerService;
            diagnosticService.DiagnosticsUpdated += OnDiagnosticsUpdated;
=======
            DiagnosticService = diagnosticService;
>>>>>>> 518162cc
        }

        public abstract TextDocumentIdentifier? GetTextDocumentIdentifier(TDiagnosticsParams diagnosticsParams);

        /// <summary>
        /// Gets the progress object to stream results to.
        /// </summary>
        protected abstract IProgress<TReport[]>? GetProgress(TDiagnosticsParams diagnosticsParams);

        /// <summary>
        /// Retrieve the previous results we reported.  Used so we can avoid resending data for unchanged files. Also
        /// used so we can report which documents were removed and can have all their diagnostics cleared.
        /// </summary>
        protected abstract VSInternalDiagnosticParams[]? GetPreviousResults(TDiagnosticsParams diagnosticsParams);

        /// <summary>
        /// Returns all the documents that should be processed in the desired order to process them in.
        /// </summary>
        protected abstract ImmutableArray<Document> GetOrderedDocuments(RequestContext context);

        /// <summary>
        /// Creates the <see cref="VSInternalDiagnosticReport"/> instance we'll report back to clients to let them know our
        /// progress.  Subclasses can fill in data specific to their needs as appropriate.
        /// </summary>
        protected abstract TReport CreateReport(TextDocumentIdentifier? identifier, VSDiagnostic[]? diagnostics, string? resultId);

        /// <summary>
        /// Generate the right diagnostic tags for a particular diagnostic.
        /// </summary>
        protected abstract DiagnosticTag[] ConvertTags(DiagnosticData diagnosticData);

        public async Task<TReport[]?> HandleRequestAsync(
            TDiagnosticsParams diagnosticsParams, RequestContext context, CancellationToken cancellationToken)
        {
            context.TraceInformation($"{this.GetType()} started getting diagnostics");

            // The progress object we will stream reports to.
            using var progress = BufferedProgress.Create(GetProgress(diagnosticsParams));

            // Get the set of results the request said were previously reported.  We can use this to determine both
            // what to skip, and what files we have to tell the client have been removed.
            var previousResults = GetPreviousResults(diagnosticsParams) ?? Array.Empty<VSInternalDiagnosticParams>();
            context.TraceInformation($"previousResults.Length={previousResults.Length}");

            // First, let the client know if any workspace documents have gone away.  That way it can remove those for
            // the user from squiggles or error-list.
            HandleRemovedDocuments(context, previousResults, progress);

            // Create a mapping from documents to the previous results the client says it has for them.  That way as we
            // process documents we know if we should tell the client it should stay the same, or we can tell it what
            // the updated diagnostics are.
            var documentToPreviousDiagnosticParams = GetDocumentToPreviousDiagnosticParams(context, previousResults);

            // Next process each file in priority order. Determine if diagnostics are changed or unchanged since the
            // last time we notified the client.  Report back either to the client so they can update accordingly.
            var orderedDocuments = GetOrderedDocuments(context);
            context.TraceInformation($"Processing {orderedDocuments.Length} documents");

            foreach (var document in orderedDocuments)
            {
                context.TraceInformation($"Processing: {document.FilePath}");

                if (!IncludeDocument(document, context.ClientName))
                {
                    context.TraceInformation($"Ignoring document '{document.FilePath}' because of razor/client-name mismatch");
                    continue;
                }

                var newResultId = await GetNewResultIdAsync(documentToPreviousDiagnosticParams, document, cancellationToken).ConfigureAwait(false);
                if (newResultId != null)
                {
                    context.TraceInformation($"Diagnostics were changed for document: {document.FilePath}");
                    progress.Report(await ComputeAndReportCurrentDiagnosticsAsync(context, document, newResultId, cancellationToken).ConfigureAwait(false));
                }
                else
                {
                    context.TraceInformation($"Diagnostics were unchanged for document: {document.FilePath}");

                    // Nothing changed between the last request and this one.  Report a (null-diagnostics,
                    // same-result-id) response to the client as that means they should just preserve the current
                    // diagnostics they have for this file.
                    var previousParams = documentToPreviousDiagnosticParams[document];
                    progress.Report(CreateReport(previousParams.TextDocument, diagnostics: null, previousParams.PreviousResultId));
                }
            }

            // If we had a progress object, then we will have been reporting to that.  Otherwise, take what we've been
            // collecting and return that.
            context.TraceInformation($"{this.GetType()} finished getting diagnostics");
            return progress.GetValues();
        }

        private static bool IncludeDocument(Document document, string? clientName)
        {
            // Documents either belong to Razor or not.  We can determine this by checking if the doc has a span-mapping
            // service or not.  If we're not in razor, we do not include razor docs.  If we are in razor, we only
            // include razor docs.
            var isRazorDoc = document.IsRazorDocument();
            var wantsRazorDoc = clientName != null;

            return wantsRazorDoc == isRazorDoc;
        }

        private static Dictionary<Document, VSInternalDiagnosticParams> GetDocumentToPreviousDiagnosticParams(
            RequestContext context, VSInternalDiagnosticParams[] previousResults)
        {
            Contract.ThrowIfNull(context.Solution);

            var result = new Dictionary<Document, VSInternalDiagnosticParams>();
            foreach (var diagnosticParams in previousResults)
            {
                if (diagnosticParams.TextDocument != null)
                {
                    var document = context.Solution.GetDocument(diagnosticParams.TextDocument);
                    if (document != null)
                        result[document] = diagnosticParams;
                }
            }

            return result;
        }

        private async Task<TReport> ComputeAndReportCurrentDiagnosticsAsync(
            RequestContext context,
            Document document,
            string resultId,
            CancellationToken cancellationToken)
        {
            // Being asked about this document for the first time.  Or being asked again and we have different
            // diagnostics.  Compute and report the current diagnostics info for this document.

            // Razor has a separate option for determining if they should be in push or pull mode.
            var diagnosticMode = document.IsRazorDocument()
                ? InternalDiagnosticsOptions.RazorDiagnosticMode
                : InternalDiagnosticsOptions.NormalDiagnosticMode;

            var isPull = context.GlobalOptions.IsPullDiagnostics(diagnosticMode);

            context.TraceInformation($"Getting '{(isPull ? "pull" : "push")}' diagnostics with mode '{diagnosticMode}'");

            using var _ = ArrayBuilder<VSDiagnostic>.GetInstance(out var result);

            if (isPull)
            {
                var text = await document.GetTextAsync(cancellationToken).ConfigureAwait(false);
                var diagnostics = await _analyzerService.GetDiagnosticsForSpanAsync(document, range: null, cancellationToken: cancellationToken).ConfigureAwait(false);
                context.TraceInformation($"Got {diagnostics.Length} diagnostics");

                foreach (var diagnostic in diagnostics)
                    result.Add(ConvertDiagnostic(document, text, diagnostic));
            }

            return CreateReport(ProtocolConversions.DocumentToTextDocumentIdentifier(document), result.ToArray(), resultId);
        }

        private void HandleRemovedDocuments(RequestContext context, VSInternalDiagnosticParams[] previousResults, BufferedProgress<TReport> progress)
        {
            Contract.ThrowIfNull(context.Solution);

            foreach (var previousResult in previousResults)
            {
                var textDocument = previousResult.TextDocument;
                if (textDocument != null)
                {
                    var document = context.Solution.GetDocument(textDocument);
                    if (document == null)
                    {
                        context.TraceInformation($"Clearing diagnostics for removed document: {textDocument.Uri}");

                        // Client is asking server about a document that no longer exists (i.e. was removed/deleted from
                        // the workspace). Report a (null-diagnostics, null-result-id) response to the client as that
                        // means they should just consider the file deleted and should remove all diagnostics
                        // information they've cached for it.
                        progress.Report(CreateReport(textDocument, diagnostics: null, resultId: null));
                    }
                }
            }
        }

        /// <summary>
        /// If diagnostics have changed since the last request this calculates and returns a new
        /// non-null resultId to use for subsequent computation and caches it.
        /// </summary>
        /// <param name="documentToPreviousDiagnosticParams">the resultIds the client sent us.</param>
        /// <param name="document">the document we are currently calculating results for.</param>
        /// <returns>Null when diagnostics are unchanged, otherwise returns a non-null new resultId.</returns>
        private async Task<string?> GetNewResultIdAsync(
            Dictionary<Document, VSInternalDiagnosticParams> documentToPreviousDiagnosticParams,
            Document document,
            CancellationToken cancellationToken)
        {
            var workspace = document.Project.Solution.Workspace;
            var currentProjectDependentVersion = await document.Project.GetDependentVersionAsync(cancellationToken).ConfigureAwait(false);
            using (await _semaphore.DisposableWaitAsync(cancellationToken).ConfigureAwait(false))
            {
                if (documentToPreviousDiagnosticParams.TryGetValue(document, out var previousParams) &&
                    previousParams.PreviousResultId != null &&
                    _documentIdToLastResult.TryGetValue((workspace, document.Id), out var lastResult) &&
                    lastResult.resultId == previousParams.PreviousResultId)
                {
                    if (lastResult.projectDependentVersion == currentProjectDependentVersion)
                    {
                        // The client's resultId matches our cached resultId and the project dependent version is an
                        // exact match for our current project dependent version (meaning the project and none of its dependencies
                        // have changed, or even forked, since we last calculated diagnostics).
                        // We return early here to avoid calculating checksums as we know nothing is changed.
                        return null;
                    }

                    // The current project dependent version does not match the last reported.  This may be because we've forked
                    // or reloaded a project, so fall back to calculating project checksums to determine if anything is actually changed.
                    var aggregateChecksum = await GetDependentChecksumAsync(document.Project, cancellationToken).ConfigureAwait(false);
                    if (lastResult.projectDependentChecksum == aggregateChecksum)
                    {
                        // Checksums match which means content has not changed and we do not need to re-calculate.
                        return null;
                    }
                }

                // Client didn't give us a resultId, we have nothing cached, or what we had cached didn't match the current project.
                // We need to calculate diagnostics and store what we calculated the diagnostics for.

                // Keep track of the diagnostics we reported here so that we can short-circuit producing diagnostics for
                // the same diagnostic set in the future.  Use a custom result-id per type (doc diagnostics or workspace
                // diagnostics) so that clients of one don't errantly call into the other.  For example, a client
                // getting document diagnostics should not ask for workspace diagnostics with the result-ids it got for
                // doc-diagnostics.  The two systems are different and cannot share results, or do things like report
                // what changed between each other.
                //
                // Note that we can safely update the map before computation as any cancellation or exception
                // during computation means that the client will never recieve this resultId and so cannot ask us for it.
                var newResultId = $"{GetType().Name}:{_nextDocumentResultId++}";
                var currentProjectDependentChecksum = await GetDependentChecksumAsync(document.Project, cancellationToken).ConfigureAwait(false);
                _documentIdToLastResult[(document.Project.Solution.Workspace, document.Id)] = (newResultId, currentProjectDependentVersion, currentProjectDependentChecksum);
                return newResultId;

                async Task<Checksum> GetDependentChecksumAsync(Project project, CancellationToken cancellationToken)
                {
                    var aggregateChecksum = _projectToProjectDependentChecksum.GetValue(project, static p => new AsyncLazy<Checksum>(c => CalculateDependentProjectChecksumAsync(p, c), cacheResult: true));
                    return await aggregateChecksum.GetValueAsync(cancellationToken).ConfigureAwait(false);
                }
            }
        }

        /// <summary>
        /// Calculates a checksum that contains a project's checksum along with a checksum for each of the project's transitive dependencies.
        /// </summary>
        /// <remarks>
        /// This checksum calculation is used to determine if a diagnostics need to be recalculated based on the last reported checksum.
        /// The goal is to ensure that changes to
        /// <list type="bullet">
        ///    <item>Files inside the current project</item>
        ///    <item>Project properties of the current project</item>
        ///    <item>Visible files in referenced projects</item>
        ///    <item>Project properties in referenced projects</item>
        /// </list>
        /// are reflected in the metadata we keep so that comparing solutions accurately tells us when we need to recompute diagnostics.   
        /// 
        /// <para>This method of checking for changes has a few important properties that differentiate it from other methods of determining project version.
        /// <list type="bullet">
        ///    <item>Changes to methods inside the current project will be reflected to compute updated diagnostics.
        ///        <see cref="Project.GetDependentSemanticVersionAsync(CancellationToken)"/> does not change as it only returns top level changes.</item>
        ///    <item>Reloading a project without making any changes will re-use cached diagnostics.
        ///        <see cref="Project.GetDependentSemanticVersionAsync(CancellationToken)"/> changes as the project is removed, then added resulting in a version change.</item>
        /// </list>   
        /// Since diagnostic calculations happen OOP, these checksums already have been (or will be) created to do the diagnostics calculation anyway.
        /// </para>
        /// </remarks>
        private static async Task<Checksum> CalculateDependentProjectChecksumAsync(Project project, CancellationToken cancellationToken)
        {
            using var tempChecksumArray = TemporaryArray<Checksum>.Empty;

            // Get the checksum for the project itself.
            var projectChecksum = await project.State.GetChecksumAsync(cancellationToken).ConfigureAwait(false);
            tempChecksumArray.Add(projectChecksum);

            // Calculate a checksum this project and for each dependent project that could affect diagnostics for this project.
            // Ensure that the checksum calculation orders the projects consistently so that order changes (like unload / reload) don't change checksums.
            var transitiveDependencies = project.Solution.GetProjectDependencyGraph().GetProjectsThatThisProjectTransitivelyDependsOn(project.Id);
            var orderedProjectIds = transitiveDependencies.Add(project.Id).OrderBy(p => p.Id);
            foreach (var projectId in orderedProjectIds)
            {
                var referencedProject = project.Solution.GetRequiredProject(projectId);

                // Note that these checksums should only actually be calculated once, if the project is unchanged
                // the same checksum will be returned.
                var referencedProjectChecksum = await referencedProject.State.GetChecksumAsync(cancellationToken).ConfigureAwait(false);
                tempChecksumArray.Add(referencedProjectChecksum);
            }

            return Checksum.Create(tempChecksumArray.ToImmutableAndClear());
        }

        private VSDiagnostic ConvertDiagnostic(Document document, SourceText text, DiagnosticData diagnosticData)
        {
            Contract.ThrowIfNull(diagnosticData.Message, $"Got a document diagnostic that did not have a {nameof(diagnosticData.Message)}");
            Contract.ThrowIfNull(diagnosticData.DataLocation, $"Got a document diagnostic that did not have a {nameof(diagnosticData.DataLocation)}");

            var project = document.Project;

            // We currently do not map diagnostics spans as
            //   1.  Razor handles span mapping for razor files on their side.
            //   2.  LSP does not allow us to report document pull diagnostics for a different file path.
            //   3.  The VS LSP client does not support document pull diagnostics for files outside our content type.
            //   4.  This matches classic behavior where we only squiggle the original location anyway.
            var useMappedSpan = false;
            return new VSDiagnostic
            {
                Source = GetType().Name,
                Code = diagnosticData.Id,
                CodeDescription = ProtocolConversions.HelpLinkToCodeDescription(diagnosticData.HelpLink),
                Message = diagnosticData.Message,
                Severity = ConvertDiagnosticSeverity(diagnosticData.Severity),
                Range = ProtocolConversions.LinePositionToRange(DiagnosticData.GetLinePositionSpan(diagnosticData.DataLocation, text, useMappedSpan)),
                Tags = ConvertTags(diagnosticData),
                DiagnosticType = diagnosticData.Category,
                Projects = new[]
                {
                    new VSDiagnosticProjectInformation
                    {
                        ProjectIdentifier = project.Id.Id.ToString(),
                        ProjectName = project.Name,
                    },
                },
            };
        }

        private static LSP.DiagnosticSeverity ConvertDiagnosticSeverity(DiagnosticSeverity severity)
            => severity switch
            {
                // Hidden is translated in ConvertTags to pass along appropriate _ms tags
                // that will hide the item in a client that knows about those tags.
                DiagnosticSeverity.Hidden => LSP.DiagnosticSeverity.Hint,
                DiagnosticSeverity.Info => LSP.DiagnosticSeverity.Hint,
                DiagnosticSeverity.Warning => LSP.DiagnosticSeverity.Warning,
                DiagnosticSeverity.Error => LSP.DiagnosticSeverity.Error,
                _ => throw ExceptionUtilities.UnexpectedValue(severity),
            };

        /// <summary>
        /// If you make change in this method, please also update the corresponding file in
        /// src\VisualStudio\Xaml\Impl\Implementation\LanguageServer\Handler\Diagnostics\AbstractPullDiagnosticHandler.cs
        /// </summary>
        protected static DiagnosticTag[] ConvertTags(DiagnosticData diagnosticData, bool potentialDuplicate)
        {
            using var _ = ArrayBuilder<DiagnosticTag>.GetInstance(out var result);

            if (diagnosticData.Severity == DiagnosticSeverity.Hidden)
            {
                result.Add(VSDiagnosticTags.HiddenInEditor);
                result.Add(VSDiagnosticTags.HiddenInErrorList);
                result.Add(VSDiagnosticTags.SuppressEditorToolTip);
            }
            else
            {
                result.Add(VSDiagnosticTags.VisibleInErrorList);
            }

            if (potentialDuplicate)
                result.Add(VSDiagnosticTags.PotentialDuplicate);

            result.Add(diagnosticData.CustomTags.Contains(WellKnownDiagnosticTags.Build)
                ? VSDiagnosticTags.BuildError
                : VSDiagnosticTags.IntellisenseError);

            if (diagnosticData.CustomTags.Contains(WellKnownDiagnosticTags.Unnecessary))
                result.Add(DiagnosticTag.Unnecessary);

            if (diagnosticData.CustomTags.Contains(WellKnownDiagnosticTags.EditAndContinue))
                result.Add(VSDiagnosticTags.EditAndContinueError);

            return result.ToArray();
        }
    }
}<|MERGE_RESOLUTION|>--- conflicted
+++ resolved
@@ -80,12 +80,8 @@
             IDiagnosticService diagnosticService,
             IDiagnosticAnalyzerService analyzerService)
         {
-<<<<<<< HEAD
             _analyzerService = analyzerService;
-            diagnosticService.DiagnosticsUpdated += OnDiagnosticsUpdated;
-=======
             DiagnosticService = diagnosticService;
->>>>>>> 518162cc
         }
 
         public abstract TextDocumentIdentifier? GetTextDocumentIdentifier(TDiagnosticsParams diagnosticsParams);
