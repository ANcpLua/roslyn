--- conflicted
+++ resolved
@@ -83,25 +83,8 @@
             language: document.Project.Language,
             location: new DiagnosticDataLocation(
                 document.Id,
-<<<<<<< HEAD
-                originalFileSpan: new(comment.OriginalFilePath!, new LinePosition(comment.OriginalLine, comment.OriginalColumn), new LinePosition(comment.OriginalLine, comment.OriginalColumn)),
-                mappedFileSpan: comment.MappedFilePath == null
-                    ? null
-                    : new(comment.MappedFilePath,
-                        new LinePosition(comment.MappedLine, comment.MappedColumn),
-                        new LinePosition(comment.MappedLine, comment.MappedColumn)))));
-=======
-                originalFilePath: comment.Span.Path,
-                originalStartLine: comment.Span.StartLinePosition.Line,
-                originalStartColumn: comment.Span.StartLinePosition.Character,
-                originalEndLine: comment.Span.EndLinePosition.Line,
-                originalEndColumn: comment.Span.EndLinePosition.Character,
-                mappedFilePath: comment.MappedSpan.GetMappedFilePathIfExist(),
-                mappedStartLine: comment.MappedSpan.StartLinePosition.Line,
-                mappedStartColumn: comment.MappedSpan.StartLinePosition.Character,
-                mappedEndLine: comment.MappedSpan.EndLinePosition.Line,
-                mappedEndColumn: comment.MappedSpan.EndLinePosition.Character)));
->>>>>>> 4a8ae637
+                originalFileSpan: comment.Span,
+                mappedFileSpan: comment.MappedSpan.HasMappedPath ? null : comment.MappedSpan)));
     }
 
     private static ImmutableArray<TodoCommentDescriptor> GetAndCacheDescriptors(ImmutableArray<string> tokenList)
