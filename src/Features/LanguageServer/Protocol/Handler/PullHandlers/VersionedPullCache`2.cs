--- conflicted
+++ resolved
@@ -65,16 +65,10 @@
             Func<Task<TExpensiveVersion>> computeExpensiveVersionAsync,
             CancellationToken cancellationToken)
         {
-<<<<<<< HEAD
-            TCheapVersion? cheapVersion = default;
-            TExpensiveVersion? expensiveVersion = default;
+            TCheapVersion cheapVersion;
+            TExpensiveVersion expensiveVersion;
 
             var workspace = document.Project.Solution.Workspace;
-=======
-            var workspace = document.Project.Solution.Workspace;
-            TCheapVersion cheapVersion;
-            TExpensiveVersion expensiveVersion;
->>>>>>> d57034ff
             using (await _semaphore.DisposableWaitAsync(cancellationToken).ConfigureAwait(false))
             {
                 if (documentToPreviousResult.TryGetValue(document, out var previousResult) &&
@@ -118,16 +112,8 @@
                 //
                 // Note that we can safely update the map before computation as any cancellation or exception
                 // during computation means that the client will never recieve this resultId and so cannot ask us for it.
-<<<<<<< HEAD
-                cheapVersion ??= await computeCheapVersionAsync().ConfigureAwait(false);
-                expensiveVersion ??= await computeExpensiveVersionAsync().ConfigureAwait(false);
-
-                var newResultId = $"{_uniqueKey}:{_nextDocumentResultId++}";
-                _documentIdToLastResult[(workspace, document.Id)] = (newResultId, cheapVersion, expensiveVersion);
-=======
                 var newResultId = $"{_uniqueKey}:{_nextDocumentResultId++}";
                 _documentIdToLastResult[(document.Project.Solution.Workspace, document.Id)] = (newResultId, cheapVersion, expensiveVersion);
->>>>>>> d57034ff
                 return newResultId;
             }
         }
