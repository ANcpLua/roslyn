﻿// Licensed to the .NET Foundation under one or more agreements.
// The .NET Foundation licenses this file to you under the MIT license.
// See the LICENSE file in the project root for more information.

#nullable enable

using System;
using System.Collections.Immutable;
using System.Composition;
using System.Linq;
using System.Threading;
using System.Threading.Tasks;
using Microsoft.CodeAnalysis.Completion;
using Microsoft.CodeAnalysis.Editor.Shared.Extensions;
using Microsoft.CodeAnalysis.LanguageServer.CustomProtocol;
using Microsoft.VisualStudio.Text.Adornments;
using LSP = Microsoft.VisualStudio.LanguageServer.Protocol;

namespace Microsoft.CodeAnalysis.LanguageServer.Handler
{
    /// <summary>
    /// Handle a completion request.
    /// </summary>
    [Shared]
    [ExportLspMethod(LSP.Methods.TextDocumentCompletionName)]
    internal class CompletionHandler : IRequestHandler<LSP.CompletionParams, LSP.SumType<LSP.CompletionItem[], LSP.CompletionList>?>
    {
<<<<<<< HEAD
        [ImportingConstructor]
        public CompletionHandler()
        {
        }

        public async Task<object> HandleRequestAsync(Solution solution, LSP.CompletionParams request, LSP.ClientCapabilities clientCapabilities,
=======
        public async Task<LSP.SumType<LSP.CompletionItem[], LSP.CompletionList>?> HandleRequestAsync(Solution solution, LSP.CompletionParams request, LSP.ClientCapabilities clientCapabilities,
>>>>>>> 48583ea9
            CancellationToken cancellationToken)
        {
            var document = solution.GetDocumentFromURI(request.TextDocument.Uri);
            if (document == null)
            {
                return Array.Empty<LSP.CompletionItem>();
            }

            var position = await document.GetPositionFromLinePositionAsync(ProtocolConversions.PositionToLinePosition(request.Position), cancellationToken).ConfigureAwait(false);

            var completionService = document.Project.LanguageServices.GetRequiredService<CompletionService>();
            var list = await completionService.GetCompletionsAsync(document, position, cancellationToken: cancellationToken).ConfigureAwait(false);
            if (list == null)
            {
                return Array.Empty<LSP.CompletionItem>();
            }

            var lspVSClientCapability = clientCapabilities?.HasVisualStudioLspCapability() == true;
            return list.Items.Select(item => CreateLSPCompletionItem(request, item, lspVSClientCapability)).ToArray();

            // local functions
            static LSP.CompletionItem CreateLSPCompletionItem(LSP.CompletionParams request, CompletionItem item, bool useVSCompletionItem)
            {
                if (useVSCompletionItem)
                {
                    var vsCompletionItem = CreateCompletionItem<LSP.VSCompletionItem>(request, item);
                    vsCompletionItem.Icon = new ImageElement(item.Tags.GetFirstGlyph().GetImageId());
                    return vsCompletionItem;
                }
                else
                {
                    var roslynCompletionItem = CreateCompletionItem<RoslynCompletionItem>(request, item);
                    roslynCompletionItem.Tags = item.Tags.ToArray();
                    return roslynCompletionItem;
                }
            }

            static TCompletionItem CreateCompletionItem<TCompletionItem>(LSP.CompletionParams request, CompletionItem item) where TCompletionItem : LSP.CompletionItem, new()
                => new TCompletionItem
                {
                    Label = item.DisplayTextPrefix + item.DisplayText + item.DisplayTextSuffix,
                    InsertText = item.Properties.ContainsKey("InsertionText") ? item.Properties["InsertionText"] : item.DisplayText,
                    SortText = item.SortText,
                    FilterText = item.FilterText,
                    Kind = GetCompletionKind(item.Tags),
                    Data = new CompletionResolveData { CompletionParams = request, DisplayText = item.DisplayText }
                };
        }

        private static LSP.CompletionItemKind GetCompletionKind(ImmutableArray<string> tags)
        {
            foreach (var tag in tags)
            {
                if (ProtocolConversions.RoslynTagToCompletionItemKind.TryGetValue(tag, out var completionItemKind))
                {
                    return completionItemKind;
                }
            }

            return LSP.CompletionItemKind.Text;
        }
    }
}<|MERGE_RESOLUTION|>--- conflicted
+++ resolved
@@ -25,16 +25,12 @@
     [ExportLspMethod(LSP.Methods.TextDocumentCompletionName)]
     internal class CompletionHandler : IRequestHandler<LSP.CompletionParams, LSP.SumType<LSP.CompletionItem[], LSP.CompletionList>?>
     {
-<<<<<<< HEAD
         [ImportingConstructor]
         public CompletionHandler()
         {
         }
-
-        public async Task<object> HandleRequestAsync(Solution solution, LSP.CompletionParams request, LSP.ClientCapabilities clientCapabilities,
-=======
+        
         public async Task<LSP.SumType<LSP.CompletionItem[], LSP.CompletionList>?> HandleRequestAsync(Solution solution, LSP.CompletionParams request, LSP.ClientCapabilities clientCapabilities,
->>>>>>> 48583ea9
             CancellationToken cancellationToken)
         {
             var document = solution.GetDocumentFromURI(request.TextDocument.Uri);
