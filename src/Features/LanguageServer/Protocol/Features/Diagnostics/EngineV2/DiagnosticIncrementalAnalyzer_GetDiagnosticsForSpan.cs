--- conflicted
+++ resolved
@@ -129,11 +129,7 @@
                 return new LatestDiagnosticsForSpanGetter(
                     owner, compilationWithAnalyzers, document, text, stateSets, shouldIncludeDiagnostic, includeCompilerDiagnostics,
                     range, blockForData, addOperationScope, includeSuppressedDiagnostics, priority, cacheFullDocumentDiagnostics,
-<<<<<<< HEAD
-                    logPerformanceInfo, incrementalAnalysis, diagnosticKinds);
-=======
                     isExplicit, logPerformanceInfo, incrementalAnalysis, diagnosticKinds);
->>>>>>> 970158fc
             }
 
             private static async Task<CompilationWithAnalyzers?> GetOrCreateCompilationWithAnalyzersAsync(
