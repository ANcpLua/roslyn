--- conflicted
+++ resolved
@@ -18,12 +18,6 @@
     internal partial class DiagnosticAnalyzerService : IIncrementalAnalyzerProvider
     {
         public IIncrementalAnalyzer CreateIncrementalAnalyzer(Workspace workspace)
-<<<<<<< HEAD
-            => GetOrCreateIncrementalAnalyzer(workspace);
-
-        public DiagnosticIncrementalAnalyzer GetOrCreateIncrementalAnalyzer(Workspace workspace)
-            => _map.GetValue(workspace, _createIncrementalAnalyzer);
-=======
         {
             var analyzer = _map.GetValue(workspace, _createIncrementalAnalyzer);
             // We rely on LSP to query us for diagnostics when things have changed and poll us for changes that might
@@ -34,7 +28,6 @@
             // behavior.  This code will be removed when we remove the legacy behavior entirely.
             return GlobalOptions.GetOption(DiagnosticOptionsStorage.PullDiagnosticsFeatureFlag) ? NoOpIncrementalAnalyzer.Instance : analyzer;
         }
->>>>>>> 8c55b1fc
 
         public void ShutdownAnalyzerFrom(Workspace workspace)
         {
