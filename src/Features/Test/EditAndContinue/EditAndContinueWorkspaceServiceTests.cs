﻿// Licensed to the .NET Foundation under one or more agreements.
// The .NET Foundation licenses this file to you under the MIT license.
// See the LICENSE file in the project root for more information.

#nullable disable

using System;
using System.Collections.Immutable;
using System.IO;
using System.Linq;
using System.Reflection.Metadata;
using System.Reflection.PortableExecutable;
using System.Text;
using System.Threading;
using System.Threading.Tasks;
using Microsoft.CodeAnalysis.Contracts.EditAndContinue;
using Microsoft.CodeAnalysis.CSharp;
using Microsoft.CodeAnalysis.CSharp.Test.Utilities;
using Microsoft.CodeAnalysis.Emit;
using Microsoft.CodeAnalysis.Host;
using Microsoft.CodeAnalysis.PooledObjects;
using Microsoft.CodeAnalysis.Shared.Extensions;
using Microsoft.CodeAnalysis.Test.Utilities;
using Microsoft.CodeAnalysis.Text;
using Microsoft.CodeAnalysis.UnitTests;
using Roslyn.Test.Utilities;
using Roslyn.Test.Utilities.TestGenerators;
using Roslyn.Utilities;
using Xunit;

namespace Microsoft.CodeAnalysis.EditAndContinue.UnitTests;

using static ActiveStatementTestHelpers;

[UseExportProvider]
public sealed class EditAndContinueWorkspaceServiceTests : EditAndContinueWorkspaceTestBase
{
    [Theory, CombinatorialData]
    public async Task StartDebuggingSession_CapturingDocuments(bool captureAllDocuments)
    {
        Encoding.RegisterProvider(CodePagesEncodingProvider.Instance);

        var encodingA = Encoding.BigEndianUnicode;
        var encodingB = Encoding.Unicode;
        var encodingC = Encoding.GetEncoding("SJIS");
        var encodingE = Encoding.UTF8;

        var sourceA1 = "class A {}";
        var sourceB1 = "class B { int F() => 1; }";
        var sourceB2 = "class B { int F() => 2; }";
        var sourceB3 = "class B { int F() => 3; }";
        var sourceC1 = "class C { const char L = 'ワ'; }";
        var sourceD1 = "dummy code";
        var sourceE1 = "class E { }";
        var sourceBytesA1 = encodingA.GetBytesWithPreamble(sourceA1);
        var sourceBytesB1 = encodingB.GetBytesWithPreamble(sourceB1);
        var sourceBytesC1 = encodingC.GetBytesWithPreamble(sourceC1);
        var sourceBytesD1 = Encoding.UTF8.GetBytesWithPreamble(sourceD1);
        var sourceBytesE1 = encodingE.GetBytesWithPreamble(sourceE1);

        var dir = Temp.CreateDirectory();
        var sourceFileA = dir.CreateFile("A.cs").WriteAllBytes(sourceBytesA1);
        var sourceFileB = dir.CreateFile("B.cs").WriteAllBytes(sourceBytesB1);
        var sourceFileC = dir.CreateFile("C.cs").WriteAllBytes(sourceBytesC1);
        var sourceFileD = dir.CreateFile("dummy").WriteAllBytes(sourceBytesD1);
        var sourceFileE = dir.CreateFile("E.cs").WriteAllBytes(sourceBytesE1);
        var sourceTreeA1 = SyntaxFactory.ParseSyntaxTree(SourceText.From(sourceBytesA1, sourceBytesA1.Length, encodingA, SourceHashAlgorithms.Default), TestOptions.Regular, sourceFileA.Path);
        var sourceTreeB1 = SyntaxFactory.ParseSyntaxTree(SourceText.From(sourceBytesB1, sourceBytesB1.Length, encodingB, SourceHashAlgorithms.Default), TestOptions.Regular, sourceFileB.Path);
        var sourceTreeC1 = SyntaxFactory.ParseSyntaxTree(SourceText.From(sourceBytesC1, sourceBytesC1.Length, encodingC, SourceHashAlgorithm.Sha1), TestOptions.Regular, sourceFileC.Path);

        // E is not included in the compilation:
        var compilation = CSharpTestBase.CreateCompilation([sourceTreeA1, sourceTreeB1, sourceTreeC1], options: TestOptions.DebugDll, targetFramework: DefaultTargetFramework, assemblyName: "P");
        EmitLibrary(compilation);

        // change content of B on disk:
        sourceFileB.WriteAllText(sourceB2, encodingB);

        // prepare workspace as if it was loaded from project files:
        using var _ = CreateWorkspace(out var solution, out var service, [typeof(NoCompilationLanguageService)]);

        solution = solution
            .AddTestProject("P", LanguageNames.CSharp, out var projectPId).Solution
            .WithProjectChecksumAlgorithm(projectPId, SourceHashAlgorithm.Sha1);

        var documentIdA = DocumentId.CreateNewId(projectPId, debugName: "A");
        solution = solution.AddDocument(DocumentInfo.Create(
            id: documentIdA,
            name: "A",
            loader: new WorkspaceFileTextLoader(solution.Services, sourceFileA.Path, encodingA),
            filePath: sourceFileA.Path));

        var documentIdB = DocumentId.CreateNewId(projectPId, debugName: "B");
        solution = solution.AddDocument(DocumentInfo.Create(
            id: documentIdB,
            name: "B",
            loader: new WorkspaceFileTextLoader(solution.Services, sourceFileB.Path, encodingB),
            filePath: sourceFileB.Path));

        var documentIdC = DocumentId.CreateNewId(projectPId, debugName: "C");
        solution = solution.AddDocument(DocumentInfo.Create(
            id: documentIdC,
            name: "C",
            loader: new WorkspaceFileTextLoader(solution.Services, sourceFileC.Path, encodingC),
            filePath: sourceFileC.Path));

        var documentIdE = DocumentId.CreateNewId(projectPId, debugName: "E");
        solution = solution.AddDocument(DocumentInfo.Create(
            id: documentIdE,
            name: "E",
            loader: new WorkspaceFileTextLoader(solution.Services, sourceFileE.Path, encodingE),
            filePath: sourceFileE.Path));

        // check that we are testing documents whose hash algorithm does not match the PDB (but the hash itself does):
        Assert.Equal(SourceHashAlgorithm.Sha1, solution.GetDocument(documentIdA).GetTextSynchronously(default).ChecksumAlgorithm);
        Assert.Equal(SourceHashAlgorithm.Sha1, solution.GetDocument(documentIdB).GetTextSynchronously(default).ChecksumAlgorithm);
        Assert.Equal(SourceHashAlgorithm.Sha1, solution.GetDocument(documentIdC).GetTextSynchronously(default).ChecksumAlgorithm);
        Assert.Equal(SourceHashAlgorithm.Sha1, solution.GetDocument(documentIdE).GetTextSynchronously(default).ChecksumAlgorithm);

        // design-time-only document with and without absolute path:
        solution = solution.
            AddDocument(CreateDesignTimeOnlyDocument(projectPId, name: "dt1.cs", path: Path.Combine(dir.Path, "dt1.cs"))).
            AddDocument(CreateDesignTimeOnlyDocument(projectPId, name: "dt2.cs", path: "dt2.cs"));

        // project that does not support EnC - the contents of documents in this project shouldn't be loaded:
        var projectQ = solution.AddTestProject("Q", NoCompilationConstants.LanguageName);
        solution = projectQ.Solution;

        solution = solution.AddDocument(DocumentInfo.Create(
            id: DocumentId.CreateNewId(projectQ.Id, debugName: "D"),
            name: "D",
            loader: new FailingTextLoader(),
            filePath: sourceFileD.Path));

        var captureMatchingDocuments = captureAllDocuments
            ? ImmutableArray<DocumentId>.Empty
            : (from project in solution.Projects from documentId in project.DocumentIds select documentId).ToImmutableArray();

        var sessionId = await service.StartDebuggingSessionAsync(solution, _debuggerService, NullPdbMatchingSourceTextProvider.Instance, captureMatchingDocuments, captureAllDocuments, reportDiagnostics: true, CancellationToken.None);
        var debuggingSession = service.GetTestAccessor().GetDebuggingSession(sessionId);

        var matchingDocuments = debuggingSession.LastCommittedSolution.Test_GetDocumentStates();
        AssertEx.Equal(
        [
            "(A, MatchesBuildOutput)",
            "(C, MatchesBuildOutput)"
        ], matchingDocuments.Select(e => (solution.GetDocument(e.id).Name, e.state)).OrderBy(e => e.Name).Select(e => e.ToString()));

        // change content of B on disk again:
        sourceFileB.WriteAllText(sourceB3, encodingB);
        solution = solution.WithDocumentTextLoader(documentIdB, new WorkspaceFileTextLoader(solution.Services, sourceFileB.Path, encodingB), PreservationMode.PreserveValue);

        EnterBreakState(debuggingSession);

        var (updates, emitDiagnostics) = await EmitSolutionUpdateAsync(debuggingSession, solution);
        Assert.Equal(ModuleUpdateStatus.None, updates.Status);
        Assert.Empty(updates.Updates);
        AssertEx.Equal([$"P.csproj: (0,0)-(0,0): Warning ENC1005: {string.Format(FeaturesResources.DocumentIsOutOfSyncWithDebuggee, sourceFileB.Path)}"], InspectDiagnostics(emitDiagnostics));

        EndDebuggingSession(debuggingSession);
    }

    [Fact]
    public async Task ProjectNotBuilt()
    {
        using var _ = CreateWorkspace(out var solution, out var service);
        (solution, var document1) = AddDefaultTestProject(solution, "class C1 { void M() { System.Console.WriteLine(1); } }");

        _mockCompilationOutputsProvider = _ => new MockCompilationOutputs(Guid.Empty);

        var debuggingSession = await StartDebuggingSessionAsync(service, solution);

        // no changes:
        var diagnostics = await service.GetDocumentDiagnosticsAsync(document1, s_noActiveSpans, CancellationToken.None);
        Assert.Empty(diagnostics);

        // change the source:
        solution = solution.WithDocumentText(document1.Id, CreateText("class C1 { void M() { System.Console.WriteLine(2); } }"));
        var document2 = solution.GetDocument(document1.Id);

        diagnostics = await service.GetDocumentDiagnosticsAsync(document2, s_noActiveSpans, CancellationToken.None);
        Assert.Empty(diagnostics);

        // changes in the project are ignored:
        var (updates, emitDiagnostics) = await EmitSolutionUpdateAsync(debuggingSession, solution);
        Assert.Equal(ModuleUpdateStatus.None, updates.Status);
        Assert.Empty(updates.Updates);
        Assert.Empty(emitDiagnostics);

        EndDebuggingSession(debuggingSession);
    }

    [Fact]
    public async Task DifferentDocumentWithSameContent()
    {
        var source = "class C1 { void M1() { System.Console.WriteLine(1); } }";
        var moduleFile = Temp.CreateFile().WriteAllBytes(TestResources.Basic.Members);

        using var _ = CreateWorkspace(out var solution, out var service);
        (solution, var document) = AddDefaultTestProject(solution, source);

        solution = solution.WithProjectOutputFilePath(document.Project.Id, moduleFile.Path);
        _mockCompilationOutputsProvider = _ => new CompilationOutputFiles(moduleFile.Path);

        var debuggingSession = await StartDebuggingSessionAsync(service, solution);

        // update the document
        var document1 = solution.GetDocument(document.Id);
        solution = solution.WithDocumentText(document.Id, CreateText(source));
        var document2 = solution.GetDocument(document.Id);

        Assert.Equal(document1.Id, document2.Id);
        Assert.NotSame(document1, document2);

        var diagnostics2 = await service.GetDocumentDiagnosticsAsync(document2, s_noActiveSpans, CancellationToken.None);
        Assert.Empty(diagnostics2);

        // validate solution update status and emit - changes made during run mode are ignored:
        var (updates, _) = await EmitSolutionUpdateAsync(debuggingSession, solution);
        Assert.Equal(ModuleUpdateStatus.None, updates.Status);

        EndDebuggingSession(debuggingSession);

        AssertEx.Equal(
        [
            "Debugging_EncSession: SolutionSessionId={00000000-AAAA-AAAA-AAAA-000000000000}|SessionId=1|SessionCount=0|EmptySessionCount=0|HotReloadSessionCount=0|EmptyHotReloadSessionCount=1"
        ], _telemetryLog);
    }

    [Theory, CombinatorialData]
    public async Task ProjectThatDoesNotSupportEnC(bool breakMode)
    {
        using var _ = CreateWorkspace(out var solution, out var service, [typeof(NoCompilationLanguageService)]);
        var project = solution.AddProject("dummy_proj", "dummy_proj", NoCompilationConstants.LanguageName);
        var document = project.AddDocument("test", CreateText("dummy1"));
        solution = document.Project.Solution;

        var debuggingSession = await StartDebuggingSessionAsync(service, solution);
        if (breakMode)
        {
            EnterBreakState(debuggingSession);
        }

        // no changes:
        var document1 = solution.Projects.Single().Documents.Single();
        var diagnostics = await service.GetDocumentDiagnosticsAsync(document1, s_noActiveSpans, CancellationToken.None);
        Assert.Empty(diagnostics);

        // change the source:
        solution = solution.WithDocumentText(document1.Id, CreateText("dummy2"));

        // validate solution update status and emit:
        var (updates, emitDiagnostics) = await EmitSolutionUpdateAsync(debuggingSession, solution);
        Assert.Equal(ModuleUpdateStatus.None, updates.Status);
        Assert.Empty(updates.Updates);
        Assert.Empty(emitDiagnostics);

        var document2 = solution.GetDocument(document1.Id);
        diagnostics = await service.GetDocumentDiagnosticsAsync(document2, s_noActiveSpans, CancellationToken.None);
        Assert.Empty(diagnostics);
    }

    [Fact]
    public async Task DesignTimeOnlyDocument()
    {
        var moduleFile = Temp.CreateFile().WriteAllBytes(TestResources.Basic.Members);

        using var _ = CreateWorkspace(out var solution, out var service);
        (solution, var document1) = AddDefaultTestProject(solution, "class C1 { void M() { System.Console.WriteLine(1); } }");

        var documentInfo = CreateDesignTimeOnlyDocument(document1.Project.Id);
        solution = solution.WithProjectOutputFilePath(document1.Project.Id, moduleFile.Path).AddDocument(documentInfo);

        _mockCompilationOutputsProvider = _ => new CompilationOutputFiles(moduleFile.Path);

        var debuggingSession = await StartDebuggingSessionAsync(service, solution);

        // update a design-time-only source file:
        solution = solution.WithDocumentText(documentInfo.Id, CreateText("class UpdatedC2 {}"));
        var document2 = solution.GetDocument(documentInfo.Id);

        // no updates:
        var diagnostics = await service.GetDocumentDiagnosticsAsync(document2, s_noActiveSpans, CancellationToken.None);
        Assert.Empty(diagnostics);

        // validate solution update status and emit - changes made in design-time-only documents are ignored:
        var (updates, _) = await EmitSolutionUpdateAsync(debuggingSession, solution);
        Assert.Equal(ModuleUpdateStatus.None, updates.Status);

        EndDebuggingSession(debuggingSession);

        AssertEx.Equal(
        [
            "Debugging_EncSession: SolutionSessionId={00000000-AAAA-AAAA-AAAA-000000000000}|SessionId=1|SessionCount=0|EmptySessionCount=0|HotReloadSessionCount=0|EmptyHotReloadSessionCount=1"
        ], _telemetryLog);
    }

    [Fact]
    public async Task DesignTimeOnlyDocument_Dynamic()
    {
        using var _ = CreateWorkspace(out var solution, out var service);

        (solution, var document) = AddDefaultTestProject(solution, "class C {}");

        var sourceText = CreateText("class D {}");
        var documentInfo = DocumentInfo.Create(
            DocumentId.CreateNewId(document.Project.Id),
            name: "design-time-only.cs",
            loader: TextLoader.From(TextAndVersion.Create(sourceText, VersionStamp.Create(), "design-time-only.cs")),
            filePath: "design-time-only.cs",
            isGenerated: false)
            .WithDesignTimeOnly(true);

        solution = solution.AddDocument(documentInfo);

        var debuggingSession = await StartDebuggingSessionAsync(service, solution);
        EnterBreakState(debuggingSession);

        // change the source:
        var document1 = solution.GetDocument(documentInfo.Id);
        solution = solution.WithDocumentText(document1.Id, CreateText("class E {}"));

        // validate solution update status and emit:
        var (updates, emitDiagnostics) = await EmitSolutionUpdateAsync(debuggingSession, solution);
        Assert.Equal(ModuleUpdateStatus.None, updates.Status);
        Assert.Empty(updates.Updates);
        Assert.Empty(emitDiagnostics);

        (updates, emitDiagnostics) = await EmitSolutionUpdateAsync(debuggingSession, solution);
        Assert.Equal(ModuleUpdateStatus.None, updates.Status);
        Assert.Empty(updates.Updates);
        Assert.Empty(emitDiagnostics);
    }

    [Theory, CombinatorialData]
    public async Task DesignTimeOnlyDocument_Wpf([CombinatorialValues(LanguageNames.CSharp, LanguageNames.VisualBasic)] string language, bool delayLoad, bool open, bool designTimeOnlyAddedAfterSessionStarts)
    {
        var source = "class A { }";
        var sourceDesignTimeOnly = (language == LanguageNames.CSharp) ? "class B { }" : "Class C : End Class";
        var sourceDesignTimeOnly2 = (language == LanguageNames.CSharp) ? "class B2 { }" : "Class C2 : End Class";

        var dir = Temp.CreateDirectory();

        var extension = (language == LanguageNames.CSharp) ? ".cs" : ".vb";

        var sourceFileName = "a" + extension;
        var sourceFilePath = dir.CreateFile(sourceFileName).WriteAllText(source, Encoding.UTF8).Path;

        var designTimeOnlyFileName = "b.g.i" + extension;
        var designTimeOnlyFilePath = Path.Combine(dir.Path, designTimeOnlyFileName);

        using var _ = CreateWorkspace(out var solution, out var service);

        // The workspace starts with 
        // [added == false] a version of the source that's not updated with the output of single file generator (or design-time build):
        // [added == true] without the output of single file generator (design-time build has not completed)

        var projectId = ProjectId.CreateNewId();
        var documentId = DocumentId.CreateNewId(projectId);
        var designTimeOnlyDocumentId = DocumentId.CreateNewId(projectId);

        solution = solution.
            AddProject(projectId, "test", "test", language).
            AddMetadataReferences(projectId, TargetFrameworkUtil.GetReferences(TargetFramework.Mscorlib40)).
            AddDocument(documentId, sourceFileName, CreateText(source), filePath: sourceFilePath);

        if (!designTimeOnlyAddedAfterSessionStarts)
        {
            solution = solution.AddDocument(designTimeOnlyDocumentId, designTimeOnlyFileName, SourceText.From(sourceDesignTimeOnly, Encoding.UTF8), filePath: designTimeOnlyFilePath);
        }

        // only compile actual source document, not design-time-only document:
        var moduleId = EmitLibrary(source, sourceFilePath: sourceFilePath);

        if (!delayLoad)
        {
            LoadLibraryToDebuggee(moduleId);
        }

        // make sure renames are not supported:
        _debuggerService.GetCapabilitiesImpl = () => ImmutableArray.Create("Baseline");

        var openDocumentIds = open ? ImmutableArray.Create(designTimeOnlyDocumentId) : ImmutableArray<DocumentId>.Empty;
        var sessionId = await service.StartDebuggingSessionAsync(solution, _debuggerService, NullPdbMatchingSourceTextProvider.Instance, captureMatchingDocuments: openDocumentIds, captureAllMatchingDocuments: false, reportDiagnostics: true, CancellationToken.None);
        var debuggingSession = service.GetTestAccessor().GetDebuggingSession(sessionId);

        if (designTimeOnlyAddedAfterSessionStarts)
        {
            solution = solution.AddDocument(designTimeOnlyDocumentId, designTimeOnlyFileName, SourceText.From(sourceDesignTimeOnly, Encoding.UTF8), filePath: designTimeOnlyFilePath);
        }

        var activeLineSpan = new LinePositionSpan(new(0, 0), new(0, 1));
        var activeStatements = ImmutableArray.Create(
            new ManagedActiveStatementDebugInfo(
                new ManagedInstructionId(new ManagedMethodId(moduleId, token: 0x06000001, version: 1), ilOffset: 1),
                designTimeOnlyFilePath,
                activeLineSpan.ToSourceSpan(),
                ActiveStatementFlags.NonLeafFrame | ActiveStatementFlags.MethodUpToDate));

        EnterBreakState(debuggingSession, activeStatements);

        // change the source (rude edit):
        solution = solution.WithDocumentText(designTimeOnlyDocumentId, CreateText(sourceDesignTimeOnly2));

        var designTimeOnlyDocument2 = solution.GetDocument(designTimeOnlyDocumentId);

        Assert.False(designTimeOnlyDocument2.State.SupportsEditAndContinue());
        Assert.True(designTimeOnlyDocument2.Project.SupportsEditAndContinue());

        var activeStatementMap = await debuggingSession.EditSession.BaseActiveStatements.GetValueAsync(CancellationToken.None);
        Assert.NotEmpty(activeStatementMap.DocumentPathMap);

        // Active statements in design-time documents should be left unchanged.
        var asSpans = await debuggingSession.GetBaseActiveStatementSpansAsync(solution, ImmutableArray.Create(designTimeOnlyDocumentId), CancellationToken.None);
        Assert.Empty(asSpans.Single());

        // no Rude Edits reported:
        Assert.Empty(await service.GetDocumentDiagnosticsAsync(designTimeOnlyDocument2, s_noActiveSpans, CancellationToken.None));

        // validate solution update status and emit:
        var (updates, emitDiagnostics) = await EmitSolutionUpdateAsync(debuggingSession, solution);
        Assert.Equal(ModuleUpdateStatus.None, updates.Status);
        Assert.Empty(emitDiagnostics);

        if (delayLoad)
        {
            LoadLibraryToDebuggee(moduleId);

            // validate solution update status and emit:
            (updates, emitDiagnostics) = await EmitSolutionUpdateAsync(debuggingSession, solution);
            Assert.Equal(ModuleUpdateStatus.None, updates.Status);
            Assert.Empty(emitDiagnostics);
        }

        EndDebuggingSession(debuggingSession);
    }

    [Theory, CombinatorialData]
    public async Task ErrorReadingModuleFile(bool breakMode)
    {
        // module file is empty, which will cause a read error:
        var moduleFile = Temp.CreateFile();

        string expectedErrorMessage = null;
        try
        {
            using var stream = File.OpenRead(moduleFile.Path);
            using var peReader = new PEReader(stream);
            _ = peReader.GetMetadataReader();
        }
        catch (Exception e)
        {
            expectedErrorMessage = e.Message;
        }

        var source1 = "class C { void M() { System.Console.WriteLine(1); } }";
        var source2 = "class C { void M() { System.Console.WriteLine(2); } }";

        using var _w = CreateWorkspace(out var solution, out var service);
        (solution, var document1) = AddDefaultTestProject(solution, source1);

        _mockCompilationOutputsProvider = _ => new CompilationOutputFiles(moduleFile.Path);

        var debuggingSession = await StartDebuggingSessionAsync(service, solution);

        if (breakMode)
        {
            EnterBreakState(debuggingSession);
        }

        // change the source:
        solution = solution.WithDocumentText(document1.Id, CreateText(source2));
        var document2 = solution.GetDocument(document1.Id);

        // error not reported here since it might be intermittent and will be reported if the issue persist when applying the update:
        var diagnostics = await service.GetDocumentDiagnosticsAsync(document2, s_noActiveSpans, CancellationToken.None);
        Assert.Empty(diagnostics);

        var (updates, emitDiagnostics) = await EmitSolutionUpdateAsync(debuggingSession, solution);
        Assert.Equal(ModuleUpdateStatus.RestartRequired, updates.Status);
        Assert.Empty(updates.Updates);
        AssertEx.Equal([$"proj.csproj: (0,0)-(0,0): Error ENC1001: {string.Format(FeaturesResources.ErrorReadingFile, moduleFile.Path, expectedErrorMessage)}"], InspectDiagnostics(emitDiagnostics));

        // correct the error:
        EmitLibrary(source2);

        var (updates2, emitDiagnostics2) = await EmitSolutionUpdateAsync(debuggingSession, solution);
        Assert.Equal(ModuleUpdateStatus.Ready, updates2.Status);
        Assert.Empty(emitDiagnostics2);

        CommitSolutionUpdate(debuggingSession);

        if (breakMode)
        {
            ExitBreakState(debuggingSession);
        }

        EndDebuggingSession(debuggingSession);

        if (breakMode)
        {
            AssertEx.Equal(
            [
                "Debugging_EncSession: SolutionSessionId={00000000-AAAA-AAAA-AAAA-000000000000}|SessionId=1|SessionCount=1|EmptySessionCount=0|HotReloadSessionCount=0|EmptyHotReloadSessionCount=3",
                "Debugging_EncSession_EditSession: SessionId=1|EditSessionId=2|HadCompilationErrors=False|HadRudeEdits=False|HadValidChanges=True|HadValidInsignificantChanges=False|RudeEditsCount=0|EmitDeltaErrorIdCount=1|InBreakState=True|Capabilities=31|ProjectIdsWithAppliedChanges={6A6F7270-0000-4000-8000-000000000000}",
                "Debugging_EncSession_EditSession_EmitDeltaErrorId: SessionId=1|EditSessionId=2|ErrorId=ENC1001"
            ], _telemetryLog);
        }
        else
        {
            AssertEx.Equal(
            [
                "Debugging_EncSession: SolutionSessionId={00000000-AAAA-AAAA-AAAA-000000000000}|SessionId=1|SessionCount=0|EmptySessionCount=0|HotReloadSessionCount=1|EmptyHotReloadSessionCount=1",
                "Debugging_EncSession_EditSession: SessionId=1|EditSessionId=2|HadCompilationErrors=False|HadRudeEdits=False|HadValidChanges=True|HadValidInsignificantChanges=False|RudeEditsCount=0|EmitDeltaErrorIdCount=1|InBreakState=False|Capabilities=31|ProjectIdsWithAppliedChanges={6A6F7270-0000-4000-8000-000000000000}",
                "Debugging_EncSession_EditSession_EmitDeltaErrorId: SessionId=1|EditSessionId=2|ErrorId=ENC1001"
            ], _telemetryLog);
        }
    }

    [Fact]
    public async Task ErrorReadingPdbFile()
    {
        var source1 = "class C1 { void M() { System.Console.WriteLine(1); } }";

        var dir = Temp.CreateDirectory();
        var sourceFile = dir.CreateFile("a.cs").WriteAllText(source1, Encoding.UTF8);

        using var _ = CreateWorkspace(out var solution, out var service);

        var document1 = AddEmptyTestProject(solution).
            AddDocument("a.cs", CreateText(source1), filePath: sourceFile.Path);

        var project = document1.Project;
        solution = project.Solution;

        var moduleId = EmitAndLoadLibraryToDebuggee(source1, sourceFilePath: sourceFile.Path);

        _mockCompilationOutputsProvider = _ => new MockCompilationOutputs(moduleId)
        {
            OpenPdbStreamImpl = () =>
            {
                throw new IOException("Error");
            }
        };

        var debuggingSession = await StartDebuggingSessionAsync(service, solution, initialState: CommittedSolution.DocumentState.None);
        EnterBreakState(debuggingSession);

        // change the source:
        solution = solution.WithDocumentText(document1.Id, CreateText("class C1 { void M() { System.Console.WriteLine(2); } }"));
        var document2 = solution.GetDocument(document1.Id);

        // error not reported here since it might be intermittent and will be reported if the issue persist when applying the update:
        var diagnostics = await service.GetDocumentDiagnosticsAsync(document2, s_noActiveSpans, CancellationToken.None);
        Assert.Empty(diagnostics);

        // an error occurred so we need to call update to determine whether we have changes to apply or not:
        var (updates, emitDiagnostics) = await EmitSolutionUpdateAsync(debuggingSession, solution);
        Assert.Equal(ModuleUpdateStatus.None, updates.Status);
        Assert.Empty(updates.Updates);
        AssertEx.Equal([$"proj.csproj: (0,0)-(0,0): Warning ENC1006: {string.Format(FeaturesResources.UnableToReadSourceFileOrPdb, sourceFile.Path)}"], InspectDiagnostics(emitDiagnostics));

        EndDebuggingSession(debuggingSession);

        AssertEx.Equal(
        [
            "Debugging_EncSession: SolutionSessionId={00000000-AAAA-AAAA-AAAA-000000000000}|SessionId=1|SessionCount=0|EmptySessionCount=1|HotReloadSessionCount=0|EmptyHotReloadSessionCount=1"
        ], _telemetryLog);
    }

    [Fact]
    public async Task ErrorReadingSourceFile()
    {
        var source1 = "class C1 { void M() { System.Console.WriteLine(1); } }";

        var dir = Temp.CreateDirectory();
        var sourceFile = dir.CreateFile("a.cs").WriteAllText(source1, Encoding.UTF8);

        using var _ = CreateWorkspace(out var solution, out var service);

        var document1 = solution.
            AddTestProject("test").
            AddMetadataReferences(TargetFrameworkUtil.GetReferences(DefaultTargetFramework)).
            AddDocument("a.cs", SourceText.From(source1, Encoding.UTF8, SourceHashAlgorithm.Sha1), filePath: sourceFile.Path);

        var project = document1.Project;
        solution = project.Solution;

        var moduleId = EmitAndLoadLibraryToDebuggee(source1, sourceFilePath: sourceFile.Path, checksumAlgorithm: SourceHashAlgorithms.Default);

        var debuggingSession = await StartDebuggingSessionAsync(service, solution, initialState: CommittedSolution.DocumentState.None);
        EnterBreakState(debuggingSession);

        // change the source:
        solution = solution.WithDocumentText(document1.Id, CreateText("class C1 { void M() { System.Console.WriteLine(2); } }"));
        var document2 = solution.GetDocument(document1.Id);

        using var fileLock = File.Open(sourceFile.Path, FileMode.Open, FileAccess.Read, FileShare.None);

        // error not reported here since it might be intermittent and will be reported if the issue persist when applying the update:
        var diagnostics = await service.GetDocumentDiagnosticsAsync(document2, s_noActiveSpans, CancellationToken.None);
        Assert.Empty(diagnostics);

        // an error occurred so we need to call update to determine whether we have changes to apply or not:
        var (updates, emitDiagnostics) = await EmitSolutionUpdateAsync(debuggingSession, solution);
        Assert.Equal(ModuleUpdateStatus.None, updates.Status);
        Assert.Empty(updates.Updates);
        AssertEx.Equal([$"test.csproj: (0,0)-(0,0): Warning ENC1006: {string.Format(FeaturesResources.UnableToReadSourceFileOrPdb, sourceFile.Path)}"], InspectDiagnostics(emitDiagnostics));

        fileLock.Dispose();

        // try apply changes again:
        (updates, emitDiagnostics) = await EmitSolutionUpdateAsync(debuggingSession, solution);
        Assert.Equal(ModuleUpdateStatus.Ready, updates.Status);
        Assert.NotEmpty(updates.Updates);
        Assert.Empty(emitDiagnostics);

        debuggingSession.DiscardSolutionUpdate();
        EndDebuggingSession(debuggingSession);

        AssertEx.Equal(
        [
            "Debugging_EncSession: SolutionSessionId={00000000-AAAA-AAAA-AAAA-000000000000}|SessionId=1|SessionCount=1|EmptySessionCount=0|HotReloadSessionCount=0|EmptyHotReloadSessionCount=1",
            "Debugging_EncSession_EditSession: SessionId=1|EditSessionId=2|HadCompilationErrors=False|HadRudeEdits=False|HadValidChanges=True|HadValidInsignificantChanges=False|RudeEditsCount=0|EmitDeltaErrorIdCount=0|InBreakState=True|Capabilities=31|ProjectIdsWithAppliedChanges="
        ], _telemetryLog);
    }

    [Theory, CombinatorialData]
    public async Task FileAdded(bool breakMode)
    {
        var sourceA = "class C1 { void M() { System.Console.WriteLine(1); } }";
        var sourceB = "class C2 {}";

        var sourceFileA = Temp.CreateFile().WriteAllText(sourceA, Encoding.UTF8);
        var sourceFileB = Temp.CreateFile().WriteAllText(sourceB, Encoding.UTF8);

        using var _ = CreateWorkspace(out var solution, out var service);

        var documentA = solution.
            AddTestProject("test").
            AddMetadataReferences(TargetFrameworkUtil.GetReferences(TargetFramework.Mscorlib40)).
            AddDocument("test.cs", CreateText(sourceA), filePath: sourceFileA.Path);

        solution = documentA.Project.Solution;

        // Source B will be added while debugging.
        EmitAndLoadLibraryToDebuggee(sourceA, sourceFilePath: sourceFileA.Path);

        var project = documentA.Project;

        var debuggingSession = await StartDebuggingSessionAsync(service, solution);

        if (breakMode)
        {
            EnterBreakState(debuggingSession);
        }

        // add a source file:
        var documentB = project.AddDocument("file2.cs", CreateText(sourceB), filePath: sourceFileB.Path);
        solution = documentB.Project.Solution;
        documentB = solution.GetDocument(documentB.Id);

        var diagnostics2 = await service.GetDocumentDiagnosticsAsync(documentB, s_noActiveSpans, CancellationToken.None);
        Assert.Empty(diagnostics2);

        var (updates, emitDiagnostics) = await EmitSolutionUpdateAsync(debuggingSession, solution);
        Assert.Equal(ModuleUpdateStatus.Ready, updates.Status);
        debuggingSession.DiscardSolutionUpdate();

        if (breakMode)
        {
            ExitBreakState(debuggingSession);
        }

        EndDebuggingSession(debuggingSession);

        if (breakMode)
        {
            AssertEx.Equal(
            [
                "Debugging_EncSession: SolutionSessionId={00000000-AAAA-AAAA-AAAA-000000000000}|SessionId=1|SessionCount=1|EmptySessionCount=0|HotReloadSessionCount=0|EmptyHotReloadSessionCount=2",
                "Debugging_EncSession_EditSession: SessionId=1|EditSessionId=2|HadCompilationErrors=False|HadRudeEdits=False|HadValidChanges=True|HadValidInsignificantChanges=False|RudeEditsCount=0|EmitDeltaErrorIdCount=0|InBreakState=True|Capabilities=31|ProjectIdsWithAppliedChanges="
            ], _telemetryLog);
        }
        else
        {
            AssertEx.Equal(
            [
                "Debugging_EncSession: SolutionSessionId={00000000-AAAA-AAAA-AAAA-000000000000}|SessionId=1|SessionCount=0|EmptySessionCount=0|HotReloadSessionCount=1|EmptyHotReloadSessionCount=0",
                "Debugging_EncSession_EditSession: SessionId=1|EditSessionId=2|HadCompilationErrors=False|HadRudeEdits=False|HadValidChanges=True|HadValidInsignificantChanges=False|RudeEditsCount=0|EmitDeltaErrorIdCount=0|InBreakState=False|Capabilities=31|ProjectIdsWithAppliedChanges="
            ], _telemetryLog);
        }
    }

    /// <summary>
    /// <code>
    ///                         F5   build
    ///                              complete
    ///                         │    │
    /// Workspace    ═════0═════╪════╪══════════1═══
    ///                   ▲     │               ▲ src file watcher
    ///                   │     │               │
    /// dll/pdb      ═0═══╪═════╪════1══════════╪═══
    ///                   │     │    ▲          │
    ///               ┌───┘     │    │          │
    ///               │      ┌──┼────┴──────────┘
    /// Source file  ═0══════1══╪═══════════════════
    ///                         │
    /// Committed    ═══════════╪════0══════════1═══
    /// solution
    /// </code>
    /// </summary>
    [Theory, CombinatorialData]
    public async Task ModuleDisallowsEditAndContinue_NoChanges(bool breakMode)
    {
        var source0 = "class C1 { void M() { System.Console.WriteLine(0); } }";
        var source1 = "class C1 { void M() { System.Console.WriteLine(1); } }";

        var dir = Temp.CreateDirectory();
        var sourceFile = dir.CreateFile("a.cs");

        using var _ = CreateWorkspace(out var solution, out var service);

        var project = solution.
            AddProject("test", "test", LanguageNames.CSharp).
            AddMetadataReferences(TargetFrameworkUtil.GetReferences(TargetFramework.Mscorlib40));

        solution = project.Solution;

        // compile with source1:
        var moduleId = EmitLibrary(source1, sourceFilePath: sourceFile.Path);
        LoadLibraryToDebuggee(moduleId, new ManagedHotReloadAvailability(ManagedHotReloadAvailabilityStatus.NotAllowedForRuntime, "*message*"));

        // update the file with source1 before session starts:
        sourceFile.WriteAllText(source1, Encoding.UTF8);

        // source0 is loaded to workspace before session starts:
        var document0 = project.AddDocument("a.cs", CreateText(source0), filePath: sourceFile.Path);
        solution = document0.Project.Solution;

        var debuggingSession = await StartDebuggingSessionAsync(service, solution, initialState: CommittedSolution.DocumentState.None);

        if (breakMode)
        {
            EnterBreakState(debuggingSession);
        }

        // workspace is updated to new version after build completed and the session started:
        solution = solution.WithDocumentText(document0.Id, CreateText(source1));

        var (updates, emitDiagnostics) = await EmitSolutionUpdateAsync(debuggingSession, solution);
        Assert.Equal(ModuleUpdateStatus.None, updates.Status);
        Assert.Empty(updates.Updates);
        Assert.Empty(emitDiagnostics);

        if (breakMode)
        {
            ExitBreakState(debuggingSession);
        }

        EndDebuggingSession(debuggingSession);
    }

    [Fact]
    public async Task ModuleDisallowsEditAndContinue_SourceGenerator_NoChanges()
    {
        var moduleId = Guid.NewGuid();

        var source1 = @"/* GENERATE class C1 { void M() { System.Console.WriteLine(1); } } */";
        var source2 = source1;

        var generator = new TestSourceGenerator() { ExecuteImpl = GenerateSource };

        using var _ = CreateWorkspace(out var solution, out var service);
        (solution, var document) = AddDefaultTestProject(solution, source1, generator);

        _mockCompilationOutputsProvider = _ => new MockCompilationOutputs(moduleId);

        LoadLibraryToDebuggee(moduleId, new ManagedHotReloadAvailability(ManagedHotReloadAvailabilityStatus.NotAllowedForRuntime, "*message*"));

        var debuggingSession = await StartDebuggingSessionAsync(service, solution);

        EnterBreakState(debuggingSession);

        // update document with the same content:
        var document1 = solution.Projects.Single().Documents.Single();
        solution = solution.WithDocumentText(document1.Id, CreateText(source2));

        var (updates, emitDiagnostics) = await EmitSolutionUpdateAsync(debuggingSession, solution);
        Assert.Equal(ModuleUpdateStatus.None, updates.Status);
        Assert.Empty(updates.Updates);

        EndDebuggingSession(debuggingSession);
    }

    [Fact]
    public async Task ModuleDisallowsEditAndContinue()
    {
        var moduleId = Guid.NewGuid();

        var source1 = @"
class C1
{
  void M()
  {
    System.Console.WriteLine(1);
    System.Console.WriteLine(2);
    System.Console.WriteLine(3);
  }
}";
        var source2 = @"
class C1
{
  void M()
  {
    System.Console.WriteLine(9);
    System.Console.WriteLine();
    System.Console.WriteLine(30);
  }
}";

        var generator = new TestSourceGenerator() { ExecuteImpl = GenerateSource };

        using var _ = CreateWorkspace(out var solution, out var service);
        (solution, var document) = AddDefaultTestProject(solution, source1, generator);

        _mockCompilationOutputsProvider = _ => new MockCompilationOutputs(moduleId);

        LoadLibraryToDebuggee(moduleId, new ManagedHotReloadAvailability(ManagedHotReloadAvailabilityStatus.NotAllowedForRuntime, "*message*"));

        var debuggingSession = await StartDebuggingSessionAsync(service, solution);

        EnterBreakState(debuggingSession);

        // change the source:
        var document1 = solution.Projects.Single().Documents.Single();
        solution = solution.WithDocumentText(document1.Id, CreateText(source2));
        var document2 = solution.GetDocument(document1.Id);

        // We do not report module diagnostics until emit.
        // This is to make the analysis deterministic (not dependent on the current state of the debuggee).
        var diagnostics1 = await service.GetDocumentDiagnosticsAsync(document2, s_noActiveSpans, CancellationToken.None);
        AssertEx.Empty(diagnostics1);

        // validate solution update status and emit:
        var (updates, emitDiagnostics) = await EmitSolutionUpdateAsync(debuggingSession, solution);
        Assert.Equal(ModuleUpdateStatus.RestartRequired, updates.Status);
        Assert.Empty(updates.Updates);
        AssertEx.Equal([$"{document2.FilePath}: (5,0)-(5,32): Error ENC2016: {string.Format(FeaturesResources.EditAndContinueDisallowedByProject, document2.Project.Name, "*message*")}"], InspectDiagnostics(emitDiagnostics));

        EndDebuggingSession(debuggingSession);

        AssertEx.SetEqual([moduleId], debuggingSession.GetTestAccessor().GetModulesPreparedForUpdate());

        AssertEx.Equal(
        [
            "Debugging_EncSession: SolutionSessionId={00000000-AAAA-AAAA-AAAA-000000000000}|SessionId=1|SessionCount=1|EmptySessionCount=0|HotReloadSessionCount=0|EmptyHotReloadSessionCount=1",
            "Debugging_EncSession_EditSession: SessionId=1|EditSessionId=2|HadCompilationErrors=False|HadRudeEdits=False|HadValidChanges=True|HadValidInsignificantChanges=False|RudeEditsCount=0|EmitDeltaErrorIdCount=1|InBreakState=True|Capabilities=31|ProjectIdsWithAppliedChanges=",
            "Debugging_EncSession_EditSession_EmitDeltaErrorId: SessionId=1|EditSessionId=2|ErrorId=ENC2016"
        ], _telemetryLog);
    }

    [Fact]
    public async Task Encodings()
    {
        Encoding.RegisterProvider(CodePagesEncodingProvider.Instance);

        var source1 = "class C1 { void M() { System.Console.WriteLine(\"ã\"); } }";

        var encoding = Encoding.GetEncoding(1252);

        var dir = Temp.CreateDirectory();
        var sourceFile = dir.CreateFile("test.cs").WriteAllText(source1, encoding);

        using var workspace = CreateWorkspace(out var solution, out var service);

        var projectId = ProjectId.CreateNewId();
        var documentId = DocumentId.CreateNewId(projectId);

        solution = solution.
            AddProject(projectId, "test", "test", LanguageNames.CSharp).
            WithProjectChecksumAlgorithm(projectId, SourceHashAlgorithm.Sha1).
            AddMetadataReferences(projectId, TargetFrameworkUtil.GetReferences(TargetFramework.Mscorlib40)).
            AddDocument(documentId, "test.cs", SourceText.From(source1, encoding, SourceHashAlgorithm.Sha1), filePath: sourceFile.Path);

        // use different checksum alg to trigger PdbMatchingSourceTextProvider call:
        var moduleId = EmitAndLoadLibraryToDebuggee(source1, sourceFilePath: sourceFile.Path, encoding: encoding, checksumAlgorithm: SourceHashAlgorithm.Sha256);

        var sourceTextProviderCalled = false;
        var sourceTextProvider = new MockPdbMatchingSourceTextProvider()
        {
            TryGetMatchingSourceTextImpl = (filePath, requiredChecksum, checksumAlgorithm) =>
            {
                sourceTextProviderCalled = true;

                // fall back to reading the file content:
                return null;
            }
        };

        var debuggingSession = await StartDebuggingSessionAsync(service, solution, initialState: CommittedSolution.DocumentState.None, sourceTextProvider);

        EnterBreakState(debuggingSession);

        var (document, state) = await debuggingSession.LastCommittedSolution.GetDocumentAndStateAsync(documentId, currentDocument: null, CancellationToken.None);
        var text = await document.GetTextAsync();
        Assert.Same(encoding, text.Encoding);
        Assert.Equal(CommittedSolution.DocumentState.MatchesBuildOutput, state);

        Assert.True(sourceTextProviderCalled);

        EndDebuggingSession(debuggingSession);
    }

    [Theory, CombinatorialData]
    public async Task RudeEdits(bool breakMode)
    {
        var source1 = "class C1 { void M() { System.Console.WriteLine(1); } }";
        var source2 = "class C1 { void M<T>() { System.Console.WriteLine(1); } }";

        var moduleId = Guid.NewGuid();

        using var _ = CreateWorkspace(out var solution, out var service);
        (solution, var document) = AddDefaultTestProject(solution, source1);

        _mockCompilationOutputsProvider = _ => new MockCompilationOutputs(moduleId);

        var debuggingSession = await StartDebuggingSessionAsync(service, solution);

        if (breakMode)
        {
            EnterBreakState(debuggingSession);
        }

        // change the source (rude edit):
        var document1 = solution.Projects.Single().Documents.Single();
        solution = solution.WithDocumentText(document1.Id, CreateText(source2));
        var document2 = solution.GetDocument(document1.Id);

        var diagnostics1 = await service.GetDocumentDiagnosticsAsync(document2, s_noActiveSpans, CancellationToken.None);
        AssertEx.Equal(["ENC0110: " + string.Format(FeaturesResources.Changing_the_signature_of_0_requires_restarting_the_application_because_it_is_not_supported_by_the_runtime, FeaturesResources.method)],
            diagnostics1.Select(d => $"{d.Id}: {d.GetMessage()}"));

        // validate solution update status and emit:
        var (updates, emitDiagnostics) = await EmitSolutionUpdateAsync(debuggingSession, solution);
        Assert.Equal(ModuleUpdateStatus.RestartRequired, updates.Status);
        Assert.Empty(updates.Updates);
        Assert.Empty(emitDiagnostics);

        if (breakMode)
        {
            ExitBreakState(debuggingSession);
            EndDebuggingSession(debuggingSession);
        }
        else
        {
            EndDebuggingSession(debuggingSession);
        }

        AssertEx.SetEqual([moduleId], debuggingSession.GetTestAccessor().GetModulesPreparedForUpdate());

        if (breakMode)
        {
            AssertEx.Equal(
            [
                "Debugging_EncSession: SolutionSessionId={00000000-AAAA-AAAA-AAAA-000000000000}|SessionId=1|SessionCount=1|EmptySessionCount=0|HotReloadSessionCount=0|EmptyHotReloadSessionCount=2",
                "Debugging_EncSession_EditSession: SessionId=1|EditSessionId=2|HadCompilationErrors=False|HadRudeEdits=True|HadValidChanges=False|HadValidInsignificantChanges=False|RudeEditsCount=1|EmitDeltaErrorIdCount=0|InBreakState=True|Capabilities=31|ProjectIdsWithAppliedChanges=",
                "Debugging_EncSession_EditSession_RudeEdit: SessionId=1|EditSessionId=2|RudeEditKind=110|RudeEditSyntaxKind=8910|RudeEditBlocking=True|RudeEditProjectId={6A6F7270-0000-4000-8000-000000000000}"
            ], _telemetryLog);
        }
        else
        {
            AssertEx.Equal(
            [
                "Debugging_EncSession: SolutionSessionId={00000000-AAAA-AAAA-AAAA-000000000000}|SessionId=1|SessionCount=0|EmptySessionCount=0|HotReloadSessionCount=1|EmptyHotReloadSessionCount=0",
                "Debugging_EncSession_EditSession: SessionId=1|EditSessionId=2|HadCompilationErrors=False|HadRudeEdits=True|HadValidChanges=False|HadValidInsignificantChanges=False|RudeEditsCount=1|EmitDeltaErrorIdCount=0|InBreakState=False|Capabilities=31|ProjectIdsWithAppliedChanges=",
                "Debugging_EncSession_EditSession_RudeEdit: SessionId=1|EditSessionId=2|RudeEditKind=110|RudeEditSyntaxKind=8910|RudeEditBlocking=True|RudeEditProjectId={6A6F7270-0000-4000-8000-000000000000}"
            ], _telemetryLog);
        }
    }

    [Fact]
    public async Task DeferredApplyChangeWithActiveStatementRudeEdits()
    {
        var source1 = "class C { void M() { System.Console.WriteLine(1); } }";
        var source2 = "class C { void M() { System.Console.WriteLine(2); } }";

        var moduleId = EmitAndLoadLibraryToDebuggee(source1);

        using var _ = CreateWorkspace(out var solution, out var service);
        (solution, var document) = AddDefaultTestProject(solution, source1);

        var debuggingSession = await StartDebuggingSessionAsync(service, solution);

        var activeLineSpan1 = CreateText(source1).Lines.GetLinePositionSpan(GetSpan(source1, "System.Console.WriteLine(1);"));
        var activeLineSpan2 = CreateText(source2).Lines.GetLinePositionSpan(GetSpan(source2, "System.Console.WriteLine(2);"));

        var activeStatements = ImmutableArray.Create(
            new ManagedActiveStatementDebugInfo(
                new ManagedInstructionId(new ManagedMethodId(moduleId, token: 0x06000001, version: 1), ilOffset: 1),
                document.FilePath,
                activeLineSpan1.ToSourceSpan(),
                ActiveStatementFlags.NonLeafFrame | ActiveStatementFlags.MethodUpToDate | ActiveStatementFlags.PartiallyExecuted));

        EnterBreakState(debuggingSession, activeStatements);

        // change the source (rude edit):
        solution = solution.WithDocumentText(document.Id, CreateText(source2));
        var document2 = solution.GetDocument(document.Id);

        var diagnostics = await service.GetDocumentDiagnosticsAsync(document2, s_noActiveSpans, CancellationToken.None);
        AssertEx.Equal(["ENC0001: " + string.Format(FeaturesResources.Updating_an_active_statement_requires_restarting_the_application)],
            diagnostics.Select(d => $"{d.Id}: {d.GetMessage()}"));

        // exit break state without applying the change:
        ExitBreakState(debuggingSession);

        diagnostics = await service.GetDocumentDiagnosticsAsync(document2, s_noActiveSpans, CancellationToken.None);
        AssertEx.Empty(diagnostics);

        // enter break state again (with the same active statements)

        EnterBreakState(debuggingSession, activeStatements);

        diagnostics = await service.GetDocumentDiagnosticsAsync(document2, s_noActiveSpans, CancellationToken.None);
        AssertEx.Equal(["ENC0001: " + string.Format(FeaturesResources.Updating_an_active_statement_requires_restarting_the_application)],
            diagnostics.Select(d => $"{d.Id}: {d.GetMessage()}"));

        // exit break state without applying the change:
        ExitBreakState(debuggingSession);

        // apply the change:
        var (updates, emitDiagnostics) = await EmitSolutionUpdateAsync(debuggingSession, solution);
        Assert.Equal(ModuleUpdateStatus.Ready, updates.Status);
        Assert.NotEmpty(updates.Updates);
        Assert.Empty(emitDiagnostics);

        CommitSolutionUpdate(debuggingSession);

        EnterBreakState(debuggingSession, activeStatements);

        // no rude edits - changes have been applied
        diagnostics = await service.GetDocumentDiagnosticsAsync(document2, s_noActiveSpans, CancellationToken.None);
        AssertEx.Empty(diagnostics);

        ExitBreakState(debuggingSession);
        EndDebuggingSession(debuggingSession);
    }

    [Fact]
    public async Task RudeEdits_SourceGenerators()
    {
        var sourceV1 = @"
/* GENERATE: class G { int X1() => 1; } */

class C { int Y => 1; }
";
        var sourceV2 = @"
/* GENERATE: class G { int X1<T>() => 1; } */

class C { int Y => 2; }
";

        var generator = new TestSourceGenerator() { ExecuteImpl = GenerateSource };

        using var _ = CreateWorkspace(out var solution, out var service);
        (solution, var document) = AddDefaultTestProject(solution, sourceV1, generator: generator);

        var debuggingSession = await StartDebuggingSessionAsync(service, solution);
        EnterBreakState(debuggingSession);

        // change the source:
        var document1 = solution.Projects.Single().Documents.Single();
        solution = solution.WithDocumentText(document1.Id, CreateText(sourceV2));

        var generatedDocument = (await solution.Projects.Single().GetSourceGeneratedDocumentsAsync()).Single();

        var diagnostics1 = await service.GetDocumentDiagnosticsAsync(generatedDocument, s_noActiveSpans, CancellationToken.None);
        AssertEx.Equal(["ENC0110: " + string.Format(FeaturesResources.Changing_the_signature_of_0_requires_restarting_the_application_because_it_is_not_supported_by_the_runtime, FeaturesResources.method)],
            diagnostics1.Select(d => $"{d.Id}: {d.GetMessage()}"));

        var (updates, emitDiagnostics) = await EmitSolutionUpdateAsync(debuggingSession, solution);
        Assert.Equal(ModuleUpdateStatus.RestartRequired, updates.Status);
        Assert.Empty(updates.Updates);
        Assert.Empty(emitDiagnostics);

        EndDebuggingSession(debuggingSession);
    }

    [Theory, CombinatorialData]
    public async Task RudeEdits_DocumentOutOfSync(bool breakMode)
    {
        var source0 = "class C1 { void M() { System.Console.WriteLine(0); } }";
        var source1 = "class C1 { void M() { System.Console.WriteLine(1); } }";
        var source2 = "class C1 { void M<T>() { System.Console.WriteLine(1); } }";

        var dir = Temp.CreateDirectory();
        var sourceFile = dir.CreateFile("a.cs");

        using var _ = CreateWorkspace(out var solution, out var service);

        var project = AddEmptyTestProject(solution);
        solution = project.Solution;

        // compile with source0:
        var moduleId = EmitAndLoadLibraryToDebuggee(source0, sourceFilePath: sourceFile.Path);

        // update the file with source1 before session starts:
        sourceFile.WriteAllText(source1, Encoding.UTF8);

        // source1 is reflected in workspace before session starts:
        var document1 = project.AddDocument("a.cs", CreateText(source1), filePath: sourceFile.Path);
        solution = document1.Project.Solution;

        var debuggingSession = await StartDebuggingSessionAsync(service, solution, initialState: CommittedSolution.DocumentState.None);

        if (breakMode)
        {
            EnterBreakState(debuggingSession);
        }

        // change the source (rude edit):
        solution = solution.WithDocumentText(document1.Id, CreateText(source2));
        var document2 = solution.GetDocument(document1.Id);

        // no Rude Edits, since the document is out-of-sync
        var diagnostics = await service.GetDocumentDiagnosticsAsync(document2, s_noActiveSpans, CancellationToken.None);
        Assert.Empty(diagnostics);

        // since the document is out-of-sync we need to call update to determine whether we have changes to apply or not:
        var (updates, emitDiagnostics) = await EmitSolutionUpdateAsync(debuggingSession, solution);
        Assert.Equal(ModuleUpdateStatus.None, updates.Status);
        Assert.Empty(updates.Updates);
        AssertEx.Equal([$"proj.csproj: (0,0)-(0,0): Warning ENC1005: {string.Format(FeaturesResources.DocumentIsOutOfSyncWithDebuggee, sourceFile.Path)}"], InspectDiagnostics(emitDiagnostics));

        // update the file to match the build:
        sourceFile.WriteAllText(source0, Encoding.UTF8);

        // we do not reload the content of out-of-sync file for analyzer query:
        diagnostics = await service.GetDocumentDiagnosticsAsync(document2, s_noActiveSpans, CancellationToken.None);
        Assert.Empty(diagnostics);

        // debugger query will trigger reload of out-of-sync file content:
        (updates, emitDiagnostics) = await EmitSolutionUpdateAsync(debuggingSession, solution);
        Assert.Equal(ModuleUpdateStatus.RestartRequired, updates.Status);
        Assert.Empty(updates.Updates);
        Assert.Empty(emitDiagnostics);

        // now we see the rude edit:
        diagnostics = await service.GetDocumentDiagnosticsAsync(document2, s_noActiveSpans, CancellationToken.None);
        AssertEx.Equal(
            [
                "ENC0110: " + string.Format(FeaturesResources.Changing_the_signature_of_0_requires_restarting_the_application_because_it_is_not_supported_by_the_runtime, FeaturesResources.method)
            ],
            diagnostics.Select(d => $"{d.Id}: {d.GetMessage()}"));

        (updates, emitDiagnostics) = await EmitSolutionUpdateAsync(debuggingSession, solution);
        Assert.Equal(ModuleUpdateStatus.RestartRequired, updates.Status);
        Assert.Empty(updates.Updates);
        Assert.Empty(emitDiagnostics);

        if (breakMode)
        {
            ExitBreakState(debuggingSession);
            EndDebuggingSession(debuggingSession);
        }
        else
        {
            EndDebuggingSession(debuggingSession);
        }

        AssertEx.SetEqual([moduleId], debuggingSession.GetTestAccessor().GetModulesPreparedForUpdate());

        if (breakMode)
        {
            AssertEx.Equal(
            [
                "Debugging_EncSession: SolutionSessionId={00000000-AAAA-AAAA-AAAA-000000000000}|SessionId=1|SessionCount=1|EmptySessionCount=0|HotReloadSessionCount=0|EmptyHotReloadSessionCount=2",
                "Debugging_EncSession_EditSession: SessionId=1|EditSessionId=2|HadCompilationErrors=False|HadRudeEdits=True|HadValidChanges=False|HadValidInsignificantChanges=False|RudeEditsCount=1|EmitDeltaErrorIdCount=0|InBreakState=True|Capabilities=31|ProjectIdsWithAppliedChanges=",
                "Debugging_EncSession_EditSession_RudeEdit: SessionId=1|EditSessionId=2|RudeEditKind=110|RudeEditSyntaxKind=8875|RudeEditBlocking=True|RudeEditProjectId={6A6F7270-0000-4000-8000-000000000000}"
            ], _telemetryLog);
        }
        else
        {
            AssertEx.Equal(
            [
                "Debugging_EncSession: SolutionSessionId={00000000-AAAA-AAAA-AAAA-000000000000}|SessionId=1|SessionCount=0|EmptySessionCount=0|HotReloadSessionCount=1|EmptyHotReloadSessionCount=0",
                "Debugging_EncSession_EditSession: SessionId=1|EditSessionId=2|HadCompilationErrors=False|HadRudeEdits=True|HadValidChanges=False|HadValidInsignificantChanges=False|RudeEditsCount=1|EmitDeltaErrorIdCount=0|InBreakState=False|Capabilities=31|ProjectIdsWithAppliedChanges=",
                "Debugging_EncSession_EditSession_RudeEdit: SessionId=1|EditSessionId=2|RudeEditKind=110|RudeEditSyntaxKind=8875|RudeEditBlocking=True|RudeEditProjectId={6A6F7270-0000-4000-8000-000000000000}"
            ], _telemetryLog);
        }
    }

    [Fact]
    public async Task RudeEdits_DocumentWithoutSequencePoints()
    {
        var source1 = "abstract class C { public abstract void M(); }";
        var dir = Temp.CreateDirectory();
        var sourceFile = dir.CreateFile("a.cs").WriteAllText(source1, Encoding.UTF8);

        using var _ = CreateWorkspace(out var solution, out var service);

        // the workspace starts with a version of the source that's not updated with the output of single file generator (or design-time build):
        var document1 = solution.
            AddTestProject("test").
            AddDocument("test.cs", CreateText(source1), filePath: sourceFile.Path);

        var project = document1.Project;
        solution = project.Solution;

        var moduleId = EmitAndLoadLibraryToDebuggee(source1, sourceFilePath: sourceFile.Path);

        // do not initialize the document state - we will detect the state based on the PDB content.
        var debuggingSession = await StartDebuggingSessionAsync(service, solution, initialState: CommittedSolution.DocumentState.None);

        EnterBreakState(debuggingSession);

        // change the source (rude edit since the base document content matches the PDB checksum, so the document is not out-of-sync):
        solution = solution.WithDocumentText(document1.Id, CreateText("abstract class C { public abstract void M(); public abstract void N(); }"));
        var document2 = solution.Projects.Single().Documents.Single();

        // Rude Edits reported:
        var diagnostics = await service.GetDocumentDiagnosticsAsync(document2, s_noActiveSpans, CancellationToken.None);
        AssertEx.Equal(
            ["ENC0023: " + string.Format(FeaturesResources.Adding_an_abstract_0_or_overriding_an_inherited_0_requires_restarting_the_application, FeaturesResources.method)],
            diagnostics.Select(d => $"{d.Id}: {d.GetMessage()}"));

        // validate solution update status and emit:
        var (updates, emitDiagnostics) = await EmitSolutionUpdateAsync(debuggingSession, solution);
        Assert.Equal(ModuleUpdateStatus.RestartRequired, updates.Status);
        Assert.Empty(updates.Updates);
        Assert.Empty(emitDiagnostics);

        EndDebuggingSession(debuggingSession);
    }

    [Fact]
    public async Task RudeEdits_DelayLoadedModule()
    {
        var source1 = "class C { public void M() { } }";
        var dir = Temp.CreateDirectory();
        var sourceFile = dir.CreateFile("a.cs").WriteAllText(source1, Encoding.UTF8);

        using var _ = CreateWorkspace(out var solution, out var service);

        // the workspace starts with a version of the source that's not updated with the output of single file generator (or design-time build):
        var document1 = solution.
            AddTestProject("test").
            AddDocument("test.cs", CreateText(source1), filePath: sourceFile.Path);

        var project = document1.Project;
        solution = project.Solution;

        var moduleId = EmitLibrary(source1, sourceFilePath: sourceFile.Path);

        // do not initialize the document state - we will detect the state based on the PDB content.
        var debuggingSession = await StartDebuggingSessionAsync(service, solution, initialState: CommittedSolution.DocumentState.None);

        EnterBreakState(debuggingSession);

        // change the source (rude edit) before the library is loaded:
        solution = solution.WithDocumentText(document1.Id, CreateText("class C { public void M<T>() { } }"));
        var document2 = solution.Projects.Single().Documents.Single();

        // Rude Edits reported:
        var diagnostics = await service.GetDocumentDiagnosticsAsync(document2, s_noActiveSpans, CancellationToken.None);
        AssertEx.Equal(
            ["ENC0110: " + string.Format(FeaturesResources.Changing_the_signature_of_0_requires_restarting_the_application_because_it_is_not_supported_by_the_runtime, FeaturesResources.method)],
            diagnostics.Select(d => $"{d.Id}: {d.GetMessage()}"));

        var (updates, emitDiagnostics) = await EmitSolutionUpdateAsync(debuggingSession, solution);
        Assert.Equal(ModuleUpdateStatus.RestartRequired, updates.Status);
        Assert.Empty(updates.Updates);
        Assert.Empty(emitDiagnostics);

        // load library to the debuggee:
        LoadLibraryToDebuggee(moduleId);

        // Rude Edits still reported:
        diagnostics = await service.GetDocumentDiagnosticsAsync(document2, s_noActiveSpans, CancellationToken.None);
        AssertEx.Equal(
            ["ENC0110: " + string.Format(FeaturesResources.Changing_the_signature_of_0_requires_restarting_the_application_because_it_is_not_supported_by_the_runtime, FeaturesResources.method)],
            diagnostics.Select(d => $"{d.Id}: {d.GetMessage()}"));

        (updates, emitDiagnostics) = await EmitSolutionUpdateAsync(debuggingSession, solution);
        Assert.Equal(ModuleUpdateStatus.RestartRequired, updates.Status);
        Assert.Empty(updates.Updates);
        Assert.Empty(emitDiagnostics);

        EndDebuggingSession(debuggingSession);
    }

    [Fact]
    public async Task SyntaxError()
    {
        var moduleId = Guid.NewGuid();

        using var _ = CreateWorkspace(out var solution, out var service);
        (solution, var document) = AddDefaultTestProject(solution, "class C1 { void M() { System.Console.WriteLine(1); } }");

        _mockCompilationOutputsProvider = _ => new MockCompilationOutputs(moduleId);

        var debuggingSession = await StartDebuggingSessionAsync(service, solution);

        EnterBreakState(debuggingSession);

        // change the source (compilation error):
        var document1 = solution.Projects.Single().Documents.Single();
        solution = solution.WithDocumentText(document1.Id, CreateText("class C1 { void M() { "));
        var document2 = solution.Projects.Single().Documents.Single();

        // compilation errors are not reported via EnC diagnostic analyzer:
        var diagnostics1 = await service.GetDocumentDiagnosticsAsync(document2, s_noActiveSpans, CancellationToken.None);
        AssertEx.Empty(diagnostics1);

        // validate solution update status and emit:
        var (updates, emitDiagnostics) = await EmitSolutionUpdateAsync(debuggingSession, solution);
        Assert.Equal(ModuleUpdateStatus.Blocked, updates.Status);
        Assert.Empty(updates.Updates);
        Assert.Empty(emitDiagnostics);

        EndDebuggingSession(debuggingSession);

        AssertEx.SetEqual([moduleId], debuggingSession.GetTestAccessor().GetModulesPreparedForUpdate());

        AssertEx.Equal(
        [
            "Debugging_EncSession: SolutionSessionId={00000000-AAAA-AAAA-AAAA-000000000000}|SessionId=1|SessionCount=1|EmptySessionCount=0|HotReloadSessionCount=0|EmptyHotReloadSessionCount=1",
            "Debugging_EncSession_EditSession: SessionId=1|EditSessionId=2|HadCompilationErrors=True|HadRudeEdits=False|HadValidChanges=False|HadValidInsignificantChanges=False|RudeEditsCount=0|EmitDeltaErrorIdCount=0|InBreakState=True|Capabilities=31|ProjectIdsWithAppliedChanges="
        ], _telemetryLog);
    }

    [Fact]
    public async Task SemanticError()
    {
        var sourceV1 = "class C1 { void M() { System.Console.WriteLine(1); } }";

        using var _ = CreateWorkspace(out var solution, out var service);
        (solution, var document) = AddDefaultTestProject(solution, sourceV1);

        var moduleId = EmitAndLoadLibraryToDebuggee(sourceV1);

        var debuggingSession = await StartDebuggingSessionAsync(service, solution);

        EnterBreakState(debuggingSession);

        // change the source (compilation error):
        var document1 = solution.Projects.Single().Documents.Single();
        solution = solution.WithDocumentText(document1.Id, CreateText("class C1 { void M() { int i = 0L; System.Console.WriteLine(i); } }"));
        var document2 = solution.Projects.Single().Documents.Single();

        // compilation errors are not reported via EnC diagnostic analyzer:
        var diagnostics1 = await service.GetDocumentDiagnosticsAsync(document2, s_noActiveSpans, CancellationToken.None);
        AssertEx.Empty(diagnostics1);

        // The EnC analyzer does not check for and block on all semantic errors as they are already reported by diagnostic analyzer.
        // Blocking update on semantic errors would be possible, but the status check is only an optimization to avoid emitting.
        var (updates, emitDiagnostics) = await EmitSolutionUpdateAsync(debuggingSession, solution);
        Assert.Equal(ModuleUpdateStatus.Blocked, updates.Status);
        Assert.Empty(updates.Updates);

        // TODO: https://github.com/dotnet/roslyn/issues/36061
        // Semantic errors should not be reported in emit diagnostics.

        AssertEx.Equal([$"{document2.FilePath}: (0,30)-(0,32): Error CS0266: {string.Format(CSharpResources.ERR_NoImplicitConvCast, "long", "int")}"], InspectDiagnostics(emitDiagnostics));

        EndDebuggingSession(debuggingSession);

        AssertEx.SetEqual([moduleId], debuggingSession.GetTestAccessor().GetModulesPreparedForUpdate());

        AssertEx.Equal(
        [
            "Debugging_EncSession: SolutionSessionId={00000000-AAAA-AAAA-AAAA-000000000000}|SessionId=1|SessionCount=1|EmptySessionCount=0|HotReloadSessionCount=0|EmptyHotReloadSessionCount=1",
            "Debugging_EncSession_EditSession: SessionId=1|EditSessionId=2|HadCompilationErrors=False|HadRudeEdits=False|HadValidChanges=True|HadValidInsignificantChanges=False|RudeEditsCount=0|EmitDeltaErrorIdCount=1|InBreakState=True|Capabilities=31|ProjectIdsWithAppliedChanges=",
            "Debugging_EncSession_EditSession_EmitDeltaErrorId: SessionId=1|EditSessionId=2|ErrorId=CS0266"
        ], _telemetryLog);
    }

    [Fact]
    public async Task HasChanges()
    {
        using var _ = CreateWorkspace(out var solution, out var service, [typeof(NoCompilationLanguageService)]);

        var pathA = Path.Combine(TempRoot.Root, "A.cs");
        var pathB = Path.Combine(TempRoot.Root, "B.cs");
        var pathC = Path.Combine(TempRoot.Root, "C.cs");
        var pathD = Path.Combine(TempRoot.Root, "D.cs");
        var pathX = Path.Combine(TempRoot.Root, "X");
        var pathY = Path.Combine(TempRoot.Root, "Y");
        var pathCommon = Path.Combine(TempRoot.Root, "Common.cs");

        solution = solution.
            AddTestProject("A").
            AddDocument("A.cs", "class Program { void Main() { System.Console.WriteLine(1); } }", filePath: pathA).Project.Solution.
            AddTestProject("B").
            AddDocument("Common.cs", "class Common {}", filePath: pathCommon).Project.
            AddDocument("B.cs", "class B {}", filePath: pathB).Project.Solution.
            AddTestProject("C").
            AddDocument("Common.cs", "class Common {}", filePath: pathCommon).Project.
            AddDocument("C.cs", "class C {}", filePath: pathC).Project.Solution;

        var debuggingSession = await StartDebuggingSessionAsync(service, solution);
        EnterBreakState(debuggingSession);

        // change C.cs to have a compilation error:
        var oldSolution = solution;
        var projectC = solution.GetProjectsByName("C").Single();
        var documentC = projectC.Documents.Single(d => d.Name == "C.cs");
        solution = solution.WithDocumentText(documentC.Id, CreateText("class C { void M() { "));

        Assert.True(await EditSession.HasChangesAsync(oldSolution, solution, CancellationToken.None));

        Assert.False(await EditSession.HasChangesAsync(oldSolution, solution, sourceFilePath: pathCommon, CancellationToken.None));
        Assert.False(await EditSession.HasChangesAsync(oldSolution, solution, sourceFilePath: pathB, CancellationToken.None));
        Assert.True(await EditSession.HasChangesAsync(oldSolution, solution, sourceFilePath: pathC, CancellationToken.None));
        Assert.False(await EditSession.HasChangesAsync(oldSolution, solution, sourceFilePath: "NonexistentFile.cs", CancellationToken.None));

        // All projects must have no errors.
        var (updates, _) = await EmitSolutionUpdateAsync(debuggingSession, solution);
        Assert.Equal(ModuleUpdateStatus.Blocked, updates.Status);

        // add a project:

        oldSolution = solution;
        var projectD = solution.AddProject("D", "D", "C#");
        solution = projectD.Solution;

        Assert.True(await EditSession.HasChangesAsync(oldSolution, solution, CancellationToken.None));

        // remove a project:
        Assert.True(await EditSession.HasChangesAsync(solution, solution.RemoveProject(projectD.Id), CancellationToken.None));

        // add a project that doesn't support EnC:

        oldSolution = solution;
        var projectE = solution.AddProject("E", "E", NoCompilationConstants.LanguageName);
        solution = projectE.Solution;

        Assert.False(await EditSession.HasChangesAsync(oldSolution, solution, CancellationToken.None));

        // remove a project that doesn't support EnC:
        Assert.False(await EditSession.HasChangesAsync(solution, oldSolution, CancellationToken.None));

        EndDebuggingSession(debuggingSession);
    }

    public enum DocumentKind
    {
        Source,
        Additional,
        AnalyzerConfig,
    }

    [Theory, CombinatorialData]
    public async Task HasChanges_Documents(DocumentKind documentKind)
    {
        using var _ = CreateWorkspace(out var solution, out var service);

        var pathX = Path.Combine(TempRoot.Root, "X.cs");
        var pathA = Path.Combine(TempRoot.Root, "A.cs");

        var generatorExecutionCount = 0;
        var generator = new TestSourceGenerator()
        {
            ExecuteImpl = context =>
            {
                switch (documentKind)
                {
                    case DocumentKind.Source:
                        context.AddSource("Generated.cs", context.Compilation.SyntaxTrees.SingleOrDefault(t => t.FilePath.EndsWith("X.cs"))?.ToString() ?? "none");
                        break;

                    case DocumentKind.Additional:
                        context.AddSource("Generated.cs", context.AdditionalFiles.FirstOrDefault()?.GetText().ToString() ?? "none");
                        break;

                    case DocumentKind.AnalyzerConfig:
                        var syntaxTree = context.Compilation.SyntaxTrees.Single(t => t.FilePath.EndsWith("A.cs"));
                        var content = context.AnalyzerConfigOptions.GetOptions(syntaxTree).TryGetValue("x", out var optionValue) ? optionValue.ToString() : "none";

                        context.AddSource("Generated.cs", content);
                        break;
                }

                generatorExecutionCount++;
            }
        };

        var project = solution.AddProject("A", "A", "C#").AddDocument("A.cs", "", filePath: pathA).Project;
        var projectId = project.Id;
        solution = project.Solution.AddAnalyzerReference(projectId, new TestGeneratorReference(generator));
        project = solution.GetRequiredProject(projectId);
        var generatedDocument = (await project.GetSourceGeneratedDocumentsAsync()).Single();
        var generatedDocumentId = generatedDocument.Id;

        var debuggingSession = await StartDebuggingSessionAsync(service, solution);
        EnterBreakState(debuggingSession);

        Assert.Equal(1, generatorExecutionCount);
        var changedOrAddedDocuments = new PooledObjects.ArrayBuilder<Document>();

        //
        // Add document
        //

        generatorExecutionCount = 0;
        var oldSolution = solution;
        var documentId = DocumentId.CreateNewId(projectId);
        solution = documentKind switch
        {
            DocumentKind.Source => solution.AddDocument(documentId, "X", CreateText("xxx"), filePath: pathX),
            DocumentKind.Additional => solution.AddAdditionalDocument(documentId, "X", CreateText("xxx"), filePath: pathX),
            DocumentKind.AnalyzerConfig => solution.AddAnalyzerConfigDocument(documentId, "X", GetAnalyzerConfigText([("x", "1")]), filePath: pathX),
            _ => throw ExceptionUtilities.Unreachable(),
        };
        Assert.True(await EditSession.HasChangesAsync(oldSolution, solution, CancellationToken.None));
        Assert.True(await EditSession.HasChangesAsync(oldSolution, solution, pathX, CancellationToken.None));

        // always returns false for source generated files:
        Assert.False(await EditSession.HasChangesAsync(oldSolution, solution, generatedDocument.FilePath, CancellationToken.None));

        // generator is not executed since we already know the solution changed without inspecting generated files:
        Assert.Equal(0, generatorExecutionCount);

        AssertEx.Equal([generatedDocumentId],
            await EditSession.GetChangedDocumentsAsync(oldSolution.GetProject(projectId), solution.GetProject(projectId), CancellationToken.None).ToImmutableArrayAsync(CancellationToken.None));

        var diagnostics = new ArrayBuilder<ProjectDiagnostics>();
        await EditSession.PopulateChangedAndAddedDocumentsAsync(oldSolution.GetProject(projectId), solution.GetProject(projectId), changedOrAddedDocuments, diagnostics, CancellationToken.None);
        Assert.Empty(diagnostics);
        AssertEx.Equal(documentKind == DocumentKind.Source ? [documentId, generatedDocumentId] : [generatedDocumentId], changedOrAddedDocuments.Select(d => d.Id));

        Assert.Equal(1, generatorExecutionCount);

        //
        // Update document to a different document snapshot but the same content
        //

        generatorExecutionCount = 0;
        oldSolution = solution;

        solution = documentKind switch
        {
            DocumentKind.Source => solution.WithDocumentText(documentId, CreateText("xxx")),
            DocumentKind.Additional => solution.WithAdditionalDocumentText(documentId, CreateText("xxx")),
            DocumentKind.AnalyzerConfig => solution.WithAnalyzerConfigDocumentText(documentId, GetAnalyzerConfigText([("x", "1")])),
            _ => throw ExceptionUtilities.Unreachable(),
        };
        Assert.False(await EditSession.HasChangesAsync(oldSolution, solution, CancellationToken.None));
        Assert.False(await EditSession.HasChangesAsync(oldSolution, solution, pathX, CancellationToken.None));

        Assert.Equal(0, generatorExecutionCount);

        // source generator infrastructure compares content and reuses state if it matches (SourceGeneratedDocumentState.WithUpdatedGeneratedContent):
        AssertEx.Equal(documentKind == DocumentKind.Source ? new[] { documentId } : [],
            await EditSession.GetChangedDocumentsAsync(oldSolution.GetProject(projectId), solution.GetProject(projectId), CancellationToken.None).ToImmutableArrayAsync(CancellationToken.None));

        await EditSession.PopulateChangedAndAddedDocumentsAsync(oldSolution.GetProject(projectId), solution.GetProject(projectId), changedOrAddedDocuments, diagnostics, CancellationToken.None);
        Assert.Empty(diagnostics);
        Assert.Empty(changedOrAddedDocuments);

        Assert.Equal(1, generatorExecutionCount);

        //
        // Update document content
        //

        generatorExecutionCount = 0;
        oldSolution = solution;
        solution = documentKind switch
        {
            DocumentKind.Source => solution.WithDocumentText(documentId, CreateText("xxx-changed")),
            DocumentKind.Additional => solution.WithAdditionalDocumentText(documentId, CreateText("xxx-changed")),
            DocumentKind.AnalyzerConfig => solution.WithAnalyzerConfigDocumentText(documentId, GetAnalyzerConfigText([("x", "2")])),
            _ => throw ExceptionUtilities.Unreachable(),
        };
        Assert.True(await EditSession.HasChangesAsync(oldSolution, solution, CancellationToken.None));
        Assert.True(await EditSession.HasChangesAsync(oldSolution, solution, pathX, CancellationToken.None));

        AssertEx.Equal(documentKind == DocumentKind.Source ? [documentId, generatedDocumentId] : [generatedDocumentId],
            await EditSession.GetChangedDocumentsAsync(oldSolution.GetProject(projectId), solution.GetProject(projectId), CancellationToken.None).ToImmutableArrayAsync(CancellationToken.None));

        await EditSession.PopulateChangedAndAddedDocumentsAsync(oldSolution.GetProject(projectId), solution.GetProject(projectId), changedOrAddedDocuments, diagnostics, CancellationToken.None);
        Assert.Empty(diagnostics);
        AssertEx.Equal(documentKind == DocumentKind.Source ? [documentId, generatedDocumentId] : [generatedDocumentId], changedOrAddedDocuments.Select(d => d.Id));

        Assert.Equal(1, generatorExecutionCount);

        //
        // Remove document
        //

        generatorExecutionCount = 0;
        oldSolution = solution;
        solution = documentKind switch
        {
            DocumentKind.Source => solution.RemoveDocument(documentId),
            DocumentKind.Additional => solution.RemoveAdditionalDocument(documentId),
            DocumentKind.AnalyzerConfig => solution.RemoveAnalyzerConfigDocument(documentId),
            _ => throw ExceptionUtilities.Unreachable(),
        };
        Assert.True(await EditSession.HasChangesAsync(oldSolution, solution, CancellationToken.None));
        Assert.True(await EditSession.HasChangesAsync(oldSolution, solution, pathX, CancellationToken.None));

        Assert.Equal(0, generatorExecutionCount);

        AssertEx.Equal([generatedDocumentId],
            await EditSession.GetChangedDocumentsAsync(oldSolution.GetProject(projectId), solution.GetProject(projectId), CancellationToken.None).ToImmutableArrayAsync(CancellationToken.None));

        await EditSession.PopulateChangedAndAddedDocumentsAsync(oldSolution.GetProject(projectId), solution.GetProject(projectId), changedOrAddedDocuments, diagnostics, CancellationToken.None);
        Assert.Empty(diagnostics);
        AssertEx.Equal([generatedDocumentId], changedOrAddedDocuments.Select(d => d.Id));

        Assert.Equal(1, generatorExecutionCount);
    }

    [Fact]
    public async Task HasChanges_SourceGeneratorFailure()
    {
        using var _ = CreateWorkspace(out var solution, out var service);

        var pathA = Path.Combine(TempRoot.Root, "A.txt");

        var generatorExecutionCount = 0;
        var generator = new TestSourceGenerator()
        {
            ExecuteImpl = context =>
            {
                generatorExecutionCount++;

                var additionalText = context.AdditionalFiles.Single().GetText().ToString();
                if (additionalText.Contains("updated"))
                {
                    throw new InvalidOperationException("Source generator failed");
                }

                context.AddSource("generated.cs", SourceText.From("generated: " + additionalText, Encoding.UTF8, SourceHashAlgorithm.Sha256));
            }
        };

        var project = solution
            .AddProject("A", "A", "C#")
            .AddAdditionalDocument("A.txt", "text", filePath: pathA)
            .Project;

        var projectId = project.Id;
        solution = project.Solution.AddAnalyzerReference(projectId, new TestGeneratorReference(generator));
        project = solution.GetRequiredProject(projectId);
        var aId = project.AdditionalDocumentIds.Single();

        var generatedDocuments = await project.Solution.CompilationState.GetSourceGeneratedDocumentStatesAsync(project.State, CancellationToken.None);

        var generatedText = generatedDocuments.States.Single().Value.GetTextSynchronously(CancellationToken.None).ToString();
        AssertEx.AreEqual("generated: text", generatedText);
        Assert.Equal(1, generatorExecutionCount);

        var generatorDiagnostics = await solution.CompilationState.GetSourceGeneratorDiagnosticsAsync(project.State, CancellationToken.None);
        Assert.Empty(generatorDiagnostics);

        var debuggingSession = await StartDebuggingSessionAsync(service, solution);
        EnterBreakState(debuggingSession);

        var changedOrAddedDocuments = new ArrayBuilder<Document>();

        //
        // Update document content
        //

        var oldSolution = solution;
        var oldProject = project;
        solution = solution.WithAdditionalDocumentText(aId, CreateText("updated text"));
        project = solution.GetRequiredProject(projectId);

        // Change in additional file is detected:
        Assert.True(await EditSession.HasChangesAsync(oldSolution, solution, CancellationToken.None));

        // No changed source documents since the generator failed:
        AssertEx.Empty(await EditSession.GetChangedDocumentsAsync(oldProject, project, CancellationToken.None).ToImmutableArrayAsync(CancellationToken.None));

        var diagnostics = new ArrayBuilder<ProjectDiagnostics>();
        await EditSession.PopulateChangedAndAddedDocumentsAsync(oldProject, project, changedOrAddedDocuments, diagnostics, CancellationToken.None);
        Assert.Contains("System.InvalidOperationException: Source generator failed", diagnostics.Single().Diagnostics.Single().GetMessage());
        AssertEx.Empty(changedOrAddedDocuments);

        Assert.Equal(2, generatorExecutionCount);

        generatedDocuments = await solution.CompilationState.GetSourceGeneratedDocumentStatesAsync(project.State, CancellationToken.None);
        Assert.Empty(generatedDocuments.States);

        generatorDiagnostics = await solution.CompilationState.GetSourceGeneratorDiagnosticsAsync(project.State, CancellationToken.None);
        Assert.Contains("System.InvalidOperationException: Source generator failed", generatorDiagnostics.Single().GetMessage());
    }

    [Fact, WorkItem("https://github.com/dotnet/roslyn/issues/1204")]
    [WorkItem("https://devdiv.visualstudio.com/DevDiv/_workitems/edit/1371694")]
    public async Task Project_Add()
    {
        // Project A:
        var sourceA1 = "class A { void M() { System.Console.WriteLine(1); } }";

        // Project B (baseline, but not loaded into solution):
        var sourceB1 = "class B { int F() => 1; }";

        // Additional documents added to B:
        var sourceB2 = "class B { int G() => 1; }";
        var sourceB3 = "class B { int F() => 2; }";

        var dir = Temp.CreateDirectory();
        var sourceFileA = dir.CreateFile("a.cs").WriteAllText(sourceA1, Encoding.UTF8);
        var sourceFileB = dir.CreateFile("b.cs").WriteAllText(sourceB1, Encoding.UTF8);

        using var _ = CreateWorkspace(out var solution, out var service);
        solution = AddDefaultTestProject(solution, [sourceA1]);
        var documentA1 = solution.Projects.Single().Documents.Single();

        var mvidA = EmitAndLoadLibraryToDebuggee(sourceA1, sourceFilePath: sourceFileA.Path, assemblyName: "A");
        var mvidB = EmitAndLoadLibraryToDebuggee(sourceB1, sourceFilePath: sourceFileB.Path, assemblyName: "B");

        var debuggingSession = await StartDebuggingSessionAsync(service, solution);

        // An active statement may be present in the added file since the file exists in the PDB:
        var activeLineSpanA1 = CreateText(sourceA1).Lines.GetLinePositionSpan(GetSpan(sourceA1, "System.Console.WriteLine(1);"));
        var activeLineSpanB1 = CreateText(sourceB1).Lines.GetLinePositionSpan(GetSpan(sourceB1, "1"));

        var activeStatements = ImmutableArray.Create(
            new ManagedActiveStatementDebugInfo(
                new ManagedInstructionId(new ManagedMethodId(mvidA, token: 0x06000001, version: 1), ilOffset: 1),
                sourceFileA.Path,
                activeLineSpanA1.ToSourceSpan(),
                ActiveStatementFlags.LeafFrame | ActiveStatementFlags.MethodUpToDate),
            new ManagedActiveStatementDebugInfo(
                new ManagedInstructionId(new ManagedMethodId(mvidB, token: 0x06000001, version: 1), ilOffset: 1),
                sourceFileB.Path,
                activeLineSpanB1.ToSourceSpan(),
                ActiveStatementFlags.LeafFrame | ActiveStatementFlags.MethodUpToDate));

        EnterBreakState(debuggingSession, activeStatements);

        // add project that matches assembly B and update the document:

        var documentB2 = solution.
            AddProject("B", "B", LanguageNames.CSharp).
            AddDocument("b.cs", CreateText(sourceB2), filePath: sourceFileB.Path);

        solution = documentB2.Project.Solution;

        // TODO: https://github.com/dotnet/roslyn/issues/1204
        // Should return span in document B since the document content matches the PDB.
        var baseSpans = await debuggingSession.GetBaseActiveStatementSpansAsync(solution, ImmutableArray.Create(documentA1.Id, documentB2.Id), CancellationToken.None);
        AssertEx.Equal(
        [
            "<empty>",
            "(0,21)-(0,22)"
        ], baseSpans.Select(spans => spans.IsEmpty ? "<empty>" : string.Join(",", spans.Select(s => s.LineSpan.ToString()))));

        var trackedActiveSpans = ImmutableArray.Create(
            new ActiveStatementSpan(new ActiveStatementId(0), activeLineSpanB1, ActiveStatementFlags.MethodUpToDate | ActiveStatementFlags.LeafFrame));

        var currentSpans = await debuggingSession.GetAdjustedActiveStatementSpansAsync(documentB2, (_, _, _) => new(trackedActiveSpans), CancellationToken.None);
        // TODO: https://github.com/dotnet/roslyn/issues/1204
        // AssertEx.Equal(trackedActiveSpans, currentSpans);
        Assert.Empty(currentSpans);

        var diagnostics = await service.GetDocumentDiagnosticsAsync(documentB2, s_noActiveSpans, CancellationToken.None);

        // TODO: https://github.com/dotnet/roslyn/issues/1204
        //AssertEx.Equal(
        //    new[] { "ENC0020: " + string.Format(FeaturesResources.Renaming_0_requires_restarting_the_application, FeaturesResources.method) },
        //    diagnostics.Select(d => $"{d.Id}: {d.GetMessage()}"));
        Assert.Empty(diagnostics);

        // update document with a valid change:
        solution = solution.WithDocumentText(documentB2.Id, CreateText(sourceB3));

        var (updates, emitDiagnostics) = await EmitSolutionUpdateAsync(debuggingSession, solution);

        // TODO: https://github.com/dotnet/roslyn/issues/1204
        // verify valid update
        Assert.Equal(ModuleUpdateStatus.None, updates.Status);

        ExitBreakState(debuggingSession);

        EndDebuggingSession(debuggingSession);
    }

    [Theory, CombinatorialData]
    public async Task Capabilities(bool breakState)
    {
        var source1 = "class C { void M() { } }";
        var source2 = "[System.Obsolete]class C { void M() { } }";

        using var _ = CreateWorkspace(out var solution, out var service);
        solution = AddDefaultTestProject(solution, [source1]);
        var documentId = solution.Projects.Single().Documents.Single().Id;

        EmitAndLoadLibraryToDebuggee(source1);

        // attached to processes that allow updating custom attributes:
        _debuggerService.GetCapabilitiesImpl = () => ImmutableArray.Create("Baseline", "ChangeCustomAttributes");

        // F5
        var debuggingSession = await StartDebuggingSessionAsync(service, solution);

        // update document:
        solution = solution.WithDocumentText(documentId, CreateText(source2));

        var diagnostics = await service.GetDocumentDiagnosticsAsync(solution.GetDocument(documentId), s_noActiveSpans, CancellationToken.None);
        AssertEx.Empty(diagnostics);

        if (breakState)
        {
            EnterBreakState(debuggingSession);
        }

        diagnostics = await service.GetDocumentDiagnosticsAsync(solution.GetDocument(documentId), s_noActiveSpans, CancellationToken.None);
        AssertEx.Empty(diagnostics);

        // attach to additional processes - at least one process that does not allow updating custom attributes:
        if (breakState)
        {
            ExitBreakState(debuggingSession);
        }

        _debuggerService.GetCapabilitiesImpl = () => ImmutableArray.Create("Baseline");

        if (breakState)
        {
            EnterBreakState(debuggingSession);
        }
        else
        {
            CapabilitiesChanged(debuggingSession);
        }

        diagnostics = await service.GetDocumentDiagnosticsAsync(solution.GetDocument(documentId), s_noActiveSpans, CancellationToken.None);
        AssertEx.Equal(["ENC0101: " + string.Format(FeaturesResources.Updating_the_attributes_of_0_requires_restarting_the_application_because_it_is_not_supported_by_the_runtime, FeaturesResources.class_)],
           diagnostics.Select(d => $"{d.Id}: {d.GetMessage()}"));

        if (breakState)
        {
            ExitBreakState(debuggingSession);
        }

        diagnostics = await service.GetDocumentDiagnosticsAsync(solution.GetDocument(documentId), s_noActiveSpans, CancellationToken.None);
        AssertEx.Equal(["ENC0101: " + string.Format(FeaturesResources.Updating_the_attributes_of_0_requires_restarting_the_application_because_it_is_not_supported_by_the_runtime, FeaturesResources.class_)],
           diagnostics.Select(d => $"{d.Id}: {d.GetMessage()}"));

        // detach from processes that do not allow updating custom attributes:
        _debuggerService.GetCapabilitiesImpl = () => ImmutableArray.Create("Baseline", "ChangeCustomAttributes");

        if (breakState)
        {
            EnterBreakState(debuggingSession);
        }
        else
        {
            CapabilitiesChanged(debuggingSession);
        }

        diagnostics = await service.GetDocumentDiagnosticsAsync(solution.GetDocument(documentId), s_noActiveSpans, CancellationToken.None);
        AssertEx.Empty(diagnostics);

        if (breakState)
        {
            ExitBreakState(debuggingSession);
        }

        EndDebuggingSession(debuggingSession);

        AssertEx.Equal(
        [
            $"Debugging_EncSession: SolutionSessionId={{00000000-AAAA-AAAA-AAAA-000000000000}}|SessionId=1|SessionCount=0|EmptySessionCount={(breakState ? 3 : 0)}|HotReloadSessionCount=0|EmptyHotReloadSessionCount={(breakState ? 4 : 3)}"
        ], _telemetryLog);
    }

    [Fact, WorkItem("https://github.com/dotnet/roslyn/issues/56431")]
    public async Task Capabilities_NoTypesEmitted()
    {
        var sourceV1 = @"
/* GENERATE:
class G
{
    int M()
    {
        return 1;
    }
}
*/
";
        var sourceV2 = @"
/* GENERATE:
class G
{
    // a change that won't cause a type to be emitted
    int M()
    {
        return 1;
    }
}
*/
";

        var generator = new TestSourceGenerator() { ExecuteImpl = GenerateSource };

        using var _ = CreateWorkspace(out var solution, out var service);
        (solution, var document1) = AddDefaultTestProject(solution, sourceV1, generator);

        var moduleId = EmitLibrary(sourceV1, generator: generator);
        LoadLibraryToDebuggee(moduleId);

        // attached to processes that doesn't allow creating new types
        _debuggerService.GetCapabilitiesImpl = () => ImmutableArray.Create("Baseline");

        var debuggingSession = await StartDebuggingSessionAsync(service, solution);

        // change the source
        solution = solution.WithDocumentText(document1.Id, CreateText(sourceV2));

        // validate solution update status and emit
        var (updates, emitDiagnostics) = await EmitSolutionUpdateAsync(debuggingSession, solution);
        Assert.Empty(emitDiagnostics);
        Assert.Equal(ModuleUpdateStatus.Ready, updates.Status);

        // check that no types have been updated. this used to throw
        var delta = updates.Updates.Single();
        Assert.Empty(delta.UpdatedTypes);

        debuggingSession.DiscardSolutionUpdate();
        EndDebuggingSession(debuggingSession);
    }

    [Fact]
    public async Task Capabilities_SynthesizedNewType()
    {
        var source1 = "class C { void M() { } }";
        var source2 = "class C { void M() { var x = new { Goo = 1 }; } }";

        using var _ = CreateWorkspace(out var solution, out var service);
        solution = AddDefaultTestProject(solution, [source1]);
        var project = solution.Projects.Single();
        solution = solution.WithProjectParseOptions(project.Id, new CSharpParseOptions(LanguageVersion.CSharp10));
        var documentId = solution.Projects.Single().Documents.Single().Id;

        EmitAndLoadLibraryToDebuggee(source1);

        // attached to processes that doesn't allow creating new types
        _debuggerService.GetCapabilitiesImpl = () => ImmutableArray.Create("Baseline");

        // F5
        var debuggingSession = await StartDebuggingSessionAsync(service, solution);

        // update document:
        solution = solution.WithDocumentText(documentId, CreateText(source2));
        var document2 = solution.Projects.Single().Documents.Single();

        // These errors aren't reported as document diagnostics
        var diagnostics = await service.GetDocumentDiagnosticsAsync(solution.GetDocument(documentId), s_noActiveSpans, CancellationToken.None);
        AssertEx.Empty(diagnostics);

        // They are reported as emit diagnostics
        var (updates, emitDiagnostics) = await EmitSolutionUpdateAsync(debuggingSession, solution);
        AssertEx.Equal([$"proj.csproj: (0,0)-(0,0): Error ENC1007: {FeaturesResources.ChangesRequiredSynthesizedType}"], InspectDiagnostics(emitDiagnostics));

        // no emitted delta:
        Assert.Empty(updates.Updates);

        EndDebuggingSession(debuggingSession);
    }

    [Fact]
    public async Task ValidSignificantChange_EmitError()
    {
        var sourceV1 = "class C1 { void M() { System.Console.WriteLine(1); } }";

        using var _ = CreateWorkspace(out var solution, out var service);

        (solution, var document) = AddDefaultTestProject(solution, sourceV1);
        EmitAndLoadLibraryToDebuggee(sourceV1);

        var debuggingSession = await StartDebuggingSessionAsync(service, solution);

        EnterBreakState(debuggingSession);

        // change the source (valid edit but passing no encoding to emulate emit error):
        var document1 = solution.Projects.Single().Documents.Single();
        solution = solution.WithDocumentText(document1.Id, SourceText.From("class C1 { void M() { System.Console.WriteLine(2); } }", encoding: null, SourceHashAlgorithms.Default));
        var document2 = solution.Projects.Single().Documents.Single();

        var diagnostics1 = await service.GetDocumentDiagnosticsAsync(document2, s_noActiveSpans, CancellationToken.None);
        AssertEx.Empty(diagnostics1);

        // validate solution update status and emit:
        var (updates, emitDiagnostics) = await EmitSolutionUpdateAsync(debuggingSession, solution);
        AssertEx.Equal([$"{document2.FilePath}: (0,0)-(0,54): Error CS8055: {string.Format(CSharpResources.ERR_EncodinglessSyntaxTree)}"], InspectDiagnostics(emitDiagnostics));

        // no emitted delta:
        Assert.Empty(updates.Updates);

        // no pending update:
        Assert.Null(debuggingSession.GetTestAccessor().GetPendingSolutionUpdate());

        Assert.Throws<InvalidOperationException>(() => debuggingSession.CommitSolutionUpdate());
        Assert.Throws<InvalidOperationException>(() => debuggingSession.DiscardSolutionUpdate());

        // no change in non-remappable regions since we didn't have any active statements:
        Assert.Empty(debuggingSession.EditSession.NonRemappableRegions);

        // solution update status after discarding an update (still has update ready):
        (updates, emitDiagnostics) = await EmitSolutionUpdateAsync(debuggingSession, solution);
        Assert.Equal(ModuleUpdateStatus.Blocked, updates.Status);
        AssertEx.Equal([$"{document2.FilePath}: (0,0)-(0,54): Error CS8055: {string.Format(CSharpResources.ERR_EncodinglessSyntaxTree)}"], InspectDiagnostics(emitDiagnostics));

        EndDebuggingSession(debuggingSession);

        AssertEx.Equal(
        [
            "Debugging_EncSession: SolutionSessionId={00000000-AAAA-AAAA-AAAA-000000000000}|SessionId=1|SessionCount=1|EmptySessionCount=0|HotReloadSessionCount=0|EmptyHotReloadSessionCount=1",
            "Debugging_EncSession_EditSession: SessionId=1|EditSessionId=2|HadCompilationErrors=False|HadRudeEdits=False|HadValidChanges=True|HadValidInsignificantChanges=False|RudeEditsCount=0|EmitDeltaErrorIdCount=1|InBreakState=True|Capabilities=31|ProjectIdsWithAppliedChanges=",
            "Debugging_EncSession_EditSession_EmitDeltaErrorId: SessionId=1|EditSessionId=2|ErrorId=CS8055"
        ], _telemetryLog);
    }

    [Theory]
    [InlineData(true)]
    [InlineData(false)]
    public async Task ValidSignificantChange_ApplyBeforeFileWatcherEvent(bool saveDocument)
    {
        // Scenarios tested:
        //
        // SaveDocument=true
        // workspace:     --V0-------------|--V2--------|------------|
        // file system:   --V0---------V1--|-----V2-----|------------|
        //                   \--build--/   F5    ^      F10  ^       F10
        //                                       save        file watcher: no-op
        // SaveDocument=false
        // workspace:     --V0-------------|--V2--------|----V1------|
        // file system:   --V0---------V1--|------------|------------|
        //                   \--build--/   F5           F10  ^       F10
        //                                                   file watcher: workspace update

        var source1 = "class C1 { void M() { System.Console.WriteLine(1); } }";

        var dir = Temp.CreateDirectory();
        var sourceFile = dir.CreateFile("test.cs").WriteAllText(source1, Encoding.UTF8);

        using var _ = CreateWorkspace(out var solution, out var service);

        // the workspace starts with a version of the source that's not updated with the output of single file generator (or design-time build):
        var document1 = solution.
            AddTestProject("test").
            AddMetadataReferences(TargetFrameworkUtil.GetReferences(DefaultTargetFramework)).
            AddDocument("test.cs", CreateText("class C1 { void M() { System.Console.WriteLine(0); } }"), filePath: sourceFile.Path);

        var documentId = document1.Id;
        solution = document1.Project.Solution;

        var sourceTextProvider = new MockPdbMatchingSourceTextProvider()
        {
            TryGetMatchingSourceTextImpl = (filePath, requiredChecksum, checksumAlgorithm) =>
            {
                Assert.Equal(sourceFile.Path, filePath);
                AssertEx.Equal(requiredChecksum, CreateText(source1).GetChecksum());
                Assert.Equal(SourceHashAlgorithms.Default, checksumAlgorithm);

                return source1;
            }
        };

        var moduleId = EmitAndLoadLibraryToDebuggee(source1, sourceFilePath: sourceFile.Path);

        var debuggingSession = await StartDebuggingSessionAsync(service, solution, initialState: CommittedSolution.DocumentState.None, sourceTextProvider);

        EnterBreakState(debuggingSession);

        // The user opens the source file and changes the source before Roslyn receives file watcher event.
        var source2 = "class C1 { void M() { System.Console.WriteLine(2); } }";
        solution = solution.WithDocumentText(documentId, CreateText(source2));
        var document2 = solution.GetDocument(documentId);

        // Save the document:
        if (saveDocument)
        {
            sourceFile.WriteAllText(source2, Encoding.UTF8);
        }

        // EnC service queries for a document, which triggers read of the source file from disk.
        var (updates, emitDiagnostics) = await EmitSolutionUpdateAsync(debuggingSession, solution);
        Assert.Empty(emitDiagnostics);

        Assert.Equal(ModuleUpdateStatus.Ready, updates.Status);
        CommitSolutionUpdate(debuggingSession);

        ExitBreakState(debuggingSession);

        EnterBreakState(debuggingSession);

        // file watcher updates the workspace:
        solution = solution.WithDocumentText(documentId, CreateTextFromFile(sourceFile.Path));
        var document3 = solution.Projects.Single().Documents.Single();

        (updates, emitDiagnostics) = await EmitSolutionUpdateAsync(debuggingSession, solution);
        Assert.Empty(emitDiagnostics);

        if (saveDocument)
        {
            Assert.Equal(ModuleUpdateStatus.None, updates.Status);
        }
        else
        {
            Assert.Equal(ModuleUpdateStatus.Ready, updates.Status);
            debuggingSession.DiscardSolutionUpdate();
        }

        ExitBreakState(debuggingSession);
        EndDebuggingSession(debuggingSession);
    }

    [Fact]
    public async Task ValidSignificantChange_FileUpdateNotObservedBeforeDebuggingSessionStart()
    {
        // workspace:     --V0--------------V2-------|--------V3------------------V1--------------|
        // file system:   --V0---------V1-----V2-----|------------------------------V1------------|
        //                   \--build--/      ^save  F5   ^      ^F10 (no change)   ^save         F10 (ok)
        //                                                file watcher: no-op
        // build updates file from V0 -> V1

        var source1 = "class C1 { void M() { System.Console.WriteLine(1); } }";
        var source2 = "class C1 { void M() { System.Console.WriteLine(2); } }";
        var source3 = "class C1 { void M() { System.Console.WriteLine(3); } }";

        var dir = Temp.CreateDirectory();
        var sourceFile = dir.CreateFile("test.cs").WriteAllText(source2, Encoding.UTF8);

        using var _ = CreateWorkspace(out var solution, out var service);

        // the workspace starts with a version of the source that's not updated with the output of single file generator (or design-time build):
        var document2 = solution.
            AddTestProject("test").
            AddMetadataReferences(TargetFrameworkUtil.GetReferences(TargetFramework.Mscorlib40)).
            AddDocument("test.cs", CreateText(source2), filePath: sourceFile.Path);

        var documentId = document2.Id;

        var project = document2.Project;
        solution = project.Solution;

        var moduleId = EmitAndLoadLibraryToDebuggee(source1, sourceFilePath: sourceFile.Path);

        var debuggingSession = await StartDebuggingSessionAsync(service, solution, initialState: CommittedSolution.DocumentState.None);

        EnterBreakState(debuggingSession);

        // user edits the file:
        solution = solution.WithDocumentText(documentId, CreateText(source3));
        var document3 = solution.Projects.Single().Documents.Single();

        // EnC service queries for a document, but the source file on disk doesn't match the PDB

        // We don't report rude edits for out-of-sync documents:
        var diagnostics = await service.GetDocumentDiagnosticsAsync(document3, s_noActiveSpans, CancellationToken.None);
        AssertEx.Empty(diagnostics);

        // since the document is out-of-sync we need to call update to determine whether we have changes to apply or not:
        var (updates, emitDiagnostics) = await EmitSolutionUpdateAsync(debuggingSession, solution);
        Assert.Equal(ModuleUpdateStatus.None, updates.Status);
        AssertEx.Equal([$"test.csproj: (0,0)-(0,0): Warning ENC1005: {string.Format(FeaturesResources.DocumentIsOutOfSyncWithDebuggee, sourceFile.Path)}"], InspectDiagnostics(emitDiagnostics));

        // undo:
        solution = solution.WithDocumentText(documentId, CreateText(source1));

        var currentDocument = solution.GetDocument(documentId);

        // save (note that this call will fail to match the content with the PDB since it uses the content prior to the actual file write)
        // TODO: await debuggingSession.OnSourceFileUpdatedAsync(currentDocument);
        var (doc, state) = await debuggingSession.LastCommittedSolution.GetDocumentAndStateAsync(documentId, currentDocument, CancellationToken.None);
        Assert.Null(doc);
        Assert.Equal(CommittedSolution.DocumentState.OutOfSync, state);
        sourceFile.WriteAllText(source1, Encoding.UTF8);

        (updates, emitDiagnostics) = await EmitSolutionUpdateAsync(debuggingSession, solution);
        Assert.Empty(emitDiagnostics);

        // the content actually hasn't changed:
        Assert.Equal(ModuleUpdateStatus.None, updates.Status);

        EndDebuggingSession(debuggingSession);
    }

    [Fact]
    public async Task ValidSignificantChange_AddedFileNotObservedBeforeDebuggingSessionStart()
    {
        // workspace:     ------|----V0---------------|----------
        // file system:   --V0--|---------------------|----------
        //                      F5   ^          ^F10 (no change)
        //                           file watcher observes the file

        var source1 = "class C1 { void M() { System.Console.WriteLine(1); } }";

        var dir = Temp.CreateDirectory();
        var sourceFile = dir.CreateFile("test.cs").WriteAllText(source1, Encoding.UTF8);

        using var _ = CreateWorkspace(out var solution, out var service);

        // the workspace starts with no file
        var project = solution.
            AddProject("test", "test", LanguageNames.CSharp).
            AddMetadataReferences(TargetFrameworkUtil.GetReferences(TargetFramework.Mscorlib40));

        solution = project.Solution;

        var moduleId = EmitAndLoadLibraryToDebuggee(source1, sourceFilePath: sourceFile.Path);

        _debuggerService.IsEditAndContinueAvailable = _ => new ManagedHotReloadAvailability(ManagedHotReloadAvailabilityStatus.Attach, localizedMessage: "*attached*");

        var debuggingSession = await StartDebuggingSessionAsync(service, solution, initialState: CommittedSolution.DocumentState.None);

        // An active statement may be present in the added file since the file exists in the PDB:
        var activeInstruction1 = new ManagedInstructionId(new ManagedMethodId(moduleId, token: 0x06000001, version: 1), ilOffset: 1);
        var activeSpan1 = GetSpan(source1, "System.Console.WriteLine(1);");
        var sourceText1 = CreateText(source1);
        var activeLineSpan1 = sourceText1.Lines.GetLinePositionSpan(activeSpan1);
        var activeStatements = ImmutableArray.Create(
            new ManagedActiveStatementDebugInfo(
                activeInstruction1,
                "test.cs",
                activeLineSpan1.ToSourceSpan(),
                ActiveStatementFlags.LeafFrame));

        // disallow any edits (attach scenario)
        EnterBreakState(debuggingSession, activeStatements);

        // File watcher observes the document and adds it to the workspace:

        var document1 = project.AddDocument("test.cs", sourceText1, filePath: sourceFile.Path);
        solution = document1.Project.Solution;

        // We don't report rude edits for the added document:
        var diagnostics = await service.GetDocumentDiagnosticsAsync(document1, s_noActiveSpans, CancellationToken.None);
        AssertEx.Empty(diagnostics);

        // TODO: https://github.com/dotnet/roslyn/issues/49938
        // We currently create the AS map against the committed solution, which may not contain all documents.
        // var spans = await service.GetBaseActiveStatementSpansAsync(solution, ImmutableArray.Create(document1.Id), CancellationToken.None);
        // AssertEx.Equal(new[] { $"({activeLineSpan1}, LeafFrame)" }, spans.Single().Select(s => s.ToString()));

        // No changes.
        var (updates, emitDiagnostics) = await EmitSolutionUpdateAsync(debuggingSession, solution);
        Assert.Equal(ModuleUpdateStatus.None, updates.Status);

        AssertEx.Empty(emitDiagnostics);

        EndDebuggingSession(debuggingSession);
    }

    [Theory, CombinatorialData]
    public async Task ValidSignificantChange_DocumentOutOfSync(bool delayLoad)
    {
        var sourceOnDisk = "class C1 { void M() { System.Console.WriteLine(1); } }";

        var dir = Temp.CreateDirectory();
        var sourceFile = dir.CreateFile("test.cs").WriteAllText(sourceOnDisk, Encoding.UTF8);

        using var _ = CreateWorkspace(out var solution, out var service);

        // the workspace starts with a version of the source that's not updated with the output of single file generator (or design-time build):
        var document1 = solution.
            AddProject("test", "test", LanguageNames.CSharp).
            AddMetadataReferences(TargetFrameworkUtil.GetReferences(TargetFramework.Mscorlib40)).
            AddDocument("test.cs", CreateText("class C1 { void M() { System.Console.WriteLine(0); } }"), filePath: sourceFile.Path);

        var project = document1.Project;
        solution = project.Solution;

        var moduleId = EmitLibrary(sourceOnDisk, sourceFilePath: sourceFile.Path);

        if (!delayLoad)
        {
            LoadLibraryToDebuggee(moduleId);
        }

        var debuggingSession = await StartDebuggingSessionAsync(service, solution, initialState: CommittedSolution.DocumentState.None);

        EnterBreakState(debuggingSession);

        // no changes have been made to the project
        var (updates, emitDiagnostics) = await EmitSolutionUpdateAsync(debuggingSession, solution);
        Assert.Equal(ModuleUpdateStatus.None, updates.Status);
        Assert.Empty(updates.Updates);
        Assert.Empty(emitDiagnostics);

        // a file watcher observed a change and updated the document, so it now reflects the content on disk (the code that we compiled):
        solution = solution.WithDocumentText(document1.Id, CreateText(sourceOnDisk));
        var document3 = solution.Projects.Single().Documents.Single();

        var diagnostics = await service.GetDocumentDiagnosticsAsync(document3, s_noActiveSpans, CancellationToken.None);
        Assert.Empty(diagnostics);

        // the content of the file is now exactly the same as the compiled document, so there is no change to be applied:
        (updates, emitDiagnostics) = await EmitSolutionUpdateAsync(debuggingSession, solution);
        Assert.Equal(ModuleUpdateStatus.None, updates.Status);
        Assert.Empty(emitDiagnostics);

        EndDebuggingSession(debuggingSession);

        Assert.Empty(debuggingSession.GetTestAccessor().GetModulesPreparedForUpdate());
    }

    [Theory, CombinatorialData]
    public async Task ValidSignificantChange_EmitSuccessful(bool breakMode, bool commitUpdate)
    {
        var sourceV1 = "class C1 { void M() { System.Console.WriteLine(1); } }";
        var sourceV2 = "class C1 { void M() { System.Console.WriteLine(2); } }";

        using var _ = CreateWorkspace(out var solution, out var service);
        (solution, var document1) = AddDefaultTestProject(solution, sourceV1);

        var moduleId = EmitAndLoadLibraryToDebuggee(sourceV1);

        var debuggingSession = await StartDebuggingSessionAsync(service, solution);

        if (breakMode)
        {
            EnterBreakState(debuggingSession);
        }

        // change the source (valid edit):
        solution = solution.WithDocumentText(document1.Id, CreateText(sourceV2));
        var document2 = solution.GetDocument(document1.Id);

        var diagnostics1 = await service.GetDocumentDiagnosticsAsync(document2, s_noActiveSpans, CancellationToken.None);
        AssertEx.Empty(diagnostics1);

        // validate solution update status and emit:
        var (updates, emitDiagnostics) = await EmitSolutionUpdateAsync(debuggingSession, solution);
        Assert.Empty(emitDiagnostics);
        Assert.Equal(ModuleUpdateStatus.Ready, updates.Status);
        ValidateDelta(updates.Updates.Single());

        void ValidateDelta(ManagedHotReloadUpdate delta)
        {
            // check emitted delta:
            Assert.Empty(delta.ActiveStatements);
            Assert.NotEmpty(delta.ILDelta);
            Assert.NotEmpty(delta.MetadataDelta);
            Assert.NotEmpty(delta.PdbDelta);
            Assert.Equal(0x06000001, delta.UpdatedMethods.Single());
            Assert.Equal(0x02000002, delta.UpdatedTypes.Single());
            Assert.Equal(moduleId, delta.Module);
            Assert.Empty(delta.ExceptionRegions);
            Assert.Empty(delta.SequencePoints);
        }

        // the update should be stored on the service:
        var pendingUpdate = debuggingSession.GetTestAccessor().GetPendingSolutionUpdate();
        var newBaseline = pendingUpdate.ProjectBaselines.Single();
        AssertEx.Equal(updates.Updates, pendingUpdate.Deltas);
        Assert.Equal(document2.Project.Id, newBaseline.ProjectId);
        Assert.Equal(moduleId, newBaseline.EmitBaseline.OriginalMetadata.GetModuleVersionId());

        var readers = debuggingSession.GetTestAccessor().GetBaselineModuleReaders();
        Assert.Equal(2, readers.Length);
        Assert.NotNull(readers[0]);
        Assert.NotNull(readers[1]);

        if (commitUpdate)
        {
            // all update providers either provided updates or had no change to apply:
            CommitSolutionUpdate(debuggingSession);

            Assert.Null(debuggingSession.GetTestAccessor().GetPendingSolutionUpdate());

            // no change in non-remappable regions since we didn't have any active statements:
            Assert.Empty(debuggingSession.EditSession.NonRemappableRegions);

            var baselineReaders = debuggingSession.GetTestAccessor().GetBaselineModuleReaders();
            Assert.Equal(2, baselineReaders.Length);
            Assert.Same(readers[0], baselineReaders[0]);
            Assert.Same(readers[1], baselineReaders[1]);

            // verify that baseline is added:
            Assert.Same(newBaseline.EmitBaseline, debuggingSession.GetTestAccessor().GetProjectEmitBaseline(document2.Project.Id));

            // solution update status after committing an update:
            (updates, emitDiagnostics) = await EmitSolutionUpdateAsync(debuggingSession, solution);
            Assert.Empty(emitDiagnostics);
            Assert.Equal(ModuleUpdateStatus.None, updates.Status);
        }
        else
        {
            // another update provider blocked the update:
            debuggingSession.DiscardSolutionUpdate();

            Assert.Null(debuggingSession.GetTestAccessor().GetPendingSolutionUpdate());

            // solution update status after committing an update:
            (updates, emitDiagnostics) = await EmitSolutionUpdateAsync(debuggingSession, solution);
            Assert.Empty(emitDiagnostics);
            Assert.Equal(ModuleUpdateStatus.Ready, updates.Status);

            ValidateDelta(updates.Updates.Single());
            debuggingSession.DiscardSolutionUpdate();
        }

        if (breakMode)
        {
            ExitBreakState(debuggingSession);
        }

        EndDebuggingSession(debuggingSession);

        // open module readers should be disposed when the debugging session ends:
        VerifyReadersDisposed(readers);

        AssertEx.SetEqual([moduleId], debuggingSession.GetTestAccessor().GetModulesPreparedForUpdate());

        if (breakMode)
        {
            AssertEx.Equal(
            [
                $"Debugging_EncSession: SolutionSessionId={{00000000-AAAA-AAAA-AAAA-000000000000}}|SessionId=1|SessionCount=1|EmptySessionCount=0|HotReloadSessionCount=0|EmptyHotReloadSessionCount={(commitUpdate ? 3 : 2)}",
                $"Debugging_EncSession_EditSession: SessionId=1|EditSessionId=2|HadCompilationErrors=False|HadRudeEdits=False|HadValidChanges=True|HadValidInsignificantChanges=False|RudeEditsCount=0|EmitDeltaErrorIdCount=0|InBreakState=True|Capabilities=31|ProjectIdsWithAppliedChanges={(commitUpdate ? "{6A6F7270-0000-4000-8000-000000000000}" : "")}",
            ], _telemetryLog);
        }
        else
        {
            AssertEx.Equal(
            [
                $"Debugging_EncSession: SolutionSessionId={{00000000-AAAA-AAAA-AAAA-000000000000}}|SessionId=1|SessionCount=0|EmptySessionCount=0|HotReloadSessionCount=1|EmptyHotReloadSessionCount={(commitUpdate ? 1 : 0)}",
                $"Debugging_EncSession_EditSession: SessionId=1|EditSessionId=2|HadCompilationErrors=False|HadRudeEdits=False|HadValidChanges=True|HadValidInsignificantChanges=False|RudeEditsCount=0|EmitDeltaErrorIdCount=0|InBreakState=False|Capabilities=31|ProjectIdsWithAppliedChanges={(commitUpdate ? "{6A6F7270-0000-4000-8000-000000000000}" : "")}"
            ], _telemetryLog);
        }
    }

    [Theory]
    [InlineData(true)]
    [InlineData(false)]
    public async Task ValidSignificantChange_EmitSuccessful_UpdateDeferred(bool commitUpdate)
    {
        var dir = Temp.CreateDirectory();

        var sourceV1 = "class C1 { void M1() { int a = 1; System.Console.WriteLine(a); } void M2() { System.Console.WriteLine(1); } }";
        var compilationV1 = CSharpTestBase.CreateCompilation(sourceV1, parseOptions: TestOptions.Regular.WithNoRefSafetyRulesAttribute(), options: TestOptions.DebugDll, targetFramework: DefaultTargetFramework, assemblyName: "lib");

        var (peImage, pdbImage) = compilationV1.EmitToArrays(new EmitOptions(debugInformationFormat: DebugInformationFormat.PortablePdb));
        var moduleMetadata = ModuleMetadata.CreateFromImage(peImage);
        var moduleFile = dir.CreateFile("lib.dll").WriteAllBytes(peImage);
        var pdbFile = dir.CreateFile("lib.pdb").WriteAllBytes(pdbImage);
        var moduleId = moduleMetadata.GetModuleVersionId();

        using var _ = CreateWorkspace(out var solution, out var service);
        (solution, var document1) = AddDefaultTestProject(solution, sourceV1);

        _mockCompilationOutputsProvider = _ => new CompilationOutputFiles(moduleFile.Path, pdbFile.Path);

        // set up an active statement in the first method, so that we can test preservation of local signature.
        var activeStatements = ImmutableArray.Create(new ManagedActiveStatementDebugInfo(
            new ManagedInstructionId(new ManagedMethodId(moduleId, token: 0x06000001, version: 1), ilOffset: 0),
            documentName: document1.Name,
            sourceSpan: new SourceSpan(0, 15, 0, 16),
            ActiveStatementFlags.LeafFrame));

        var debuggingSession = await StartDebuggingSessionAsync(service, solution);

        // module is not loaded:
        EnterBreakState(debuggingSession, activeStatements);

        // change the source (valid edit):
        solution = solution.WithDocumentText(document1.Id, CreateText("class C1 { void M1() { int a = 1; System.Console.WriteLine(a); } void M2() { System.Console.WriteLine(2); } }"));
        var document2 = solution.GetDocument(document1.Id);

        // validate solution update status and emit:
        var (updates, emitDiagnostics) = await EmitSolutionUpdateAsync(debuggingSession, solution);
        Assert.Equal(ModuleUpdateStatus.Ready, updates.Status);
        Assert.Empty(emitDiagnostics);

        // delta to apply:
        var delta = updates.Updates.Single();
        Assert.Empty(delta.ActiveStatements);
        Assert.NotEmpty(delta.ILDelta);
        Assert.NotEmpty(delta.MetadataDelta);
        Assert.NotEmpty(delta.PdbDelta);
        Assert.Equal(0x06000002, delta.UpdatedMethods.Single());
        Assert.Equal(0x02000002, delta.UpdatedTypes.Single());
        Assert.Equal(moduleId, delta.Module);
        Assert.Empty(delta.ExceptionRegions);
        Assert.Empty(delta.SequencePoints);

        // the update should be stored on the service:
        var pendingUpdate = debuggingSession.GetTestAccessor().GetPendingSolutionUpdate();
        var newBaseline = pendingUpdate.ProjectBaselines.Single();

        var readers = debuggingSession.GetTestAccessor().GetBaselineModuleReaders();
        Assert.Equal(2, readers.Length);
        Assert.NotNull(readers[0]);
        Assert.NotNull(readers[1]);

        Assert.Equal(document2.Project.Id, newBaseline.ProjectId);
        Assert.Equal(moduleId, newBaseline.EmitBaseline.OriginalMetadata.GetModuleVersionId());

        if (commitUpdate)
        {
            CommitSolutionUpdate(debuggingSession);
            Assert.Null(debuggingSession.GetTestAccessor().GetPendingSolutionUpdate());

            // no change in non-remappable regions since we didn't have any active statements:
            Assert.Empty(debuggingSession.EditSession.NonRemappableRegions);

            // verify that baseline is added:
            Assert.Same(newBaseline.EmitBaseline, debuggingSession.GetTestAccessor().GetProjectEmitBaseline(document2.Project.Id));

            // solution update status after committing an update:
            ExitBreakState(debuggingSession);

            // make another update:
            EnterBreakState(debuggingSession);

            // Update M1 - this method has an active statement, so we will attempt to preserve the local signature.
            // Since the method hasn't been edited before we'll read the baseline PDB to get the signature token.
            // This validates that the Portable PDB reader can be used (and is not disposed) for a second generation edit.
            var document3 = solution.GetDocument(document1.Id);
            solution = solution.WithDocumentText(document3.Id, CreateText("class C1 { void M1() { int a = 3; System.Console.WriteLine(a); } void M2() { System.Console.WriteLine(2); } }"));

            (updates, emitDiagnostics) = await EmitSolutionUpdateAsync(debuggingSession, solution);
            Assert.Equal(ModuleUpdateStatus.Ready, updates.Status);
            Assert.Empty(emitDiagnostics);
            debuggingSession.DiscardSolutionUpdate();
        }
        else
        {
            debuggingSession.DiscardSolutionUpdate();
            Assert.Null(debuggingSession.GetTestAccessor().GetPendingSolutionUpdate());
        }

        ExitBreakState(debuggingSession);
        EndDebuggingSession(debuggingSession);

        // open module readers should be disposed when the debugging session ends:
        VerifyReadersDisposed(readers);
    }

    [Fact]
    public async Task ValidSignificantChange_PartialTypes()
    {
        var sourceA1 = @"
partial class C { int X = 1; void F() { X = 1; } }

partial class D { int U = 1; public D() { } }
partial class D { int W = 1; }

partial class E { int A; public E(int a) { A = a; } }
";
        var sourceB1 = @"
partial class C { int Y = 1; }
partial class E { int B; public E(int a, int b) { A = a; B = new System.Func<int>(() => b)(); } }
";

        var sourceA2 = @"
partial class C { int X = 2; void F() { X = 2; } }

partial class D { int U = 2; }
partial class D { int W = 2; public D() { } }

partial class E { int A = 1; public E(int a) { A = a; } }
";
        var sourceB2 = @"
partial class C { int Y = 2; }
partial class E { int B = 2; public E(int a, int b) { A = a; B = new System.Func<int>(() => b)(); } }
";

        using var _ = CreateWorkspace(out var solution, out var service);
        solution = AddDefaultTestProject(solution, [sourceA1, sourceB1]);
        var project = solution.Projects.Single();

        LoadLibraryToDebuggee(EmitLibrary([(sourceA1, "test1.cs"), (sourceB1, "test2.cs")]));

        var debuggingSession = await StartDebuggingSessionAsync(service, solution);

        EnterBreakState(debuggingSession);

        // change the source (valid edit):
        var documentA = project.Documents.First();
        var documentB = project.Documents.Skip(1).First();
        solution = solution.WithDocumentText(documentA.Id, CreateText(sourceA2));
        solution = solution.WithDocumentText(documentB.Id, CreateText(sourceB2));

        // validate solution update status and emit:
        var (updates, emitDiagnostics) = await EmitSolutionUpdateAsync(debuggingSession, solution);
        Assert.Empty(emitDiagnostics);
        Assert.Equal(ModuleUpdateStatus.Ready, updates.Status);

        // check emitted delta:
        var delta = updates.Updates.Single();
        Assert.Empty(delta.ActiveStatements);
        Assert.NotEmpty(delta.ILDelta);
        Assert.NotEmpty(delta.MetadataDelta);
        Assert.NotEmpty(delta.PdbDelta);
        Assert.Equal(6, delta.UpdatedMethods.Length);  // F, C.C(), D.D(), E.E(int), E.E(int, int), lambda
        AssertEx.SetEqual([0x02000002, 0x02000003, 0x02000004, 0x02000005], delta.UpdatedTypes, itemInspector: t => "0x" + t.ToString("X"));

        debuggingSession.DiscardSolutionUpdate();
        EndDebuggingSession(debuggingSession);
    }

    [Theory]
    [CombinatorialData]
    internal async Task ValidSignificantChange_SourceGenerators_DocumentUpdate_GeneratedDocumentUpdate(SourceGeneratorExecutionPreference executionPreference)
    {
        var sourceV1 = @"
/* GENERATE: class G { int X => 1; } */

class C { int Y => 1; }
";
        var sourceV2 = @"
/* GENERATE: class G { int X => 2; } */

class C { int Y => 2; }
";

        var generator = new TestSourceGenerator() { ExecuteImpl = GenerateSource };

        using var workspace = CreateWorkspace(out var solution, out var service);
        var workspaceConfig = Assert.IsType<TestWorkspaceConfigurationService>(workspace.Services.GetRequiredService<IWorkspaceConfigurationService>());
        workspaceConfig.Options = new WorkspaceConfigurationOptions(executionPreference);

        (solution, var document1) = AddDefaultTestProject(solution, sourceV1, generator);

        var moduleId = EmitLibrary(sourceV1, generator: generator);
        LoadLibraryToDebuggee(moduleId);

        // Trigger initial source generation before debugging session starts.
        // Causes source generator to run on the solution for the first time.
        // Futher compilation access won't automatically trigger source generators,
        // the EnC service has to do so.
        _ = await solution.Projects.Single().GetCompilationAsync(CancellationToken.None);

        var debuggingSession = await StartDebuggingSessionAsync(service, solution);

        EnterBreakState(debuggingSession);

        // change the source (valid edit)
        solution = solution.WithDocumentText(document1.Id, CreateText(sourceV2));

        // validate solution update status and emit:
        var (updates, emitDiagnostics) = await EmitSolutionUpdateAsync(debuggingSession, solution);
        Assert.Empty(emitDiagnostics);
        Assert.Equal(ModuleUpdateStatus.Ready, updates.Status);

        // check emitted delta:
        var delta = updates.Updates.Single();
        Assert.Empty(delta.ActiveStatements);
        Assert.NotEmpty(delta.ILDelta);
        Assert.NotEmpty(delta.MetadataDelta);
        Assert.NotEmpty(delta.PdbDelta);
        Assert.Equal(2, delta.UpdatedMethods.Length);
        AssertEx.Equal([0x02000002, 0x02000003], delta.UpdatedTypes, itemInspector: t => "0x" + t.ToString("X"));

        debuggingSession.DiscardSolutionUpdate();
        EndDebuggingSession(debuggingSession);
    }

    [Theory]
    [CombinatorialData]
    [WorkItem("https://devdiv.visualstudio.com/DevDiv/_workitems/edit/2169491")]
    internal async Task RudeEdit_SourceGenerators_DocumentUpdate_GeneratedDocumentAdd(SourceGeneratorExecutionPreference executionPreference)
    {
        var sourceV1 = """
            class C { int Y => 1; }
            """;

        var sourceV2 = """
            /* GENERATE: [assembly: System.Reflection.AssemblyMetadata("X", "Y")] */

            class C { int Y => 2; }
            """;

        var generator = new TestSourceGenerator() { ExecuteImpl = GenerateSource };

        using var workspace = CreateWorkspace(out var solution, out var service);
        var workspaceConfig = Assert.IsType<TestWorkspaceConfigurationService>(workspace.Services.GetRequiredService<IWorkspaceConfigurationService>());
        workspaceConfig.Options = new WorkspaceConfigurationOptions(executionPreference);

        (solution, var document1) = AddDefaultTestProject(solution, sourceV1, generator);

        var moduleId = EmitLibrary(sourceV1, generator: generator);
        LoadLibraryToDebuggee(moduleId);

        // Trigger initial source generation before debugging session starts.
        // Causes source generator to run on the solution for the first time.
        // Futher compilation access won't automatically trigger source generators,
        // the EnC service has to do so.
        _ = await solution.Projects.Single().GetCompilationAsync(CancellationToken.None);

        var debuggingSession = await StartDebuggingSessionAsync(service, solution);

        EnterBreakState(debuggingSession);

        // change the source (valid edit)
        solution = solution.WithDocumentText(document1.Id, CreateText(sourceV2));

        // validate solution update status and emit:
<<<<<<< HEAD
        var results = await debuggingSession.EmitSolutionUpdateAsync(solution, s_noActiveSpans, CancellationToken.None).ConfigureAwait(false);
        var updates = results.ModuleUpdates;
        var diagnosticData = results.Diagnostics.ToDiagnosticData(solution);
        var rudeEdits = results.RudeEdits;
        var syntaxError = results.GetSyntaxErrorData(solution);
        Assert.Empty(diagnosticData);
        Assert.Null(syntaxError);

        var diagnostics = await EmitSolutionUpdateResults.GetAllDiagnosticsAsync(solution, diagnosticData, rudeEdits, syntaxError, updates.Status, CancellationToken.None).ConfigureAwait(false);

        AssertEx.Equal(
        [
            "ENC0021: " + string.Format(FeaturesResources.Adding_0_requires_restarting_the_application, FeaturesResources.attribute),
        ], diagnostics.Select(d => $"{d.Id}: {d.Message}"));

        Assert.Equal(ModuleUpdateStatus.RestartRequired, updates.Status);
        Assert.Empty(updates.Updates);
=======
        var results = (await debuggingSession.EmitSolutionUpdateAsync(solution, s_noActiveSpans, CancellationToken.None).ConfigureAwait(false)).Dehydrate();
        var diagnostics = results.GetAllDiagnostics();

        AssertEx.Equal(
        [
            @"ENC0021: 'Microsoft.CodeAnalysis.Test.Utilities\Roslyn.Test.Utilities.TestGenerators.TestSourceGenerator\Generated_test1.cs' (0,0)-(0,56): " +
            string.Format(FeaturesResources.Adding_0_requires_restarting_the_application, FeaturesResources.attribute),
        ], diagnostics.Select(d => $"{d.Id}: '{d.FilePath}' {d.Span.GetDebuggerDisplay()}: {d.Message}"));

        Assert.Equal(ModuleUpdateStatus.RestartRequired, results.ModuleUpdates.Status);
        Assert.Empty(results.ModuleUpdates.Updates);
>>>>>>> bdebb57e

        EndDebuggingSession(debuggingSession);
    }

    [Fact]
    public async Task ValidSignificantChange_SourceGenerators_DocumentUpdate_GeneratedDocumentUpdate_LineChanges()
    {
        var sourceV1 = @"
/* GENERATE:
class G
{
    int M()
    {
        return 1;
    }
}
*/
";
        var sourceV2 = @"
/* GENERATE:
class G
{

    int M()
    {
        return 1;
    }
}
*/
";

        var generator = new TestSourceGenerator() { ExecuteImpl = GenerateSource };

        using var _ = CreateWorkspace(out var solution, out var service);
        (solution, var document1) = AddDefaultTestProject(solution, sourceV1, generator);

        var moduleId = EmitLibrary(sourceV1, generator: generator);
        LoadLibraryToDebuggee(moduleId);

        var debuggingSession = await StartDebuggingSessionAsync(service, solution);

        EnterBreakState(debuggingSession);

        // change the source (valid edit):
        solution = solution.WithDocumentText(document1.Id, CreateText(sourceV2));

        // validate solution update status and emit:
        var (updates, emitDiagnostics) = await EmitSolutionUpdateAsync(debuggingSession, solution);
        Assert.Empty(emitDiagnostics);
        Assert.Equal(ModuleUpdateStatus.Ready, updates.Status);

        // check emitted delta:
        var delta = updates.Updates.Single();
        Assert.Empty(delta.ActiveStatements);

        var lineUpdate = delta.SequencePoints.Single();
        AssertEx.Equal(["3 -> 4"], lineUpdate.LineUpdates.Select(edit => $"{edit.OldLine} -> {edit.NewLine}"));
        Assert.NotEmpty(delta.ILDelta);
        Assert.NotEmpty(delta.MetadataDelta);
        Assert.NotEmpty(delta.PdbDelta);
        Assert.Empty(delta.UpdatedMethods);
        Assert.Empty(delta.UpdatedTypes);

        debuggingSession.DiscardSolutionUpdate();
        EndDebuggingSession(debuggingSession);
    }

    [Fact]
    public async Task ValidSignificantChange_SourceGenerators_DocumentUpdate_GeneratedDocumentInsert()
    {
        var sourceV1 = @"
partial class C { int X = 1; }
";
        var sourceV2 = @"
/* GENERATE: partial class C { int Y = 2; } */

partial class C { int X = 1; }
";

        var generator = new TestSourceGenerator() { ExecuteImpl = GenerateSource };

        using var _ = CreateWorkspace(out var solution, out var service);
        (solution, var document1) = AddDefaultTestProject(solution, sourceV1, generator);

        var moduleId = EmitLibrary(sourceV1, generator: generator);
        LoadLibraryToDebuggee(moduleId);

        var debuggingSession = await StartDebuggingSessionAsync(service, solution);

        EnterBreakState(debuggingSession);

        // change the source (valid edit):
        solution = solution.WithDocumentText(document1.Id, CreateText(sourceV2));

        // validate solution update status and emit:
        var (updates, emitDiagnostics) = await EmitSolutionUpdateAsync(debuggingSession, solution);
        Assert.Empty(emitDiagnostics);
        Assert.Equal(ModuleUpdateStatus.Ready, updates.Status);

        // check emitted delta:
        var delta = updates.Updates.Single();
        Assert.Empty(delta.ActiveStatements);
        Assert.NotEmpty(delta.ILDelta);
        Assert.NotEmpty(delta.MetadataDelta);
        Assert.NotEmpty(delta.PdbDelta);
        Assert.Equal(1, delta.UpdatedMethods.Length); // constructor update
        Assert.Equal(0x02000002, delta.UpdatedTypes.Single());

        debuggingSession.DiscardSolutionUpdate();
        EndDebuggingSession(debuggingSession);
    }

    [Fact]
    public async Task ValidSignificantChange_SourceGenerators_AdditionalDocumentUpdate()
    {
        var source = @"
class C { int Y => 1; }
";

        var additionalSourceV1 = @"
/* GENERATE: class G { int X => 1; } */
";
        var additionalSourceV2 = @"
/* GENERATE: class G { int X => 2; } */
";

        var generator = new TestSourceGenerator() { ExecuteImpl = GenerateSource };

        using var _ = CreateWorkspace(out var solution, out var service);
        (solution, var document) = AddDefaultTestProject(solution, source, generator, additionalFileText: additionalSourceV1);

        var moduleId = EmitLibrary(source, generator: generator, additionalFileText: additionalSourceV1);
        LoadLibraryToDebuggee(moduleId);

        var debuggingSession = await StartDebuggingSessionAsync(service, solution);

        EnterBreakState(debuggingSession);

        // change the additional source (valid edit):
        var additionalDocument1 = solution.Projects.Single().AdditionalDocuments.Single();
        solution = solution.WithAdditionalDocumentText(additionalDocument1.Id, CreateText(additionalSourceV2));

        // validate solution update status and emit:
        var (updates, emitDiagnostics) = await EmitSolutionUpdateAsync(debuggingSession, solution);
        Assert.Empty(emitDiagnostics);
        Assert.Equal(ModuleUpdateStatus.Ready, updates.Status);

        // check emitted delta:
        var delta = updates.Updates.Single();
        Assert.Empty(delta.ActiveStatements);
        Assert.NotEmpty(delta.ILDelta);
        Assert.NotEmpty(delta.MetadataDelta);
        Assert.NotEmpty(delta.PdbDelta);
        Assert.Equal(1, delta.UpdatedMethods.Length);
        Assert.Equal(0x02000003, delta.UpdatedTypes.Single());

        debuggingSession.DiscardSolutionUpdate();
        EndDebuggingSession(debuggingSession);
    }

    [Fact]
    public async Task ValidSignificantChange_SourceGenerators_AnalyzerConfigUpdate()
    {
        var source = @"
class C { int Y => 1; }
";

        var configV1 = new[] { ("enc_generator_output", "1") };
        var configV2 = new[] { ("enc_generator_output", "2") };

        var generator = new TestSourceGenerator() { ExecuteImpl = GenerateSource };

        using var _ = CreateWorkspace(out var solution, out var service);
        (solution, var document) = AddDefaultTestProject(solution, source, generator, analyzerConfig: configV1);

        var moduleId = EmitLibrary(source, generator: generator, analyzerOptions: configV1);
        LoadLibraryToDebuggee(moduleId);

        var debuggingSession = await StartDebuggingSessionAsync(service, solution);

        EnterBreakState(debuggingSession);

        // change the additional source (valid edit):
        var configDocument1 = solution.Projects.Single().AnalyzerConfigDocuments.Single();
        solution = solution.WithAnalyzerConfigDocumentText(configDocument1.Id, GetAnalyzerConfigText(configV2));

        // validate solution update status and emit:
        var (updates, emitDiagnostics) = await EmitSolutionUpdateAsync(debuggingSession, solution);
        Assert.Empty(emitDiagnostics);
        Assert.Equal(ModuleUpdateStatus.Ready, updates.Status);

        // check emitted delta:
        var delta = updates.Updates.Single();
        Assert.Empty(delta.ActiveStatements);
        Assert.NotEmpty(delta.ILDelta);
        Assert.NotEmpty(delta.MetadataDelta);
        Assert.NotEmpty(delta.PdbDelta);
        Assert.Equal(1, delta.UpdatedMethods.Length);
        Assert.Equal(0x02000003, delta.UpdatedTypes.Single());

        debuggingSession.DiscardSolutionUpdate();
        EndDebuggingSession(debuggingSession);
    }

    [Fact]
    public async Task ValidSignificantChange_SourceGenerators_DocumentRemove()
    {
        var source1 = "";

        var generator = new TestSourceGenerator()
        {
            ExecuteImpl = context => context.AddSource("generated", $"class G {{ int X => {context.Compilation.SyntaxTrees.Count()}; }}")
        };

        using var _ = CreateWorkspace(out var solution, out var service);
        (solution, var document1) = AddDefaultTestProject(solution, source1, generator);

        var moduleId = EmitLibrary(source1, generator: generator);
        LoadLibraryToDebuggee(moduleId);

        var debuggingSession = await StartDebuggingSessionAsync(service, solution);

        EnterBreakState(debuggingSession);

        // remove the source document (valid edit):
        solution = document1.Project.Solution.RemoveDocument(document1.Id);

        // validate solution update status and emit:
        var (updates, emitDiagnostics) = await EmitSolutionUpdateAsync(debuggingSession, solution);
        Assert.Empty(emitDiagnostics);
        Assert.Equal(ModuleUpdateStatus.Ready, updates.Status);

        // check emitted delta:
        var delta = updates.Updates.Single();
        Assert.Empty(delta.ActiveStatements);
        Assert.NotEmpty(delta.ILDelta);
        Assert.NotEmpty(delta.MetadataDelta);
        Assert.NotEmpty(delta.PdbDelta);
        Assert.Equal(1, delta.UpdatedMethods.Length);
        Assert.Equal(0x02000002, delta.UpdatedTypes.Single());

        debuggingSession.DiscardSolutionUpdate();
        EndDebuggingSession(debuggingSession);
    }

    [Fact]
    public async Task RudeEdit()
    {
        var source1 = "class C { void M() { } }";
        var source2 = "class C { void M() { var x = new { Goo = 1 }; } }";

        using var _ = CreateWorkspace(out var solution, out var service);
        solution = AddDefaultTestProject(solution, [source1]);
        var project = solution.Projects.Single();
        solution = solution.WithProjectParseOptions(project.Id, new CSharpParseOptions(LanguageVersion.CSharp10));
        var documentId = solution.Projects.Single().Documents.Single().Id;

        EmitAndLoadLibraryToDebuggee(source1);

        // attached to processes that doesn't allow creating new types
        _debuggerService.GetCapabilitiesImpl = () => ImmutableArray.Create("Baseline");

        // F5
        var debuggingSession = await StartDebuggingSessionAsync(service, solution);

        // update document:
        solution = solution.WithDocumentText(documentId, CreateText(source2));
        var document2 = solution.Projects.Single().Documents.Single();

        // These errors aren't reported as document diagnostics
        var diagnostics = await service.GetDocumentDiagnosticsAsync(solution.GetDocument(documentId), s_noActiveSpans, CancellationToken.None);
        AssertEx.Empty(diagnostics);

        // They are reported as emit diagnostics
        var (updates, emitDiagnostics) = await EmitSolutionUpdateAsync(debuggingSession, solution);
        AssertEx.Equal([$"proj.csproj: (0,0)-(0,0): Error ENC1007: {FeaturesResources.ChangesRequiredSynthesizedType}"], InspectDiagnostics(emitDiagnostics));

        // no emitted delta:
        Assert.Empty(updates.Updates);

        EndDebuggingSession(debuggingSession);
    }

    /// <summary>
    /// Emulates two updates to Multi-TFM project.
    /// </summary>
    [Fact]
    public async Task TwoUpdatesWithLoadedAndUnloadedModule()
    {
        var dir = Temp.CreateDirectory();

        var source1 = "class A { void M() { System.Console.WriteLine(1); } }";
        var source2 = "class A { void M() { System.Console.WriteLine(2); } }";
        var source3 = "class A { void M() { System.Console.WriteLine(3); } }";

        var compilationA = CSharpTestBase.CreateCompilation(source1, options: TestOptions.DebugDll, targetFramework: DefaultTargetFramework, assemblyName: "A");
        var compilationB = CSharpTestBase.CreateCompilation(source1, options: TestOptions.DebugDll, targetFramework: DefaultTargetFramework, assemblyName: "B");

        var (peImageA, pdbImageA) = compilationA.EmitToArrays(new EmitOptions(debugInformationFormat: DebugInformationFormat.PortablePdb));
        var moduleMetadataA = ModuleMetadata.CreateFromImage(peImageA);
        var moduleFileA = Temp.CreateFile("A.dll").WriteAllBytes(peImageA);
        var pdbFileA = dir.CreateFile("A.pdb").WriteAllBytes(pdbImageA);
        var moduleIdA = moduleMetadataA.GetModuleVersionId();

        var (peImageB, pdbImageB) = compilationB.EmitToArrays(new EmitOptions(debugInformationFormat: DebugInformationFormat.PortablePdb));
        var moduleMetadataB = ModuleMetadata.CreateFromImage(peImageB);
        var moduleFileB = dir.CreateFile("B.dll").WriteAllBytes(peImageB);
        var pdbFileB = dir.CreateFile("B.pdb").WriteAllBytes(pdbImageB);
        var moduleIdB = moduleMetadataB.GetModuleVersionId();

        using var _ = CreateWorkspace(out var solution, out var service);
        (solution, var documentA) = AddDefaultTestProject(solution, source1);
        var projectA = documentA.Project;

        var projectB = solution.AddTestProject("B").WithAssemblyName("A").
            AddMetadataReferences(projectA.MetadataReferences).
            AddDocument("DocB", source1, filePath: Path.Combine(TempRoot.Root, "DocB.cs")).Project;

        solution = projectB.Solution;

        _mockCompilationOutputsProvider = project =>
            (project.Id == projectA.Id) ? new CompilationOutputFiles(moduleFileA.Path, pdbFileA.Path) :
            (project.Id == projectB.Id) ? new CompilationOutputFiles(moduleFileB.Path, pdbFileB.Path) :
            throw ExceptionUtilities.UnexpectedValue(project);

        // only module A is loaded
        LoadLibraryToDebuggee(moduleIdA);

        var debuggingSession = await StartDebuggingSessionAsync(service, solution);

        EnterBreakState(debuggingSession);

        //
        // First update.
        //

        solution = solution.WithDocumentText(projectA.Documents.Single().Id, CreateText(source2));
        solution = solution.WithDocumentText(projectB.Documents.Single().Id, CreateText(source2));

        // validate solution update status and emit:
        var (updates, emitDiagnostics) = await EmitSolutionUpdateAsync(debuggingSession, solution);
        Assert.Equal(ModuleUpdateStatus.Ready, updates.Status);
        Assert.Empty(emitDiagnostics);

        var deltaA = updates.Updates.Single(d => d.Module == moduleIdA);
        var deltaB = updates.Updates.Single(d => d.Module == moduleIdB);
        Assert.Equal(2, updates.Updates.Length);

        // the update should be stored on the service:
        var pendingUpdate = debuggingSession.GetTestAccessor().GetPendingSolutionUpdate();
        var newBaselineA1 = pendingUpdate.ProjectBaselines.Single(b => b.ProjectId == projectA.Id).EmitBaseline;
        var newBaselineB1 = pendingUpdate.ProjectBaselines.Single(b => b.ProjectId == projectB.Id).EmitBaseline;

        var baselineA0 = newBaselineA1.GetInitialEmitBaseline();
        var baselineB0 = newBaselineB1.GetInitialEmitBaseline();

        var readers = debuggingSession.GetTestAccessor().GetBaselineModuleReaders();
        Assert.Equal(4, readers.Length);
        Assert.False(readers.Any(r => r is null));

        Assert.Equal(moduleIdA, newBaselineA1.OriginalMetadata.GetModuleVersionId());
        Assert.Equal(moduleIdB, newBaselineB1.OriginalMetadata.GetModuleVersionId());

        CommitSolutionUpdate(debuggingSession);
        Assert.Null(debuggingSession.GetTestAccessor().GetPendingSolutionUpdate());

        // no change in non-remappable regions since we didn't have any active statements:
        Assert.Empty(debuggingSession.EditSession.NonRemappableRegions);

        // verify that baseline is added for both modules:
        Assert.Same(newBaselineA1, debuggingSession.GetTestAccessor().GetProjectEmitBaseline(projectA.Id));
        Assert.Same(newBaselineB1, debuggingSession.GetTestAccessor().GetProjectEmitBaseline(projectB.Id));

        // solution update status after committing an update:(updates, emitDiagnostics) = await EmitSolutionUpdateAsync(debuggingSession, solution);
        Assert.Empty(emitDiagnostics);
        Assert.Equal(ModuleUpdateStatus.Ready, updates.Status);

        ExitBreakState(debuggingSession);
        EnterBreakState(debuggingSession);

        //
        // Second update.
        //

        solution = solution.WithDocumentText(projectA.Documents.Single().Id, CreateText(source3));
        solution = solution.WithDocumentText(projectB.Documents.Single().Id, CreateText(source3));

        // validate solution update status and emit:
        (updates, emitDiagnostics) = await EmitSolutionUpdateAsync(debuggingSession, solution);
        Assert.Equal(ModuleUpdateStatus.Ready, updates.Status);
        Assert.Empty(emitDiagnostics);

        deltaA = updates.Updates.Single(d => d.Module == moduleIdA);
        deltaB = updates.Updates.Single(d => d.Module == moduleIdB);
        Assert.Equal(2, updates.Updates.Length);

        // the update should be stored on the service:
        pendingUpdate = debuggingSession.GetTestAccessor().GetPendingSolutionUpdate();
        var newBaselineA2 = pendingUpdate.ProjectBaselines.Single(b => b.ProjectId == projectA.Id).EmitBaseline;
        var newBaselineB2 = pendingUpdate.ProjectBaselines.Single(b => b.ProjectId == projectB.Id).EmitBaseline;

        Assert.NotSame(newBaselineA1, newBaselineA2);
        Assert.NotSame(newBaselineB1, newBaselineB2);
        Assert.Same(baselineA0, newBaselineA2.GetInitialEmitBaseline());
        Assert.Same(baselineB0, newBaselineB2.GetInitialEmitBaseline());
        Assert.Same(baselineA0.OriginalMetadata, newBaselineA2.OriginalMetadata);
        Assert.Same(baselineB0.OriginalMetadata, newBaselineB2.OriginalMetadata);

        // no new module readers:
        var baselineReaders = debuggingSession.GetTestAccessor().GetBaselineModuleReaders();
        AssertEx.Equal(readers, baselineReaders);

        CommitSolutionUpdate(debuggingSession);
        Assert.Null(debuggingSession.GetTestAccessor().GetPendingSolutionUpdate());

        // no change in non-remappable regions since we didn't have any active statements:
        Assert.Empty(debuggingSession.EditSession.NonRemappableRegions);

        // module readers tracked:
        baselineReaders = debuggingSession.GetTestAccessor().GetBaselineModuleReaders();
        AssertEx.Equal(readers, baselineReaders);

        // verify that baseline is updated for both modules:
        Assert.Same(newBaselineA2, debuggingSession.GetTestAccessor().GetProjectEmitBaseline(projectA.Id));
        Assert.Same(newBaselineB2, debuggingSession.GetTestAccessor().GetProjectEmitBaseline(projectB.Id));

        // solution update status after committing an update:
        (updates, emitDiagnostics) = await EmitSolutionUpdateAsync(debuggingSession, solution);
        Assert.Empty(emitDiagnostics);
        Assert.Equal(ModuleUpdateStatus.None, updates.Status);

        ExitBreakState(debuggingSession);
        EndDebuggingSession(debuggingSession);

        // open deferred module readers should be dispose when the debugging session ends:
        VerifyReadersDisposed(readers);
    }

    [Fact]
    public async Task ValidSignificantChange_BaselineCreationFailed_NoStream()
    {
        using var _ = CreateWorkspace(out var solution, out var service);
        (solution, var document1) = AddDefaultTestProject(solution, "class C1 { void M() { System.Console.WriteLine(1); } }");

        _mockCompilationOutputsProvider = _ => new MockCompilationOutputs(Guid.NewGuid())
        {
            OpenPdbStreamImpl = () => null,
            OpenAssemblyStreamImpl = () => null,
        };

        var debuggingSession = await StartDebuggingSessionAsync(service, solution);

        // module not loaded
        EnterBreakState(debuggingSession);

        // change the source (valid edit):
        solution = solution.WithDocumentText(document1.Id, CreateText("class C1 { void M() { System.Console.WriteLine(2); } }"));

        var (updates, emitDiagnostics) = await EmitSolutionUpdateAsync(debuggingSession, solution);
        AssertEx.Equal([$"proj.csproj: (0,0)-(0,0): Error ENC1001: {string.Format(FeaturesResources.ErrorReadingFile, "test-pdb", new FileNotFoundException().Message)}"], InspectDiagnostics(emitDiagnostics));
        Assert.Equal(ModuleUpdateStatus.RestartRequired, updates.Status);
    }

    [Fact]
    public async Task ValidSignificantChange_BaselineCreationFailed_AssemblyReadError()
    {
        var sourceV1 = "class C1 { void M() { System.Console.WriteLine(1); } }";
        var compilationV1 = CSharpTestBase.CreateCompilationWithMscorlib40(sourceV1, options: TestOptions.DebugDll, assemblyName: "lib");

        var pdbStream = new MemoryStream();
        var peImage = compilationV1.EmitToArray(new EmitOptions(debugInformationFormat: DebugInformationFormat.PortablePdb), pdbStream: pdbStream);
        pdbStream.Position = 0;

        using var _ = CreateWorkspace(out var solution, out var service);
        (solution, var document) = AddDefaultTestProject(solution, sourceV1);

        _mockCompilationOutputsProvider = _ => new MockCompilationOutputs(Guid.NewGuid())
        {
            OpenPdbStreamImpl = () => pdbStream,
            OpenAssemblyStreamImpl = () => throw new IOException("*message*"),
        };

        var debuggingSession = await StartDebuggingSessionAsync(service, solution);

        // module not loaded
        EnterBreakState(debuggingSession);

        // change the source (valid edit):
        var document1 = solution.Projects.Single().Documents.Single();
        solution = solution.WithDocumentText(document1.Id, CreateText("class C1 { void M() { System.Console.WriteLine(2); } }"));

        var (updates, emitDiagnostics) = await EmitSolutionUpdateAsync(debuggingSession, solution);
        AssertEx.Equal([$"proj.csproj: (0,0)-(0,0): Error ENC1001: {string.Format(FeaturesResources.ErrorReadingFile, "test-assembly", "*message*")}"], InspectDiagnostics(emitDiagnostics));
        Assert.Equal(ModuleUpdateStatus.RestartRequired, updates.Status);

        EndDebuggingSession(debuggingSession);

        AssertEx.Equal(
        [
            "Debugging_EncSession: SolutionSessionId={00000000-AAAA-AAAA-AAAA-000000000000}|SessionId=1|SessionCount=1|EmptySessionCount=0|HotReloadSessionCount=0|EmptyHotReloadSessionCount=1",
            "Debugging_EncSession_EditSession: SessionId=1|EditSessionId=2|HadCompilationErrors=False|HadRudeEdits=False|HadValidChanges=True|HadValidInsignificantChanges=False|RudeEditsCount=0|EmitDeltaErrorIdCount=1|InBreakState=True|Capabilities=31|ProjectIdsWithAppliedChanges=",
            "Debugging_EncSession_EditSession_EmitDeltaErrorId: SessionId=1|EditSessionId=2|ErrorId=ENC1001"
        ], _telemetryLog);
    }

    [Fact]
    public async Task ActiveStatements()
    {
        var sourceV1 = "class C { void F() { G(1); } void G(int a) => System.Console.WriteLine(1); }";
        var sourceV2 = "class C { int x; void F() { G(2); G(1); } void G(int a) => System.Console.WriteLine(2); }";

        using var _ = CreateWorkspace(out var solution, out var service);
        (solution, var document1) = AddDefaultTestProject(solution, sourceV1);

        var activeSpan11 = GetSpan(sourceV1, "G(1);");
        var activeSpan12 = GetSpan(sourceV1, "System.Console.WriteLine(1)");
        var activeSpan21 = GetSpan(sourceV2, "G(2); G(1);");
        var activeSpan22 = GetSpan(sourceV2, "System.Console.WriteLine(2)");
        var adjustedActiveSpan1 = GetSpan(sourceV2, "G(2);");
        var adjustedActiveSpan2 = GetSpan(sourceV2, "System.Console.WriteLine(2)");

        var documentId = document1.Id;
        var documentPath = document1.FilePath;

        var sourceTextV1 = document1.GetTextSynchronously(CancellationToken.None);
        var sourceTextV2 = CreateText(sourceV2);

        var activeLineSpan11 = sourceTextV1.Lines.GetLinePositionSpan(activeSpan11);
        var activeLineSpan12 = sourceTextV1.Lines.GetLinePositionSpan(activeSpan12);
        var activeLineSpan21 = sourceTextV2.Lines.GetLinePositionSpan(activeSpan21);
        var activeLineSpan22 = sourceTextV2.Lines.GetLinePositionSpan(activeSpan22);
        var adjustedActiveLineSpan1 = sourceTextV2.Lines.GetLinePositionSpan(adjustedActiveSpan1);
        var adjustedActiveLineSpan2 = sourceTextV2.Lines.GetLinePositionSpan(adjustedActiveSpan2);

        var debuggingSession = await StartDebuggingSessionAsync(service, solution);

        // default if not called in a break state
        Assert.True((await debuggingSession.GetBaseActiveStatementSpansAsync(solution, ImmutableArray.Create(document1.Id), CancellationToken.None)).IsDefault);

        var moduleId = Guid.NewGuid();
        var activeInstruction1 = new ManagedInstructionId(new ManagedMethodId(moduleId, token: 0x06000001, version: 1), ilOffset: 1);
        var activeInstruction2 = new ManagedInstructionId(new ManagedMethodId(moduleId, token: 0x06000002, version: 1), ilOffset: 1);

        var activeStatements = ImmutableArray.Create(
            new ManagedActiveStatementDebugInfo(
                activeInstruction1,
                documentPath,
                activeLineSpan11.ToSourceSpan(),
                ActiveStatementFlags.MethodUpToDate | ActiveStatementFlags.NonLeafFrame),
            new ManagedActiveStatementDebugInfo(
                activeInstruction2,
                documentPath,
                activeLineSpan12.ToSourceSpan(),
                ActiveStatementFlags.MethodUpToDate | ActiveStatementFlags.LeafFrame));

        EnterBreakState(debuggingSession, activeStatements);

        var activeStatementSpan11 = new ActiveStatementSpan(new ActiveStatementId(0), activeLineSpan11, ActiveStatementFlags.MethodUpToDate | ActiveStatementFlags.NonLeafFrame);
        var activeStatementSpan12 = new ActiveStatementSpan(new ActiveStatementId(1), activeLineSpan12, ActiveStatementFlags.MethodUpToDate | ActiveStatementFlags.LeafFrame);

        var baseSpans = await debuggingSession.GetBaseActiveStatementSpansAsync(solution, ImmutableArray.Create(document1.Id), CancellationToken.None);
        AssertEx.Equal(
        [
            activeStatementSpan11,
            activeStatementSpan12
        ], baseSpans.Single());

        var trackedActiveSpans1 = ImmutableArray.Create(activeStatementSpan11, activeStatementSpan12);

        var currentSpans = await debuggingSession.GetAdjustedActiveStatementSpansAsync(document1, (_, _, _) => new(trackedActiveSpans1), CancellationToken.None);
        AssertEx.Equal(trackedActiveSpans1, currentSpans);

        // change the source (valid edit):
        solution = solution.WithDocumentText(documentId, sourceTextV2);
        var document2 = solution.GetDocument(documentId);

        // tracking span update triggered by the edit:
        var activeStatementSpan21 = new ActiveStatementSpan(new ActiveStatementId(0), activeLineSpan21, ActiveStatementFlags.NonLeafFrame);
        var activeStatementSpan22 = new ActiveStatementSpan(new ActiveStatementId(1), activeLineSpan22, ActiveStatementFlags.LeafFrame);
        var trackedActiveSpans2 = ImmutableArray.Create(activeStatementSpan21, activeStatementSpan22);

        currentSpans = await debuggingSession.GetAdjustedActiveStatementSpansAsync(document2, (_, _, _) => new(trackedActiveSpans2), CancellationToken.None);
        AssertEx.Equal([adjustedActiveLineSpan1, adjustedActiveLineSpan2], currentSpans.Select(s => s.LineSpan));
    }

    [Theory, CombinatorialData]
    public async Task ActiveStatements_SyntaxErrorOrOutOfSyncDocument(bool isOutOfSync)
    {
        var sourceV1 = "class C { void F() => G(1); void G(int a) => System.Console.WriteLine(1); }";

        // syntax error (missing ';') unless testing out-of-sync document
        var sourceV2 = isOutOfSync
            ? "class C { int x; void F() => G(1); void G(int a) => System.Console.WriteLine(2); }"
            : "class C { int x void F() => G(1); void G(int a) => System.Console.WriteLine(2); }";

        using var _ = CreateWorkspace(out var solution, out var service);
        (solution, var document1) = AddDefaultTestProject(solution, sourceV1);

        var activeSpan11 = GetSpan(sourceV1, "G(1)");
        var activeSpan12 = GetSpan(sourceV1, "System.Console.WriteLine(1)");

        var documentId = document1.Id;
        var documentFilePath = document1.FilePath;

        var sourceTextV1 = await document1.GetTextAsync(CancellationToken.None);
        var sourceTextV2 = CreateText(sourceV2);

        var activeLineSpan11 = sourceTextV1.Lines.GetLinePositionSpan(activeSpan11);
        var activeLineSpan12 = sourceTextV1.Lines.GetLinePositionSpan(activeSpan12);

        var debuggingSession = await StartDebuggingSessionAsync(
            service,
            solution,
            isOutOfSync ? CommittedSolution.DocumentState.OutOfSync : CommittedSolution.DocumentState.MatchesBuildOutput);

        var moduleId = Guid.NewGuid();
        var activeInstruction1 = new ManagedInstructionId(new ManagedMethodId(moduleId, token: 0x06000001, version: 1), ilOffset: 1);
        var activeInstruction2 = new ManagedInstructionId(new ManagedMethodId(moduleId, token: 0x06000002, version: 1), ilOffset: 1);

        var activeStatements = ImmutableArray.Create(
            new ManagedActiveStatementDebugInfo(
                activeInstruction1,
                documentFilePath,
                activeLineSpan11.ToSourceSpan(),
                ActiveStatementFlags.MethodUpToDate | ActiveStatementFlags.NonLeafFrame),
            new ManagedActiveStatementDebugInfo(
                activeInstruction2,
                documentFilePath,
                activeLineSpan12.ToSourceSpan(),
                ActiveStatementFlags.MethodUpToDate | ActiveStatementFlags.LeafFrame));

        EnterBreakState(debuggingSession, activeStatements);

        var baseSpans = (await debuggingSession.GetBaseActiveStatementSpansAsync(solution, ImmutableArray.Create(documentId), CancellationToken.None)).Single();
        AssertEx.Equal(
        [
            new ActiveStatementSpan(new ActiveStatementId(0), activeLineSpan11, ActiveStatementFlags.MethodUpToDate | ActiveStatementFlags.NonLeafFrame),
            new ActiveStatementSpan(new ActiveStatementId(1), activeLineSpan12, ActiveStatementFlags.MethodUpToDate | ActiveStatementFlags.LeafFrame)
        ], baseSpans);

        // change the source (valid edit):
        solution = solution.WithDocumentText(documentId, sourceTextV2);
        var document2 = solution.GetDocument(documentId);

        // no adjustments made due to syntax error or out-of-sync document:
        var currentSpans = await debuggingSession.GetAdjustedActiveStatementSpansAsync(document2, (_, _, _) => ValueTaskFactory.FromResult(baseSpans), CancellationToken.None);
        AssertEx.Equal([activeLineSpan11, activeLineSpan12], currentSpans.Select(s => s.LineSpan));
    }

    [Theory, CombinatorialData]
    public async Task ActiveStatements_ForeignDocument(bool withPath, bool designTimeOnly)
    {
        using var _ = CreateWorkspace(out var solution, out var service, [typeof(NoCompilationLanguageService)]);

        var project = solution.AddProject("dummy_proj", "dummy_proj", designTimeOnly ? LanguageNames.CSharp : NoCompilationConstants.LanguageName);
        var filePath = withPath ? Path.Combine(TempRoot.Root, "test.cs") : null;
        var sourceText = CreateText("dummy1");

        var documentInfo = DocumentInfo.Create(
            DocumentId.CreateNewId(project.Id, "test"),
            name: "test",
            loader: TextLoader.From(TextAndVersion.Create(sourceText, VersionStamp.Create(), filePath)),
            filePath: filePath)
            .WithDesignTimeOnly(designTimeOnly);

        var document = project.Solution.AddDocument(documentInfo).GetDocument(documentInfo.Id);

        solution = document.Project.Solution;

        var debuggingSession = await StartDebuggingSessionAsync(service, solution);

        var activeStatements = ImmutableArray.Create(
            new ManagedActiveStatementDebugInfo(
                new ManagedInstructionId(new ManagedMethodId(Guid.Empty, token: 0x06000001, version: 1), ilOffset: 0),
                documentName: document.Name,
                sourceSpan: new SourceSpan(0, 1, 0, 2),
                ActiveStatementFlags.NonLeafFrame));

        EnterBreakState(debuggingSession, activeStatements);

        // active statements are not tracked in non-Roslyn projects:
        var currentSpans = await debuggingSession.GetAdjustedActiveStatementSpansAsync(document, s_noActiveSpans, CancellationToken.None);
        Assert.Empty(currentSpans);

        var baseSpans = await debuggingSession.GetBaseActiveStatementSpansAsync(solution, ImmutableArray.Create(document.Id), CancellationToken.None);
        Assert.Empty(baseSpans.Single());

        // update solution:
        solution = solution.WithDocumentText(document.Id, CreateText("dummy2"));

        baseSpans = await debuggingSession.GetBaseActiveStatementSpansAsync(solution, ImmutableArray.Create(document.Id), CancellationToken.None);
        Assert.Empty(baseSpans.Single());
    }

    [Fact, WorkItem("https://github.com/dotnet/roslyn/issues/24320")]
    public async Task ActiveStatements_LinkedDocuments()
    {
        var markedSources = new[]
        {
@"class Test1
{
    static void Main() => <AS:2>Project2::Test1.F();</AS:2>
    static void F() => <AS:1>Project4::Test2.M();</AS:1>
}",
@"class Test2 { static void M() => <AS:0>Console.WriteLine();</AS:0> }"
        };

        var module1 = Guid.NewGuid();
        var module2 = Guid.NewGuid();
        var module4 = Guid.NewGuid();

        var debugInfos = GetActiveStatementDebugInfosCSharp(
            markedSources,
            methodRowIds: [1, 2, 1],
            modules: [module4, module2, module1]);

        // Project1: Test1.cs, Test2.cs
        // Project2: Test1.cs (link from P1)
        // Project3: Test1.cs (link from P1)
        // Project4: Test2.cs (link from P1)

        using var _ = CreateWorkspace(out var solution, out var service);
        solution = AddDefaultTestProject(solution, SourceMarkers.Clear(markedSources));

        var documents = solution.Projects.Single().Documents;
        var doc1 = documents.First();
        var doc2 = documents.Skip(1).First();
        var text1 = await doc1.GetTextAsync();
        var text2 = await doc2.GetTextAsync();

        DocumentId AddProjectAndLinkDocument(string projectName, Document doc, SourceText text)
        {
            var p = solution.AddProject(projectName, projectName, "C#");
            var linkedDocId = DocumentId.CreateNewId(p.Id, projectName + "->" + doc.Name);
            solution = p.Solution.AddDocument(linkedDocId, doc.Name, text, filePath: doc.FilePath);
            return linkedDocId;
        }

        var docId3 = AddProjectAndLinkDocument("Project2", doc1, text1);
        var docId4 = AddProjectAndLinkDocument("Project3", doc1, text1);
        var docId5 = AddProjectAndLinkDocument("Project4", doc2, text2);

        var debuggingSession = await StartDebuggingSessionAsync(service, solution);
        EnterBreakState(debuggingSession, debugInfos);

        // Base Active Statements

        var baseActiveStatementsMap = await debuggingSession.EditSession.BaseActiveStatements.GetValueAsync(CancellationToken.None).ConfigureAwait(false);
        var documentMap = baseActiveStatementsMap.DocumentPathMap;

        Assert.Equal(2, documentMap.Count);

        AssertEx.Equal(
        [
            $"2: {doc1.FilePath}: (2,32)-(2,52) flags=[MethodUpToDate, NonLeafFrame]",
            $"1: {doc1.FilePath}: (3,29)-(3,49) flags=[MethodUpToDate, NonLeafFrame]"
        ], documentMap[doc1.FilePath].Select(InspectActiveStatement));

        AssertEx.Equal(
        [
            $"0: {doc2.FilePath}: (0,39)-(0,59) flags=[LeafFrame, MethodUpToDate]",
        ], documentMap[doc2.FilePath].Select(InspectActiveStatement));

        Assert.Equal(3, baseActiveStatementsMap.InstructionMap.Count);

        var statements = baseActiveStatementsMap.InstructionMap.Values.OrderBy(v => v.Id.Ordinal).ToArray();
        var s = statements[0];
        Assert.Equal(0x06000001, s.InstructionId.Method.Token);
        Assert.Equal(module4, s.InstructionId.Method.Module);

        s = statements[1];
        Assert.Equal(0x06000002, s.InstructionId.Method.Token);
        Assert.Equal(module2, s.InstructionId.Method.Module);

        s = statements[2];
        Assert.Equal(0x06000001, s.InstructionId.Method.Token);
        Assert.Equal(module1, s.InstructionId.Method.Module);

        var spans = await debuggingSession.GetBaseActiveStatementSpansAsync(solution, ImmutableArray.Create(doc1.Id, doc2.Id, docId3, docId4, docId5), CancellationToken.None);

        AssertEx.Equal(
        [
            "(2,32)-(2,52), (3,29)-(3,49)", // test1.cs
            "(0,39)-(0,59)",                // test2.cs
            "(2,32)-(2,52), (3,29)-(3,49)", // link test1.cs
            "(2,32)-(2,52), (3,29)-(3,49)", // link test1.cs
            "(0,39)-(0,59)"                 // link test2.cs
        ], spans.Select(docSpans => string.Join(", ", docSpans.Select(span => span.LineSpan))));
    }

    [Fact]
    public async Task ActiveStatements_OutOfSyncDocuments()
    {
        var markedSource1 =
@"class C
{
    static void M()
    {
        try
        {
        }
        catch (Exception e)
        {
            <AS:0>M();</AS:0>
        }
    }
}";
        var source2 =
@"class C
{
    static void M()
    {
        try
        {
        }
        catch (Exception e)
        {

            M();
        }
    }
}";

        var markedSources = new[] { markedSource1 };

        var thread1 = Guid.NewGuid();

        // Thread1 stack trace: F (AS:0 leaf)

        var debugInfos = GetActiveStatementDebugInfosCSharp(
            markedSources,
            methodRowIds: [1],
            ilOffsets: [1],
            flags:
            [
                ActiveStatementFlags.LeafFrame | ActiveStatementFlags.MethodUpToDate
            ]);

        using var _ = CreateWorkspace(out var solution, out var service);
        solution = AddDefaultTestProject(solution, SourceMarkers.Clear(markedSources));
        var project = solution.Projects.Single();
        var document = project.Documents.Single();

        var debuggingSession = await StartDebuggingSessionAsync(service, solution, initialState: CommittedSolution.DocumentState.OutOfSync);
        EnterBreakState(debuggingSession, debugInfos);

        // update document to test a changed solution
        solution = solution.WithDocumentText(document.Id, CreateText(source2));
        document = solution.GetDocument(document.Id);

        var baseActiveStatementMap = await debuggingSession.EditSession.BaseActiveStatements.GetValueAsync(CancellationToken.None).ConfigureAwait(false);

        // Active Statements - available in out-of-sync documents, as they reflect the state of the debuggee and not the base document content

        Assert.Single(baseActiveStatementMap.DocumentPathMap);

        AssertEx.Equal(
        [
            $"0: {document.FilePath}: (9,18)-(9,22) flags=[LeafFrame, MethodUpToDate]",
        ], baseActiveStatementMap.DocumentPathMap[document.FilePath].Select(InspectActiveStatement));

        Assert.Equal(1, baseActiveStatementMap.InstructionMap.Count);

        var activeStatement1 = baseActiveStatementMap.InstructionMap.Values.OrderBy(v => v.InstructionId.Method.Token).Single();
        Assert.Equal(0x06000001, activeStatement1.InstructionId.Method.Token);
        Assert.Equal(document.FilePath, activeStatement1.FilePath);
        Assert.True(activeStatement1.IsLeaf);

        // Active statement reported as unchanged as the containing document is out-of-sync:
        var baseSpans = await debuggingSession.GetBaseActiveStatementSpansAsync(solution, ImmutableArray.Create(document.Id), CancellationToken.None);
        AssertEx.Equal([$"(9,18)-(9,22)"], baseSpans.Single().Select(s => s.LineSpan.ToString()));

        // Document got synchronized:
        debuggingSession.LastCommittedSolution.Test_SetDocumentState(document.Id, CommittedSolution.DocumentState.MatchesBuildOutput);

        // New location of the active statement reported:
        baseSpans = await debuggingSession.GetBaseActiveStatementSpansAsync(solution, ImmutableArray.Create(document.Id), CancellationToken.None);
        AssertEx.Equal([$"(10,12)-(10,16)"], baseSpans.Single().Select(s => s.LineSpan.ToString()));
    }

    [Fact]
    public async Task ActiveStatements_SourceGeneratedDocuments_LineDirectives()
    {
        var markedSource1 = @"
/* GENERATE:
class C
{
    void F()
    {
#line 1 ""a.razor""
       <AS:0>F();</AS:0>
#line default
    }
}
*/
";
        var markedSource2 = @"
/* GENERATE:
class C
{
    void F()
    {
#line 2 ""a.razor""
       <AS:0>F();</AS:0>
#line default
    }
}
*/
";
        var source1 = SourceMarkers.Clear(markedSource1);
        var source2 = SourceMarkers.Clear(markedSource2);

        var additionalFileSourceV1 = @"
       xxxxxxxxxxxxxxxxx
";

        var generator = new TestSourceGenerator() { ExecuteImpl = GenerateSource };

        using var _ = CreateWorkspace(out var solution, out var service);
        (solution, var document1) = AddDefaultTestProject(solution, source1, generator, additionalFileText: additionalFileSourceV1);

        var generatedDocument1 = (await solution.Projects.Single().GetSourceGeneratedDocumentsAsync().ConfigureAwait(false)).Single();

        var moduleId = EmitLibrary(source1, generator: generator, additionalFileText: additionalFileSourceV1);
        LoadLibraryToDebuggee(moduleId);

        var debuggingSession = await StartDebuggingSessionAsync(service, solution);

        EnterBreakState(debuggingSession, GetActiveStatementDebugInfosCSharp(
            [GetGeneratedCodeFromMarkedSource(markedSource1)],
            filePaths: [generatedDocument1.FilePath],
            modules: [moduleId],
            methodRowIds: [1],
            methodVersions: [1],
            flags:
            [
                ActiveStatementFlags.MethodUpToDate | ActiveStatementFlags.LeafFrame
            ]));

        // change the source (valid edit)
        solution = solution.WithDocumentText(document1.Id, CreateText(source2));

        // validate solution update status and emit:
        var (updates, emitDiagnostics) = await EmitSolutionUpdateAsync(debuggingSession, solution);
        Assert.Empty(emitDiagnostics);
        Assert.Equal(ModuleUpdateStatus.Ready, updates.Status);

        // check emitted delta:
        var delta = updates.Updates.Single();
        Assert.Empty(delta.ActiveStatements);
        Assert.NotEmpty(delta.ILDelta);
        Assert.NotEmpty(delta.MetadataDelta);
        Assert.NotEmpty(delta.PdbDelta);
        Assert.Empty(delta.UpdatedMethods);
        Assert.Empty(delta.UpdatedTypes);

        AssertEx.Equal(
        [
            "a.razor: [0 -> 1]"
        ], delta.SequencePoints.Inspect());

        debuggingSession.DiscardSolutionUpdate();
        EndDebuggingSession(debuggingSession);
    }

    [Fact, WorkItem("https://github.com/dotnet/roslyn/issues/54347")]
    public async Task ActiveStatements_EncSessionFollowedByHotReload()
    {
        var markedSource1 = @"
class C
{
    int F()
    {
        try
        {
            return 0;
        }
        catch
        {
            <AS:0>return 1;</AS:0>
        }
    }
}
";
        var markedSource2 = @"
class C
{
    int F()
    {
        try
        {
            return 0;
        }
        catch
        {
            <AS:0>return 2;</AS:0>
        }
    }
}
";
        var source1 = SourceMarkers.Clear(markedSource1);
        var source2 = SourceMarkers.Clear(markedSource2);

        using var _ = CreateWorkspace(out var solution, out var service);
        (solution, var document) = AddDefaultTestProject(solution, source1);

        var moduleId = EmitLibrary(source1);
        LoadLibraryToDebuggee(moduleId);

        var debuggingSession = await StartDebuggingSessionAsync(service, solution);

        EnterBreakState(debuggingSession, GetActiveStatementDebugInfosCSharp(
            [markedSource1],
            modules: [moduleId],
            methodRowIds: [1],
            methodVersions: [1],
            flags:
            [
                ActiveStatementFlags.MethodUpToDate | ActiveStatementFlags.LeafFrame
            ]));

        // change the source (rude edit)
        solution = solution.WithDocumentText(document.Id, CreateText(source2));
        document = solution.GetDocument(document.Id);

        var diagnostics = await service.GetDocumentDiagnosticsAsync(document, s_noActiveSpans, CancellationToken.None);
        AssertEx.Equal(["ENC0063: " + string.Format(FeaturesResources.Updating_a_0_around_an_active_statement_requires_restarting_the_application, CSharpFeaturesResources.catch_clause)],
            diagnostics.Select(d => $"{d.Id}: {d.GetMessage()}"));

        var (updates, emitDiagnostics) = await EmitSolutionUpdateAsync(debuggingSession, solution);
        Assert.Empty(emitDiagnostics);
        Assert.Equal(ModuleUpdateStatus.RestartRequired, updates.Status);

        // undo the change
        solution = solution.WithDocumentText(document.Id, CreateText(source1));
        document = solution.GetDocument(document.Id);

        ExitBreakState(debuggingSession);

        // change the source (now a valid edit since there is no active statement)
        solution = solution.WithDocumentText(document.Id, CreateText(source2));

        diagnostics = await service.GetDocumentDiagnosticsAsync(document, s_noActiveSpans, CancellationToken.None);
        Assert.Empty(diagnostics);

        // validate solution update status and emit (Hot Reload change):
        (updates, emitDiagnostics) = await EmitSolutionUpdateAsync(debuggingSession, solution);
        Assert.Empty(emitDiagnostics);
        Assert.Equal(ModuleUpdateStatus.Ready, updates.Status);

        debuggingSession.DiscardSolutionUpdate();
        EndDebuggingSession(debuggingSession);
    }

    /// <summary>
    /// Scenario:
    /// F5 a program that has function F that calls G. G has a long-running loop, which starts executing.
    /// The user makes following operations:
    /// 1) Break, edit F from version 1 to version 2, continue (change is applied), G is still running in its loop
    ///    Function remapping is produced for F v1 -> F v2.
    /// 2) Hot-reload edit F (without breaking) to version 3.
    ///    Function remapping is not produced for F v2 -> F v3. If G ever returned to F it will be remapped from F v1 -> F v2,
    ///    where F v2 is considered stale code. This is consistent with the semantic of Hot Reload: Hot Reloaded changes do not have
    ///    an effect until the method is called again. In this case the method is not called, it it returned into hence the stale
    ///    version executes.
    /// 3) Break and apply EnC edit. This edit is to F v3 (Hot Reload) of the method. We will produce remapping F v3 -> v4.
    /// </summary>
    [Fact, WorkItem("https://github.com/dotnet/roslyn/issues/52100")]
    public async Task BreakStateRemappingFollowedUpByRunStateUpdate()
    {
        var markedSourceV1 =
@"class Test
{
    static bool B() => true;

    static void G() { while (B()); <AS:0>}</AS:0>

    static void F()
    {
        /*insert1[1]*/B();/*insert2[5]*/B();/*insert3[10]*/B();
        <AS:1>G();</AS:1>
    }
}";
        var markedSourceV2 = Update(markedSourceV1, marker: "1");
        var markedSourceV3 = Update(markedSourceV2, marker: "2");
        var markedSourceV4 = Update(markedSourceV3, marker: "3");

        var moduleId = EmitAndLoadLibraryToDebuggee(SourceMarkers.Clear(markedSourceV1));

        using var _ = CreateWorkspace(out var solution, out var service);
        (solution, var document) = AddDefaultTestProject(solution, SourceMarkers.Clear(markedSourceV1));
        var documentId = document.Id;

        var debuggingSession = await StartDebuggingSessionAsync(service, solution);

        // EnC update F v1 -> v2

        EnterBreakState(debuggingSession, GetActiveStatementDebugInfosCSharp(
            [markedSourceV1],
            modules: [moduleId, moduleId],
            methodRowIds: [2, 3],
            methodVersions: [1, 1],
            flags:
            [
                ActiveStatementFlags.MethodUpToDate | ActiveStatementFlags.LeafFrame,    // G
                ActiveStatementFlags.MethodUpToDate | ActiveStatementFlags.NonLeafFrame, // F
            ]));

        solution = solution.WithDocumentText(documentId, CreateText(SourceMarkers.Clear(markedSourceV2)));

        var (updates, emitDiagnostics) = await EmitSolutionUpdateAsync(debuggingSession, solution);
        Assert.Empty(emitDiagnostics);
        Assert.Equal(0x06000003, updates.Updates.Single().UpdatedMethods.Single());
        Assert.Equal(0x02000002, updates.Updates.Single().UpdatedTypes.Single());
        Assert.Equal(ModuleUpdateStatus.Ready, updates.Status);

        CommitSolutionUpdate(debuggingSession);

        AssertEx.Equal(
        [
            $"0x06000002 v1 | AS {document.FilePath}: (4,41)-(4,42) => (4,41)-(4,42)",
            $"0x06000003 v1 | AS {document.FilePath}: (9,14)-(9,18) => (10,14)-(10,18)",
        ], InspectNonRemappableRegions(debuggingSession.EditSession.NonRemappableRegions));

        ExitBreakState(debuggingSession);

        // Hot Reload update F v2 -> v3

        solution = solution.WithDocumentText(documentId, CreateText(SourceMarkers.Clear(markedSourceV3)));

        (updates, emitDiagnostics) = await EmitSolutionUpdateAsync(debuggingSession, solution);
        Assert.Empty(emitDiagnostics);
        Assert.Equal(0x06000003, updates.Updates.Single().UpdatedMethods.Single());
        Assert.Equal(0x02000002, updates.Updates.Single().UpdatedTypes.Single());
        Assert.Equal(ModuleUpdateStatus.Ready, updates.Status);

        CommitSolutionUpdate(debuggingSession);

        // the regions remain unchanged
        AssertEx.Equal(
        [
            $"0x06000002 v1 | AS {document.FilePath}: (4,41)-(4,42) => (4,41)-(4,42)",
            $"0x06000003 v1 | AS {document.FilePath}: (9,14)-(9,18) => (10,14)-(10,18)",
        ], InspectNonRemappableRegions(debuggingSession.EditSession.NonRemappableRegions));

        // EnC update F v3 -> v4

        EnterBreakState(debuggingSession, GetActiveStatementDebugInfosCSharp(
            [markedSourceV1],       // matches F v1
            modules: [moduleId, moduleId],
            methodRowIds: [2, 3],
            methodVersions: [1, 1], // frame F v1 is still executing (G has not returned)
            flags:
            [
                ActiveStatementFlags.MethodUpToDate | ActiveStatementFlags.LeafFrame,    // G
                ActiveStatementFlags.Stale | ActiveStatementFlags.NonLeafFrame,        // F - not up-to-date anymore and since F v1 is followed by F v3 (hot-reload) it is now stale
            ]));

        var spans = (await debuggingSession.GetBaseActiveStatementSpansAsync(solution, ImmutableArray.Create(documentId), CancellationToken.None)).Single();
        AssertEx.Equal(
        [
            new ActiveStatementSpan(new ActiveStatementId(0), new LinePositionSpan(new(4, 41), new(4, 42)), ActiveStatementFlags.MethodUpToDate | ActiveStatementFlags.LeafFrame),
        ], spans);

        solution = solution.WithDocumentText(documentId, CreateText(SourceMarkers.Clear(markedSourceV4)));

        (updates, emitDiagnostics) = await EmitSolutionUpdateAsync(debuggingSession, solution);
        Assert.Empty(emitDiagnostics);
        Assert.Equal(0x06000003, updates.Updates.Single().UpdatedMethods.Single());
        Assert.Equal(0x02000002, updates.Updates.Single().UpdatedTypes.Single());
        Assert.Equal(ModuleUpdateStatus.Ready, updates.Status);

        CommitSolutionUpdate(debuggingSession);

        // Stale active statement region is gone.
        AssertEx.Equal(
        [
            $"0x06000002 v1 | AS {document.FilePath}: (4,41)-(4,42) => (4,41)-(4,42)",
        ], InspectNonRemappableRegions(debuggingSession.EditSession.NonRemappableRegions));

        ExitBreakState(debuggingSession);
    }

    /// <summary>
    /// Scenario:
    /// - F5
    /// - edit, but not apply the edits
    /// - break
    /// </summary>
    [Fact]
    public async Task BreakInPresenceOfUnappliedChanges()
    {
        var markedSource1 =
@"class Test
{
    static bool B() => true;
    static void G() { while (B()); <AS:0>}</AS:0>

    static void F()
    {
        <AS:1>G();</AS:1>
    }
}";

        var markedSource2 =
@"class Test
{
    static bool B() => true;
    static void G() { while (B()); <AS:0>}</AS:0>

    static void F()
    {
        B();
        <AS:1>G();</AS:1>
    }
}";

        var markedSource3 =
@"class Test
{
    static bool B() => true;
    static void G() { while (B()); <AS:0>}</AS:0>

    static void F()
    {
        B();
        B();
        <AS:1>G();</AS:1>
    }
}";

        var moduleId = EmitAndLoadLibraryToDebuggee(SourceMarkers.Clear(markedSource1));

        using var _ = CreateWorkspace(out var solution, out var service);
        (solution, var document) = AddDefaultTestProject(solution, SourceMarkers.Clear(markedSource1));
        var documentId = document.Id;

        var debuggingSession = await StartDebuggingSessionAsync(service, solution);

        // Update to snapshot 2, but don't apply

        solution = solution.WithDocumentText(documentId, CreateText(SourceMarkers.Clear(markedSource2)));

        // EnC update F v2 -> v3

        EnterBreakState(debuggingSession, GetActiveStatementDebugInfosCSharp(
            [markedSource1],
            modules: [moduleId, moduleId],
            methodRowIds: [2, 3],
            methodVersions: [1, 1],
            flags:
            [
                ActiveStatementFlags.MethodUpToDate | ActiveStatementFlags.LeafFrame,    // G
                ActiveStatementFlags.MethodUpToDate | ActiveStatementFlags.NonLeafFrame, // F
            ]));

        // check that the active statement is mapped correctly to snapshot v2:
        var expectedSpanG1 = new LinePositionSpan(new LinePosition(3, 41), new LinePosition(3, 42));
        var expectedSpanF1 = new LinePositionSpan(new LinePosition(8, 14), new LinePosition(8, 18));

        var spans = (await debuggingSession.GetBaseActiveStatementSpansAsync(solution, ImmutableArray.Create(documentId), CancellationToken.None)).Single();
        AssertEx.Equal(
        [
            new ActiveStatementSpan(new ActiveStatementId(0), expectedSpanG1, ActiveStatementFlags.MethodUpToDate | ActiveStatementFlags.LeafFrame, documentId),
            new ActiveStatementSpan(new ActiveStatementId(1), expectedSpanF1, ActiveStatementFlags.MethodUpToDate | ActiveStatementFlags.NonLeafFrame, documentId)
        ], spans);

        solution = solution.WithDocumentText(documentId, CreateText(SourceMarkers.Clear(markedSource3)));

        // check that the active statement is mapped correctly to snapshot v3:
        var expectedSpanG2 = new LinePositionSpan(new LinePosition(3, 41), new LinePosition(3, 42));
        var expectedSpanF2 = new LinePositionSpan(new LinePosition(9, 14), new LinePosition(9, 18));

        spans = (await debuggingSession.GetBaseActiveStatementSpansAsync(solution, ImmutableArray.Create(documentId), CancellationToken.None)).Single();
        AssertEx.Equal(
        [
            new ActiveStatementSpan(new ActiveStatementId(0), expectedSpanG2, ActiveStatementFlags.MethodUpToDate | ActiveStatementFlags.LeafFrame, documentId),
            new ActiveStatementSpan(new ActiveStatementId(1), expectedSpanF2, ActiveStatementFlags.MethodUpToDate | ActiveStatementFlags.NonLeafFrame, documentId)
        ], spans);

        // no rude edits:
        var document1 = solution.GetDocument(documentId);
        var diagnostics = await service.GetDocumentDiagnosticsAsync(document1, s_noActiveSpans, CancellationToken.None);
        Assert.Empty(diagnostics);

        var (updates, emitDiagnostics) = await EmitSolutionUpdateAsync(debuggingSession, solution);
        Assert.Empty(emitDiagnostics);
        Assert.Equal(0x06000003, updates.Updates.Single().UpdatedMethods.Single());
        Assert.Equal(0x02000002, updates.Updates.Single().UpdatedTypes.Single());
        Assert.Equal(ModuleUpdateStatus.Ready, updates.Status);

        CommitSolutionUpdate(debuggingSession);

        AssertEx.Equal(
        [
            $"0x06000002 v1 | AS {document.FilePath}: (3,41)-(3,42) => (3,41)-(3,42)",
            $"0x06000003 v1 | AS {document.FilePath}: (7,14)-(7,18) => (9,14)-(9,18)",
        ], InspectNonRemappableRegions(debuggingSession.EditSession.NonRemappableRegions));

        ExitBreakState(debuggingSession);
    }

    /// <summary>
    /// Scenario:
    /// - F5
    /// - edit and apply edit that deletes non-leaf active statement
    /// - break
    /// </summary>
    [Fact, WorkItem("https://github.com/dotnet/roslyn/issues/52100")]
    public async Task BreakAfterRunModeChangeDeletesNonLeafActiveStatement()
    {
        var markedSource1 =
@"class Test
{
    static bool B() => true;
    static void G() { while (B()); <AS:0>}</AS:0>

    static void F()
    {
        <AS:1>G();</AS:1>
    }
}";

        var markedSource2 =
@"class Test
{
    static bool B() => true;
    static void G() { while (B()); <AS:0>}</AS:0>

    static void F()
    {
    }
}";
        var moduleId = EmitAndLoadLibraryToDebuggee(SourceMarkers.Clear(markedSource1));

        using var _ = CreateWorkspace(out var solution, out var service);
        (solution, var document) = AddDefaultTestProject(solution, SourceMarkers.Clear(markedSource1));
        var documentId = document.Id;

        var debuggingSession = await StartDebuggingSessionAsync(service, solution);

        // Apply update: F v1 -> v2.

        solution = solution.WithDocumentText(documentId, CreateText(SourceMarkers.Clear(markedSource2)));

        var (updates, emitDiagnostics) = await EmitSolutionUpdateAsync(debuggingSession, solution);
        Assert.Empty(emitDiagnostics);
        Assert.Equal(0x06000003, updates.Updates.Single().UpdatedMethods.Single());
        Assert.Equal(0x02000002, updates.Updates.Single().UpdatedTypes.Single());
        Assert.Equal(ModuleUpdateStatus.Ready, updates.Status);

        CommitSolutionUpdate(debuggingSession);

        // Break

        EnterBreakState(debuggingSession, GetActiveStatementDebugInfosCSharp(
            [markedSource1],
            modules: [moduleId, moduleId],
            methodRowIds: [2, 3],
            methodVersions: [1, 1],  // frame F v1 is still executing (G has not returned)
            flags:
            [
                ActiveStatementFlags.MethodUpToDate | ActiveStatementFlags.LeafFrame,    // G
                ActiveStatementFlags.NonLeafFrame, // F
            ]));

        // check that the active statement is mapped correctly to snapshot v2:
        var expectedSpanG1 = new LinePositionSpan(new LinePosition(3, 41), new LinePosition(3, 42));

        var spans = (await debuggingSession.GetBaseActiveStatementSpansAsync(solution, ImmutableArray.Create(documentId), CancellationToken.None)).Single();
        AssertEx.Equal(
        [
            new ActiveStatementSpan(new ActiveStatementId(0), expectedSpanG1, ActiveStatementFlags.MethodUpToDate | ActiveStatementFlags.LeafFrame)
            // active statement in F has been deleted
        ], spans);

        ExitBreakState(debuggingSession);
    }

    [Fact]
    public async Task MultiSession()
    {
        var source1 = "class C { void M() { System.Console.WriteLine(); } }";
        var source3 = "class C { void M() { WriteLine(2); } }";

        var dir = Temp.CreateDirectory();
        var sourceFileA = dir.CreateFile("A.cs").WriteAllText(source1, Encoding.UTF8);
        var moduleId = EmitLibrary(source1, sourceFileA.Path, assemblyName: "Proj");

        using var _ = CreateWorkspace(out var solution, out var encService);

        var projectP = solution.
            AddTestProject("P").
            WithMetadataReferences(TargetFrameworkUtil.GetReferences(DefaultTargetFramework));

        solution = projectP.Solution;

        var documentIdA = DocumentId.CreateNewId(projectP.Id, debugName: "A");
        solution = solution.AddDocument(DocumentInfo.Create(
            id: documentIdA,
            name: "A",
            loader: new WorkspaceFileTextLoader(solution.Services, sourceFileA.Path, Encoding.UTF8),
            filePath: sourceFileA.Path));

        var tasks = Enumerable.Range(0, 10).Select(async i =>
        {
            var sessionId = await encService.StartDebuggingSessionAsync(
                solution,
                _debuggerService,
                NullPdbMatchingSourceTextProvider.Instance,
                captureMatchingDocuments: ImmutableArray<DocumentId>.Empty,
                captureAllMatchingDocuments: true,
                reportDiagnostics: true,
                CancellationToken.None);

            var solution1 = solution.WithDocumentText(documentIdA, CreateText("class C { void M() { System.Console.WriteLine(" + i + "); } }"));

            var result1 = await encService.EmitSolutionUpdateAsync(sessionId, solution1, s_noActiveSpans, CancellationToken.None);
            Assert.Empty(result1.Diagnostics);
            Assert.Equal(1, result1.ModuleUpdates.Updates.Length);
            encService.DiscardSolutionUpdate(sessionId);

            var solution2 = solution1.WithDocumentText(documentIdA, CreateText(source3));

            var result2 = await encService.EmitSolutionUpdateAsync(sessionId, solution2, s_noActiveSpans, CancellationToken.None);
            Assert.Equal("CS0103", result2.Diagnostics.Single().Diagnostics.Single().Id);
            Assert.Empty(result2.ModuleUpdates.Updates);

            encService.EndDebuggingSession(sessionId);
        });

        await Task.WhenAll(tasks);

        Assert.Empty(encService.GetTestAccessor().GetActiveDebuggingSessions());
    }

    [Fact]
    public async Task Disposal()
    {
        using var _1 = CreateWorkspace(out var solution, out var service);
        (solution, var document) = AddDefaultTestProject(solution, "class C { }");

        var debuggingSession = await StartDebuggingSessionAsync(service, solution);

        EndDebuggingSession(debuggingSession);

        // The folling methods shall not be called after the debugging session ended.
        await Assert.ThrowsAsync<ObjectDisposedException>(async () => await debuggingSession.EmitSolutionUpdateAsync(solution, s_noActiveSpans, CancellationToken.None));
        Assert.Throws<ObjectDisposedException>(() => debuggingSession.BreakStateOrCapabilitiesChanged(inBreakState: true));
        Assert.Throws<ObjectDisposedException>(() => debuggingSession.DiscardSolutionUpdate());
        Assert.Throws<ObjectDisposedException>(() => debuggingSession.CommitSolutionUpdate());
        Assert.Throws<ObjectDisposedException>(() => debuggingSession.EndSession(out _));

        // The following methods can be called at any point in time, so we must handle race with dispose gracefully.
        Assert.Empty(await debuggingSession.GetDocumentDiagnosticsAsync(document, s_noActiveSpans, CancellationToken.None));
        Assert.Empty(await debuggingSession.GetAdjustedActiveStatementSpansAsync(document, s_noActiveSpans, CancellationToken.None));
        Assert.True((await debuggingSession.GetBaseActiveStatementSpansAsync(solution, ImmutableArray<DocumentId>.Empty, CancellationToken.None)).IsDefault);
    }
}<|MERGE_RESOLUTION|>--- conflicted
+++ resolved
@@ -350,7 +350,7 @@
 
         using var _ = CreateWorkspace(out var solution, out var service);
 
-        // The workspace starts with 
+        // The workspace starts with
         // [added == false] a version of the source that's not updated with the output of single file generator (or design-time build):
         // [added == true] without the output of single file generator (design-time build has not completed)
 
@@ -2697,25 +2697,6 @@
         solution = solution.WithDocumentText(document1.Id, CreateText(sourceV2));
 
         // validate solution update status and emit:
-<<<<<<< HEAD
-        var results = await debuggingSession.EmitSolutionUpdateAsync(solution, s_noActiveSpans, CancellationToken.None).ConfigureAwait(false);
-        var updates = results.ModuleUpdates;
-        var diagnosticData = results.Diagnostics.ToDiagnosticData(solution);
-        var rudeEdits = results.RudeEdits;
-        var syntaxError = results.GetSyntaxErrorData(solution);
-        Assert.Empty(diagnosticData);
-        Assert.Null(syntaxError);
-
-        var diagnostics = await EmitSolutionUpdateResults.GetAllDiagnosticsAsync(solution, diagnosticData, rudeEdits, syntaxError, updates.Status, CancellationToken.None).ConfigureAwait(false);
-
-        AssertEx.Equal(
-        [
-            "ENC0021: " + string.Format(FeaturesResources.Adding_0_requires_restarting_the_application, FeaturesResources.attribute),
-        ], diagnostics.Select(d => $"{d.Id}: {d.Message}"));
-
-        Assert.Equal(ModuleUpdateStatus.RestartRequired, updates.Status);
-        Assert.Empty(updates.Updates);
-=======
         var results = (await debuggingSession.EmitSolutionUpdateAsync(solution, s_noActiveSpans, CancellationToken.None).ConfigureAwait(false)).Dehydrate();
         var diagnostics = results.GetAllDiagnostics();
 
@@ -2727,7 +2708,6 @@
 
         Assert.Equal(ModuleUpdateStatus.RestartRequired, results.ModuleUpdates.Status);
         Assert.Empty(results.ModuleUpdates.Updates);
->>>>>>> bdebb57e
 
         EndDebuggingSession(debuggingSession);
     }
