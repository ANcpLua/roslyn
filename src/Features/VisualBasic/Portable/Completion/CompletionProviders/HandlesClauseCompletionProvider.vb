﻿' Licensed to the .NET Foundation under one or more agreements.
' The .NET Foundation licenses this file to you under the MIT license.
' See the LICENSE file in the project root for more information.

Imports System.Collections.Immutable
Imports System.Composition
Imports System.Threading
Imports Microsoft.CodeAnalysis.Completion
Imports Microsoft.CodeAnalysis.Completion.Providers
Imports Microsoft.CodeAnalysis.Host.Mef
Imports Microsoft.CodeAnalysis.Options
Imports Microsoft.CodeAnalysis.Text
Imports Microsoft.CodeAnalysis.VisualBasic.Extensions.ContextQuery
<<<<<<< HEAD
Imports Microsoft.CodeAnalysis.Options
Imports Microsoft.CodeAnalysis.Shared.Extensions.ContextQuery
Imports System.Collections.Immutable
Imports System.Composition
Imports Microsoft.CodeAnalysis.Host.Mef
Imports System.Runtime.CompilerServices
=======
Imports Microsoft.CodeAnalysis.VisualBasic.Syntax
>>>>>>> 11db2a65

Namespace Microsoft.CodeAnalysis.VisualBasic.Completion.Providers
    <ExportCompletionProvider(NameOf(HandlesClauseCompletionProvider), LanguageNames.VisualBasic)>
    <ExtensionOrder(After:=NameOf(ImplementsClauseCompletionProvider))>
    <[Shared]>
    Partial Friend Class HandlesClauseCompletionProvider
        Inherits AbstractSymbolCompletionProvider(Of VisualBasicSyntaxContext)

        <ImportingConstructor>
        <Obsolete(MefConstruction.ImportingConstructorMessage, True)>
        Public Sub New()
        End Sub

<<<<<<< HEAD
        Protected Overrides Async Function GetSymbolsAsync(
                completionContext As CompletionContext,
                syntaxContext As SyntaxContext,
                position As Integer,
                options As OptionSet,
                cancellationToken As CancellationToken) As Task(Of ImmutableArray(Of (symbol As ISymbol, preselect As Boolean)))

            Dim symbols = Await GetSymbolsAsync(syntaxContext, position, cancellationToken).ConfigureAwait(False)
            Return symbols.SelectAsArray(Function(s) (s, preselect:=False))
        End Function

        Private Overloads Shared Function GetSymbolsAsync(context As SyntaxContext, position As Integer, cancellationToken As CancellationToken) As Task(Of ImmutableArray(Of ISymbol))
            Dim vbContext = DirectCast(context, VisualBasicSyntaxContext)

=======
        Protected Overrides Function GetSymbolsAsync(context As VisualBasicSyntaxContext, position As Integer, options As OptionSet, cancellationToken As CancellationToken) As Task(Of ImmutableArray(Of ISymbol))
>>>>>>> 11db2a65
            If context.SyntaxTree.IsInNonUserCode(position, cancellationToken) OrElse
                context.SyntaxTree.IsInSkippedText(position, cancellationToken) Then
                Return SpecializedTasks.EmptyImmutableArray(Of ISymbol)()
            End If

            If context.TargetToken.Kind = SyntaxKind.None Then
                Return SpecializedTasks.EmptyImmutableArray(Of ISymbol)()
            End If

            ' Handles or a comma
            If context.TargetToken.IsChildToken(Of HandlesClauseSyntax)(Function(hc) hc.HandlesKeyword) OrElse
                context.TargetToken.IsChildSeparatorToken(Function(hc As HandlesClauseSyntax) hc.Events) Then
                Return Task.FromResult(GetTopLevelIdentifiers(context, cancellationToken))
            End If

            ' Handles x. or , x.
            If context.TargetToken.IsChildToken(Of HandlesClauseItemSyntax)(Function(hc) hc.DotToken) Then
                Return Task.FromResult(LookUpEvents(context, context.TargetToken, cancellationToken))
            End If

            Return SpecializedTasks.EmptyImmutableArray(Of ISymbol)()
        End Function

        Friend Overrides Function IsInsertionTrigger(text As SourceText, characterPosition As Integer, options As OptionSet) As Boolean
            Return CompletionUtilities.IsDefaultTriggerCharacter(text, characterPosition, options)
        End Function

        Friend Overrides ReadOnly Property TriggerCharacters As ImmutableHashSet(Of Char) = CompletionUtilities.CommonTriggerChars

        Private Shared Function GetTopLevelIdentifiers(
            context As VisualBasicSyntaxContext,
            cancellationToken As CancellationToken
        ) As ImmutableArray(Of ISymbol)

            Dim containingSymbol = context.SemanticModel.GetEnclosingSymbol(context.Position, cancellationToken)
            Dim containingType = TryCast(containingSymbol, ITypeSymbol)
            If containingType Is Nothing Then
                ' We got the containing method as our enclosing type.
                containingType = containingSymbol.ContainingType
            End If

            If containingType Is Nothing Then
                ' We've somehow failed to find a containing type.
                Return ImmutableArray(Of ISymbol).Empty
            End If

            ' Instance or shared variables declared WithEvents
            Dim symbols = context.SemanticModel.LookupSymbols(context.Position, DirectCast(containingType, INamespaceOrTypeSymbol), includeReducedExtensionMethods:=True)
            Return symbols.WhereAsArray(Function(s) IsWithEvents(s))
        End Function

        Private Shared Function LookUpEvents(
            context As VisualBasicSyntaxContext,
            token As SyntaxToken,
            cancellationToken As CancellationToken
        ) As ImmutableArray(Of ISymbol)

            ' We came up on a dot, so the previous token will tell us in which object we should find events.
            Dim containingSymbol = context.SemanticModel.GetEnclosingSymbol(context.Position, cancellationToken)
            Dim containingType = TryCast(containingSymbol, ITypeSymbol)
            If containingType Is Nothing Then
                ' We got the containing method as our enclosing type.
                containingType = containingSymbol.ContainingType
            End If

            If containingType Is Nothing Then
                ' We've somehow failed to find a containing type.
                Return ImmutableArray(Of ISymbol).Empty
            End If

            Dim result = ImmutableArray(Of IEventSymbol).Empty

            Dim previousToken = token.GetPreviousToken()
            Select Case previousToken.Kind
                Case SyntaxKind.MeKeyword, SyntaxKind.MyClassKeyword
                    result = context.SemanticModel.LookupSymbols(context.Position, containingType).
                        OfType(Of IEventSymbol)().
                        ToImmutableArray()
                Case SyntaxKind.MyBaseKeyword
                    result = context.SemanticModel.LookupSymbols(context.Position, containingType.BaseType).
                        OfType(Of IEventSymbol)().
                        ToImmutableArray()
                Case SyntaxKind.IdentifierToken
                    ' We must be looking at a WithEvents property.
                    Dim symbolInfo = context.SemanticModel.GetSymbolInfo(previousToken, cancellationToken)
                    If symbolInfo.Symbol IsNot Nothing Then
                        Dim type = TryCast(symbolInfo.Symbol, IPropertySymbol)?.Type
                        If type IsNot Nothing Then
                            result = context.SemanticModel.LookupSymbols(token.SpanStart, type).
                                OfType(Of IEventSymbol)().
                                ToImmutableArray()
                        End If
                    End If
            End Select

            Return ImmutableArray(Of ISymbol).CastUp(result)
        End Function

        Private Shared Function IsWithEvents(s As ISymbol) As Boolean
            Dim [property] = TryCast(s, IPropertySymbol)
            If [property] IsNot Nothing Then
                Return [property].IsWithEvents
            End If

            Return False
        End Function

        Protected Overrides Function GetDisplayAndSuffixAndInsertionText(
                symbol As ISymbol, context As VisualBasicSyntaxContext) As (displayText As String, suffix As String, insertionText As String)

            Return CompletionUtilities.GetDisplayAndSuffixAndInsertionText(symbol, context)
        End Function

        Protected Overrides Function GetInsertionText(item As CompletionItem, ch As Char) As String
            Return CompletionUtilities.GetInsertionTextAtInsertionTime(item, ch)
        End Function
    End Class
End Namespace<|MERGE_RESOLUTION|>--- conflicted
+++ resolved
@@ -11,16 +11,7 @@
 Imports Microsoft.CodeAnalysis.Options
 Imports Microsoft.CodeAnalysis.Text
 Imports Microsoft.CodeAnalysis.VisualBasic.Extensions.ContextQuery
-<<<<<<< HEAD
-Imports Microsoft.CodeAnalysis.Options
-Imports Microsoft.CodeAnalysis.Shared.Extensions.ContextQuery
-Imports System.Collections.Immutable
-Imports System.Composition
-Imports Microsoft.CodeAnalysis.Host.Mef
-Imports System.Runtime.CompilerServices
-=======
 Imports Microsoft.CodeAnalysis.VisualBasic.Syntax
->>>>>>> 11db2a65
 
 Namespace Microsoft.CodeAnalysis.VisualBasic.Completion.Providers
     <ExportCompletionProvider(NameOf(HandlesClauseCompletionProvider), LanguageNames.VisualBasic)>
@@ -34,10 +25,9 @@
         Public Sub New()
         End Sub
 
-<<<<<<< HEAD
         Protected Overrides Async Function GetSymbolsAsync(
                 completionContext As CompletionContext,
-                syntaxContext As SyntaxContext,
+                syntaxContext As VisualBasicSyntaxContext,
                 position As Integer,
                 options As OptionSet,
                 cancellationToken As CancellationToken) As Task(Of ImmutableArray(Of (symbol As ISymbol, preselect As Boolean)))
@@ -46,12 +36,7 @@
             Return symbols.SelectAsArray(Function(s) (s, preselect:=False))
         End Function
 
-        Private Overloads Shared Function GetSymbolsAsync(context As SyntaxContext, position As Integer, cancellationToken As CancellationToken) As Task(Of ImmutableArray(Of ISymbol))
-            Dim vbContext = DirectCast(context, VisualBasicSyntaxContext)
-
-=======
-        Protected Overrides Function GetSymbolsAsync(context As VisualBasicSyntaxContext, position As Integer, options As OptionSet, cancellationToken As CancellationToken) As Task(Of ImmutableArray(Of ISymbol))
->>>>>>> 11db2a65
+        Private Overloads Shared Function GetSymbolsAsync(context As VisualBasicSyntaxContext, position As Integer, cancellationToken As CancellationToken) As Task(Of ImmutableArray(Of ISymbol))
             If context.SyntaxTree.IsInNonUserCode(position, cancellationToken) OrElse
                 context.SyntaxTree.IsInSkippedText(position, cancellationToken) Then
                 Return SpecializedTasks.EmptyImmutableArray(Of ISymbol)()
