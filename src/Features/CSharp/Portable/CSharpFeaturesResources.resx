--- conflicted
+++ resolved
@@ -521,13 +521,10 @@
   <data name="Add_parentheses_around_conditional_expression_in_interpolated_string" xml:space="preserve">
     <value>Add parentheses</value>
   </data>
-<<<<<<< HEAD
-=======
   <data name="Convert_to_foreach" xml:space="preserve">
     <value>Convert to 'foreach'</value>
   </data>
   <data name="Convert_to_for" xml:space="preserve">
     <value>Convert to 'for'</value>
   </data>
->>>>>>> 62bb55cf
 </root>