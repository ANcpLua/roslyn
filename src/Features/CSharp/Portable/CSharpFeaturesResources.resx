﻿<?xml version="1.0" encoding="utf-8"?>
<root>
  <!-- 
    Microsoft ResX Schema 
    
    Version 2.0
    
    The primary goals of this format is to allow a simple XML format 
    that is mostly human readable. The generation and parsing of the 
    various data types are done through the TypeConverter classes 
    associated with the data types.
    
    Example:
    
    ... ado.net/XML headers & schema ...
    <resheader name="resmimetype">text/microsoft-resx</resheader>
    <resheader name="version">2.0</resheader>
    <resheader name="reader">System.Resources.ResXResourceReader, System.Windows.Forms, ...</resheader>
    <resheader name="writer">System.Resources.ResXResourceWriter, System.Windows.Forms, ...</resheader>
    <data name="Name1"><value>this is my long string</value><comment>this is a comment</comment></data>
    <data name="Color1" type="System.Drawing.Color, System.Drawing">Blue</data>
    <data name="Bitmap1" mimetype="application/x-microsoft.net.object.binary.base64">
        <value>[base64 mime encoded serialized .NET Framework object]</value>
    </data>
    <data name="Icon1" type="System.Drawing.Icon, System.Drawing" mimetype="application/x-microsoft.net.object.bytearray.base64">
        <value>[base64 mime encoded string representing a byte array form of the .NET Framework object]</value>
        <comment>This is a comment</comment>
    </data>
                
    There are any number of "resheader" rows that contain simple 
    name/value pairs.
    
    Each data row contains a name, and value. The row also contains a 
    type or mimetype. Type corresponds to a .NET class that support 
    text/value conversion through the TypeConverter architecture. 
    Classes that don't support this are serialized and stored with the 
    mimetype set.
    
    The mimetype is used for serialized objects, and tells the 
    ResXResourceReader how to depersist the object. This is currently not 
    extensible. For a given mimetype the value must be set accordingly:
    
    Note - application/x-microsoft.net.object.binary.base64 is the format 
    that the ResXResourceWriter will generate, however the reader can 
    read any of the formats listed below.
    
    mimetype: application/x-microsoft.net.object.binary.base64
    value   : The object must be serialized with 
            : System.Runtime.Serialization.Formatters.Binary.BinaryFormatter
            : and then encoded with base64 encoding.
    
    mimetype: application/x-microsoft.net.object.soap.base64
    value   : The object must be serialized with 
            : System.Runtime.Serialization.Formatters.Soap.SoapFormatter
            : and then encoded with base64 encoding.

    mimetype: application/x-microsoft.net.object.bytearray.base64
    value   : The object must be serialized into a byte array 
            : using a System.ComponentModel.TypeConverter
            : and then encoded with base64 encoding.
    -->
  <xsd:schema id="root" xmlns="" xmlns:xsd="http://www.w3.org/2001/XMLSchema" xmlns:msdata="urn:schemas-microsoft-com:xml-msdata">
    <xsd:import namespace="http://www.w3.org/XML/1998/namespace" />
    <xsd:element name="root" msdata:IsDataSet="true">
      <xsd:complexType>
        <xsd:choice maxOccurs="unbounded">
          <xsd:element name="metadata">
            <xsd:complexType>
              <xsd:sequence>
                <xsd:element name="value" type="xsd:string" minOccurs="0" />
              </xsd:sequence>
              <xsd:attribute name="name" use="required" type="xsd:string" />
              <xsd:attribute name="type" type="xsd:string" />
              <xsd:attribute name="mimetype" type="xsd:string" />
              <xsd:attribute ref="xml:space" />
            </xsd:complexType>
          </xsd:element>
          <xsd:element name="assembly">
            <xsd:complexType>
              <xsd:attribute name="alias" type="xsd:string" />
              <xsd:attribute name="name" type="xsd:string" />
            </xsd:complexType>
          </xsd:element>
          <xsd:element name="data">
            <xsd:complexType>
              <xsd:sequence>
                <xsd:element name="value" type="xsd:string" minOccurs="0" msdata:Ordinal="1" />
                <xsd:element name="comment" type="xsd:string" minOccurs="0" msdata:Ordinal="2" />
              </xsd:sequence>
              <xsd:attribute name="name" type="xsd:string" use="required" msdata:Ordinal="1" />
              <xsd:attribute name="type" type="xsd:string" msdata:Ordinal="3" />
              <xsd:attribute name="mimetype" type="xsd:string" msdata:Ordinal="4" />
              <xsd:attribute ref="xml:space" />
            </xsd:complexType>
          </xsd:element>
          <xsd:element name="resheader">
            <xsd:complexType>
              <xsd:sequence>
                <xsd:element name="value" type="xsd:string" minOccurs="0" msdata:Ordinal="1" />
              </xsd:sequence>
              <xsd:attribute name="name" type="xsd:string" use="required" />
            </xsd:complexType>
          </xsd:element>
        </xsd:choice>
      </xsd:complexType>
    </xsd:element>
  </xsd:schema>
  <resheader name="resmimetype">
    <value>text/microsoft-resx</value>
  </resheader>
  <resheader name="version">
    <value>2.0</value>
  </resheader>
  <resheader name="reader">
    <value>System.Resources.ResXResourceReader, System.Windows.Forms, Version=4.0.0.0, Culture=neutral, PublicKeyToken=b77a5c561934e089</value>
  </resheader>
  <resheader name="writer">
    <value>System.Resources.ResXResourceWriter, System.Windows.Forms, Version=4.0.0.0, Culture=neutral, PublicKeyToken=b77a5c561934e089</value>
  </resheader>
  <data name="Inline_temporary_variable" xml:space="preserve">
    <value>Inline temporary variable</value>
  </data>
  <data name="Conflict_s_detected" xml:space="preserve">
    <value>Conflict(s) detected.</value>
  </data>
  <data name="Invert_if" xml:space="preserve">
    <value>Invert if</value>
  </data>
  <data name="Simplify_lambda_expression" xml:space="preserve">
    <value>Simplify lambda expression</value>
  </data>
  <data name="Simplify_all_occurrences" xml:space="preserve">
    <value>Simplify all occurrences</value>
  </data>
  <data name="Remove_Unnecessary_Usings" xml:space="preserve">
    <value>Remove Unnecessary Usings</value>
  </data>
  <data name="lambda_expression" xml:space="preserve">
    <value>&lt;lambda expression&gt;</value>
  </data>
  <data name="Autoselect_disabled_due_to_potential_lambda_declaration" xml:space="preserve">
    <value>Autoselect disabled due to potential lambda declaration.</value>
  </data>
  <data name="member_name" xml:space="preserve">
    <value>&lt;member name&gt; = </value>
  </data>
  <data name="Autoselect_disabled_due_to_possible_explicitly_named_anonymous_type_member_creation" xml:space="preserve">
    <value>Autoselect disabled due to possible explicitly named anonymous type member creation.</value>
  </data>
  <data name="element_name" xml:space="preserve">
    <value>&lt;element name&gt; : </value>
  </data>
  <data name="Autoselect_disabled_due_to_possible_tuple_type_element_creation" xml:space="preserve">
    <value>Autoselect disabled due to possible tuple type element creation.</value>
  </data>
  <data name="range_variable" xml:space="preserve">
    <value>&lt;range variable&gt;</value>
  </data>
  <data name="Autoselect_disabled_due_to_potential_range_variable_declaration" xml:space="preserve">
    <value>Autoselect disabled due to potential range variable declaration.</value>
  </data>
  <data name="Simplify_name_0" xml:space="preserve">
    <value>Simplify name '{0}'</value>
  </data>
  <data name="Simplify_member_access_0" xml:space="preserve">
    <value>Simplify member access '{0}'</value>
  </data>
  <data name="Remove_this_qualification" xml:space="preserve">
    <value>Remove 'this' qualification</value>
  </data>
  <data name="Name_can_be_simplified" xml:space="preserve">
    <value>Name can be simplified</value>
  </data>
  <data name="Can_t_determine_valid_range_of_statements_to_extract" xml:space="preserve">
    <value>Can't determine valid range of statements to extract</value>
  </data>
  <data name="Not_all_code_paths_return" xml:space="preserve">
    <value>Not all code paths return</value>
  </data>
  <data name="Selection_does_not_contain_a_valid_node" xml:space="preserve">
    <value>Selection does not contain a valid node</value>
  </data>
  <data name="Invalid_selection" xml:space="preserve">
    <value>Invalid selection.</value>
  </data>
  <data name="Selection_does_not_contain_a_valid_token" xml:space="preserve">
    <value>Selection does not contain a valid token.</value>
  </data>
  <data name="No_valid_selection_to_perform_extraction" xml:space="preserve">
    <value>No valid selection to perform extraction.</value>
  </data>
  <data name="No_common_root_node_for_extraction" xml:space="preserve">
    <value>No common root node for extraction.</value>
  </data>
  <data name="Contains_invalid_selection" xml:space="preserve">
    <value>Contains invalid selection.</value>
  </data>
  <data name="The_selection_contains_syntactic_errors" xml:space="preserve">
    <value>The selection contains syntactic errors</value>
  </data>
  <data name="Selection_can_not_cross_over_preprocessor_directives" xml:space="preserve">
    <value>Selection can not cross over preprocessor directives.</value>
  </data>
  <data name="Selection_can_not_contain_a_yield_statement" xml:space="preserve">
    <value>Selection can not contain a yield statement.</value>
  </data>
  <data name="Selection_can_not_contain_throw_statement" xml:space="preserve">
    <value>Selection can not contain throw statement.</value>
  </data>
  <data name="Selection_can_not_be_part_of_constant_initializer_expression" xml:space="preserve">
    <value>Selection can not be part of constant initializer expression.</value>
  </data>
  <data name="Selection_can_not_contain_a_pattern_expression" xml:space="preserve">
    <value>Selection can not contain a pattern expression.</value>
  </data>
  <data name="The_selected_code_is_inside_an_unsafe_context" xml:space="preserve">
    <value>The selected code is inside an unsafe context.</value>
  </data>
  <data name="No_valid_statement_range_to_extract" xml:space="preserve">
    <value>No valid statement range to extract</value>
  </data>
  <data name="deprecated" xml:space="preserve">
    <value>deprecated</value>
  </data>
  <data name="extension" xml:space="preserve">
    <value>extension</value>
  </data>
  <data name="awaitable" xml:space="preserve">
    <value>awaitable</value>
  </data>
  <data name="awaitable_extension" xml:space="preserve">
    <value>awaitable, extension</value>
  </data>
  <data name="Organize_Usings" xml:space="preserve">
    <value>Organize Usings</value>
  </data>
  <data name="Remove_and_Sort_Usings" xml:space="preserve">
    <value>R&amp;emove and Sort Usings</value>
  </data>
  <data name="Insert_await" xml:space="preserve">
    <value>Insert 'await'.</value>
  </data>
  <data name="Make_0_return_Task_instead_of_void" xml:space="preserve">
    <value>Make {0} return Task instead of void.</value>
  </data>
  <data name="Change_return_type_from_0_to_1" xml:space="preserve">
    <value>Change return type from {0} to {1}</value>
  </data>
  <data name="Replace_return_with_yield_return" xml:space="preserve">
    <value>Replace return with yield return</value>
  </data>
  <data name="Generate_explicit_conversion_operator_in_0" xml:space="preserve">
    <value>Generate explicit conversion operator in '{0}'</value>
  </data>
  <data name="Generate_implicit_conversion_operator_in_0" xml:space="preserve">
    <value>Generate implicit conversion operator in '{0}'</value>
  </data>
  <data name="Do_not_change_this_code_Put_cleanup_code_in_Dispose_bool_disposing_above" xml:space="preserve">
    <value>Do not change this code. Put cleanup code in Dispose(bool disposing) above.</value>
  </data>
  <data name="TODO_colon_free_unmanaged_resources_unmanaged_objects_and_override_a_finalizer_below" xml:space="preserve">
    <value>TODO: free unmanaged resources (unmanaged objects) and override a finalizer below.</value>
  </data>
  <data name="TODO_colon_override_a_finalizer_only_if_Dispose_bool_disposing_above_has_code_to_free_unmanaged_resources" xml:space="preserve">
    <value>TODO: override a finalizer only if Dispose(bool disposing) above has code to free unmanaged resources.</value>
  </data>
  <data name="This_code_added_to_correctly_implement_the_disposable_pattern" xml:space="preserve">
    <value>This code added to correctly implement the disposable pattern.</value>
  </data>
  <data name="TODO_colon_uncomment_the_following_line_if_the_finalizer_is_overridden_above" xml:space="preserve">
    <value>TODO: uncomment the following line if the finalizer is overridden above.</value>
  </data>
  <data name="Using_directive_is_unnecessary" xml:space="preserve">
    <value>Using directive is unnecessary.</value>
  </data>
  <data name="try_block" xml:space="preserve">
    <value>try block</value>
    <comment>{Locked="try"} "try" is a C# keyword and should not be localized.</comment>
  </data>
  <data name="catch_clause" xml:space="preserve">
    <value>catch clause</value>
    <comment>{Locked="catch"} "catch" is a C# keyword and should not be localized.</comment>
  </data>
  <data name="filter_clause" xml:space="preserve">
    <value>filter clause</value>
  </data>
  <data name="finally_clause" xml:space="preserve">
    <value>finally clause</value>
    <comment>{Locked="finally"} "finally" is a C# keyword and should not be localized.</comment>
  </data>
  <data name="fixed_statement" xml:space="preserve">
    <value>fixed statement</value>
    <comment>{Locked="fixed"} "fixed" is a C# keyword and should not be localized.</comment>
  </data>
  <data name="using_statement" xml:space="preserve">
    <value>using statement</value>
    <comment>{Locked="using"} "using" is a C# keyword and should not be localized.</comment>
  </data>
  <data name="lock_statement" xml:space="preserve">
    <value>lock statement</value>
    <comment>{Locked="lock"} "lock" is a C# keyword and should not be localized.</comment>
  </data>
  <data name="foreach_statement" xml:space="preserve">
    <value>foreach statement</value>
    <comment>{Locked="foreach"} "foreach" is a C# keyword and should not be localized.</comment>
  </data>
  <data name="checked_statement" xml:space="preserve">
    <value>checked statement</value>
    <comment>{Locked="checked"} "checked" is a C# keyword and should not be localized.</comment>
  </data>
  <data name="unchecked_statement" xml:space="preserve">
    <value>unchecked statement</value>
    <comment>{Locked="unchecked"} "unchecked" is a C# keyword and should not be localized.</comment>
  </data>
  <data name="yield_statement" xml:space="preserve">
    <value>yield statement</value>
    <comment>{Locked="yield"} "yield" is a C# keyword and should not be localized.</comment>
  </data>
  <data name="await_expression" xml:space="preserve">
    <value>await expression</value>
    <comment>{Locked="await"} "await" is a C# keyword and should not be localized.</comment>
  </data>
  <data name="lambda" xml:space="preserve">
    <value>lambda</value>
  </data>
  <data name="anonymous_method" xml:space="preserve">
    <value>anonymous method</value>
  </data>
  <data name="from_clause" xml:space="preserve">
    <value>from clause</value>
  </data>
  <data name="join_clause" xml:space="preserve">
    <value>join clause</value>
    <comment>{Locked="join"} "join" is a C# keyword and should not be localized.</comment>
  </data>
  <data name="let_clause" xml:space="preserve">
    <value>let clause</value>
    <comment>{Locked="let"} "let" is a C# keyword and should not be localized.</comment>
  </data>
  <data name="where_clause" xml:space="preserve">
    <value>where clause</value>
    <comment>{Locked="where"} "where" is a C# keyword and should not be localized.</comment>
  </data>
  <data name="orderby_clause" xml:space="preserve">
    <value>orderby clause</value>
    <comment>{Locked="orderby"} "orderby" is a C# keyword and should not be localized.</comment>
  </data>
  <data name="select_clause" xml:space="preserve">
    <value>select clause</value>
    <comment>{Locked="select"} "select" is a C# keyword and should not be localized.</comment>
  </data>
  <data name="groupby_clause" xml:space="preserve">
    <value>groupby clause</value>
    <comment>{Locked="groupby"} "groupby" is a C# keyword and should not be localized.</comment>
  </data>
  <data name="query_body" xml:space="preserve">
    <value>query body</value>
  </data>
  <data name="into_clause" xml:space="preserve">
    <value>into clause</value>
    <comment>{Locked="into"} "into" is a C# keyword and should not be localized.</comment>
  </data>
  <data name="is_pattern" xml:space="preserve">
    <value>is pattern</value>
    <comment>{Locked="is"} "is" is a C# keyword and should not be localized.</comment>
  </data>
  <data name="deconstruction" xml:space="preserve">
    <value>deconstruction</value>
  </data>
  <data name="tuple" xml:space="preserve">
    <value>tuple</value>
  </data>
  <data name="local_function" xml:space="preserve">
    <value>local function</value>
  </data>
  <data name="out_var" xml:space="preserve">
    <value>out variable</value>
    <comment>{Locked="out"} "out" is a C# keyword and should not be localized.</comment>
  </data>
  <data name="ref_local_or_expression" xml:space="preserve">
    <value>ref local or expression</value>
    <comment>{Locked="ref"} "ref" is a C# keyword and should not be localized.</comment>
  </data>
  <data name="v7_switch" xml:space="preserve">
    <value>C# 7 enhanced switch statement</value>
  </data>
  <data name="global_statement" xml:space="preserve">
    <value>global statement</value>
    <comment>{Locked="global"} "global" is a C# keyword and should not be localized.</comment>
  </data>
  <data name="using_namespace" xml:space="preserve">
    <value>using namespace</value>
  </data>
  <data name="using_directive" xml:space="preserve">
    <value>using directive</value>
  </data>
  <data name="struct_" xml:space="preserve">
    <value>struct</value>
    <comment>{Locked}</comment>
  </data>
  <data name="event_field" xml:space="preserve">
    <value>event field</value>
  </data>
  <data name="conversion_operator" xml:space="preserve">
    <value>conversion operator</value>
  </data>
  <data name="destructor" xml:space="preserve">
    <value>destructor</value>
  </data>
  <data name="indexer" xml:space="preserve">
    <value>indexer</value>
  </data>
  <data name="property_getter" xml:space="preserve">
    <value>property getter</value>
  </data>
  <data name="indexer_getter" xml:space="preserve">
    <value>indexer getter</value>
  </data>
  <data name="property_setter" xml:space="preserve">
    <value>property setter</value>
  </data>
  <data name="indexer_setter" xml:space="preserve">
    <value>indexer setter</value>
  </data>
  <data name="attribute_target" xml:space="preserve">
    <value>attribute target</value>
  </data>
  <data name="_0_does_not_contain_a_constructor_that_takes_that_many_arguments" xml:space="preserve">
    <value>'{0}' does not contain a constructor that takes that many arguments.</value>
  </data>
  <data name="The_name_0_does_not_exist_in_the_current_context" xml:space="preserve">
    <value>The name '{0}' does not exist in the current context.</value>
  </data>
  <data name="Hide_base_member" xml:space="preserve">
    <value>Hide base member</value>
  </data>
  <data name="Delegate_invocation_can_be_simplified" xml:space="preserve">
    <value>Delegate invocation can be simplified.</value>
  </data>
  <data name="Properties" xml:space="preserve">
    <value>Properties</value>
  </data>
  <data name="Use_explicit_type_instead_of_var" xml:space="preserve">
    <value>Use explicit type instead of 'var'</value>
  </data>
  <data name="Use_explicit_type" xml:space="preserve">
    <value>Use explicit type</value>
  </data>
  <data name="use_var_instead_of_explicit_type" xml:space="preserve">
    <value>use 'var' instead of explicit type</value>
  </data>
  <data name="Use_implicit_type" xml:space="preserve">
    <value>Use implicit type</value>
  </data>
  <data name="Autoselect_disabled_due_to_namespace_declaration" xml:space="preserve">
    <value>Autoselect disabled due to namespace declaration.</value>
  </data>
  <data name="namespace_name" xml:space="preserve">
    <value>&lt;namespace name&gt;</value>
  </data>
  <data name="Autoselect_disabled_due_to_type_declaration" xml:space="preserve">
    <value>Autoselect disabled due to type declaration.</value>
  </data>
  <data name="Autoselect_disabled_due_to_possible_deconstruction_declaration" xml:space="preserve">
    <value>Autoselect disabled due to possible deconstruction declaration.</value>
  </data>
  <data name="Upgrade_this_project_to_csharp_language_version_0" xml:space="preserve">
    <value>Upgrade this project to C# language version '{0}'</value>
  </data>
  <data name="Upgrade_all_csharp_projects_to_language_version_0" xml:space="preserve">
    <value>Upgrade all C# projects to language version '{0}'</value>
  </data>
  <data name="class_name" xml:space="preserve">
    <value>&lt;class name&gt;</value>
  </data>
  <data name="interface_name" xml:space="preserve">
    <value>&lt;interface name&gt;</value>
  </data>
  <data name="designation_name" xml:space="preserve">
    <value>&lt;designation name&gt;</value>
  </data>
  <data name="struct_name" xml:space="preserve">
    <value>&lt;struct name&gt;</value>
  </data>
  <data name="Make_method_async" xml:space="preserve">
    <value>Make method async</value>
  </data>
  <data name="Make_method_async_remain_void" xml:space="preserve">
    <value>Make method async (stay void)</value>
  </data>
  <data name="Add_this" xml:space="preserve">
    <value>Add 'this.'</value>
  </data>
  <data name="Convert_to_switch" xml:space="preserve">
    <value>Convert to 'switch'</value>
  </data>
  <data name="Warning_Extracting_a_local_function_reference_may_produce_invalid_code" xml:space="preserve">
    <value>Warning: Extracting a local function reference may produce invalid code</value>
  </data>
  <data name="Name" xml:space="preserve">
    <value>&lt;Name&gt;</value>
  </data>
  <data name="Autoselect_disabled_due_to_member_declaration" xml:space="preserve">
    <value>Autoselect disabled due to member declaration</value>
  </data>
  <data name="Suggested_name" xml:space="preserve">
    <value>(Suggested name)</value>
  </data>
  <data name="Remove_unused_function" xml:space="preserve">
    <value>Remove unused function</value>
  </data>
  <data name="Use_is_null_check" xml:space="preserve">
    <value>Use 'is null' check</value>
  </data>
  <data name="Add_parentheses_around_conditional_expression_in_interpolated_string" xml:space="preserve">
    <value>Add parentheses</value>
  </data>
  <data name="Convert_to_foreach" xml:space="preserve">
    <value>Convert to 'foreach'</value>
  </data>
  <data name="Convert_to_for" xml:space="preserve">
    <value>Convert to 'for'</value>
  </data>
  <data name="if_statement_can_be_simplified" xml:space="preserve">
    <value>'if' statement can be simplified</value>
  </data>
<<<<<<< HEAD
  <data name="Convert_to_method" xml:space="preserve">
    <value>Convert to method</value>
=======
  <data name="Add_accessibility_modifiers" xml:space="preserve">
    <value>Add accessibility modifiers</value>
  </data>
  <data name="Add_remove_braces_for_single_line_control_statements" xml:space="preserve">
    <value>Add/remove braces for single-line control statements</value>
  </data>
  <data name="Apply_language_framework_type_preferences" xml:space="preserve">
    <value>Apply language/framework type preferences</value>
  </data>
  <data name="Apply_implicit_explicit_type_preferences" xml:space="preserve">
    <value>Apply implicit/explicit type preferences</value>
  </data>
  <data name="Apply_this_qualification_preferences" xml:space="preserve">
    <value>Apply 'this.' qualification preferences</value>
  </data>
  <data name="Sort_accessibility_modifiers" xml:space="preserve">
    <value>Sort accessibility modifiers</value>
  </data>
  <data name="Apply_expression_block_body_preferences" xml:space="preserve">
    <value>Apply expression/block body preferences</value>
  </data>
  <data name="Apply_inline_out_variable_preferences" xml:space="preserve">
    <value>Apply inline 'out' variables preferences</value>
  </data>
  <data name="Apply_object_collection_initialization_preferences" xml:space="preserve">
    <value>Apply object/collection initialization preferences</value>
  </data>
  <data name="Make_private_field_readonly_when_possible" xml:space="preserve">
    <value>Make private fields readonly when possible</value>
  </data>
  <data name="Remove_unnecessary_casts" xml:space="preserve">
    <value>Remove unnecessary casts</value>
  </data>
  <data name="Remove_unused_variables" xml:space="preserve">
    <value>Remove unused variables</value>
>>>>>>> e2af9bfe
  </data>
</root><|MERGE_RESOLUTION|>--- conflicted
+++ resolved
@@ -524,10 +524,9 @@
   <data name="if_statement_can_be_simplified" xml:space="preserve">
     <value>'if' statement can be simplified</value>
   </data>
-<<<<<<< HEAD
   <data name="Convert_to_method" xml:space="preserve">
     <value>Convert to method</value>
-=======
+  </data>
   <data name="Add_accessibility_modifiers" xml:space="preserve">
     <value>Add accessibility modifiers</value>
   </data>
@@ -563,6 +562,5 @@
   </data>
   <data name="Remove_unused_variables" xml:space="preserve">
     <value>Remove unused variables</value>
->>>>>>> e2af9bfe
   </data>
 </root>