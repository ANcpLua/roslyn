﻿<?xml version="1.0" encoding="utf-8"?>
<root>
  <!-- 
    Microsoft ResX Schema 
    
    Version 2.0
    
    The primary goals of this format is to allow a simple XML format 
    that is mostly human readable. The generation and parsing of the 
    various data types are done through the TypeConverter classes 
    associated with the data types.
    
    Example:
    
    ... ado.net/XML headers & schema ...
    <resheader name="resmimetype">text/microsoft-resx</resheader>
    <resheader name="version">2.0</resheader>
    <resheader name="reader">System.Resources.ResXResourceReader, System.Windows.Forms, ...</resheader>
    <resheader name="writer">System.Resources.ResXResourceWriter, System.Windows.Forms, ...</resheader>
    <data name="Name1"><value>this is my long string</value><comment>this is a comment</comment></data>
    <data name="Color1" type="System.Drawing.Color, System.Drawing">Blue</data>
    <data name="Bitmap1" mimetype="application/x-microsoft.net.object.binary.base64">
        <value>[base64 mime encoded serialized .NET Framework object]</value>
    </data>
    <data name="Icon1" type="System.Drawing.Icon, System.Drawing" mimetype="application/x-microsoft.net.object.bytearray.base64">
        <value>[base64 mime encoded string representing a byte array form of the .NET Framework object]</value>
        <comment>This is a comment</comment>
    </data>
                
    There are any number of "resheader" rows that contain simple 
    name/value pairs.
    
    Each data row contains a name, and value. The row also contains a 
    type or mimetype. Type corresponds to a .NET class that support 
    text/value conversion through the TypeConverter architecture. 
    Classes that don't support this are serialized and stored with the 
    mimetype set.
    
    The mimetype is used for serialized objects, and tells the 
    ResXResourceReader how to depersist the object. This is currently not 
    extensible. For a given mimetype the value must be set accordingly:
    
    Note - application/x-microsoft.net.object.binary.base64 is the format 
    that the ResXResourceWriter will generate, however the reader can 
    read any of the formats listed below.
    
    mimetype: application/x-microsoft.net.object.binary.base64
    value   : The object must be serialized with 
            : System.Runtime.Serialization.Formatters.Binary.BinaryFormatter
            : and then encoded with base64 encoding.
    
    mimetype: application/x-microsoft.net.object.soap.base64
    value   : The object must be serialized with 
            : System.Runtime.Serialization.Formatters.Soap.SoapFormatter
            : and then encoded with base64 encoding.

    mimetype: application/x-microsoft.net.object.bytearray.base64
    value   : The object must be serialized into a byte array 
            : using a System.ComponentModel.TypeConverter
            : and then encoded with base64 encoding.
    -->
  <xsd:schema id="root" xmlns="" xmlns:xsd="http://www.w3.org/2001/XMLSchema" xmlns:msdata="urn:schemas-microsoft-com:xml-msdata">
    <xsd:import namespace="http://www.w3.org/XML/1998/namespace" />
    <xsd:element name="root" msdata:IsDataSet="true">
      <xsd:complexType>
        <xsd:choice maxOccurs="unbounded">
          <xsd:element name="metadata">
            <xsd:complexType>
              <xsd:sequence>
                <xsd:element name="value" type="xsd:string" minOccurs="0" />
              </xsd:sequence>
              <xsd:attribute name="name" use="required" type="xsd:string" />
              <xsd:attribute name="type" type="xsd:string" />
              <xsd:attribute name="mimetype" type="xsd:string" />
              <xsd:attribute ref="xml:space" />
            </xsd:complexType>
          </xsd:element>
          <xsd:element name="assembly">
            <xsd:complexType>
              <xsd:attribute name="alias" type="xsd:string" />
              <xsd:attribute name="name" type="xsd:string" />
            </xsd:complexType>
          </xsd:element>
          <xsd:element name="data">
            <xsd:complexType>
              <xsd:sequence>
                <xsd:element name="value" type="xsd:string" minOccurs="0" msdata:Ordinal="1" />
                <xsd:element name="comment" type="xsd:string" minOccurs="0" msdata:Ordinal="2" />
              </xsd:sequence>
              <xsd:attribute name="name" type="xsd:string" use="required" msdata:Ordinal="1" />
              <xsd:attribute name="type" type="xsd:string" msdata:Ordinal="3" />
              <xsd:attribute name="mimetype" type="xsd:string" msdata:Ordinal="4" />
              <xsd:attribute ref="xml:space" />
            </xsd:complexType>
          </xsd:element>
          <xsd:element name="resheader">
            <xsd:complexType>
              <xsd:sequence>
                <xsd:element name="value" type="xsd:string" minOccurs="0" msdata:Ordinal="1" />
              </xsd:sequence>
              <xsd:attribute name="name" type="xsd:string" use="required" />
            </xsd:complexType>
          </xsd:element>
        </xsd:choice>
      </xsd:complexType>
    </xsd:element>
  </xsd:schema>
  <resheader name="resmimetype">
    <value>text/microsoft-resx</value>
  </resheader>
  <resheader name="version">
    <value>2.0</value>
  </resheader>
  <resheader name="reader">
    <value>System.Resources.ResXResourceReader, System.Windows.Forms, Version=4.0.0.0, Culture=neutral, PublicKeyToken=b77a5c561934e089</value>
  </resheader>
  <resheader name="writer">
    <value>System.Resources.ResXResourceWriter, System.Windows.Forms, Version=4.0.0.0, Culture=neutral, PublicKeyToken=b77a5c561934e089</value>
  </resheader>
  <data name="Inline_temporary_variable" xml:space="preserve">
    <value>Inline temporary variable</value>
  </data>
  <data name="Conflict_s_detected" xml:space="preserve">
    <value>Conflict(s) detected.</value>
  </data>
  <data name="Invert_if" xml:space="preserve">
    <value>Invert if</value>
  </data>
  <data name="Add_await_and_ConfigureAwaitFalse" xml:space="preserve">
    <value>Add 'await' and 'ConfigureAwait(false)'</value>
    <comment>{Locked="await"} "await" is a C# keyword and should not be localized.</comment>
  </data>
  <data name="lambda_expression" xml:space="preserve">
    <value>&lt;lambda expression&gt;</value>
  </data>
  <data name="Autoselect_disabled_due_to_potential_lambda_declaration" xml:space="preserve">
    <value>Autoselect disabled due to potential lambda declaration.</value>
  </data>
  <data name="member_name" xml:space="preserve">
    <value>&lt;member name&gt; = </value>
  </data>
  <data name="Autoselect_disabled_due_to_possible_explicitly_named_anonymous_type_member_creation" xml:space="preserve">
    <value>Autoselect disabled due to possible explicitly named anonymous type member creation.</value>
  </data>
  <data name="pattern_variable" xml:space="preserve">
    <value>&lt;pattern variable&gt;</value>
  </data>
  <data name="Autoselect_disabled_due_to_potential_pattern_variable_declaration" xml:space="preserve">
    <value>Autoselect disabled due to potential pattern variable declaration.</value>
  </data>
  <data name="range_variable" xml:space="preserve">
    <value>&lt;range variable&gt;</value>
  </data>
  <data name="Autoselect_disabled_due_to_potential_range_variable_declaration" xml:space="preserve">
    <value>Autoselect disabled due to potential range variable declaration.</value>
  </data>
  <data name="Simplify_name_0" xml:space="preserve">
    <value>Simplify name '{0}'</value>
  </data>
  <data name="Simplify_member_access_0" xml:space="preserve">
    <value>Simplify member access '{0}'</value>
  </data>
  <data name="Remove_this_qualification" xml:space="preserve">
    <value>Remove 'this' qualification</value>
  </data>
  <data name="Can_t_determine_valid_range_of_statements_to_extract" xml:space="preserve">
    <value>Can't determine valid range of statements to extract</value>
  </data>
  <data name="Not_all_code_paths_return" xml:space="preserve">
    <value>Not all code paths return</value>
  </data>
  <data name="Selection_does_not_contain_a_valid_node" xml:space="preserve">
    <value>Selection does not contain a valid node</value>
  </data>
  <data name="Contains_invalid_selection" xml:space="preserve">
    <value>Contains invalid selection.</value>
  </data>
  <data name="The_selection_contains_syntactic_errors" xml:space="preserve">
    <value>The selection contains syntactic errors</value>
  </data>
  <data name="Selection_can_not_cross_over_preprocessor_directives" xml:space="preserve">
    <value>Selection can not cross over preprocessor directives.</value>
  </data>
  <data name="Selection_can_not_contain_a_yield_statement" xml:space="preserve">
    <value>Selection can not contain a yield statement.</value>
  </data>
  <data name="Selection_can_not_contain_throw_statement" xml:space="preserve">
    <value>Selection can not contain throw statement.</value>
  </data>
  <data name="Selection_can_not_be_part_of_constant_initializer_expression" xml:space="preserve">
    <value>Selection can not be part of constant initializer expression.</value>
  </data>
  <data name="Selection_can_not_contain_a_pattern_expression" xml:space="preserve">
    <value>Selection can not contain a pattern expression.</value>
  </data>
  <data name="The_selected_code_is_inside_an_unsafe_context" xml:space="preserve">
    <value>The selected code is inside an unsafe context.</value>
  </data>
  <data name="No_valid_statement_range_to_extract" xml:space="preserve">
    <value>No valid statement range to extract</value>
  </data>
  <data name="deprecated" xml:space="preserve">
    <value>deprecated</value>
  </data>
  <data name="extension" xml:space="preserve">
    <value>extension</value>
  </data>
  <data name="awaitable" xml:space="preserve">
    <value>awaitable</value>
  </data>
  <data name="awaitable_extension" xml:space="preserve">
    <value>awaitable, extension</value>
  </data>
  <data name="Organize_Usings" xml:space="preserve">
    <value>Organize Usings</value>
  </data>
  <data name="Make_0_return_Task_instead_of_void" xml:space="preserve">
    <value>Make {0} return Task instead of void.</value>
  </data>
  <data name="Generate_explicit_conversion_operator_in_0" xml:space="preserve">
    <value>Generate explicit conversion operator in '{0}'</value>
  </data>
  <data name="Generate_implicit_conversion_operator_in_0" xml:space="preserve">
    <value>Generate implicit conversion operator in '{0}'</value>
  </data>
  <data name="try_block" xml:space="preserve">
    <value>try block</value>
    <comment>{Locked="try"} "try" is a C# keyword and should not be localized.</comment>
  </data>
  <data name="catch_clause" xml:space="preserve">
    <value>catch clause</value>
    <comment>{Locked="catch"} "catch" is a C# keyword and should not be localized.</comment>
  </data>
  <data name="filter_clause" xml:space="preserve">
    <value>filter clause</value>
  </data>
  <data name="finally_clause" xml:space="preserve">
    <value>finally clause</value>
    <comment>{Locked="finally"} "finally" is a C# keyword and should not be localized.</comment>
  </data>
  <data name="fixed_statement" xml:space="preserve">
    <value>fixed statement</value>
    <comment>{Locked="fixed"} "fixed" is a C# keyword and should not be localized.</comment>
  </data>
  <data name="using_statement" xml:space="preserve">
    <value>using statement</value>
    <comment>{Locked="using"} "using" is a C# keyword and should not be localized.</comment>
  </data>
  <data name="lock_statement" xml:space="preserve">
    <value>lock statement</value>
    <comment>{Locked="lock"} "lock" is a C# keyword and should not be localized.</comment>
  </data>
  <data name="foreach_statement" xml:space="preserve">
    <value>foreach statement</value>
    <comment>{Locked="foreach"} "foreach" is a C# keyword and should not be localized.</comment>
  </data>
  <data name="asynchronous_foreach_statement" xml:space="preserve">
    <value>asynchronous foreach statement</value>
    <comment>{Locked="foreach"} "foreach" is a C# keyword and should not be localized.</comment>
  </data>
  <data name="using_declaration" xml:space="preserve">
    <value>using declaration</value>
    <comment>{Locked="using"} "using" is a C# keyword and should not be localized.</comment>
  </data>
  <data name="asynchronous_using_declaration" xml:space="preserve">
    <value>asynchronous using declaration</value>
    <comment>{Locked="using"} "using" is a C# keyword and should not be localized.</comment>
  </data>
  <data name="checked_statement" xml:space="preserve">
    <value>checked statement</value>
    <comment>{Locked="checked"} "checked" is a C# keyword and should not be localized.</comment>
  </data>
  <data name="unchecked_statement" xml:space="preserve">
    <value>unchecked statement</value>
    <comment>{Locked="unchecked"} "unchecked" is a C# keyword and should not be localized.</comment>
  </data>
  <data name="yield_return_statement" xml:space="preserve">
    <value>yield return statement</value>
    <comment>{Locked="yield return"} "yield return" is a C# keyword and should not be localized.</comment>
  </data>
  <data name="yield_break_statement" xml:space="preserve">
    <value>yield break statement</value>
    <comment>{Locked="yield break"} "yield break" is a C# keyword and should not be localized.</comment>
  </data>
  <data name="await_expression" xml:space="preserve">
    <value>await expression</value>
    <comment>{Locked="await"} "await" is a C# keyword and should not be localized.</comment>
  </data>
  <data name="lambda" xml:space="preserve">
    <value>lambda</value>
  </data>
  <data name="anonymous_method" xml:space="preserve">
    <value>anonymous method</value>
  </data>
  <data name="from_clause" xml:space="preserve">
    <value>from clause</value>
  </data>
  <data name="join_clause" xml:space="preserve">
    <value>join clause</value>
    <comment>{Locked="join"} "join" is a C# keyword and should not be localized.</comment>
  </data>
  <data name="let_clause" xml:space="preserve">
    <value>let clause</value>
    <comment>{Locked="let"} "let" is a C# keyword and should not be localized.</comment>
  </data>
  <data name="where_clause" xml:space="preserve">
    <value>where clause</value>
    <comment>{Locked="where"} "where" is a C# keyword and should not be localized.</comment>
  </data>
  <data name="orderby_clause" xml:space="preserve">
    <value>orderby clause</value>
    <comment>{Locked="orderby"} "orderby" is a C# keyword and should not be localized.</comment>
  </data>
  <data name="select_clause" xml:space="preserve">
    <value>select clause</value>
    <comment>{Locked="select"} "select" is a C# keyword and should not be localized.</comment>
  </data>
  <data name="groupby_clause" xml:space="preserve">
    <value>groupby clause</value>
    <comment>{Locked="groupby"} "groupby" is a C# keyword and should not be localized.</comment>
  </data>
  <data name="query_body" xml:space="preserve">
    <value>query body</value>
  </data>
  <data name="into_clause" xml:space="preserve">
    <value>into clause</value>
    <comment>{Locked="into"} "into" is a C# keyword and should not be localized.</comment>
  </data>
  <data name="is_pattern" xml:space="preserve">
    <value>is pattern</value>
    <comment>{Locked="is"} "is" is a C# keyword and should not be localized.</comment>
  </data>
  <data name="deconstruction" xml:space="preserve">
    <value>deconstruction</value>
  </data>
  <data name="tuple" xml:space="preserve">
    <value>tuple</value>
  </data>
  <data name="local_function" xml:space="preserve">
    <value>local function</value>
  </data>
  <data name="out_var" xml:space="preserve">
    <value>out variable</value>
    <comment>{Locked="out"} "out" is a C# keyword and should not be localized.</comment>
  </data>
  <data name="ref_local_or_expression" xml:space="preserve">
    <value>ref local or expression</value>
    <comment>{Locked="ref"} "ref" is a C# keyword and should not be localized.</comment>
  </data>
  <data name="switch_statement" xml:space="preserve">
    <value>switch statement</value>
    <comment>{Locked="switch"} "switch" is a C# keyword and should not be localized.</comment>
  </data>
  <data name="global_statement" xml:space="preserve">
    <value>global statement</value>
    <comment>{Locked="global"} "global" is a C# keyword and should not be localized.</comment>
  </data>
  <data name="extern_alias" xml:space="preserve">
    <value>extern alias</value>
  </data>
  <data name="using_directive" xml:space="preserve">
    <value>using directive</value>
  </data>
  <data name="struct_" xml:space="preserve">
    <value>struct</value>
    <comment>{Locked}</comment>
  </data>
  <data name="event_field" xml:space="preserve">
    <value>event field</value>
  </data>
  <data name="conversion_operator" xml:space="preserve">
    <value>conversion operator</value>
  </data>
  <data name="destructor" xml:space="preserve">
    <value>destructor</value>
  </data>
  <data name="indexer" xml:space="preserve">
    <value>indexer</value>
  </data>
  <data name="property_getter" xml:space="preserve">
    <value>property getter</value>
  </data>
  <data name="indexer_getter" xml:space="preserve">
    <value>indexer getter</value>
  </data>
  <data name="property_setter" xml:space="preserve">
    <value>property setter</value>
  </data>
  <data name="indexer_setter" xml:space="preserve">
    <value>indexer setter</value>
  </data>
  <data name="attribute_target" xml:space="preserve">
    <value>attribute target</value>
  </data>
  <data name="The_name_0_does_not_exist_in_the_current_context" xml:space="preserve">
    <value>The name '{0}' does not exist in the current context.</value>
  </data>
  <data name="Remove_new_modifier" xml:space="preserve">
    <value>Remove 'new' modifier</value>
  </data>
  <data name="Properties" xml:space="preserve">
    <value>Properties</value>
  </data>
  <data name="Autoselect_disabled_due_to_namespace_declaration" xml:space="preserve">
    <value>Autoselect disabled due to namespace declaration.</value>
  </data>
  <data name="namespace_name" xml:space="preserve">
    <value>&lt;namespace name&gt;</value>
  </data>
  <data name="Autoselect_disabled_due_to_type_declaration" xml:space="preserve">
    <value>Autoselect disabled due to type declaration.</value>
  </data>
  <data name="Autoselect_disabled_due_to_possible_deconstruction_declaration" xml:space="preserve">
    <value>Autoselect disabled due to possible deconstruction declaration.</value>
  </data>
  <data name="Upgrade_this_project_to_csharp_language_version_0" xml:space="preserve">
    <value>Upgrade this project to C# language version '{0}'</value>
  </data>
  <data name="Upgrade_all_csharp_projects_to_language_version_0" xml:space="preserve">
    <value>Upgrade all C# projects to language version '{0}'</value>
  </data>
  <data name="class_name" xml:space="preserve">
    <value>&lt;class name&gt;</value>
  </data>
  <data name="interface_name" xml:space="preserve">
    <value>&lt;interface name&gt;</value>
  </data>
  <data name="designation_name" xml:space="preserve">
    <value>&lt;designation name&gt;</value>
  </data>
  <data name="struct_name" xml:space="preserve">
    <value>&lt;struct name&gt;</value>
  </data>
  <data name="Make_method_async" xml:space="preserve">
    <value>Make method async</value>
  </data>
  <data name="Make_method_async_remain_void" xml:space="preserve">
    <value>Make method async (stay void)</value>
  </data>
  <data name="Convert_to_switch_statement" xml:space="preserve">
    <value>Convert to 'switch' statement</value>
  </data>
  <data name="Convert_to_switch_expression" xml:space="preserve">
    <value>Convert to 'switch' expression</value>
  </data>
  <data name="Use_recursive_patterns" xml:space="preserve">
    <value>Use recursive patterns</value>
  </data>
  <data name="Name" xml:space="preserve">
    <value>&lt;Name&gt;</value>
  </data>
  <data name="Autoselect_disabled_due_to_member_declaration" xml:space="preserve">
    <value>Autoselect disabled due to member declaration</value>
  </data>
  <data name="Suggested_name" xml:space="preserve">
    <value>(Suggested name)</value>
  </data>
  <data name="Remove_unused_function" xml:space="preserve">
    <value>Remove unused function</value>
  </data>
  <data name="Add_parentheses_around_conditional_expression_in_interpolated_string" xml:space="preserve">
    <value>Add parentheses</value>
  </data>
  <data name="Convert_to_foreach" xml:space="preserve">
    <value>Convert to 'foreach'</value>
  </data>
  <data name="Convert_to_for" xml:space="preserve">
    <value>Convert to 'for'</value>
  </data>
  <data name="Allow_unsafe_code_in_this_project" xml:space="preserve">
    <value>Allow unsafe code in this project</value>
  </data>
  <data name="Convert_to_method" xml:space="preserve">
    <value>Convert to method</value>
  </data>
  <data name="Add_required_braces_for_single_line_control_statements" xml:space="preserve">
    <value>Add required braces for single-line control statements</value>
  </data>
  <data name="Apply_expression_block_body_preferences" xml:space="preserve">
    <value>Apply expression/block body preferences</value>
  </data>
  <data name="Apply_inline_out_variable_preferences" xml:space="preserve">
    <value>Apply inline 'out' variables preferences</value>
  </data>
  <data name="Make_private_field_readonly_when_possible" xml:space="preserve">
    <value>Make private fields readonly when possible</value>
  </data>
  <data name="Use_0" xml:space="preserve">
    <value>Use '{0}'</value>
  </data>
  <data name="Add_missing_usings" xml:space="preserve">
    <value>Add missing usings</value>
    <comment>{Locked="using"} "using" is a C# keyword and should not be localized.</comment>
  </data>
  <data name="Introduce_using_statement" xml:space="preserve">
    <value>Introduce 'using' statement</value>
    <comment>{Locked="using"} "using" is a C# keyword and should not be localized.</comment>
  </data>
  <data name="Make_ref_struct" xml:space="preserve">
    <value>Make 'ref struct'</value>
    <comment>{Locked="ref"}{Locked="struct"} "ref" and "struct" are C# keywords and should not be localized.</comment>
  </data>
  <data name="Assign_out_parameters" xml:space="preserve">
    <value>Assign 'out' parameters</value>
    <comment>{Locked="out"} "out" is a C# keyword and should not be localized.</comment>
  </data>
  <data name="Assign_out_parameters_at_start" xml:space="preserve">
    <value>Assign 'out' parameters (at start)</value>
    <comment>{Locked="out"} "out" is a C# keyword and should not be localized.</comment>
  </data>
  <data name="Warning_Inlining_temporary_into_conditional_method_call" xml:space="preserve">
    <value>Warning: Inlining temporary into conditional method call.</value>
  </data>
  <data name="Warning_Inlining_temporary_variable_may_change_code_meaning" xml:space="preserve">
    <value>Warning: Inlining temporary variable may change code meaning.</value>
  </data>
  <data name="local_variable_declaration" xml:space="preserve">
    <value>local variable declaration</value>
  </data>
  <data name="switch_statement_case_clause" xml:space="preserve">
    <value>switch statement case clause</value>
    <comment>{Locked="switch"}{Locked="case"} "switch" and "case" are a C# keyword and should not be localized.</comment>
  </data>
  <data name="Reverse_for_statement" xml:space="preserve">
    <value>Reverse 'for' statement</value>
    <comment>{Locked="for"} "for" is a C# keyword and should not be localized.</comment>
  </data>
  <data name="Convert_to_regular_string" xml:space="preserve">
    <value>Convert to regular string</value>
  </data>
  <data name="Convert_to_verbatim_string" xml:space="preserve">
    <value>Convert to verbatim string</value>
  </data>
  <data name="Remove_in_keyword" xml:space="preserve">
    <value>Remove 'in' keyword</value>
    <comment>{Locked="in"} "in" is a C# keyword and should not be localized.</comment>
  </data>
  <data name="Change_to_as_expression" xml:space="preserve">
    <value>Change to 'as' expression</value>
  </data>
  <data name="Change_to_cast" xml:space="preserve">
    <value>Change to cast</value>
  </data>
  <data name="record_" xml:space="preserve">
    <value>record</value>
  </data>
  <data name="record_struct" xml:space="preserve">
    <value>record struct</value>
  </data>
  <data name="Enable_nullable_reference_types_in_project" xml:space="preserve">
    <value>Enable nullable reference types in project</value>
  </data>
  <data name="Selection_cannot_include_global_statements" xml:space="preserve">
    <value>Selection cannot include global statements</value>
  </data>
  <data name="Selection_cannot_include_top_level_statements" xml:space="preserve">
    <value>Selection cannot include top-level statements</value>
  </data>
  <data name="Convert_to_raw_string" xml:space="preserve">
    <value>Convert to raw string</value>
  </data>
  <data name="without_leading_whitespace_may_change_semantics" xml:space="preserve">
    <value>... without leading whitespace (may change semantics)</value>
    <comment>This clause is a follow up to the "Convert to raw string" loc string.
    The intent is that the user sees "Convert to raw string" as an option to select,
    and that is then followed with this clause.  This is so we don't have a huge string
    saying "Convert to raw string without leading whitespace (may change semantics)"</comment>
  </data>
  <data name="Apply_blank_lines_between_consecutive_braces_preferences_experimental" xml:space="preserve">
    <value>Apply blank lines between consecutive braces preferences (experimental)</value>
  </data>
  <data name="Apply_blank_line_after_colon_in_constructor_initializer_preferences_experimental" xml:space="preserve">
    <value>Apply blank line after colon in constructor initializer preferences (experimental)</value>
  </data>
  <data name="Apply_conditional_delegate_call_preferences" xml:space="preserve">
    <value>Apply conditional delegate call preferences</value>
  </data>
  <data name="Apply_deconstruct_preferences" xml:space="preserve">
    <value>Apply deconstruct preferences</value>
  </data>
  <data name="Apply_default_T_preferences" xml:space="preserve">
    <value>Apply default(T) preferences</value>
  </data>
  <data name="Apply_embedded_statements_on_same_line_preferences_experimental" xml:space="preserve">
    <value>Apply embedded statements on same line preferences (experimental)</value>
  </data>
  <data name="Apply_local_over_anonymous_function_preferences" xml:space="preserve">
    <value>Apply local over anonymous function preferences</value>
  </data>
  <data name="Apply_method_group_conversion_preferences" xml:space="preserve">
    <value>Apply method group conversion preferences</value>
  </data>
  <data name="Apply_namespace_preferences" xml:space="preserve">
    <value>Apply namespace preferences</value>
  </data>
  <data name="Apply_new_preferences" xml:space="preserve">
    <value>Apply new() preferences</value>
  </data>
  <data name="Apply_parameter_null_preferences" xml:space="preserve">
    <value>Apply parameter null preferences</value>
  </data>
  <data name="Apply_pattern_matching_preferences" xml:space="preserve">
    <value>Apply pattern matching preferences</value>
  </data>
  <data name="Apply_range_preferences" xml:space="preserve">
    <value>Apply range preferences</value>
  </data>
  <data name="Apply_static_local_function_preferences" xml:space="preserve">
    <value>Apply static local function preferences</value>
  </data>
  <data name="Apply_throw_expression_preferences" xml:space="preserve">
    <value>Apply throw expression preferences</value>
  </data>
  <data name="Apply_using_statement_preferences" xml:space="preserve">
    <value>Apply using statement preferences</value>
  </data>
  <data name="Apply_var_preferences" xml:space="preserve">
    <value>Apply 'var' preferences</value>
  </data>
  <data name="Add_await" xml:space="preserve">
    <value>Add 'await'</value>
    <comment>{Locked="await"} "await" is a C# keyword and should not be localized.</comment>
  </data>
  <data name="Global_using_directives" xml:space="preserve">
    <value>Global 'using' directives</value>
  </data>
<<<<<<< HEAD
  <data name="Convert_0_to_record" xml:space="preserve">
    <value>Convert '{0}' to record</value>
    <comment>{Locked="record"} "record" is a C# keyword and should not be localized.</comment>
  </data>
  <data name="Convert_to_positional_record" xml:space="preserve">
    <value>Convert to positional record</value>
    <comment>{Locked="record"} "record" is a C# keyword and should not be localized.</comment>
=======
  <data name="Apply_readonly_struct_preferences" xml:space="preserve">
    <value>Apply 'readonly struct' preferences</value>
>>>>>>> fa056f68
  </data>
</root><|MERGE_RESOLUTION|>--- conflicted
+++ resolved
@@ -624,7 +624,6 @@
   <data name="Global_using_directives" xml:space="preserve">
     <value>Global 'using' directives</value>
   </data>
-<<<<<<< HEAD
   <data name="Convert_0_to_record" xml:space="preserve">
     <value>Convert '{0}' to record</value>
     <comment>{Locked="record"} "record" is a C# keyword and should not be localized.</comment>
@@ -632,9 +631,8 @@
   <data name="Convert_to_positional_record" xml:space="preserve">
     <value>Convert to positional record</value>
     <comment>{Locked="record"} "record" is a C# keyword and should not be localized.</comment>
-=======
+  </data>
   <data name="Apply_readonly_struct_preferences" xml:space="preserve">
     <value>Apply 'readonly struct' preferences</value>
->>>>>>> fa056f68
   </data>
 </root>