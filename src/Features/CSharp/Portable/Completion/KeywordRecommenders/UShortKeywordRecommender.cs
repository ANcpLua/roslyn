﻿// Licensed to the .NET Foundation under one or more agreements.
// The .NET Foundation licenses this file to you under the MIT license.
// See the LICENSE file in the project root for more information.

using System.Threading;
using Microsoft.CodeAnalysis.Completion;
using Microsoft.CodeAnalysis.CSharp.Extensions;
using Microsoft.CodeAnalysis.CSharp.Extensions.ContextQuery;

namespace Microsoft.CodeAnalysis.CSharp.Completion.KeywordRecommenders;

internal sealed class UShortKeywordRecommender() : AbstractSpecialTypePreselectingKeywordRecommender(SyntaxKind.UShortKeyword)
{
    /// <summary>
    /// We set the <see cref="MatchPriority"/> of this item less than the default value so that
    /// completion selects the <see langword="using"/> keyword over it as the user starts typing.
    /// </summary>
    protected override int DefaultMatchPriority => MatchPriority.Default - 1;

    protected override SpecialType SpecialType => SpecialType.System_UInt16;

    protected override bool IsValidContextWorker(int position, CSharpSyntaxContext context, CancellationToken cancellationToken)
    {
        return
<<<<<<< HEAD
            (context.IsGenericTypeArgumentContext && !context.TargetToken.GetRequiredParent().HasAncestor<XmlCrefAttributeSyntax>()) ||
            context.IsAnyExpressionContext ||
            context.IsCrefContext ||
            context.IsDefiniteCastTypeContext ||
            context.IsDelegateReturnTypeContext ||
            context.IsEnumBaseListContext ||
            context.IsExtensionForTypeContext ||
            context.IsFixedVariableDeclarationContext ||
            context.IsFunctionPointerTypeArgumentContext ||
            context.IsGlobalStatementContext ||
            context.IsImplicitOrExplicitOperatorTypeContext ||
            context.IsIsOrAsTypeContext ||
            context.IsLocalFunctionDeclarationContext ||
            context.IsLocalVariableDeclarationContext ||
            context.IsObjectCreationTypeContext ||
            context.IsParameterTypeContext ||
            context.IsPossibleLambdaOrAnonymousMethodParameterTypeContext ||
            context.IsPossibleTupleContext ||
            context.IsPrimaryFunctionExpressionContext ||
            context.IsStatementContext ||
            context.IsUsingAliasTypeContext ||
            syntaxTree.IsAfterKeyword(position, SyntaxKind.ConstKeyword, cancellationToken) ||
            syntaxTree.IsAfterKeyword(position, SyntaxKind.StackAllocKeyword, cancellationToken) ||
            syntaxTree.IsGlobalMemberDeclarationContext(position, SyntaxKindSet.AllGlobalMemberModifiers, cancellationToken) ||
            context.IsMemberDeclarationContext(
                validModifiers: SyntaxKindSet.AllMemberModifiers,
                validTypeDeclarations: SyntaxKindSet.NonEnumTypeDeclarations,
                canBePartial: false,
                cancellationToken: cancellationToken);
=======
            context.IsEnumBaseListContext ||
            context.IsFixedVariableDeclarationContext ||
            context.IsPrimaryFunctionExpressionContext ||
            context.SyntaxTree.IsAfterKeyword(position, SyntaxKind.StackAllocKeyword, cancellationToken);
>>>>>>> efeb4dab
    }
}<|MERGE_RESOLUTION|>--- conflicted
+++ resolved
@@ -22,41 +22,9 @@
     protected override bool IsValidContextWorker(int position, CSharpSyntaxContext context, CancellationToken cancellationToken)
     {
         return
-<<<<<<< HEAD
-            (context.IsGenericTypeArgumentContext && !context.TargetToken.GetRequiredParent().HasAncestor<XmlCrefAttributeSyntax>()) ||
-            context.IsAnyExpressionContext ||
-            context.IsCrefContext ||
-            context.IsDefiniteCastTypeContext ||
-            context.IsDelegateReturnTypeContext ||
-            context.IsEnumBaseListContext ||
-            context.IsExtensionForTypeContext ||
-            context.IsFixedVariableDeclarationContext ||
-            context.IsFunctionPointerTypeArgumentContext ||
-            context.IsGlobalStatementContext ||
-            context.IsImplicitOrExplicitOperatorTypeContext ||
-            context.IsIsOrAsTypeContext ||
-            context.IsLocalFunctionDeclarationContext ||
-            context.IsLocalVariableDeclarationContext ||
-            context.IsObjectCreationTypeContext ||
-            context.IsParameterTypeContext ||
-            context.IsPossibleLambdaOrAnonymousMethodParameterTypeContext ||
-            context.IsPossibleTupleContext ||
-            context.IsPrimaryFunctionExpressionContext ||
-            context.IsStatementContext ||
-            context.IsUsingAliasTypeContext ||
-            syntaxTree.IsAfterKeyword(position, SyntaxKind.ConstKeyword, cancellationToken) ||
-            syntaxTree.IsAfterKeyword(position, SyntaxKind.StackAllocKeyword, cancellationToken) ||
-            syntaxTree.IsGlobalMemberDeclarationContext(position, SyntaxKindSet.AllGlobalMemberModifiers, cancellationToken) ||
-            context.IsMemberDeclarationContext(
-                validModifiers: SyntaxKindSet.AllMemberModifiers,
-                validTypeDeclarations: SyntaxKindSet.NonEnumTypeDeclarations,
-                canBePartial: false,
-                cancellationToken: cancellationToken);
-=======
             context.IsEnumBaseListContext ||
             context.IsFixedVariableDeclarationContext ||
             context.IsPrimaryFunctionExpressionContext ||
             context.SyntaxTree.IsAfterKeyword(position, SyntaxKind.StackAllocKeyword, cancellationToken);
->>>>>>> efeb4dab
     }
 }