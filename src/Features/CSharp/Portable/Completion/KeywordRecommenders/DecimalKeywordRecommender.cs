﻿// Licensed to the .NET Foundation under one or more agreements.
// The .NET Foundation licenses this file to you under the MIT license.
// See the LICENSE file in the project root for more information.

using System.Threading;
using Microsoft.CodeAnalysis.CSharp.Extensions;
using Microsoft.CodeAnalysis.CSharp.Extensions.ContextQuery;
using Microsoft.CodeAnalysis.CSharp.Syntax;
using Microsoft.CodeAnalysis.CSharp.Utilities;
using Microsoft.CodeAnalysis.Shared.Extensions;

namespace Microsoft.CodeAnalysis.CSharp.Completion.KeywordRecommenders;

internal sealed class DecimalKeywordRecommender : AbstractSpecialTypePreselectingKeywordRecommender
{
    public DecimalKeywordRecommender()
        : base(SyntaxKind.DecimalKeyword)
    {
    }

    protected override bool IsValidContextWorker(int position, CSharpSyntaxContext context, CancellationToken cancellationToken)
    {
        var syntaxTree = context.SyntaxTree;
        return
            (context.IsGenericTypeArgumentContext && !context.TargetToken.GetRequiredParent().HasAncestor<XmlCrefAttributeSyntax>()) ||
            context.IsAnyExpressionContext ||
            context.IsCrefContext ||
            context.IsDefiniteCastTypeContext ||
            context.IsDelegateReturnTypeContext ||
<<<<<<< HEAD
            context.IsExtensionForTypeContext ||
=======
>>>>>>> efeb4dab
            context.IsFixedVariableDeclarationContext ||
            context.IsFunctionPointerTypeArgumentContext ||
            context.IsGlobalStatementContext ||
            context.IsImplicitOrExplicitOperatorTypeContext ||
            context.IsIsOrAsTypeContext ||
            context.IsLocalFunctionDeclarationContext ||
            context.IsLocalVariableDeclarationContext ||
            context.IsObjectCreationTypeContext ||
            context.IsParameterTypeContext ||
            context.IsPossibleLambdaOrAnonymousMethodParameterTypeContext ||
            context.IsPossibleTupleContext ||
            context.IsPrimaryFunctionExpressionContext ||
            context.IsStatementContext ||
            context.IsUsingAliasTypeContext ||
            syntaxTree.IsAfterKeyword(position, SyntaxKind.ConstKeyword, cancellationToken) ||
            syntaxTree.IsAfterKeyword(position, SyntaxKind.StackAllocKeyword, cancellationToken) ||
            syntaxTree.IsGlobalMemberDeclarationContext(position, SyntaxKindSet.AllGlobalMemberModifiers, cancellationToken) ||
            context.IsMemberDeclarationContext(
                validModifiers: SyntaxKindSet.AllMemberModifiers,
                validTypeDeclarations: SyntaxKindSet.NonEnumTypeDeclarations,
                canBePartial: false,
                cancellationToken: cancellationToken);
    }

    protected override SpecialType SpecialType => SpecialType.System_Decimal;
}<|MERGE_RESOLUTION|>--- conflicted
+++ resolved
@@ -27,10 +27,6 @@
             context.IsCrefContext ||
             context.IsDefiniteCastTypeContext ||
             context.IsDelegateReturnTypeContext ||
-<<<<<<< HEAD
-            context.IsExtensionForTypeContext ||
-=======
->>>>>>> efeb4dab
             context.IsFixedVariableDeclarationContext ||
             context.IsFunctionPointerTypeArgumentContext ||
             context.IsGlobalStatementContext ||
