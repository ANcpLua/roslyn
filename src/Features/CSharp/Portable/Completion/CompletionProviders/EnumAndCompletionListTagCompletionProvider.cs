﻿// Licensed to the .NET Foundation under one or more agreements.
// The .NET Foundation licenses this file to you under the MIT license.
// See the LICENSE file in the project root for more information.

using System;
using System.Collections.Generic;
using System.Collections.Immutable;
using System.Composition;
using System.Linq;
using System.Threading;
using System.Threading.Tasks;
using Microsoft.CodeAnalysis.Completion;
using Microsoft.CodeAnalysis.Completion.Providers;
using Microsoft.CodeAnalysis.CSharp.Extensions;
using Microsoft.CodeAnalysis.CSharp.Extensions.ContextQuery;
using Microsoft.CodeAnalysis.EmbeddedLanguages.LanguageServices;
using Microsoft.CodeAnalysis.ErrorReporting;
using Microsoft.CodeAnalysis.Host.Mef;
using Microsoft.CodeAnalysis.LanguageServices;
using Microsoft.CodeAnalysis.Options;
using Microsoft.CodeAnalysis.Shared.Extensions;
using Microsoft.CodeAnalysis.Shared.Utilities;
using Microsoft.CodeAnalysis.Text;
using Roslyn.Utilities;

namespace Microsoft.CodeAnalysis.CSharp.Completion.Providers
{
    [ExportCompletionProvider(nameof(EnumAndCompletionListTagCompletionProvider), LanguageNames.CSharp)]
    [ExtensionOrder(After = nameof(CSharpSuggestionModeCompletionProvider))]
    [Shared]
    internal partial class EnumAndCompletionListTagCompletionProvider : LSPCompletionProvider
    {
        private static readonly CompletionItemRules s_enumTypeRules =
            CompletionItemRules.Default.WithCommitCharacterRules(ImmutableArray.Create(CharacterSetModificationRule.Create(CharacterSetModificationKind.Replace, '.')))
                                       .WithMatchPriority(MatchPriority.Preselect)
                                       .WithSelectionBehavior(CompletionItemSelectionBehavior.HardSelection);

        private static readonly ImmutableHashSet<char> s_triggerCharacters = ImmutableHashSet.Create(' ', '[', '(', '~');

        [ImportingConstructor]
        [Obsolete(MefConstruction.ImportingConstructorMessage, error: true)]
        public EnumAndCompletionListTagCompletionProvider()
        {
        }

        internal override string Language => LanguageNames.CSharp;

        public override bool IsInsertionTrigger(SourceText text, int characterPosition, CompletionOptions options)
        {
            // Bring up on space or at the start of a word, or after a ( or [.
            //
            // Note: we don't want to bring this up after traditional enum operators like & or |.
            // That's because we don't like the experience where the enum appears directly after the
            // operator.  Instead, the user normally types <space> and we will bring up the list
            // then.
            return
                text[characterPosition] is ' ' or '[' or '(' or '~' ||
                options.TriggerOnTypingLetters && CompletionUtilities.IsStartingNewWord(text, characterPosition);
        }

        public override ImmutableHashSet<char> TriggerCharacters => s_triggerCharacters;

        public override async Task ProvideCompletionsAsync(CompletionContext context)
        {
            try
            {
                var document = context.Document;
                var position = context.Position;
                var cancellationToken = context.CancellationToken;

                var tree = await document.GetRequiredSyntaxTreeAsync(cancellationToken).ConfigureAwait(false);
                if (tree.IsInNonUserCode(position, cancellationToken))
                    return;

                var token = tree.FindTokenOnLeftOfPosition(position, cancellationToken)
                                .GetPreviousTokenIfTouchingWord(position);

                if (token.IsMandatoryNamedParameterPosition())
                    return;

                // Don't show up within member access
                // This previously worked because the type inferrer didn't work
                // in member access expressions.
                // The regular SymbolCompletionProvider will handle completion after .
                if (token.IsKind(SyntaxKind.DotToken))
                    return;

                var typeInferenceService = document.GetLanguageService<ITypeInferenceService>();
                Contract.ThrowIfNull(typeInferenceService, nameof(typeInferenceService));

                var semanticModel = await document.ReuseExistingSpeculativeModelAsync(position, cancellationToken).ConfigureAwait(false);
                var types = typeInferenceService.InferTypes(semanticModel, position, cancellationToken);

                if (types.Length == 0)
                    types = ImmutableArray.Create<ITypeSymbol>(semanticModel.Compilation.ObjectType);

                foreach (var type in types)
                    await HandleSingleTypeAsync(context, semanticModel, token, type, cancellationToken).ConfigureAwait(false);
            }
<<<<<<< HEAD
            catch (Exception e) when (FatalError.ReportAndPropagateUnlessCanceled(e))
=======
            catch (Exception e) when (FatalError.ReportAndPropagateUnlessCanceled(e, ErrorSeverity.General))
>>>>>>> 67d940c4
            {
                throw ExceptionUtilities.Unreachable;
            }
        }

        private static async Task HandleSingleTypeAsync(CompletionContext context, SemanticModel semanticModel, SyntaxToken token, ITypeSymbol type, CancellationToken cancellationToken)
        {
            // If we have a Nullable<T>, unwrap it.
            if (type.OriginalDefinition.SpecialType == SpecialType.System_Nullable_T)
            {
                var typeArg = type.GetTypeArguments().FirstOrDefault();
                if (typeArg == null)
                    return;

                type = typeArg;
            }

            // When true, this completion provider shows both the type (e.g. DayOfWeek) and its qualified members (e.g.
            // DayOfWeek.Friday). We set this to false for enum-like cases (static members of structs and classes) so we
            // only show the qualified members in these cases.
            var showType = true;
            var position = context.Position;
            var enclosingNamedType = semanticModel.GetEnclosingNamedType(position, cancellationToken);
            if (type.TypeKind != TypeKind.Enum)
            {
                var enumType = TryGetEnumTypeInEnumInitializer(semanticModel, token, type, cancellationToken) ??
                               TryGetCompletionListType(type, enclosingNamedType, semanticModel.Compilation);

                if (enumType == null)
                {
                    if (context.Trigger.Kind == CompletionTriggerKind.Insertion && s_triggerCharacters.Contains(context.Trigger.Character))
                    {
                        // This completion provider understands static members of matching types, but doesn't
                        // proactively trigger completion for them to avoid interfering with common typing patterns.
                        return;
                    }

                    // If this isn't an enum or marked with completionlist, also check if it contains static members of
                    // a matching type. These 'enum-like' types have similar characteristics to enum completion, but do
                    // not show the containing type as a separate item in completion.
                    showType = false;
                    enumType = TryGetTypeWithStaticMembers(type);
                    if (enumType == null)
                    {
                        return;
                    }
                }
<<<<<<< HEAD

                type = enumType;
            }

            var options = context.Options;
            var hideAdvancedMembers = options.GetOption(CompletionOptions.HideAdvancedMembers, semanticModel.Language);
            if (!type.IsEditorBrowsable(hideAdvancedMembers, semanticModel.Compilation))
                return;

            // Does type have any aliases?
            var alias = await type.FindApplicableAliasAsync(position, semanticModel, cancellationToken).ConfigureAwait(false);

            var displayText = alias != null
                ? alias.Name
                : type.ToMinimalDisplayString(semanticModel, position);

=======

                type = enumType;
            }

            var hideAdvancedMembers = context.CompletionOptions.HideAdvancedMembers;
            if (!type.IsEditorBrowsable(hideAdvancedMembers, semanticModel.Compilation))
                return;

            // Does type have any aliases?
            var alias = await type.FindApplicableAliasAsync(position, semanticModel, cancellationToken).ConfigureAwait(false);

            var displayText = alias != null
                ? alias.Name
                : type.ToMinimalDisplayString(semanticModel, position);

>>>>>>> 67d940c4
            // Add the enum itself.
            var symbol = alias ?? type;
            var sortText = symbol.Name;

            if (showType)
            {
                context.AddItem(SymbolCompletionItem.CreateWithSymbolId(
                    displayText,
                    displayTextSuffix: "",
                    symbols: ImmutableArray.Create(symbol),
                    rules: s_enumTypeRules,
                    contextPosition: position,
                    sortText: sortText));
            }
<<<<<<< HEAD

            // And now all the accessible members of the enum.
            if (type.TypeKind == TypeKind.Enum)
            {
                // We'll want to build a list of the actual enum members and all accessible instances of that enum, too
                var index = 0;

                var fields = type.GetMembers().OfType<IFieldSymbol>().Where(f => f.IsConst).Where(f => f.HasConstantValue);
                foreach (var field in fields.OrderBy(f => IntegerUtilities.ToInt64(f.ConstantValue)))
                {
                    index++;
                    if (!field.IsEditorBrowsable(hideAdvancedMembers, semanticModel.Compilation))
                        continue;

=======

            // And now all the accessible members of the enum.
            if (type.TypeKind == TypeKind.Enum)
            {
                // We'll want to build a list of the actual enum members and all accessible instances of that enum, too
                var index = 0;

                var fields = type.GetMembers().OfType<IFieldSymbol>().Where(f => f.IsConst).Where(f => f.HasConstantValue);
                foreach (var field in fields.OrderBy(f => IntegerUtilities.ToInt64(f.ConstantValue)))
                {
                    index++;
                    if (!field.IsEditorBrowsable(hideAdvancedMembers, semanticModel.Compilation))
                        continue;

>>>>>>> 67d940c4
                    var memberDisplayName = $"{displayText}.{field.Name}";
                    context.AddItem(SymbolCompletionItem.CreateWithSymbolId(
                        displayText: memberDisplayName,
                        displayTextSuffix: "",
                        symbols: ImmutableArray.Create<ISymbol>(field),
                        rules: CompletionItemRules.Default,
                        contextPosition: position,
                        sortText: $"{sortText}_{index:0000}",
                        filterText: memberDisplayName));
                }
            }
            else if (enclosingNamedType is not null)
            {
                // Build a list of the members with the same type as the target
                foreach (var member in type.GetMembers())
                {
                    ISymbol staticSymbol;
                    ITypeSymbol symbolType;
                    if (member is IFieldSymbol { IsStatic: true } field)
                    {
                        staticSymbol = field;
                        symbolType = field.Type;
                    }
                    else if (member is IPropertySymbol { IsStatic: true, IsIndexer: false } property)
                    {
                        staticSymbol = property;
                        symbolType = property.Type;
                    }
                    else
                    {
                        // Only fields and properties are supported for static member matching
                        continue;
                    }

                    if (!SymbolEqualityComparer.Default.Equals(type, symbolType)
                        || !staticSymbol.IsAccessibleWithin(enclosingNamedType)
                        || !staticSymbol.IsEditorBrowsable(hideAdvancedMembers, semanticModel.Compilation))
                    {
                        continue;
                    }

                    var memberDisplayName = $"{displayText}.{staticSymbol.Name}";
                    context.AddItem(SymbolCompletionItem.CreateWithSymbolId(
                        displayText: memberDisplayName,
                        displayTextSuffix: "",
                        symbols: ImmutableArray.Create(staticSymbol),
                        rules: CompletionItemRules.Default,
                        contextPosition: position,
                        sortText: memberDisplayName,
                        filterText: memberDisplayName));
                }
            }
        }

        private static ITypeSymbol? TryGetEnumTypeInEnumInitializer(
            SemanticModel semanticModel, SyntaxToken token,
            ITypeSymbol type, CancellationToken cancellationToken)
        {
            // https://github.com/dotnet/roslyn/issues/5419
            //
            // 14.3: "Within an enum member initializer, values of other enum members are always 
            // treated as having the type of their underlying type"

            // i.e. if we have "enum E { X, Y, Z = X | 
            // then we want to offer the enum after the |.  However, the compiler will report this
            // as an 'int' type, not the enum type.

            // See if we're after a common enum-combining operator.
            if (token.Kind() is SyntaxKind.BarToken or
                SyntaxKind.AmpersandToken or
                SyntaxKind.CaretToken)
            {
                // See if the type we're looking at is the underlying type for the enum we're contained in.
                var containingType = semanticModel.GetEnclosingNamedType(token.SpanStart, cancellationToken);
                if (containingType?.TypeKind == TypeKind.Enum &&
                    type.Equals(containingType.EnumUnderlyingType))
                {
                    // If so, walk back to the token before the operator token and see if it binds to a member
                    // of this enum.
                    var previousToken = token.GetPreviousToken();
                    if (previousToken.Parent != null)
                    {
                        var symbol = semanticModel.GetSymbolInfo(previousToken.Parent, cancellationToken).Symbol;

                        if (symbol?.Kind == SymbolKind.Field &&
                            containingType.Equals(symbol.ContainingType))
                        {
                            // If so, then offer this as a place for enum completion for the enum we're currently 
                            // inside of.
                            return containingType;
                        }
                    }
                }
            }

            return null;
        }

        internal override Task<CompletionDescription> GetDescriptionWorkerAsync(Document document, CompletionItem item, CompletionOptions options, SymbolDescriptionOptions displayOptions, CancellationToken cancellationToken)
            => SymbolCompletionItem.GetDescriptionAsync(item, document, displayOptions, cancellationToken);

        private static INamedTypeSymbol? TryGetCompletionListType(ITypeSymbol type, INamedTypeSymbol? within, Compilation compilation)
        {
            if (within == null)
                return null;

            // PERF: None of the SpecialTypes include <completionlist> tags,
            // so we don't even need to load the documentation.
            if (type.IsSpecialType())
                return null;

            // PERF: Avoid parsing XML unless the text contains the word "completionlist".
            var xmlText = type.GetDocumentationCommentXml();
            if (xmlText == null || !xmlText.Contains(DocumentationCommentXmlNames.CompletionListElementName))
                return null;

            var documentation = CodeAnalysis.Shared.Utilities.DocumentationComment.FromXmlFragment(xmlText);

            var completionListType = documentation.CompletionListCref != null
                ? DocumentationCommentId.GetSymbolsForDeclarationId(documentation.CompletionListCref, compilation).OfType<INamedTypeSymbol>().FirstOrDefault()
                : null;

            return completionListType != null && completionListType.IsAccessibleWithin(within)
                ? completionListType
                : null;
        }

        private static INamedTypeSymbol? TryGetTypeWithStaticMembers(ITypeSymbol type)
        {
<<<<<<< HEAD
            if (type.TypeKind is TypeKind.Struct or TypeKind.Class)
                return type as INamedTypeSymbol;
=======
            // The reference type might be nullable, so we need to remove the annotation.
            // Otherwise, we will end up with items like "string?.Empty".
            if (type.TypeKind is TypeKind.Struct or TypeKind.Class)
                return type.WithNullableAnnotation(NullableAnnotation.NotAnnotated) as INamedTypeSymbol;
>>>>>>> 67d940c4

            return null;
        }
    }
}<|MERGE_RESOLUTION|>--- conflicted
+++ resolved
@@ -97,11 +97,7 @@
                 foreach (var type in types)
                     await HandleSingleTypeAsync(context, semanticModel, token, type, cancellationToken).ConfigureAwait(false);
             }
-<<<<<<< HEAD
-            catch (Exception e) when (FatalError.ReportAndPropagateUnlessCanceled(e))
-=======
             catch (Exception e) when (FatalError.ReportAndPropagateUnlessCanceled(e, ErrorSeverity.General))
->>>>>>> 67d940c4
             {
                 throw ExceptionUtilities.Unreachable;
             }
@@ -149,13 +145,11 @@
                         return;
                     }
                 }
-<<<<<<< HEAD
 
                 type = enumType;
             }
 
-            var options = context.Options;
-            var hideAdvancedMembers = options.GetOption(CompletionOptions.HideAdvancedMembers, semanticModel.Language);
+            var hideAdvancedMembers = context.CompletionOptions.HideAdvancedMembers;
             if (!type.IsEditorBrowsable(hideAdvancedMembers, semanticModel.Compilation))
                 return;
 
@@ -166,23 +160,6 @@
                 ? alias.Name
                 : type.ToMinimalDisplayString(semanticModel, position);
 
-=======
-
-                type = enumType;
-            }
-
-            var hideAdvancedMembers = context.CompletionOptions.HideAdvancedMembers;
-            if (!type.IsEditorBrowsable(hideAdvancedMembers, semanticModel.Compilation))
-                return;
-
-            // Does type have any aliases?
-            var alias = await type.FindApplicableAliasAsync(position, semanticModel, cancellationToken).ConfigureAwait(false);
-
-            var displayText = alias != null
-                ? alias.Name
-                : type.ToMinimalDisplayString(semanticModel, position);
-
->>>>>>> 67d940c4
             // Add the enum itself.
             var symbol = alias ?? type;
             var sortText = symbol.Name;
@@ -197,7 +174,6 @@
                     contextPosition: position,
                     sortText: sortText));
             }
-<<<<<<< HEAD
 
             // And now all the accessible members of the enum.
             if (type.TypeKind == TypeKind.Enum)
@@ -212,22 +188,6 @@
                     if (!field.IsEditorBrowsable(hideAdvancedMembers, semanticModel.Compilation))
                         continue;
 
-=======
-
-            // And now all the accessible members of the enum.
-            if (type.TypeKind == TypeKind.Enum)
-            {
-                // We'll want to build a list of the actual enum members and all accessible instances of that enum, too
-                var index = 0;
-
-                var fields = type.GetMembers().OfType<IFieldSymbol>().Where(f => f.IsConst).Where(f => f.HasConstantValue);
-                foreach (var field in fields.OrderBy(f => IntegerUtilities.ToInt64(f.ConstantValue)))
-                {
-                    index++;
-                    if (!field.IsEditorBrowsable(hideAdvancedMembers, semanticModel.Compilation))
-                        continue;
-
->>>>>>> 67d940c4
                     var memberDisplayName = $"{displayText}.{field.Name}";
                     context.AddItem(SymbolCompletionItem.CreateWithSymbolId(
                         displayText: memberDisplayName,
@@ -357,15 +317,10 @@
 
         private static INamedTypeSymbol? TryGetTypeWithStaticMembers(ITypeSymbol type)
         {
-<<<<<<< HEAD
-            if (type.TypeKind is TypeKind.Struct or TypeKind.Class)
-                return type as INamedTypeSymbol;
-=======
             // The reference type might be nullable, so we need to remove the annotation.
             // Otherwise, we will end up with items like "string?.Empty".
             if (type.TypeKind is TypeKind.Struct or TypeKind.Class)
                 return type.WithNullableAnnotation(NullableAnnotation.NotAnnotated) as INamedTypeSymbol;
->>>>>>> 67d940c4
 
             return null;
         }
