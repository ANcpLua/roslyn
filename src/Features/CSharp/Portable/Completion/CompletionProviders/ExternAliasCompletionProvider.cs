--- conflicted
+++ resolved
@@ -3,11 +3,8 @@
 // See the LICENSE file in the project root for more information.
 
 using System;
-<<<<<<< HEAD
 using System.Collections.Immutable;
-=======
 using System.Composition;
->>>>>>> 494165c8
 using System.Linq;
 using System.Threading.Tasks;
 using Microsoft.CodeAnalysis.Completion;
