﻿// Licensed to the .NET Foundation under one or more agreements.
// The .NET Foundation licenses this file to you under the MIT license.
// See the LICENSE file in the project root for more information.

using System.Collections.Generic;
using System.Threading;
using Microsoft.CodeAnalysis.CSharp.Extensions;
using Microsoft.CodeAnalysis.CSharp.Syntax;
using Microsoft.CodeAnalysis.DocumentationComments;
using Microsoft.CodeAnalysis.LanguageServices;
using Microsoft.CodeAnalysis.Shared.Extensions;
using Microsoft.CodeAnalysis.SignatureHelp;
using Roslyn.Utilities;

namespace Microsoft.CodeAnalysis.CSharp.SignatureHelp
{
    internal partial class InvocationExpressionSignatureHelpProviderBase
    {
        private static IList<SignatureHelpItem>? GetDelegateInvokeItems(
<<<<<<< HEAD
            InvocationExpressionSyntax invocationExpression, SemanticModel semanticModel, IAnonymousTypeDisplayService anonymousTypeDisplayService,
=======
            InvocationExpressionSyntax invocationExpression, SemanticModel semanticModel, IStructuralTypeDisplayService structuralTypeDisplayService,
>>>>>>> 67d940c4
            IDocumentationCommentFormattingService documentationCommentFormattingService, ISymbol within, INamedTypeSymbol delegateType, out int? selectedItem, CancellationToken cancellationToken)
        {
            selectedItem = null;
            var invokeMethod = delegateType.DelegateInvokeMethod;
            if (invokeMethod == null)
            {
                return null;
            }

            // Events can only be invoked directly from the class they were declared in.
            var expressionSymbol = semanticModel.GetSymbolInfo(invocationExpression.Expression, cancellationToken).GetAnySymbol();
            if (expressionSymbol.IsKind(SymbolKind.Event) &&
                !expressionSymbol.ContainingType.OriginalDefinition.Equals(within.OriginalDefinition))
            {
                return null;
            }

            return GetDelegateOrFunctionPointerInvokeItems(invocationExpression, invokeMethod, semanticModel, structuralTypeDisplayService, documentationCommentFormattingService, out selectedItem, cancellationToken);
        }

        private static IList<SignatureHelpItem> GetFunctionPointerInvokeItems(
            InvocationExpressionSyntax invocationExpression, SemanticModel semanticModel, IStructuralTypeDisplayService structuralTypeDisplayService,
            IDocumentationCommentFormattingService documentationCommentFormattingService, IFunctionPointerTypeSymbol functionPointerType, out int? selectedItem, CancellationToken cancellationToken)
        {
            return GetDelegateOrFunctionPointerInvokeItems(invocationExpression, functionPointerType.Signature, semanticModel, structuralTypeDisplayService, documentationCommentFormattingService, out selectedItem, cancellationToken);
        }

        private static IList<SignatureHelpItem> GetDelegateOrFunctionPointerInvokeItems(InvocationExpressionSyntax invocationExpression, IMethodSymbol invokeMethod, SemanticModel semanticModel, IStructuralTypeDisplayService structuralTypeDisplayService, IDocumentationCommentFormattingService documentationCommentFormattingService, out int? selectedItem, CancellationToken cancellationToken)
        {
            var position = invocationExpression.SpanStart;
            var item = CreateItem(
                invokeMethod, semanticModel, position,
                structuralTypeDisplayService,
                isVariadic: invokeMethod.IsParams(),
                documentationFactory: null,
                prefixParts: GetDelegateOrFunctionPointerInvokePreambleParts(invokeMethod, semanticModel, position),
                separatorParts: GetSeparatorParts(),
                suffixParts: GetDelegateOrFunctionPointerInvokePostambleParts(),
                parameters: GetDelegateOrFunctionPointerInvokeParameters(invokeMethod, semanticModel, position, documentationCommentFormattingService, cancellationToken));

            // Since we're returning a single item, we can selected it as the "best one".
            selectedItem = 0;

            return SpecializedCollections.SingletonList(item);
        }

        private static IList<SymbolDisplayPart> GetDelegateOrFunctionPointerInvokePreambleParts(IMethodSymbol invokeMethod, SemanticModel semanticModel, int position)
        {
            var displayParts = new List<SymbolDisplayPart>();
            displayParts.AddRange(invokeMethod.ReturnType.ToMinimalDisplayParts(semanticModel, position));
            displayParts.Add(Space());

            if (invokeMethod.MethodKind == MethodKind.FunctionPointerSignature)
            {
                displayParts.Add(Keyword(SyntaxKind.DelegateKeyword));
                displayParts.Add(Operator(SyntaxKind.AsteriskToken));
            }
            else
            {
                displayParts.AddRange(invokeMethod.ContainingType.ToMinimalDisplayParts(semanticModel, position));
            }

            displayParts.Add(Punctuation(SyntaxKind.OpenParenToken));

            return displayParts;
        }

        private static IList<SignatureHelpSymbolParameter> GetDelegateOrFunctionPointerInvokeParameters(
            IMethodSymbol invokeMethod, SemanticModel semanticModel, int position, IDocumentationCommentFormattingService formattingService, CancellationToken cancellationToken)
        {
            var result = new List<SignatureHelpSymbolParameter>();

            foreach (var parameter in invokeMethod.Parameters)
            {
                cancellationToken.ThrowIfCancellationRequested();
                result.Add(new SignatureHelpSymbolParameter(
                    parameter.Name,
                    parameter.IsOptional,
                    parameter.GetDocumentationPartsFactory(semanticModel, position, formattingService),
                    parameter.ToMinimalDisplayParts(semanticModel, position)));
            }

            return result;
        }

        private static IList<SymbolDisplayPart> GetDelegateOrFunctionPointerInvokePostambleParts()
        {
            return SpecializedCollections.SingletonList(
                Punctuation(SyntaxKind.CloseParenToken));
        }
    }
}<|MERGE_RESOLUTION|>--- conflicted
+++ resolved
@@ -17,11 +17,7 @@
     internal partial class InvocationExpressionSignatureHelpProviderBase
     {
         private static IList<SignatureHelpItem>? GetDelegateInvokeItems(
-<<<<<<< HEAD
-            InvocationExpressionSyntax invocationExpression, SemanticModel semanticModel, IAnonymousTypeDisplayService anonymousTypeDisplayService,
-=======
             InvocationExpressionSyntax invocationExpression, SemanticModel semanticModel, IStructuralTypeDisplayService structuralTypeDisplayService,
->>>>>>> 67d940c4
             IDocumentationCommentFormattingService documentationCommentFormattingService, ISymbol within, INamedTypeSymbol delegateType, out int? selectedItem, CancellationToken cancellationToken)
         {
             selectedItem = null;
