--- conflicted
+++ resolved
@@ -30,11 +30,7 @@
             SemanticModel semanticModel,
             IList<SymbolDisplayPart>? descriptionParts)
         {
-<<<<<<< HEAD
-            var anonymousTypeDisplayService = document.GetRequiredLanguageService<IAnonymousTypeDisplayService>();
-=======
             var structuralTypeDisplayService = document.GetRequiredLanguageService<IStructuralTypeDisplayService>();
->>>>>>> 67d940c4
             var documentationCommentFormattingService = document.GetRequiredLanguageService<IDocumentationCommentFormattingService>();
 
             return CreateItemImpl(
