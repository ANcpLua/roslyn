﻿// Licensed to the .NET Foundation under one or more agreements.
// The .NET Foundation licenses this file to you under the MIT license.
// See the LICENSE file in the project root for more information.

#nullable disable

using System.Collections.Generic;
using System.Collections.Immutable;
using System.Linq;
using Microsoft.CodeAnalysis.CSharp.Syntax;
using Microsoft.CodeAnalysis.PooledObjects;
using Microsoft.CodeAnalysis.Shared.Extensions;
using Roslyn.Utilities;

namespace Microsoft.CodeAnalysis.CSharp.ExtractMethod;

using static SyntaxFactory;

internal sealed partial class CSharpExtractMethodService
{
    internal sealed partial class CSharpMethodExtractor
    {
        private sealed class PostProcessor
        {
            private readonly SemanticModel _semanticModel;
            private readonly int _contextPosition;

            public PostProcessor(SemanticModel semanticModel, int contextPosition)
            {
                Contract.ThrowIfNull(semanticModel);

                _semanticModel = semanticModel;
                _contextPosition = contextPosition;
            }

            public static ImmutableArray<StatementSyntax> RemoveRedundantBlock(ImmutableArray<StatementSyntax> statements)
            {
                // it must have only one statement
                if (statements.Count() != 1)
                {
                    return statements;
                }

                // that statement must be a block
                if (statements.Single() is not BlockSyntax block)
                {
                    return statements;
                }

                // we have a block, remove them
                return RemoveRedundantBlock(block);
            }

            private static ImmutableArray<StatementSyntax> RemoveRedundantBlock(BlockSyntax block)
            {
                // if block doesn't have any statement
                if (block.Statements.Count == 0)
                {
                    // either remove the block if it doesn't have any trivia, or return as it is if
                    // there are trivia attached to block
                    return (block.OpenBraceToken.GetAllTrivia().IsEmpty() && block.CloseBraceToken.GetAllTrivia().IsEmpty())
                        ? []
                        : [block];
                }

                // okay transfer asset attached to block to statements
                var firstStatement = block.Statements.First();
                var firstToken = firstStatement.GetFirstToken(includeZeroWidth: true);
                var firstTokenWithAsset = block.OpenBraceToken.CopyAnnotationsTo(firstToken).WithPrependedLeadingTrivia(block.OpenBraceToken.GetAllTrivia());

                var lastStatement = block.Statements.Last();
                var lastToken = lastStatement.GetLastToken(includeZeroWidth: true);
                var lastTokenWithAsset = block.CloseBraceToken.CopyAnnotationsTo(lastToken).WithAppendedTrailingTrivia(block.CloseBraceToken.GetAllTrivia());

<<<<<<< HEAD
                // create new block with new tokens
                block = block.ReplaceTokens([firstToken, lastToken], (o, c) => (o == firstToken) ? firstTokenWithAsset : lastTokenWithAsset);
=======
            // return only statements without the wrapping block
            return [.. block.Statements];
        }
>>>>>>> dabda72e

                // return only statements without the wrapping block
                return ImmutableArray.CreateRange(block.Statements);
            }

            public ImmutableArray<StatementSyntax> MergeDeclarationStatements(ImmutableArray<StatementSyntax> statements)
            {
                if (statements.FirstOrDefault() == null)
                {
                    return statements;
                }

                return MergeDeclarationStatementsWorker(statements);
            }

            private ImmutableArray<StatementSyntax> MergeDeclarationStatementsWorker(ImmutableArray<StatementSyntax> statements)
            {
                using var _ = ArrayBuilder<StatementSyntax>.GetInstance(out var result);

                var map = new Dictionary<ITypeSymbol, List<LocalDeclarationStatementSyntax>>();
                foreach (var statement in statements)
                {
                    if (!IsDeclarationMergable(statement))
                    {
                        result.AddRange(GetMergedDeclarationStatements(map));
                        result.Add(statement);
                        continue;
                    }

                    AppendDeclarationStatementToMap(statement as LocalDeclarationStatementSyntax, map);
                }

                // merge leftover
                if (map.Count > 0)
                    result.AddRange(GetMergedDeclarationStatements(map));

                return result.ToImmutableAndClear();
            }

            private void AppendDeclarationStatementToMap(
                LocalDeclarationStatementSyntax statement,
                Dictionary<ITypeSymbol, List<LocalDeclarationStatementSyntax>> map)
            {
                Contract.ThrowIfNull(statement);

                var type = _semanticModel.GetSpeculativeTypeInfo(_contextPosition, statement.Declaration.Type, SpeculativeBindingOption.BindAsTypeOrNamespace).Type;
                Contract.ThrowIfNull(type);

                map.GetOrAdd(type, _ => []).Add(statement);
            }

            private static IEnumerable<LocalDeclarationStatementSyntax> GetMergedDeclarationStatements(
                Dictionary<ITypeSymbol, List<LocalDeclarationStatementSyntax>> map)
            {
                foreach (var keyValuePair in map)
                {
                    Contract.ThrowIfFalse(keyValuePair.Value.Count > 0);

                    // merge all variable decl for current type
                    var variables = new List<VariableDeclaratorSyntax>();
                    foreach (var statement in keyValuePair.Value)
                    {
                        foreach (var variable in statement.Declaration.Variables)
                        {
                            variables.Add(variable);
                        }
                    }

                    // and create one decl statement
                    // use type name from the first decl statement
                    yield return
                        LocalDeclarationStatement(
                            VariableDeclaration(keyValuePair.Value.First().Declaration.Type, [.. variables]));
                }

                map.Clear();
            }

            private bool IsDeclarationMergable(StatementSyntax statement)
            {
                Contract.ThrowIfNull(statement);

                // to be mergable, statement must be
                // 1. decl statement without any extra info
                // 2. no initialization on any of its decls
                // 3. no trivia except whitespace
                // 4. type must be known

                if (statement is not LocalDeclarationStatementSyntax declarationStatement)
                {
                    return false;
                }

                if (declarationStatement.Modifiers.Count > 0 ||
                    declarationStatement.IsConst ||
                    declarationStatement.IsMissing)
                {
                    return false;
                }

                if (ContainsAnyInitialization(declarationStatement))
                {
                    return false;
                }

                if (!ContainsOnlyWhitespaceTrivia(declarationStatement))
                {
                    return false;
                }

                var semanticInfo = _semanticModel.GetSpeculativeTypeInfo(_contextPosition, declarationStatement.Declaration.Type, SpeculativeBindingOption.BindAsTypeOrNamespace).Type;
                if (semanticInfo == null ||
                    semanticInfo.TypeKind is TypeKind.Error or TypeKind.Unknown)
                {
                    return false;
                }

                return true;
            }

            private static bool ContainsAnyInitialization(LocalDeclarationStatementSyntax statement)
            {
                foreach (var variable in statement.Declaration.Variables)
                {
                    if (variable.Initializer != null)
                    {
                        return true;
                    }
                }

                return false;
            }

            private static bool ContainsOnlyWhitespaceTrivia(StatementSyntax statement)
            {
                foreach (var token in statement.DescendantTokens())
                {
                    foreach (var trivia in token.LeadingTrivia.Concat(token.TrailingTrivia))
                    {
                        if (trivia.Kind() is not SyntaxKind.WhitespaceTrivia and
                            not SyntaxKind.EndOfLineTrivia)
                        {
                            return false;
                        }
                    }
                }

                return true;
            }

            public static ImmutableArray<StatementSyntax> RemoveInitializedDeclarationAndReturnPattern(ImmutableArray<StatementSyntax> statements)
            {
                // if we have inline temp variable as service, we could just use that service here.
                // since it is not a service right now, do very simple clean up
                if (statements.ElementAtOrDefault(2) != null)
                {
                    return statements;
                }

                if (statements.ElementAtOrDefault(0) is not LocalDeclarationStatementSyntax declaration || statements.ElementAtOrDefault(1) is not ReturnStatementSyntax returnStatement)
                {
                    return statements;
                }

                if (declaration.Declaration == null ||
                    declaration.Declaration.Variables.Count != 1 ||
                    declaration.Declaration.Variables[0].Initializer == null ||
                    declaration.Declaration.Variables[0].Initializer.Value == null ||
                    declaration.Declaration.Variables[0].Initializer.Value is StackAllocArrayCreationExpressionSyntax ||
                    returnStatement.Expression == null)
                {
                    return statements;
                }

                if (!ContainsOnlyWhitespaceTrivia(declaration) ||
                    !ContainsOnlyWhitespaceTrivia(returnStatement))
                {
                    return statements;
                }

                var variableName = declaration.Declaration.Variables[0].Identifier.ToString();
                if (returnStatement.Expression.ToString() != variableName)
                {
                    return statements;
                }

                return [ReturnStatement(declaration.Declaration.Variables[0].Initializer.Value)];
            }

            public static ImmutableArray<StatementSyntax> RemoveDeclarationAssignmentPattern(ImmutableArray<StatementSyntax> statements)
            {
                if (statements.ElementAtOrDefault(0) is not LocalDeclarationStatementSyntax declaration || statements.ElementAtOrDefault(1) is not ExpressionStatementSyntax assignment)
                {
                    return statements;
                }

                if (ContainsAnyInitialization(declaration) ||
                    declaration.Declaration == null ||
                    declaration.Declaration.Variables.Count != 1 ||
                    assignment.Expression == null ||
                    assignment.Expression.Kind() != SyntaxKind.SimpleAssignmentExpression)
                {
                    return statements;
                }

                if (!ContainsOnlyWhitespaceTrivia(declaration) ||
                    !ContainsOnlyWhitespaceTrivia(assignment))
                {
                    return statements;
                }

                var variableName = declaration.Declaration.Variables[0].Identifier.ToString();

                var assignmentExpression = assignment.Expression as AssignmentExpressionSyntax;
                if (assignmentExpression.Left == null ||
                    assignmentExpression.Right == null ||
                    assignmentExpression.Left.ToString() != variableName)
                {
                    return statements;
                }

                var variable = declaration.Declaration.Variables[0].WithInitializer(EqualsValueClause(assignmentExpression.Right));
                return
                [
                    declaration.WithDeclaration(
                    declaration.Declaration.WithVariables([variable])),
                .. statements.Skip(2),
            ];
            }
        }
    }
}<|MERGE_RESOLUTION|>--- conflicted
+++ resolved
@@ -72,17 +72,11 @@
                 var lastToken = lastStatement.GetLastToken(includeZeroWidth: true);
                 var lastTokenWithAsset = block.CloseBraceToken.CopyAnnotationsTo(lastToken).WithAppendedTrailingTrivia(block.CloseBraceToken.GetAllTrivia());
 
-<<<<<<< HEAD
                 // create new block with new tokens
                 block = block.ReplaceTokens([firstToken, lastToken], (o, c) => (o == firstToken) ? firstTokenWithAsset : lastTokenWithAsset);
-=======
-            // return only statements without the wrapping block
-            return [.. block.Statements];
-        }
->>>>>>> dabda72e
 
                 // return only statements without the wrapping block
-                return ImmutableArray.CreateRange(block.Statements);
+                return [.. block.Statements];
             }
 
             public ImmutableArray<StatementSyntax> MergeDeclarationStatements(ImmutableArray<StatementSyntax> statements)
@@ -306,8 +300,8 @@
                 [
                     declaration.WithDeclaration(
                     declaration.Declaration.WithVariables([variable])),
-                .. statements.Skip(2),
-            ];
+                    .. statements.Skip(2),
+                ];
             }
         }
     }
