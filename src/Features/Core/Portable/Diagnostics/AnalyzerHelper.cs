--- conflicted
+++ resolved
@@ -298,132 +298,6 @@
             Contract.ThrowIfFalse(compilation1 == compilation2);
         }
 
-<<<<<<< HEAD
-        /// <summary>
-        /// Return all local diagnostics (syntax, semantic) that belong to given document for the given StateSet (analyzer) by calculating them
-        /// </summary>
-        public static async Task<IEnumerable<DiagnosticData>> ComputeDiagnosticsAsync(
-            DiagnosticAnalyzer analyzer,
-            TextDocument textDocument,
-            AnalysisKind kind,
-            DiagnosticAnalyzerInfoCache analyzerInfoCache,
-            CompilationWithAnalyzers? compilationWithAnalyzers,
-            TextSpan? span,
-            CancellationToken cancellationToken)
-        {
-            var document = textDocument as Document;
-            RoslynDebug.Assert(document != null || kind == AnalysisKind.Syntax, "We only support syntactic analysis for non-source documents");
-
-            var loadDiagnostic = await textDocument.State.GetLoadDiagnosticAsync(cancellationToken).ConfigureAwait(false);
-
-            if (analyzer == FileContentLoadAnalyzer.Instance)
-            {
-                return loadDiagnostic != null ?
-                    SpecializedCollections.SingletonEnumerable(DiagnosticData.Create(loadDiagnostic, textDocument)) :
-                    SpecializedCollections.EmptyEnumerable<DiagnosticData>();
-            }
-
-            if (loadDiagnostic != null)
-            {
-                return SpecializedCollections.EmptyEnumerable<DiagnosticData>();
-            }
-
-            ImmutableArray<Diagnostic> diagnostics;
-            if (document != null &&
-                analyzer is DocumentDiagnosticAnalyzer documentAnalyzer)
-            {
-                diagnostics = await ComputeDocumentDiagnosticAnalyzerDiagnosticsAsync(
-                    documentAnalyzer, document, kind, compilationWithAnalyzers?.Compilation, cancellationToken).ConfigureAwait(false);
-
-                return diagnostics.ConvertToLocalDiagnostics(document);
-            }
-
-            // quick optimization to reduce allocations.
-            if (compilationWithAnalyzers == null || !analyzer.SupportAnalysisKind(kind))
-            {
-                if (kind == AnalysisKind.Syntax)
-                {
-                    Logger.Log(FunctionId.Diagnostics_SyntaxDiagnostic,
-                        (r, d, a, k) => $"Driver: {r != null}, {d.Id}, {d.Project.Id}, {a}, {k}", compilationWithAnalyzers, textDocument, analyzer, kind);
-                }
-
-                return SpecializedCollections.EmptyEnumerable<DiagnosticData>();
-            }
-
-            // if project is not loaded successfully then, we disable semantic errors for compiler analyzers
-            if (kind != AnalysisKind.Syntax && analyzer.IsCompilerAnalyzer() && document != null)
-            {
-                var isEnabled = await document.Project.HasSuccessfullyLoadedAsync(cancellationToken).ConfigureAwait(false);
-
-                Logger.Log(FunctionId.Diagnostics_SemanticDiagnostic, (a, d, e) => $"{a}, ({d.Id}, {d.Project.Id}), Enabled:{e}", analyzer, document, isEnabled);
-
-                if (!isEnabled)
-                {
-                    return SpecializedCollections.EmptyEnumerable<DiagnosticData>();
-                }
-            }
-
-            // REVIEW: more unnecessary allocations just to get diagnostics per analyzer
-            var singleAnalyzer = ImmutableArray.Create(analyzer);
-            var skippedAnalyzerInfo = textDocument.Project.GetSkippedAnalyzersInfo(analyzerInfoCache);
-            ImmutableArray<string> filteredIds;
-
-            switch (kind)
-            {
-                case AnalysisKind.Syntax:
-                    if (document != null)
-                    {
-                        var tree = await document.GetSyntaxTreeAsync(cancellationToken).ConfigureAwait(false);
-                        if (tree == null)
-                        {
-                            return SpecializedCollections.EmptyEnumerable<DiagnosticData>();
-                        }
-
-                        diagnostics = await compilationWithAnalyzers.GetAnalyzerSyntaxDiagnosticsAsync(tree, singleAnalyzer, cancellationToken).ConfigureAwait(false);
-                    }
-                    else
-                    {
-                        // Currently, we only support analysis for additional documents. In future, we may support analyzer config documents.
-                        if (textDocument.Kind == TextDocumentKind.AdditionalDocument)
-                        {
-                            var filePath = textDocument.FilePath ?? textDocument.Name;
-                            var additionalFile = compilationWithAnalyzers.AnalysisOptions.Options?.AdditionalFiles.FirstOrDefault(a => PathUtilities.Comparer.Equals(a.Path, filePath));
-                            if (additionalFile != null)
-                            {
-                                diagnostics = await compilationWithAnalyzers.GetAnalyzerAdditionalFileDiagnosticsAsync(additionalFile, singleAnalyzer, cancellationToken).ConfigureAwait(false);
-                                break;
-                            }
-                        }
-
-                        return SpecializedCollections.EmptyEnumerable<DiagnosticData>();
-                    }
-                    break;
-
-                case AnalysisKind.Semantic:
-                    var model = await document!.GetSemanticModelAsync(cancellationToken).ConfigureAwait(false);
-                    if (model == null)
-                    {
-                        return SpecializedCollections.EmptyEnumerable<DiagnosticData>();
-                    }
-
-                    diagnostics = await compilationWithAnalyzers.GetAnalyzerSemanticDiagnosticsAsync(model, span, singleAnalyzer, cancellationToken).ConfigureAwait(false);
-                    break;
-
-                default:
-                    throw ExceptionUtilities.UnexpectedValue(kind);
-            }
-
-            if (skippedAnalyzerInfo.FilteredDiagnosticIdsForAnalyzers.TryGetValue(analyzer, out filteredIds))
-            {
-                diagnostics = diagnostics.Filter(filteredIds);
-            }
-
-            Debug.Assert(diagnostics.Length == CompilationWithAnalyzers.GetEffectiveDiagnostics(diagnostics, compilationWithAnalyzers.Compilation).Count());
-            return diagnostics.ConvertToLocalDiagnostics(textDocument);
-        }
-
-=======
->>>>>>> 83e13e18
         public static async Task<ImmutableArray<Diagnostic>> ComputeDocumentDiagnosticAnalyzerDiagnosticsAsync(
             DocumentDiagnosticAnalyzer analyzer,
             Document document,
