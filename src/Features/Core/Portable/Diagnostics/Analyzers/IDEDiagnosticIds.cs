﻿// Copyright (c) Microsoft.  All Rights Reserved.  Licensed under the Apache License, Version 2.0.  See License.txt in the project root for license information.

namespace Microsoft.CodeAnalysis.Diagnostics
{
    internal static class IDEDiagnosticIds
    {
        public const string SimplifyNamesDiagnosticId = "IDE0001";
        public const string SimplifyMemberAccessDiagnosticId = "IDE0002";
        public const string RemoveQualificationDiagnosticId = "IDE0003";
        public const string RemoveUnnecessaryCastDiagnosticId = "IDE0004";
        public const string RemoveUnnecessaryImportsDiagnosticId = "IDE0005";
        public const string IntellisenseBuildFailedDiagnosticId = "IDE0006";
        public const string UseImplicitTypeDiagnosticId = "IDE0007";
        public const string UseExplicitTypeDiagnosticId = "IDE0008";
        public const string AddQualificationDiagnosticId = "IDE0009";
        public const string PopulateSwitchDiagnosticId = "IDE0010";
        public const string AddBracesDiagnosticId = "IDE0011";
        public const string PreferIntrinsicPredefinedTypeInDeclarationsDiagnosticId = "IDE0012";
        public const string PreferIntrinsicPredefinedTypeInMemberAccessDiagnosticId = "IDE0013";
        public const string PreferFrameworkTypeInDeclarationsDiagnosticId = "IDE0014";
        public const string PreferFrameworkTypeInMemberAccessDiagnosticId = "IDE0015";
        public const string UseThrowExpressionDiagnosticId = "IDE0016";
        public const string UseObjectInitializerDiagnosticId = "IDE0017";
        public const string InlineDeclarationDiagnosticId = "IDE0018";
        public const string InlineAsTypeCheckId = "IDE0019";
        public const string InlineIsTypeCheckId = "IDE0020";

        public const string UseExpressionBodyForConstructorsDiagnosticId = "IDE0020";
        public const string UseExpressionBodyForMethodsDiagnosticId = "IDE0021";
        public const string UseExpressionBodyForConversionOperatorsDiagnosticId = "IDE0022";
        public const string UseExpressionBodyForOperatorsDiagnosticId = "IDE0023";
        public const string UseExpressionBodyForPropertiesDiagnosticId = "IDE0024";
        public const string UseExpressionBodyForIndexersDiagnosticId = "IDE0025";
        public const string UseExpressionBodyForAccessorsDiagnosticId = "IDE0026";

        public const string UseCoalesceExpressionDiagnosticId = "IDE0028";
<<<<<<< HEAD
        public const string UseNullPropagationDiagnosticId = "IDE0029";
=======
        public const string UseCoalesceExpressionForNullableDiagnosticId = "IDE0029";
>>>>>>> 9fedb65a

        // Analyzer error Ids
        public const string AnalyzerChangedId = "IDE1001";
        public const string AnalyzerDependencyConflictId = "IDE1002";
        public const string MissingAnalyzerReferenceId = "IDE1003";
        public const string ErrorReadingRulesetId = "IDE1004";
        public const string InvokeDelegateWithConditionalAccessId = "IDE1005";
        public const string NamingRuleId = "IDE1006";
    }
}<|MERGE_RESOLUTION|>--- conflicted
+++ resolved
@@ -34,11 +34,9 @@
         public const string UseExpressionBodyForAccessorsDiagnosticId = "IDE0026";
 
         public const string UseCoalesceExpressionDiagnosticId = "IDE0028";
-<<<<<<< HEAD
-        public const string UseNullPropagationDiagnosticId = "IDE0029";
-=======
         public const string UseCoalesceExpressionForNullableDiagnosticId = "IDE0029";
->>>>>>> 9fedb65a
+
+        public const string UseNullPropagationDiagnosticId = "IDE0030";
 
         // Analyzer error Ids
         public const string AnalyzerChangedId = "IDE1001";
