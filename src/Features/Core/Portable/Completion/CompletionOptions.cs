--- conflicted
+++ resolved
@@ -46,21 +46,12 @@
     /// </summary>
     public bool CanAddImportStatement { get; init; } = true;
 
-<<<<<<< HEAD
-        public bool FilterOutOfScopeLocals { get; init; } = true;
-        public bool ShowXmlDocCommentCompletion { get; init; } = true;
-        public bool? ShowNewSnippetExperienceUserOption { get; init; } = true;
-        public bool ShowNewSnippetExperienceFeatureFlag { get; init; } = true;
-        public ExpandedCompletionMode ExpandedCompletionBehavior { get; init; } = ExpandedCompletionMode.AllItems;
-        public NamingStylePreferences? NamingStyleFallbackOptions { get; init; } = null;
-=======
     public bool FilterOutOfScopeLocals { get; init; } = true;
     public bool ShowXmlDocCommentCompletion { get; init; } = true;
-    public bool? ShowNewSnippetExperienceUserOption { get; init; } = null;
+    public bool? ShowNewSnippetExperienceUserOption { get; init; } = true;
     public bool ShowNewSnippetExperienceFeatureFlag { get; init; } = true;
     public ExpandedCompletionMode ExpandedCompletionBehavior { get; init; } = ExpandedCompletionMode.AllItems;
     public NamingStylePreferences? NamingStyleFallbackOptions { get; init; } = null;
->>>>>>> 02952f0c
 
     public static readonly CompletionOptions Default = new();
 
