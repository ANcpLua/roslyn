--- conflicted
+++ resolved
@@ -43,48 +43,7 @@
         public static Task<INavigableLocation?> GetLocationForSpanAsync(this IDocumentNavigationService service, Workspace workspace, DocumentId documentId, TextSpan textSpan, CancellationToken cancellationToken)
             => service.GetLocationForSpanAsync(workspace, documentId, textSpan, allowInvalidSpan: false, cancellationToken);
 
-<<<<<<< HEAD
         public static Task<INavigableLocation?> GetLocationForPositionAsync(this IDocumentNavigationService service, Workspace workspace, DocumentId documentId, int position, CancellationToken cancellationToken)
-            => service.GetLocationForPositionAsync(workspace, documentId, position, virtualSpace: 0, NavigationOptions.Default, cancellationToken);
-=======
-        public static Task<bool> TryNavigateToSpanAsync(this IDocumentNavigationService service, Workspace workspace, DocumentId documentId, TextSpan textSpan, NavigationOptions options, CancellationToken cancellationToken)
-            => service.TryNavigateToSpanAsync(workspace, documentId, textSpan, options, allowInvalidSpan: false, cancellationToken);
-
-        public static Task<bool> TryNavigateToPositionAsync(this IDocumentNavigationService service, Workspace workspace, DocumentId documentId, int position, CancellationToken cancellationToken)
-            => service.TryNavigateToPositionAsync(workspace, documentId, position, virtualSpace: 0, NavigationOptions.Default, cancellationToken);
-
-        /// <summary>
-        /// Navigates to the given position in the specified document, opening it if necessary.
-        /// </summary>
-        public static async Task<bool> TryNavigateToSpanAsync(this IDocumentNavigationService service, Workspace workspace, DocumentId documentId, TextSpan textSpan, NavigationOptions options, bool allowInvalidSpan, CancellationToken cancellationToken)
-        {
-            var location = await service.GetLocationForSpanAsync(
-                workspace, documentId, textSpan, allowInvalidSpan, cancellationToken).ConfigureAwait(false);
-            return location != null &&
-                await location.NavigateToAsync(options, cancellationToken).ConfigureAwait(false);
-        }
-
-        /// <summary>
-        /// Navigates to the given line/offset in the specified document, opening it if necessary.
-        /// </summary>
-        public static async Task<bool> TryNavigateToLineAndOffsetAsync(this IDocumentNavigationService service, Workspace workspace, DocumentId documentId, int lineNumber, int offset, NavigationOptions options, CancellationToken cancellationToken)
-        {
-            var location = await service.GetLocationForLineAndOffsetAsync(
-                workspace, documentId, lineNumber, offset, cancellationToken).ConfigureAwait(false);
-            return location != null &&
-                await location.NavigateToAsync(options, cancellationToken).ConfigureAwait(false);
-        }
-
-        /// <summary>
-        /// Navigates to the given virtual position in the specified document, opening it if necessary.
-        /// </summary>
-        public static async Task<bool> TryNavigateToPositionAsync(this IDocumentNavigationService service, Workspace workspace, DocumentId documentId, int position, int virtualSpace, NavigationOptions options, CancellationToken cancellationToken)
-        {
-            var location = await service.GetLocationForPositionAsync(
-                workspace, documentId, position, virtualSpace, cancellationToken).ConfigureAwait(false);
-            return location != null &&
-                await location.NavigateToAsync(options, cancellationToken).ConfigureAwait(false);
-        }
->>>>>>> fd728d53
+            => service.GetLocationForPositionAsync(workspace, documentId, position, virtualSpace: 0, cancellationToken);
     }
 }