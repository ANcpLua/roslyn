﻿// Copyright (c) Microsoft.  All Rights Reserved.  Licensed under the Apache License, Version 2.0.  See License.txt in the project root for license information.

using System.Collections.Immutable;
using Microsoft.CodeAnalysis.CodeFixes;
using Microsoft.CodeAnalysis.CodeStyle;
using Microsoft.CodeAnalysis.Diagnostics;
using Microsoft.CodeAnalysis.DocumentHighlighting;
using Microsoft.CodeAnalysis.EmbeddedLanguages.LanguageServices;

namespace Microsoft.CodeAnalysis.Features.EmbeddedLanguages
{
    /// <summary>
    /// Services related to a specific embedded language.
    /// </summary>
    internal interface IEmbeddedLanguageFeatures : IEmbeddedLanguage
    {
        /// <summary>
        /// A optional highlighter that can highlight spans for an embedded language string.
        /// </summary>
        IDocumentHighlightsService DocumentHighlightsService { get; }

        /// <summary>
        /// Optional analyzers that produces diagnostics for an embedded language string.
        /// </summary>
<<<<<<< HEAD
        ImmutableArray<AbstractCodeStyleDiagnosticAnalyzer> DiagnosticAnalyzers { get; }

        /// <summary>
        /// An optional fix provider that can fix the diagnostics produced by <see
        /// cref="DiagnosticAnalyzers"/>
        /// </summary>
        SyntaxEditorBasedCodeFixProvider CodeFixProvider { get; }
=======
        DiagnosticAnalyzer DiagnosticAnalyzer { get; }
>>>>>>> a1890848
    }
}<|MERGE_RESOLUTION|>--- conflicted
+++ resolved
@@ -22,7 +22,6 @@
         /// <summary>
         /// Optional analyzers that produces diagnostics for an embedded language string.
         /// </summary>
-<<<<<<< HEAD
         ImmutableArray<AbstractCodeStyleDiagnosticAnalyzer> DiagnosticAnalyzers { get; }
 
         /// <summary>
@@ -30,8 +29,5 @@
         /// cref="DiagnosticAnalyzers"/>
         /// </summary>
         SyntaxEditorBasedCodeFixProvider CodeFixProvider { get; }
-=======
-        DiagnosticAnalyzer DiagnosticAnalyzer { get; }
->>>>>>> a1890848
     }
 }