﻿// Licensed to the .NET Foundation under one or more agreements.
// The .NET Foundation licenses this file to you under the MIT license.
// See the LICENSE file in the project root for more information.

using System;
using System.Collections.Generic;
using System.Collections.Immutable;
using System.Composition;
using System.Linq;
using System.Runtime.CompilerServices;
using System.Threading;
using System.Threading.Tasks;
using Microsoft.CodeAnalysis.CodeActions;
using Microsoft.CodeAnalysis.Diagnostics;
using Microsoft.CodeAnalysis.Extensions;
using Microsoft.CodeAnalysis.Host.Mef;
using Microsoft.CodeAnalysis.Internal.Log;
using Microsoft.CodeAnalysis.PooledObjects;
using Microsoft.CodeAnalysis.Shared.Extensions;
using Microsoft.CodeAnalysis.Shared.Utilities;
using Microsoft.CodeAnalysis.Text;
using Roslyn.Utilities;

namespace Microsoft.CodeAnalysis.CodeRefactorings
{
    [Export(typeof(ICodeRefactoringService)), Shared]
    internal sealed class CodeRefactoringService : ICodeRefactoringService
    {
        private readonly Lazy<ImmutableDictionary<string, Lazy<ImmutableArray<CodeRefactoringProvider>>>> _lazyLanguageToProvidersMap;
        private readonly Lazy<ImmutableDictionary<CodeRefactoringProvider, CodeChangeProviderMetadata>> _lazyRefactoringToMetadataMap;
        private readonly ConditionalWeakTable<IReadOnlyList<AnalyzerReference>, StrongBox<ImmutableArray<CodeRefactoringProvider>>> _projectRefactoringsMap = new();

        private readonly ConditionalWeakTable<AnalyzerReference, ProjectCodeRefactoringProvider> _analyzerReferenceToRefactoringsMap = new();
        private readonly ConditionalWeakTable<AnalyzerReference, ProjectCodeRefactoringProvider>.CreateValueCallback _createProjectCodeRefactoringsProvider
            = new(r => new ProjectCodeRefactoringProvider(r));
        private ImmutableDictionary<CodeRefactoringProvider, FixAllProviderInfo?> _fixAllProviderMap = ImmutableDictionary<CodeRefactoringProvider, FixAllProviderInfo?>.Empty;

        [ImportingConstructor]
        [Obsolete(MefConstruction.ImportingConstructorMessage, error: true)]
        public CodeRefactoringService(
            [ImportMany] IEnumerable<Lazy<CodeRefactoringProvider, CodeChangeProviderMetadata>> providers)
        {
            // convert set of all code refactoring providers into a map from language to a lazy initialized list of ordered providers.
            _lazyLanguageToProvidersMap = new Lazy<ImmutableDictionary<string, Lazy<ImmutableArray<CodeRefactoringProvider>>>>(
                () =>
                    ImmutableDictionary.CreateRange(
                        DistributeLanguages(providers)
                            .GroupBy(lz => lz.Metadata.Language)
                            .Select(grp => new KeyValuePair<string, Lazy<ImmutableArray<CodeRefactoringProvider>>>(
                                grp.Key,
                                new Lazy<ImmutableArray<CodeRefactoringProvider>>(() => ExtensionOrderer.Order(grp).Select(lz => lz.Value).ToImmutableArray())))));
            _lazyRefactoringToMetadataMap = new(() => providers.Where(provider => provider.IsValueCreated).ToImmutableDictionary(provider => provider.Value, provider => provider.Metadata));
        }

        private static IEnumerable<Lazy<CodeRefactoringProvider, OrderableLanguageMetadata>> DistributeLanguages(IEnumerable<Lazy<CodeRefactoringProvider, CodeChangeProviderMetadata>> providers)
        {
            foreach (var provider in providers)
            {
                foreach (var language in provider.Metadata.Languages)
                {
                    var orderable = new OrderableLanguageMetadata(
                        provider.Metadata.Name, language, provider.Metadata.AfterTyped, provider.Metadata.BeforeTyped);
                    yield return new Lazy<CodeRefactoringProvider, OrderableLanguageMetadata>(() => provider.Value, orderable);
                }
            }
        }

        private ImmutableDictionary<string, Lazy<ImmutableArray<CodeRefactoringProvider>>> LanguageToProvidersMap
            => _lazyLanguageToProvidersMap.Value;

        private ImmutableDictionary<CodeRefactoringProvider, CodeChangeProviderMetadata> RefactoringToMetadataMap
            => _lazyRefactoringToMetadataMap.Value;

        private ConcatImmutableArray<CodeRefactoringProvider> GetProviders(Document document)
        {
            var allRefactorings = ImmutableArray<CodeRefactoringProvider>.Empty;
            if (LanguageToProvidersMap.TryGetValue(document.Project.Language, out var lazyProviders))
            {
                allRefactorings = lazyProviders.Value;
            }

            return allRefactorings.ConcatFast(GetProjectRefactorings(document.Project));
        }

        public async Task<bool> HasRefactoringsAsync(
            Document document,
            TextSpan state,
            CodeActionOptionsProvider options,
            CancellationToken cancellationToken)
        {
            var extensionManager = document.Project.Solution.Workspace.Services.GetRequiredService<IExtensionManager>();

            foreach (var provider in GetProviders(document))
            {
                cancellationToken.ThrowIfCancellationRequested();
                RefactoringToMetadataMap.TryGetValue(provider, out var providerMetadata);

                var refactoring = await GetRefactoringFromProviderAsync(
                    document, state, provider, providerMetadata, extensionManager, options, _fixAllProviderMap, cancellationToken).ConfigureAwait(false);

                if (refactoring != null)
                {
                    return true;
                }
            }

            return false;
        }

        public async Task<ImmutableArray<CodeRefactoring>> GetRefactoringsAsync(
            Document document,
            TextSpan state,
            CodeActionRequestPriority priority,
            CodeActionOptionsProvider options,
            Func<string, IDisposable?> addOperationScope,
            CancellationToken cancellationToken)
        {
            using (Logger.LogBlock(FunctionId.Refactoring_CodeRefactoringService_GetRefactoringsAsync, cancellationToken))
            {
                var extensionManager = document.Project.Solution.Workspace.Services.GetRequiredService<IExtensionManager>();
                using var _ = ArrayBuilder<Task<CodeRefactoring?>>.GetInstance(out var tasks);

                foreach (var provider in GetProviders(document))
                {
                    if (priority != CodeActionRequestPriority.None && priority != provider.RequestPriority)
                        continue;

                    tasks.Add(Task.Run(() =>
                        {
                            var providerName = provider.GetType().Name;
                            RefactoringToMetadataMap.TryGetValue(provider, out var providerMetadata);

                            using (addOperationScope(providerName))
                            using (RoslynEventSource.LogInformationalBlock(FunctionId.Refactoring_CodeRefactoringService_GetRefactoringsAsync, providerName, cancellationToken))
                            {
                                return GetRefactoringFromProviderAsync(document, state, provider, providerMetadata,
                                    extensionManager, options, _fixAllProviderMap, cancellationToken);
                            }
                        },
                        cancellationToken));
                }

                var results = await Task.WhenAll(tasks).ConfigureAwait(false);
                return results.WhereNotNull().ToImmutableArray();
            }
        }

        private static async Task<CodeRefactoring?> GetRefactoringFromProviderAsync(
            Document document,
            TextSpan state,
            CodeRefactoringProvider provider,
            CodeChangeProviderMetadata? providerMetadata,
            IExtensionManager extensionManager,
<<<<<<< HEAD
            CodeActionOptions options,
            ImmutableDictionary<CodeRefactoringProvider, FixAllProviderInfo?> fixAllProviderMap,
=======
            CodeActionOptionsProvider options,
>>>>>>> dbc30912
            CancellationToken cancellationToken)
        {
            cancellationToken.ThrowIfCancellationRequested();
            if (extensionManager.IsDisabled(provider))
            {
                return null;
            }

            try
            {
                using var _ = ArrayBuilder<(CodeAction action, TextSpan? applicableToSpan)>.GetInstance(out var actions);
                var context = new CodeRefactoringContext(document, state,

                    // TODO: Can we share code between similar lambdas that we pass to this API in BatchFixAllProvider.cs, CodeFixService.cs and CodeRefactoringService.cs?
                    (action, applicableToSpan) =>
                    {
                        // Serialize access for thread safety - we don't know what thread the refactoring provider will call this delegate from.
                        lock (actions)
                        {
                            // Add the Refactoring Provider Name to the parent CodeAction's CustomTags.
                            // Always add a name even in cases of 3rd party refactorings that do not export
                            // name metadata.
                            action.AddCustomTagAndTelemetryInfo(providerMetadata, provider);

                            actions.Add((action, applicableToSpan));
                        }
                    },
                    options,
                    cancellationToken);

                var task = provider.ComputeRefactoringsAsync(context) ?? Task.CompletedTask;
                await task.ConfigureAwait(false);

                if (actions.Count > 0)
                {
                    var fixAllProviderInfo = extensionManager.PerformFunction(
                        provider, () => ImmutableInterlocked.GetOrAdd(ref fixAllProviderMap, provider, FixAllProviderInfo.Create), defaultValue: null);
                    return new CodeRefactoring(provider, actions.ToImmutable(), fixAllProviderInfo);
                }
                else
                {
                    return null;
                }
            }
            catch (OperationCanceledException)
            {
                // We don't want to catch operation canceled exceptions in the catch block 
                // below. So catch is here and rethrow it.
                throw;
            }
            catch (Exception e)
            {
                extensionManager.HandleException(provider, e);
            }

            return null;
        }

        private ImmutableArray<CodeRefactoringProvider> GetProjectRefactorings(Project project)
        {
            // TODO (https://github.com/dotnet/roslyn/issues/4932): Don't restrict refactorings in Interactive
            if (project.Solution.Workspace.Kind == WorkspaceKind.Interactive)
            {
                return ImmutableArray<CodeRefactoringProvider>.Empty;
            }

            if (_projectRefactoringsMap.TryGetValue(project.AnalyzerReferences, out var refactorings))
            {
                return refactorings.Value;
            }

            return GetProjectRefactoringsSlow(project);

            // Local functions
            ImmutableArray<CodeRefactoringProvider> GetProjectRefactoringsSlow(Project project)
            {
                return _projectRefactoringsMap.GetValue(project.AnalyzerReferences, pId => new StrongBox<ImmutableArray<CodeRefactoringProvider>>(ComputeProjectRefactorings(project))).Value;
            }

            ImmutableArray<CodeRefactoringProvider> ComputeProjectRefactorings(Project project)
            {
                using var _ = ArrayBuilder<CodeRefactoringProvider>.GetInstance(out var builder);
                foreach (var reference in project.AnalyzerReferences)
                {
                    var projectCodeRefactoringProvider = _analyzerReferenceToRefactoringsMap.GetValue(reference, _createProjectCodeRefactoringsProvider);
                    foreach (var refactoring in projectCodeRefactoringProvider.GetExtensions(project.Language))
                        builder.Add(refactoring);
                }

                return builder.ToImmutable();
            }
        }

        private class ProjectCodeRefactoringProvider
            : AbstractProjectExtensionProvider<CodeRefactoringProvider, ExportCodeRefactoringProviderAttribute>
        {
            public ProjectCodeRefactoringProvider(AnalyzerReference reference)
                : base(reference)
            {
            }

            protected override bool SupportsLanguage(ExportCodeRefactoringProviderAttribute exportAttribute, string language)
            {
                return exportAttribute.Languages == null
                    || exportAttribute.Languages.Length == 0
                    || exportAttribute.Languages.Contains(language);
            }

            protected override bool TryGetExtensionsFromReference(AnalyzerReference reference, out ImmutableArray<CodeRefactoringProvider> extensions)
            {
                // check whether the analyzer reference knows how to return fixers directly.
                if (reference is ICodeRefactoringProviderFactory codeRefactoringProviderFactory)
                {
                    extensions = codeRefactoringProviderFactory.GetRefactorings();
                    return true;
                }

                extensions = default;
                return false;
            }
        }
    }
}<|MERGE_RESOLUTION|>--- conflicted
+++ resolved
@@ -151,12 +151,8 @@
             CodeRefactoringProvider provider,
             CodeChangeProviderMetadata? providerMetadata,
             IExtensionManager extensionManager,
-<<<<<<< HEAD
-            CodeActionOptions options,
+            CodeActionOptionsProvider options,
             ImmutableDictionary<CodeRefactoringProvider, FixAllProviderInfo?> fixAllProviderMap,
-=======
-            CodeActionOptionsProvider options,
->>>>>>> dbc30912
             CancellationToken cancellationToken)
         {
             cancellationToken.ThrowIfCancellationRequested();
