﻿// Copyright (c) Microsoft.  All Rights Reserved.  Licensed under the Apache License, Version 2.0.  See License.txt in the project root for license information.

using System.Collections.Immutable;
using System.Threading;
using System.Threading.Tasks;
using Microsoft.CodeAnalysis.Host;
using Microsoft.CodeAnalysis.Text;

#nullable enable

namespace Microsoft.CodeAnalysis.EditAndContinue
{
    internal interface IEditAndContinueAnalyzer : ILanguageService
    {
<<<<<<< HEAD
        Task<DocumentAnalysisResults> AnalyzeDocumentAsync(Document oldDocumentOpt, ImmutableArray<ActiveStatement> activeStatements, Document document, IActiveStatementTrackingService trackingService, CancellationToken cancellationToken);
=======
        Task<DocumentAnalysisResults> AnalyzeDocumentAsync(Document? oldDocument, ImmutableArray<ActiveStatement> activeStatements, Document document, IActiveStatementTrackingService? trackingService, CancellationToken cancellationToken);
>>>>>>> 1de29ff0
        ImmutableArray<LinePositionSpan> GetExceptionRegions(SourceText text, SyntaxNode syntaxRoot, LinePositionSpan activeStatementSpan, bool isLeaf, out bool isCovered);
    }
}<|MERGE_RESOLUTION|>--- conflicted
+++ resolved
@@ -12,11 +12,7 @@
 {
     internal interface IEditAndContinueAnalyzer : ILanguageService
     {
-<<<<<<< HEAD
-        Task<DocumentAnalysisResults> AnalyzeDocumentAsync(Document oldDocumentOpt, ImmutableArray<ActiveStatement> activeStatements, Document document, IActiveStatementTrackingService trackingService, CancellationToken cancellationToken);
-=======
         Task<DocumentAnalysisResults> AnalyzeDocumentAsync(Document? oldDocument, ImmutableArray<ActiveStatement> activeStatements, Document document, IActiveStatementTrackingService? trackingService, CancellationToken cancellationToken);
->>>>>>> 1de29ff0
         ImmutableArray<LinePositionSpan> GetExceptionRegions(SourceText text, SyntaxNode syntaxRoot, LinePositionSpan activeStatementSpan, bool isLeaf, out bool isCovered);
     }
 }