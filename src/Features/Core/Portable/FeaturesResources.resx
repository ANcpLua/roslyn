--- conflicted
+++ resolved
@@ -1,17 +1,17 @@
 <?xml version="1.0" encoding="utf-8"?>
 <root>
-  <!-- 
-    Microsoft ResX Schema 
-    
+  <!--
+    Microsoft ResX Schema
+
     Version 2.0
-    
-    The primary goals of this format is to allow a simple XML format 
-    that is mostly human readable. The generation and parsing of the 
-    various data types are done through the TypeConverter classes 
+
+    The primary goals of this format is to allow a simple XML format
+    that is mostly human readable. The generation and parsing of the
+    various data types are done through the TypeConverter classes
     associated with the data types.
-    
+
     Example:
-    
+
     ... ado.net/XML headers & schema ...
     <resheader name="resmimetype">text/microsoft-resx</resheader>
     <resheader name="version">2.0</resheader>
@@ -26,36 +26,36 @@
         <value>[base64 mime encoded string representing a byte array form of the .NET Framework object]</value>
         <comment>This is a comment</comment>
     </data>
-                
-    There are any number of "resheader" rows that contain simple 
+
+    There are any number of "resheader" rows that contain simple
     name/value pairs.
-    
-    Each data row contains a name, and value. The row also contains a 
-    type or mimetype. Type corresponds to a .NET class that support 
-    text/value conversion through the TypeConverter architecture. 
-    Classes that don't support this are serialized and stored with the 
+
+    Each data row contains a name, and value. The row also contains a
+    type or mimetype. Type corresponds to a .NET class that support
+    text/value conversion through the TypeConverter architecture.
+    Classes that don't support this are serialized and stored with the
     mimetype set.
-    
-    The mimetype is used for serialized objects, and tells the 
-    ResXResourceReader how to depersist the object. This is currently not 
+
+    The mimetype is used for serialized objects, and tells the
+    ResXResourceReader how to depersist the object. This is currently not
     extensible. For a given mimetype the value must be set accordingly:
-    
-    Note - application/x-microsoft.net.object.binary.base64 is the format 
-    that the ResXResourceWriter will generate, however the reader can 
+
+    Note - application/x-microsoft.net.object.binary.base64 is the format
+    that the ResXResourceWriter will generate, however the reader can
     read any of the formats listed below.
-    
+
     mimetype: application/x-microsoft.net.object.binary.base64
-    value   : The object must be serialized with 
+    value   : The object must be serialized with
             : System.Runtime.Serialization.Formatters.Binary.BinaryFormatter
             : and then encoded with base64 encoding.
-    
+
     mimetype: application/x-microsoft.net.object.soap.base64
-    value   : The object must be serialized with 
+    value   : The object must be serialized with
             : System.Runtime.Serialization.Formatters.Soap.SoapFormatter
             : and then encoded with base64 encoding.
 
     mimetype: application/x-microsoft.net.object.bytearray.base64
-    value   : The object must be serialized into a byte array 
+    value   : The object must be serialized into a byte array
             : using a System.ComponentModel.TypeConverter
             : and then encoded with base64 encoding.
     -->
@@ -2439,7 +2439,7 @@
   </data>
   <data name="Regex_balancing_group_long" xml:space="preserve">
     <value>A balancing group definition deletes the definition of a previously defined group and stores, in the current group, the interval between the previously defined group and the current group.
-    
+
 'name1' is the current group (optional), 'name2' is a previously defined group, and 'subexpression' is any valid regular expression pattern. The balancing group definition deletes the definition of name2 and stores the interval between name2 and name1 in name1. If no name2 group is defined, the match backtracks. Because deleting the last definition of name2 reveals the previous definition of name2, this construct lets you use the stack of captures for group name2 as a counter for keeping track of nested constructs such as parentheses or opening and closing brackets.
 
 The balancing group definition uses 'name2' as a stack. The beginning character of each nested construct is placed in the group and in its Group.Captures collection. When the closing character is matched, its corresponding opening character is removed from the group, and the Captures collection is decreased by one. After the opening and closing characters of all nested constructs have been matched, 'name1' is empty.</value>
@@ -2914,15 +2914,13 @@
   <data name="Selection_not_contained_inside_a_type" xml:space="preserve">
     <value>Selection not contained inside a type.</value>
   </data>
-<<<<<<< HEAD
   <data name="Invalid_selection" xml:space="preserve">
     <value>Invalid selection.</value>
   </data>
   <data name="Renaming_0_requires_restarting_the_application_because_it_is_not_supported_by_the_runtime" xml:space="preserve">
     <value>Renaming {0} requires restarting the application because it is not supported by the runtime.</value>
-=======
+  </data>
   <data name="Move_static_members_to_another_type" xml:space="preserve">
     <value>Move static members to another type...</value>
->>>>>>> 7b6c9cd1
   </data>
 </root>