--- conflicted
+++ resolved
@@ -28,11 +28,7 @@
             /// <summary>
             /// Lazily computed assembly loader for this particular folder.
             /// </summary>
-<<<<<<< HEAD
             private readonly AsyncLazy<(IExtensionAssemblyLoader? assemblyLoader, Exception? extensionException)> _lazyAssemblyLoader;
-=======
-            private readonly AsyncLazy<(IAnalyzerAssemblyLoaderInternal? assemblyLoader, Exception? extensionException)> _lazyAssemblyLoader;
->>>>>>> cc835bf4
 
             /// <summary>
             /// Mapping from assembly file path to the handlers it contains.  Should only be mutated while the <see
@@ -47,76 +43,26 @@
                 _extensionMessageHandlerService = extensionMessageHandlerService;
                 _lazyAssemblyLoader = AsyncLazy.Create(cancellationToken =>
                 {
-<<<<<<< HEAD
                     var analyzerAssemblyLoaderProvider = _extensionMessageHandlerService._solutionServices.GetRequiredService<IExtensionAssemblyLoaderProvider>();
                     return analyzerAssemblyLoaderProvider.CreateNewShadowCopyLoader(assemblyFolderPath, cancellationToken);
-=======
-#if NET
-                    // These lines should always succeed.  If they don't, they indicate a bug in our code that we want
-                    // to bubble out as it must be fixed.
-                    var analyzerAssemblyLoaderProvider = _extensionMessageHandlerService._solutionServices.GetRequiredService<IAnalyzerAssemblyLoaderProvider>();
-                    var analyzerAssemblyLoader = analyzerAssemblyLoaderProvider.CreateNewShadowCopyLoader();
-
-                    // Catch exceptions here related to working with the file system.  If we can't properly enumerate,
-                    // we want to report that back to the client, while not blocking the entire extension service.
-                    try
-                    {
-                        // Allow this assembly loader to load any dll in assemblyFolderPath.
-                        foreach (var dll in Directory.EnumerateFiles(assemblyFolderPath, "*.dll"))
-                        {
-                            cancellationToken.ThrowIfCancellationRequested();
-                            try
-                            {
-                                // Check if the file is a valid .NET assembly.
-                                AssemblyName.GetAssemblyName(dll);
-                            }
-                            catch
-                            {
-                                // The file is not a valid .NET assembly, skip it.
-                                continue;
-                            }
-
-                            analyzerAssemblyLoader.AddDependencyLocation(dll);
-                        }
-
-                        return ((IAnalyzerAssemblyLoaderInternal?)analyzerAssemblyLoader, (Exception?)null);
-                    }
-                    catch (Exception ex) when (ex is not OperationCanceledException)
-                    {
-                        // Capture any exceptions here to be reported back in CreateAssemblyHandlersAsync.
-                        return (null, ex);
-                    }
-#else
-                    return ((IAnalyzerAssemblyLoaderInternal?)null, (Exception?)null);
-#endif
->>>>>>> cc835bf4
                 });
             }
 
             public void Unload()
             {
                 // Only if we've created the assembly loader do we need to do anything.
-<<<<<<< HEAD
-                _lazyAssemblyLoader.TryGetValue(out var loader);
-                loader.assemblyLoader?.Unload();
-=======
                 _lazyAssemblyLoader.TryGetValue(out var tuple);
-                tuple.assemblyLoader?.Dispose();
->>>>>>> cc835bf4
+                tuple.assemblyLoader?.Unload();
             }
 
             private async Task<AssemblyMessageHandlers> CreateAssemblyHandlersAsync(
                 string assemblyFilePath, CancellationToken cancellationToken)
             {
-<<<<<<< HEAD
-                // On NetFramework do nothing. We have no way to load extensions safely.
-=======
                 // On NetFramework analyzerAssemblyLoader. As we have no way to load extensions safely, just return an
                 // empty set of handlers.  Similarly, if we ran into an exception enumerating the exception folder, then
                 // pass that upwards as well.  This exception will be reported back to the client.  By passing back
                 // empty handler arrays, our higher layers can operate properly and treat this as an assembly with
                 // nothing to offer.
->>>>>>> cc835bf4
                 var (analyzerAssemblyLoader, extensionException) = await _lazyAssemblyLoader.GetValueAsync(cancellationToken).ConfigureAwait(false);
                 if (analyzerAssemblyLoader is null || extensionException is not null)
                 {
