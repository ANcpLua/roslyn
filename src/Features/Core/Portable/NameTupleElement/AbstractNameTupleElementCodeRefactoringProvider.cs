--- conflicted
+++ resolved
@@ -55,11 +55,7 @@
 
             var tuple = (TTupleExpressionSyntax)argument.GetRequiredParent();
 
-<<<<<<< HEAD
-            var semanticModel = await document.GetSemanticModelAsync(cancellationToken).ConfigureAwait(false);
-=======
             var semanticModel = await document.GetRequiredSemanticModelAsync(cancellationToken).ConfigureAwait(false);
->>>>>>> 300b6156
             if (semanticModel.GetTypeInfo(tuple, cancellationToken).ConvertedType is not INamedTypeSymbol tupleType)
             {
                 return default;
