--- conflicted
+++ resolved
@@ -26,14 +26,7 @@
             s => SourceGeneratorExecutionPreferenceUtilities.Parse(s, SourceGeneratorExecutionPreference.Balanced),
             SourceGeneratorExecutionPreferenceUtilities.GetEditorConfigString));
 
-<<<<<<< HEAD
-    public static readonly Option2<bool> SourceGeneratorExecutionBalancedFeatureFlag = new(
-        "dotnet_source_generator_execution_balanced_feature_flag", true);
-
     public static readonly Option2<bool> ReloadChangedAnalyzerReferences = new(
-=======
-    public static readonly Option2<bool?> ReloadChangedAnalyzerReferences = new(
->>>>>>> 97701a7c
         "dotnet_reload_changed_analyzer_references",
         defaultValue: true);
 }