﻿// Licensed to the .NET Foundation under one or more agreements.
// The .NET Foundation licenses this file to you under the MIT license.
// See the LICENSE file in the project root for more information.

namespace Roslyn.LanguageServer.Protocol;

using System;
using System.Text.Json.Serialization;

/// <summary>
/// A document link is a range in a text document that links to an internal or
/// external resource, like another text document or a web site.
/// <para>
/// See the <see href="https://microsoft.github.io/language-server-protocol/specifications/specification-current/#documentLink">Language Server Protocol specification</see> for additional information.
/// </para>
/// </summary>
internal sealed class DocumentLink
{
    /// <summary>
    /// The range this link applies to.
    /// </summary>
    [JsonPropertyName("range")]
    public Range Range
    {
        get;
        set;
    }

<<<<<<< HEAD
        /// <summary>
        /// The uri this link points to. If missing a resolve request is sent later.
        /// </summary>
        [JsonPropertyName("target")]
        [JsonConverter(typeof(DocumentUriConverter))]
        [JsonIgnore(Condition = JsonIgnoreCondition.WhenWritingNull)]
        public DocumentUri? Target
        {
            get;
            set;
        }
=======
    /// <summary>
    /// The uri this link points to. If missing a resolve request is sent later.
    /// </summary>
    [JsonPropertyName("target")]
    [JsonConverter(typeof(DocumentUriConverter))]
    [JsonIgnore(Condition = JsonIgnoreCondition.WhenWritingNull)]
    public Uri? Target
    {
        get;
        set;
    }
>>>>>>> 50b6120b

    /// <summary>
    /// The tooltip text when you hover over this link.
    /// <para>
    /// If a tooltip is provided, it will be displayed in a string that includes
    /// instructions on how to trigger the link, such as <c>{0} (ctrl + click)</c>.
    /// The specific instructions vary depending on OS, user settings, and localization.
    /// </para>
    /// </summary>
    /// <remarks>Since LSP 3.15</remarks>
    [JsonPropertyName("tooltip")]
    [JsonIgnore(Condition = JsonIgnoreCondition.WhenWritingNull)]
    public string? Tooltip { get; init; }

    /// <summary>
    /// A data entry field that is preserved on a document link between a
    /// DocumentLinkRequest and a DocumentLinkResolveRequest.
    /// </summary>
    [JsonPropertyName("data")]
    [JsonIgnore(Condition = JsonIgnoreCondition.WhenWritingNull)]
    public object? Data { get; init; }
}<|MERGE_RESOLUTION|>--- conflicted
+++ resolved
@@ -26,31 +26,17 @@
         set;
     }
 
-<<<<<<< HEAD
-        /// <summary>
-        /// The uri this link points to. If missing a resolve request is sent later.
-        /// </summary>
-        [JsonPropertyName("target")]
-        [JsonConverter(typeof(DocumentUriConverter))]
-        [JsonIgnore(Condition = JsonIgnoreCondition.WhenWritingNull)]
-        public DocumentUri? Target
-        {
-            get;
-            set;
-        }
-=======
     /// <summary>
     /// The uri this link points to. If missing a resolve request is sent later.
     /// </summary>
     [JsonPropertyName("target")]
     [JsonConverter(typeof(DocumentUriConverter))]
     [JsonIgnore(Condition = JsonIgnoreCondition.WhenWritingNull)]
-    public Uri? Target
+    public DocumentUri? Target
     {
         get;
         set;
     }
->>>>>>> 50b6120b
 
     /// <summary>
     /// The tooltip text when you hover over this link.
