--- conflicted
+++ resolved
@@ -50,13 +50,8 @@
         await testLspServer.OpenDocumentAsync(looseFileUri, source, languageId: "csharp").ConfigureAwait(false);
 
         // Verify file is added to the misc file workspace.
-<<<<<<< HEAD
         var (workspace, _, document) = await testLspServer.GetManager().GetLspDocumentInfoAsync(new LSP.TextDocumentIdentifier { DocumentUri = looseFileUri }, CancellationToken.None);
-        Assert.True(workspace is LspMiscellaneousFilesWorkspace);
-=======
-        var (workspace, _, document) = await testLspServer.GetManager().GetLspDocumentInfoAsync(new LSP.TextDocumentIdentifier { Uri = looseFileUri }, CancellationToken.None);
         Assert.Equal(testLspServer.GetManager().GetTestAccessor().GetLspMiscellaneousFilesWorkspace(), workspace);
->>>>>>> 9cce7288
         AssertEx.NotNull(document);
         Assert.Equal(looseFileUri, document.GetURI());
         Assert.Equal(filePath, document.FilePath);
@@ -81,13 +76,8 @@
         await testLspServer.OpenDocumentAsync(looseFileUri, source, languageId: "csharp").ConfigureAwait(false);
 
         // Verify file is added to the misc file workspace.
-<<<<<<< HEAD
         var (workspace, _, document) = await testLspServer.GetManager().GetLspDocumentInfoAsync(new LSP.TextDocumentIdentifier { DocumentUri = looseFileUri }, CancellationToken.None);
-        Assert.True(workspace is LspMiscellaneousFilesWorkspace);
-=======
-        var (workspace, _, document) = await testLspServer.GetManager().GetLspDocumentInfoAsync(new LSP.TextDocumentIdentifier { Uri = looseFileUri }, CancellationToken.None);
         Assert.Equal(testLspServer.GetManager().GetTestAccessor().GetLspMiscellaneousFilesWorkspace(), workspace);
->>>>>>> 9cce7288
         AssertEx.NotNull(document);
         Assert.Equal(looseFileUri, document.GetURI());
         Assert.Equal(looseFileUri.UriString, document.FilePath);
@@ -118,13 +108,8 @@
 
         // Verify file is not added to the misc file workspace.
         {
-<<<<<<< HEAD
             var (workspace, _, document) = await testLspServer.GetManager().GetLspDocumentInfoAsync(new LSP.TextDocumentIdentifier { DocumentUri = expectedDocumentUri }, CancellationToken.None);
-            Assert.False(workspace is LspMiscellaneousFilesWorkspace);
-=======
-            var (workspace, _, document) = await testLspServer.GetManager().GetLspDocumentInfoAsync(new LSP.TextDocumentIdentifier { Uri = expectedDocumentUri }, CancellationToken.None);
             Assert.NotEqual(testLspServer.GetManager().GetTestAccessor().GetLspMiscellaneousFilesWorkspace(), workspace);
->>>>>>> 9cce7288
             AssertEx.NotNull(document);
             Assert.Equal(expectedDocumentUri, document.GetURI());
             Assert.Equal(documentFilePath, document.FilePath);
@@ -132,17 +117,10 @@
 
         // Try again, this time with a uri with different case sensitivity.  This is supported, and is needed by Xaml.
         {
-<<<<<<< HEAD
             var lowercaseUri = ProtocolConversions.CreateAbsoluteDocumentUri(documentFilePath.ToLowerInvariant());
             Assert.NotEqual(expectedDocumentUri.GetRequiredParsedUri().AbsolutePath, lowercaseUri.GetRequiredParsedUri().AbsolutePath);
             var (workspace, _, document) = await testLspServer.GetManager().GetLspDocumentInfoAsync(new LSP.TextDocumentIdentifier { DocumentUri = lowercaseUri }, CancellationToken.None);
-            Assert.False(workspace is LspMiscellaneousFilesWorkspace);
-=======
-            var lowercaseUri = ProtocolConversions.CreateAbsoluteUri(documentFilePath.ToLowerInvariant());
-            Assert.NotEqual(expectedDocumentUri.AbsolutePath, lowercaseUri.AbsolutePath);
-            var (workspace, _, document) = await testLspServer.GetManager().GetLspDocumentInfoAsync(new LSP.TextDocumentIdentifier { Uri = lowercaseUri }, CancellationToken.None);
             Assert.NotEqual(testLspServer.GetManager().GetTestAccessor().GetLspMiscellaneousFilesWorkspace(), workspace);
->>>>>>> 9cce7288
             AssertEx.NotNull(document);
             Assert.Equal(expectedDocumentUri, document.GetURI());
             Assert.Equal(documentFilePath, document.FilePath);
@@ -322,13 +300,8 @@
         await testLspServer.OpenDocumentAsync(looseFileUri, "hello", languageId: "csharp").ConfigureAwait(false);
 
         // Verify file is added to the misc file workspace.
-<<<<<<< HEAD
         var (workspace, _, document) = await testLspServer.GetManager().GetLspDocumentInfoAsync(new LSP.TextDocumentIdentifier { DocumentUri = looseFileUri }, CancellationToken.None);
-        Assert.True(workspace is LspMiscellaneousFilesWorkspace);
-=======
-        var (workspace, _, document) = await testLspServer.GetManager().GetLspDocumentInfoAsync(new LSP.TextDocumentIdentifier { Uri = looseFileUri }, CancellationToken.None);
         Assert.Equal(testLspServer.GetManager().GetTestAccessor().GetLspMiscellaneousFilesWorkspace(), workspace);
->>>>>>> 9cce7288
         AssertEx.NotNull(document);
         Assert.Equal(looseFileUri, document.GetURI());
         Assert.Equal(looseFileUri.UriString, document.FilePath);
