--- conflicted
+++ resolved
@@ -22,14 +22,7 @@
         [Fact]
         public async Task CSharp_VerifyDiagnosticAsync()
         {
-            DiagnosticResult[] expected = new[]
-            {
-                GetCSharpExpectedDiagnostic(21, 48, parameterName: "compilationContext", kind: StartActionKind.CompilationStartAction),
-                GetCSharpExpectedDiagnostic(35, 47, parameterName: "codeBlockContext", kind: StartActionKind.CodeBlockStartAction),
-                GetCSharpExpectedDiagnostic(40, 52, parameterName: "operationBlockContext", kind: StartActionKind.OperationBlockStartAction)
-            };
-
-            await VerifyCS.VerifyAnalyzerAsync(@"
+            var source = @"
 using System;
 using System.Collections.Immutable;
 using Microsoft.CodeAnalysis;
@@ -72,9 +65,6 @@
     {
         operationBlockContext.RegisterOperationBlockEndAction(null);
     }
-<<<<<<< HEAD
-}", expected);
-=======
 }";
             DiagnosticResult[] expected =
             [
@@ -84,20 +74,12 @@
             ];
 
             await VerifyCS.VerifyAnalyzerAsync(source, expected);
->>>>>>> 9af5f431
         }
 
         [Fact]
         public async Task VisualBasic_VerifyDiagnosticAsync()
         {
-            DiagnosticResult[] expected = new[]
-            {
-                GetBasicExpectedDiagnostic(19, 17, parameterName: "compilationContext", kind: StartActionKind.CompilationStartAction),
-                GetBasicExpectedDiagnostic(32, 46, parameterName: "codeBlockContext", kind: StartActionKind.CodeBlockStartAction),
-                GetBasicExpectedDiagnostic(36, 51, parameterName: "operationBlockContext", kind: StartActionKind.OperationBlockStartAction)
-            };
-
-            await VerifyVB.VerifyAnalyzerAsync(@"
+            var source = @"
 Imports System
 Imports System.Collections.Immutable
 Imports Microsoft.CodeAnalysis
@@ -136,9 +118,6 @@
         operationBlockContext.RegisterOperationBlockEndAction(Nothing)
     End Sub
 End Class
-<<<<<<< HEAD
-", expected);
-=======
 ";
             DiagnosticResult[] expected =
             [
@@ -148,12 +127,12 @@
             ];
 
             await VerifyVB.VerifyAnalyzerAsync(source, expected);
->>>>>>> 9af5f431
-        }
-
-        [Fact]
-        public Task CSharp_NoDiagnosticCasesAsync()
-            => VerifyCS.VerifyAnalyzerAsync(@"
+        }
+
+        [Fact]
+        public async Task CSharp_NoDiagnosticCasesAsync()
+        {
+            var source = @"
 using System;
 using System.Collections.Immutable;
 using Microsoft.CodeAnalysis;
@@ -201,11 +180,15 @@
         context.RegisterOperationAction(AnalyzeOperation, OperationKind.Invocation);
         context.RegisterOperationBlockEndAction(null);
     }
-}");
-
-        [Fact]
-        public Task CSharp_NoDiagnosticCases_2Async()
-            => VerifyCS.VerifyAnalyzerAsync(@"
+}";
+
+            await VerifyCS.VerifyAnalyzerAsync(source);
+        }
+
+        [Fact]
+        public async Task CSharp_NoDiagnosticCases_2Async()
+        {
+            var source = @"
 using System;
 using System.Collections.Immutable;
 using Microsoft.CodeAnalysis;
@@ -246,11 +229,15 @@
         context.RegisterSyntaxNodeAction(AnalyzeSyntax, SyntaxKind.InvocationExpression);
         context.RegisterCodeBlockEndAction(null);
     }
-}");
-
-        [Fact]
-        public Task VisualBasic_NoDiagnosticCasesAsync()
-            => VerifyVB.VerifyAnalyzerAsync(@"
+}";
+
+            await VerifyCS.VerifyAnalyzerAsync(source);
+        }
+
+        [Fact]
+        public async Task VisualBasic_NoDiagnosticCasesAsync()
+        {
+            var source = @"
 Imports System
 Imports System.Collections.Immutable
 Imports Microsoft.CodeAnalysis
@@ -293,11 +280,15 @@
         context.RegisterOperationBlockEndAction(Nothing)
     End Sub
 End Class
-");
-
-        [Fact]
-        public Task VisualBasic_NoDiagnosticCases_2Async()
-            => VerifyVB.VerifyAnalyzerAsync(@"
+";
+
+            await VerifyVB.VerifyAnalyzerAsync(source);
+        }
+
+        [Fact]
+        public async Task VisualBasic_NoDiagnosticCases_2Async()
+        {
+            var source = @"
 Imports System
 Imports System.Collections.Immutable
 Imports Microsoft.CodeAnalysis
@@ -336,7 +327,10 @@
         context.RegisterCodeBlockEndAction(Nothing)
     End Sub
 End Class
-");
+";
+
+            await VerifyVB.VerifyAnalyzerAsync(source);
+        }
 
         private static DiagnosticResult GetCSharpExpectedDiagnostic(int line, int column, string parameterName, StartActionKind kind) =>
 #pragma warning disable RS0030 // Do not use banned APIs
