--- conflicted
+++ resolved
@@ -9,10 +9,6 @@
     <NoWarn>$(NoWarn);CS0436</NoWarn>
     <ExcludeFromSourceOnlyBuild>true</ExcludeFromSourceOnlyBuild>
     <!-- Excluded from source build. Otherwise this should be conditionalized to only be set when DotNetBuildSourceOnly != true -->
-<<<<<<< HEAD
-    <MicrosoftCodeAnalysisVersion>$(MicrosoftCodeAnalysisVersionForMetrics)</MicrosoftCodeAnalysisVersion>
-=======
->>>>>>> 5a588eea
     <SQLitePCLRawVersion>1.1.2</SQLitePCLRawVersion>
     <VersionPrefix>$(MetricsVersionPrefix)</VersionPrefix>
   </PropertyGroup>
