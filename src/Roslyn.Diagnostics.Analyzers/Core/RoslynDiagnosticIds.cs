--- conflicted
+++ resolved
@@ -49,13 +49,10 @@
         public const string DoNotCallGetTestAccessorRuleId = "RS0043";
         public const string CreateTestAccessorRuleId = "RS0044";
         public const string ExposeMemberForTestingRuleId = "RS0045";
-<<<<<<< HEAD
         public const string AvoidOptSuffixForNullableEnableCodeRuleId = "RS0046";
-=======
 
         public const string WrapStatementsRuleId = "RS0100";
         public const string BlankLinesRuleId = "RS0101";
         public const string BracePlacementRuleId = "RS0102";
->>>>>>> b63386a2
     }
 }