﻿// Copyright (c) Microsoft.  All Rights Reserved.  Licensed under the Apache License, Version 2.0.  See License.txt in the project root for license information.

namespace Roslyn.Diagnostics.Analyzers
{
    internal static class RoslynDiagnosticIds
    {
        public const string UseEmptyEnumerableRuleId = "RS0001";
        public const string UseSingletonEnumerableRuleId = "RS0002";
        // public const string DirectlyAwaitingTaskAnalyzerRuleId = "RS0003";           // Now CA2007 => Microsoft.ApiDesignGuidelines.Analyzers.DoNotDirectlyAwaitATaskAnalyzer
        public const string UseSiteDiagnosticsCheckerRuleId = "RS0004";
        public const string DoNotUseCodeActionCreateRuleId = "RS0005";
        public const string MixedVersionsOfMefAttributesRuleId = "RS0006";
        // public const string UseArrayEmptyRuleId = "RS0007";                          // Now CA1825 => System.Runtime.Analyzers.AvoidZeroLengthArrayAllocationsAnalyzer
        // public const string ImplementIEquatableRuleId = "RS0008";                    // Now CA1067 => Microsoft.ApiDesignGuidelines.Analyzers.EquatableAnalyzer
        // public const string OverrideObjectEqualsRuleId = "RS0009";                   // Now CA1815 => Microsoft.ApiDesignGuidelines.Analyzers.OverrideEqualsAndOperatorEqualsOnValueTypesAnalyzer
        // public const string DoNotUseVerbatimCrefsRuleId = "RS0010";                  // Now RS0010 => XmlDocumentationComments.Analyzers.AvoidUsingCrefTagsWithAPrefixAnalyzer
        // public const string CancellationTokenMustBeLastRuleId = "RS0011";            // Now CA1068 => Microsoft.ApiDesignGuidelines.Analyzers.CancellationTokenParametersMustComeLastAnalyzer
        // public const string DoNotCallToImmutableArrayRuleId = "RS0012";              // Now CA2009 => System.Collections.Immutable.Analyzers.DoNotCallToImmutableCollectionOnAnImmutableCollectionValueAnalyzer
        public const string DoNotAccessDiagnosticDescriptorRuleId = "RS0013";
        // public const string DoNotCallLinqOnIndexable = "RS0014";                     // Now RS0014 => System.Runtime.Analyzers.DoNotUseEnumerableMethodsOnIndexableCollectionsInsteadUseTheCollectionDirectlyAnalyzer
        // public const string ConsumePreserveSigRuleId = "RS0015";                     // Now CA2010 => System.Runtime.InteropServices.Analyzers.AlwaysConsumeTheValueReturnedByMethodsMarkedWithPreserveSigAttributeAnalyzer
        public const string DeclarePublicApiRuleId = "RS0016";
        public const string RemoveDeletedApiRuleId = "RS0017";
        // public const string DoNotCreateTasksWithoutTaskSchedulerRuleId = "RS0018";   // Now CA2008 => System.Threading.Tasks.Analyzers.DoNotCreateTasksWithoutPassingATaskSchedulerAnalyzer
        public const string SymbolDeclaredEventRuleId = "RS0019";
        // public const string DeadCodeRuleId = "RS0020";                               // Now ???
        // public const string DeadCodeTriggerRuleId = "RS0021";                        // Now ???
        public const string ExposedNoninstantiableTypeRuleId = "RS0022";
        public const string MissingSharedAttributeRuleId = "RS0023";
        public const string PublicApiFilesInvalid = "RS0024";
        public const string DuplicatedSymbolInPublicApiFiles = "RS0025";
        public const string AvoidMultipleOverloadsWithOptionalParameters = "RS0026";
        public const string OverloadWithOptionalParametersShouldHaveMostParameters = "RS0027";
        public const string RoslynAnalyzerMustUseIdInSpecifiedRangeRuleId = "RS0028";
        public const string RoslynAnalyzerMustUseCategoriesFromSpecifiedRangeRuleId = "RS0029";
        public const string SymbolIsBannedRuleId = "RS0030";
        public const string DuplicateBannedSymbolRuleId = "RS0031";
        public const string TestExportsShouldNotBeDiscoverableRuleId = "RS0032";
        public const string ImportingConstructorShouldBeObsoleteRuleId = "RS0033";
        public const string ExportedPartsShouldHaveImportingConstructorRuleId = "RS0034";
        public const string RestrictedInternalsVisibleToRuleId = "RS0035";
        public const string AnnotatePublicApiRuleId = "RS0036";
        public const string ShouldAnnotateApiFilesRuleId = "RS0037";
<<<<<<< HEAD
        public const string DefaultableTypeShouldHaveDefaultableFieldsRuleId = "RS0038";
=======
        public const string PreferNullLiteralRuleId = "RS0038";
>>>>>>> e114359d
    }
}<|MERGE_RESOLUTION|>--- conflicted
+++ resolved
@@ -41,10 +41,7 @@
         public const string RestrictedInternalsVisibleToRuleId = "RS0035";
         public const string AnnotatePublicApiRuleId = "RS0036";
         public const string ShouldAnnotateApiFilesRuleId = "RS0037";
-<<<<<<< HEAD
-        public const string DefaultableTypeShouldHaveDefaultableFieldsRuleId = "RS0038";
-=======
         public const string PreferNullLiteralRuleId = "RS0038";
->>>>>>> e114359d
+        public const string DefaultableTypeShouldHaveDefaultableFieldsRuleId = "RS0040";
     }
 }