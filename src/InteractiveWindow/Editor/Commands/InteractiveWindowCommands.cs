--- conflicted
+++ resolved
@@ -14,11 +14,7 @@
 {
     internal sealed class Commands : IInteractiveWindowCommands
     {
-<<<<<<< HEAD
-        private const string CommandSeparator = ",";
-=======
-        private static readonly char[] s_commandNameSeparators = new[] { '\r', '\n', ' ', '\t' };
->>>>>>> a7eb09e9
+        private const string _commandSeparator = ",";
 
         private readonly Dictionary<string, IInteractiveWindowCommand> _commands;
         private readonly int _maxCommandNameLength;
@@ -55,7 +51,7 @@
                     }
                     if (length != 0)
                     {
-                        length += CommandSeparator.Length;
+                        length += _commandSeparator.Length;
                     }
                     length += name.Length;
 
@@ -64,18 +60,13 @@
                 if (length == 0) {
                     throw new InvalidOperationException(string.Format(InteractiveWindowResources.MissingCommandName, command.GetType().Name));
                 }
-                this.maxCommandNameLength = Math.Max(this.maxCommandNameLength, length);
+                _maxCommandNameLength = Math.Max(_maxCommandNameLength, length);
             }
 
             _commands = commandsDict;
 
-<<<<<<< HEAD
-            this.classificationRegistry = classificationRegistry;
-=======
-            _maxCommandNameLength = (_commands.Count > 0) ? _commands.Values.Select(command => command.Name.Length).Max() : 0;
-
             _classificationRegistry = classificationRegistry;
->>>>>>> a7eb09e9
+
             if (contentTypeRegistry != null)
             {
                 _commandContentType = contentTypeRegistry.GetContentType(PredefinedInteractiveCommandsContentTypes.InteractiveCommandContentTypeName);
@@ -227,11 +218,7 @@
             }
             catch (Exception e)
             {
-<<<<<<< HEAD
-                window.ErrorOutputWriter.WriteLine(string.Format("Command '{0}' failed: {1}", command.Names.First(), e.Message));
-=======
-                _window.ErrorOutputWriter.WriteLine(string.Format("Command '{0}' failed: {1}", command.Name, e.Message));
->>>>>>> a7eb09e9
+                _window.ErrorOutputWriter.WriteLine(string.Format("Command '{0}' failed: {1}", command.Names.First(), e.Message));
                 return ExecutionResult.Failed;
             }
         }
@@ -282,7 +269,7 @@
             writer.WriteLine("Usage:");
             writer.Write(HelpIndent);
             writer.Write(CommandPrefix);
-            writer.Write(string.Join(CommandSeparator, command.Names));
+            writer.Write(string.Join(_commandSeparator, command.Names));
 
             string commandLine = command.CommandLine;
             if (commandLine != null)
