--- conflicted
+++ resolved
@@ -44,14 +44,9 @@
             var substitutedSourceMethod = method.SubstitutedSourceMethod;
             _parameterOffset = substitutedSourceMethod.IsStatic ? 0 : 1;
             _targetParameters = method.Parameters;
-<<<<<<< HEAD
             // PROTOTYPE(semi-auto-props): We may want to introduce a field keyword binder.
-            _sourceBinder = new InMethodBinder(substitutedSourceMethod, new BuckStopsHereBinder(next.Compilation));
-=======
-
             // Note that we never expect this InMethodBinder to find candidate symbols which may be file-local, and therefore pass 'associatedFileIdentifier: null' to the BuckStopsHereBinder.
             _sourceBinder = new InMethodBinder(substitutedSourceMethod, new BuckStopsHereBinder(next.Compilation, associatedFileIdentifier: null));
->>>>>>> f36ea16f
         }
 
         internal override void LookupSymbolsInSingleBinder(LookupResult result, string name, int arity, ConsList<TypeSymbol> basesBeingResolved, LookupOptions options, Binder originalBinder, bool diagnose, ref CompoundUseSiteInfo<AssemblySymbol> useSiteInfo)
