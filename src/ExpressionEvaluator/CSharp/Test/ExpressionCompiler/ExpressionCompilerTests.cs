﻿// Licensed to the .NET Foundation under one or more agreements.
// The .NET Foundation licenses this file to you under the MIT license.
// See the LICENSE file in the project root for more information.

#nullable disable

using System;
using System.Collections.Immutable;
using System.Globalization;
using System.IO;
using System.Linq;
using System.Threading;
using Microsoft.CodeAnalysis.CodeGen;
using Microsoft.CodeAnalysis.CSharp.Symbols;
using Microsoft.CodeAnalysis.CSharp.Test.Utilities;
using Microsoft.CodeAnalysis.Emit;
using Microsoft.CodeAnalysis.ExpressionEvaluator;
using Microsoft.CodeAnalysis.ExpressionEvaluator.UnitTests;
using Microsoft.CodeAnalysis.PooledObjects;
using Microsoft.CodeAnalysis.Test.Utilities;
using Microsoft.DiaSymReader;
using Microsoft.VisualStudio.Debugger.Evaluation;
using Microsoft.VisualStudio.Debugger.Evaluation.ClrCompilation;
using Roslyn.Test.PdbUtilities;
using static Roslyn.Test.Utilities.SigningTestHelpers;
using Roslyn.Test.Utilities;
using Xunit;

namespace Microsoft.CodeAnalysis.CSharp.ExpressionEvaluator.UnitTests
{
    public class ExpressionCompilerTests : ExpressionCompilerTestBase
    {
        /// <summary>
        /// Each assembly should have a unique MVID and assembly name.
        /// </summary>
        [Fact, WorkItem(1029280, "http://vstfdevdiv:8080/DevDiv2/DevDiv/_workitems/edit/1029280")]
        public void UniqueModuleVersionId()
        {
            var source =
@"class C
{
    static void M()
    {
    }
}";
            var compilation0 = CreateCompilation(source, options: TestOptions.DebugDll);
            WithRuntimeInstance(compilation0, runtime =>
            {
                ImmutableArray<MetadataBlock> blocks;
                Guid moduleVersionId;
                ISymUnmanagedReader symReader;
                int methodToken;
                int localSignatureToken;
                GetContextState(runtime, "C.M", out blocks, out moduleVersionId, out symReader, out methodToken, out localSignatureToken);

                var appDomain = new AppDomain();
                uint ilOffset = ExpressionCompilerTestHelpers.GetOffset(methodToken, symReader);
                var context = CreateMethodContext(
                    appDomain,
                    blocks,
                    symReader,
                    moduleVersionId,
                    methodToken: methodToken,
                    methodVersion: 1,
                    ilOffset: ilOffset,
                    localSignatureToken: localSignatureToken,
                    kind: MakeAssemblyReferencesKind.AllAssemblies);

                string error;
                var result = context.CompileExpression("1", out error);
                var mvid1 = result.Assembly.GetModuleVersionId();
                var name1 = result.Assembly.GetAssemblyName();
                Assert.NotEqual(mvid1, Guid.Empty);

                context = CreateMethodContext(
                    appDomain,
                    blocks,
                    symReader,
                    moduleVersionId,
                    methodToken: methodToken,
                    methodVersion: 1,
                    ilOffset: ilOffset,
                    localSignatureToken: localSignatureToken,
                    kind: MakeAssemblyReferencesKind.AllAssemblies);
            });
        }

        [Fact]
        public void ParseError()
        {
            var source =
@"class C
{
    static void M() { }
}";
            var compilation0 = CreateCompilation(source, options: TestOptions.DebugDll);
            WithRuntimeInstance(compilation0, runtime =>
            {
                var context = CreateMethodContext(runtime, "C.M");
                string error;
                var result = context.CompileExpression("M(", out error);
                Assert.Null(result);
                Assert.Equal("error CS1026: ) expected", error);
            });
        }

        /// <summary>
        /// Diagnostics should be formatted with the CurrentUICulture.
        /// </summary>
        [Fact, WorkItem(941599, "http://vstfdevdiv:8080/DevDiv2/DevDiv/_workitems/edit/941599")]
        public void FormatterCultureInfo()
        {
            var previousCulture = Thread.CurrentThread.CurrentCulture;
            var previousUICulture = Thread.CurrentThread.CurrentUICulture;
            Thread.CurrentThread.CurrentCulture = CultureInfo.GetCultureInfo("fr-FR");
            Thread.CurrentThread.CurrentUICulture = CultureInfo.GetCultureInfo("de-DE");
            try
            {
                var source =
@"class C
{
    static void M() { }
}";
                var compilation0 = CreateCompilation(source, options: TestOptions.DebugDll);
                WithRuntimeInstance(compilation0, runtime =>
                {
                    var context = CreateMethodContext(runtime, "C.M");
                    ResultProperties resultProperties;
                    string error;
                    ImmutableArray<AssemblyIdentity> missingAssemblyIdentities;
                    var result = context.CompileExpression(
                        "M(",
                        DkmEvaluationFlags.TreatAsExpression,
                        NoAliases,
                        CustomDiagnosticFormatter.Instance,
                        out resultProperties,
                        out error,
                        out missingAssemblyIdentities,
                        preferredUICulture: null,
                        testData: null);
                    Assert.Null(result);
                    Assert.Equal("LCID=1031, Code=1026", error);
                    Assert.Empty(missingAssemblyIdentities);
                });
            }
            finally
            {
                Thread.CurrentThread.CurrentUICulture = previousUICulture;
                Thread.CurrentThread.CurrentCulture = previousCulture;
            }
        }

        /// <summary>
        /// Compile should succeed if there are
        /// parse warnings but no errors.
        /// </summary>
        [Fact]
        public void ParseWarning()
        {
            var source =
@"class C
{
    static void M() { }
}";
            var compilation0 = CreateCompilation(source, options: TestOptions.DebugDll);
            WithRuntimeInstance(compilation0, runtime =>
            {
                // (1,2): warning CS0078: The 'l' suffix is easily confused with the digit '1' -- use 'L' for clarity
                const string expr = "0l";
                var context = CreateMethodContext(runtime, "C.M");
                string error;
                var testData = new CompilationTestData();
                var result = context.CompileExpression(expr, out error, testData);
                Assert.NotNull(result.Assembly);
                Assert.Null(error);
                testData.GetMethodData("<>x.<>m0").VerifyIL(
    @"{
  // Code size        3 (0x3)
  .maxstack  1
  IL_0000:  ldc.i4.0
  IL_0001:  conv.i8
  IL_0002:  ret
}");
            });
        }

        /// <summary>
        /// Reference to local in another scope.
        /// </summary>
        [Fact]
        public void BindingError()
        {
            var source =
@"class C
{
    static void M(object o)
    {
        var a = new object[0];
        foreach (var x in a)
        {
            M(x);
        }
        foreach (var y in a)
        {
#line 999
            M(y);
        }
    }
}";
            ResultProperties resultProperties;
            string error;
            var testData = Evaluate(
                source,
                OutputKind.DynamicallyLinkedLibrary,
                methodName: "C.M",
                atLineNumber: 999,
                expr: "y ?? x",
                resultProperties: out resultProperties,
                error: out error);
            Assert.Equal("error CS0103: The name 'x' does not exist in the current context", error);
        }

        [Fact]
        public void EmitError()
        {
            var longName = new string('P', 1100);
            var source =
@"class C
{
    static void M(object o)
    {
    }
}";
            ResultProperties resultProperties;
            string error;
            var testData = Evaluate(
                source,
                OutputKind.DynamicallyLinkedLibrary,
                methodName: "C.M",
                expr: string.Format("new {{ {0} = o }}", longName),
                resultProperties: out resultProperties,
                error: out error);
            Assert.Equal(error, string.Format("error CS7013: Name '<{0}>i__Field' exceeds the maximum length allowed in metadata.", longName));
        }

        [Fact]
        public void NoSymbols()
        {
            var source =
@"class C
{
    static object F(object o)
    {
        return o;
    }
    static void M(int x)
    {
        int y = x + 1;
    }
}";
            var compilation0 = CSharpTestBase.CreateCompilation(
                source,
                options: TestOptions.DebugDll,
                assemblyName: ExpressionCompilerUtilities.GenerateUniqueName());
            var runtime = CreateRuntimeInstance(compilation0, debugFormat: 0);
            foreach (var module in runtime.Modules)
            {
                Assert.Null(module.SymReader);
            }
            var context = CreateMethodContext(
                runtime,
                methodName: "C.M");
            // Local reference.
            string error;
            var testData = new CompilationTestData();
            var result = context.CompileExpression("F(y)", out error, testData);
            Assert.Equal("error CS0103: The name 'y' does not exist in the current context", error);
            // No local reference.
            testData = new CompilationTestData();
            result = context.CompileExpression("F(x)", out error, testData);
            testData.GetMethodData("<>x.<>m0").VerifyIL(
@"{
  // Code size       12 (0xc)
  .maxstack  1
  .locals init (int V_0)
  IL_0000:  ldarg.0
  IL_0001:  box        ""int""
  IL_0006:  call       ""object C.F(object)""
  IL_000b:  ret
}");
        }

        /// <summary>
        /// Reuse Compilation if references match, and reuse entire
        /// EvaluationContext if references and local scopes match.
        /// </summary>
        [Fact]
        public void ReuseEvaluationContext()
        {
            var sourceA =
@"public interface I
{
}";
            var sourceB =
@"class C
{
    static void F(I o)
    {
        object x = 1;
        if (o == null)
        {
            object y = 2;
            y = x;
        }
        else
        {
            object z;
        }
        x = 3;
    }
    static void G()
    {
    }
}";
            var compilationA = CreateCompilation(sourceA, options: TestOptions.DebugDll);
            var referenceA = compilationA.EmitToImageReference();

            var compilationB = CreateCompilation(
                sourceB,
                options: TestOptions.DebugDll,
                references: new MetadataReference[] { referenceA });

            const int methodVersion = 1;

            var referencesB = new[] { MscorlibRef, referenceA };
            var moduleB = compilationB.ToModuleInstance();

            var appDomain = new AppDomain();
            int startOffset;
            int endOffset;
            var runtime = CreateRuntimeInstance(moduleB, referencesB);
            ImmutableArray<MetadataBlock> typeBlocks;
            ImmutableArray<MetadataBlock> methodBlocks;
            Guid moduleVersionId;
            ISymUnmanagedReader symReader;
            int typeToken;
            int methodToken;
            int localSignatureToken;
            GetContextState(runtime, "C", out typeBlocks, out moduleVersionId, out symReader, out typeToken, out localSignatureToken);
            GetContextState(runtime, "C.F", out methodBlocks, out moduleVersionId, out symReader, out methodToken, out localSignatureToken);

            // Get non-empty scopes.
            var scopes = symReader.GetScopes(methodToken, methodVersion, EvaluationContext.IsLocalScopeEndInclusive).WhereAsArray(s => s.Locals.Length > 0);
            Assert.True(scopes.Length >= 3);
            var outerScope = scopes.First(s => s.Locals.Contains("x"));

            startOffset = outerScope.StartOffset;
            endOffset = outerScope.EndOffset - 1;

            // At start of outer scope.
            var context = CreateMethodContext(appDomain, methodBlocks, symReader, moduleVersionId, methodToken, methodVersion, (uint)startOffset, localSignatureToken, MakeAssemblyReferencesKind.AllAssemblies);

            // At end of outer scope - not reused because of the nested scope.
            var previous = appDomain.GetMetadataContext();
            context = CreateMethodContext(appDomain, methodBlocks, symReader, moduleVersionId, methodToken, methodVersion, (uint)endOffset, localSignatureToken, MakeAssemblyReferencesKind.AllAssemblies);
            Assert.NotEqual(context, GetMetadataContext(previous).EvaluationContext); // Not required, just documentary.

            // At type context.
            previous = appDomain.GetMetadataContext();
            context = CreateTypeContext(appDomain, typeBlocks, moduleVersionId, typeToken, MakeAssemblyReferencesKind.AllAssemblies);
            Assert.NotEqual(context, GetMetadataContext(previous).EvaluationContext);
            Assert.Null(context.MethodContextReuseConstraints);
            Assert.Equal(context.Compilation, GetMetadataContext(previous).Compilation);

            // Step through entire method.
            var previousScope = (Scope)null;
            previous = appDomain.GetMetadataContext();
            for (int offset = startOffset; offset <= endOffset; offset++)
            {
                var scope = scopes.GetInnermostScope(offset);
                var constraints = GetMetadataContext(previous).EvaluationContext.MethodContextReuseConstraints;
                if (constraints.HasValue)
                {
                    Assert.Equal(scope == previousScope, constraints.GetValueOrDefault().AreSatisfied(moduleVersionId, methodToken, methodVersion, offset));
                }

                context = CreateMethodContext(appDomain, methodBlocks, symReader, moduleVersionId, methodToken, methodVersion, (uint)offset, localSignatureToken, MakeAssemblyReferencesKind.AllAssemblies);
                var previousEvaluationContext = GetMetadataContext(previous).EvaluationContext;
                if (scope == previousScope)
                {
                    Assert.Equal(context, previousEvaluationContext);
                }
                else
                {
                    // Different scope. Should reuse compilation.
                    Assert.NotEqual(context, previousEvaluationContext);
                    if (previousEvaluationContext != null)
                    {
                        Assert.NotEqual(context.MethodContextReuseConstraints, previousEvaluationContext.MethodContextReuseConstraints);
                        Assert.Equal(context.Compilation, GetMetadataContext(previous).Compilation);
                    }
                }
                previousScope = scope;
                previous = appDomain.GetMetadataContext();
            }

            // With different references.
            var fewerReferences = new[] { MscorlibRef };
            runtime = CreateRuntimeInstance(moduleB, fewerReferences);
            GetContextState(runtime, "C.F", out methodBlocks, out moduleVersionId, out symReader, out methodToken, out localSignatureToken);

            // Different references. No reuse.
            context = CreateMethodContext(appDomain, methodBlocks, symReader, moduleVersionId, methodToken, methodVersion, (uint)endOffset, localSignatureToken, MakeAssemblyReferencesKind.AllAssemblies);
            Assert.NotEqual(context, GetMetadataContext(previous).EvaluationContext);
            Assert.True(GetMetadataContext(previous).EvaluationContext.MethodContextReuseConstraints.Value.AreSatisfied(moduleVersionId, methodToken, methodVersion, endOffset));
            Assert.NotEqual(context.Compilation, GetMetadataContext(previous).Compilation);
            previous = appDomain.GetMetadataContext();

            // Different method. Should reuse Compilation.
            GetContextState(runtime, "C.G", out methodBlocks, out moduleVersionId, out symReader, out methodToken, out localSignatureToken);
            context = CreateMethodContext(appDomain, methodBlocks, symReader, moduleVersionId, methodToken, methodVersion, ilOffset: 0, localSignatureToken: localSignatureToken, MakeAssemblyReferencesKind.AllAssemblies);
            Assert.NotEqual(context, GetMetadataContext(previous).EvaluationContext);
            Assert.False(GetMetadataContext(previous).EvaluationContext.MethodContextReuseConstraints.Value.AreSatisfied(moduleVersionId, methodToken, methodVersion, 0));
            Assert.Equal(context.Compilation, GetMetadataContext(previous).Compilation);

            // No EvaluationContext. Should reuse Compilation
            appDomain.SetMetadataContext(SetMetadataContext(previous, default(Guid), new CSharpMetadataContext(GetMetadataContext(previous).Compilation)));
            previous = appDomain.GetMetadataContext();
            Assert.Null(GetMetadataContext(previous).EvaluationContext);
            Assert.NotNull(GetMetadataContext(previous).Compilation);
            context = CreateMethodContext(appDomain, methodBlocks, symReader, moduleVersionId, methodToken, methodVersion, ilOffset: 0, localSignatureToken: localSignatureToken, MakeAssemblyReferencesKind.AllAssemblies);
            Assert.Null(GetMetadataContext(previous).EvaluationContext);
            Assert.NotNull(context);
            Assert.Equal(context.Compilation, GetMetadataContext(previous).Compilation);
        }

        /// <summary>
        /// Allow trailing semicolon after expression. This is to support
        /// copy/paste of (simple cases of) RHS of assignment in Watch window,
        /// not to allow arbitrary syntax after the semicolon, not even comments.
        /// </summary>
        [Fact, WorkItem(950242, "http://vstfdevdiv:8080/DevDiv2/DevDiv/_workitems/edit/950242")]
        public void TrailingSemicolon()
        {
            var source =
@"class C
{
    static object F(string x, string y)
    {
        return x;
    }
}";
            var compilation0 = CreateCompilation(source, options: TestOptions.DebugDll);
            WithRuntimeInstance(compilation0, runtime =>
            {
                var context = CreateMethodContext(runtime, methodName: "C.F");
                string error;
                var result = context.CompileExpression("x;", out error);
                Assert.Null(error);
                result = context.CompileExpression("x \t;\t ", out error);
                Assert.Null(error);
                // Multiple semicolons: not supported.
                result = context.CompileExpression("x;;", out error);
                Assert.Equal("error CS1073: Unexpected token ';'", error);
                // // comments.
                result = context.CompileExpression("x;//", out error);
                Assert.Equal("error CS0726: ';//' is not a valid format specifier", error);
                result = context.CompileExpression("x//;", out error);
                Assert.Null(error);
                // /*...*/ comments.
                result = context.CompileExpression("x/*...*/", out error);
                Assert.Null(error);
                result = context.CompileExpression("x/*;*/", out error);
                Assert.Null(error);
                result = context.CompileExpression("x;/*...*/", out error);
                Assert.Equal("error CS0726: ';/*...*/' is not a valid format specifier", error);
                result = context.CompileExpression("x/*...*/;", out error);
                Assert.Null(error);
                // Trailing semicolon, no expression.
                result = context.CompileExpression(" ; ", out error);
                Assert.Equal("error CS1733: Expected expression", error);
            });
        }

        [Fact]
        public void FormatSpecifiers()
        {
            var source =
@"class C
{
    static object F(string x, string y)
    {
        return x;
    }
}";
            var compilation0 = CreateCompilation(source, options: TestOptions.DebugDll);
            WithRuntimeInstance(compilation0, runtime =>
            {
                var context = CreateMethodContext(runtime, methodName: "C.F");
                string error;
                // No format specifiers.
                var result = context.CompileExpression("x", out error);
                CheckFormatSpecifiers(result);
                // Format specifiers on expression.
                result = context.CompileExpression("x,", out error);
                Assert.Equal("error CS0726: ',' is not a valid format specifier", error);
                result = context.CompileExpression("x,,", out error);
                Assert.Equal("error CS0726: ',' is not a valid format specifier", error);
                result = context.CompileExpression("x y", out error);
                Assert.Equal("error CS0726: 'y' is not a valid format specifier", error);
                result = context.CompileExpression("x yy zz", out error);
                Assert.Equal("error CS0726: 'yy' is not a valid format specifier", error);
                result = context.CompileExpression("x,,y", out error);
                Assert.Equal("error CS0726: ',' is not a valid format specifier", error);
                result = context.CompileExpression("x,yy,zz,ww", out error);
                CheckFormatSpecifiers(result, "yy", "zz", "ww");
                result = context.CompileExpression("x, y z", out error);
                Assert.Equal("error CS0726: 'z' is not a valid format specifier", error);
                result = context.CompileExpression("x, y  ,  z  ", out error);
                CheckFormatSpecifiers(result, "y", "z");
                result = context.CompileExpression("x, y, z,", out error);
                Assert.Equal("error CS0726: ',' is not a valid format specifier", error);
                result = context.CompileExpression("x,y,z;w", out error);
                Assert.Equal("error CS0726: 'z;w' is not a valid format specifier", error);
                result = context.CompileExpression("x, y;, z", out error);
                Assert.Equal("error CS0726: 'y;' is not a valid format specifier", error);
                // Format specifiers after // comment: ignored.
                result = context.CompileExpression("x // ,f", out error);
                CheckFormatSpecifiers(result);
                // Format specifiers after /*...*/ comment.
                result = context.CompileExpression("x /*,f*/, g, h", out error);
                CheckFormatSpecifiers(result, "g", "h");
                // Format specifiers on assignment value.
                result = context.CompileAssignment("x", "null, y", out error);
                Assert.Null(result);
                Assert.Equal("error CS1073: Unexpected token ','", error);
                // Trailing semicolon, no format specifiers.
                result = context.CompileExpression("x; ", out error);
                CheckFormatSpecifiers(result);
                // Format specifiers, no expression.
                result = context.CompileExpression(",f", out error);
                Assert.Equal("error CS1525: Invalid expression term ','", error);
                // Format specifiers before semicolon: not supported.
                result = context.CompileExpression("x,f;\t", out error);
                Assert.Equal("error CS1073: Unexpected token ','", error);
                // Format specifiers after semicolon: not supported.
                result = context.CompileExpression("x;,f", out error);
                Assert.Equal("error CS0726: ';' is not a valid format specifier", error);
                result = context.CompileExpression("x; f, g", out error);
                Assert.Equal("error CS0726: ';' is not a valid format specifier", error);
            });
        }

        private static void CheckFormatSpecifiers(CompileResult result, params string[] formatSpecifiers)
        {
            Assert.NotNull(result.Assembly);
            if (formatSpecifiers.Length == 0)
            {
                Assert.Null(result.FormatSpecifiers);
            }
            else
            {
                Assert.Equal(formatSpecifiers, result.FormatSpecifiers);
            }
        }

        /// <summary>
        /// Locals in generated method should account for
        /// temporary slots in the original method. Also, some
        /// temporaries may not be included in any scope.
        /// </summary>
        [Fact]
        public void IncludeTemporarySlots()
        {
            var source =
@"class C
{
    static string F(int[] a)
    {
        lock (new C())
        {
#line 999
            string s = a[0].ToString();
            return s;
        }
    }
}";
            var compilation0 = CreateCompilation(source, options: TestOptions.DebugDll);
            WithRuntimeInstance(compilation0, runtime =>
            {
                var context = CreateMethodContext(runtime, methodName: "C.F", atLineNumber: 999);

                string error;
                var testData = new CompilationTestData();
                context.CompileExpression("a[0]", out error, testData);

                testData.GetMethodData("<>x.<>m0").VerifyIL(
    @"{
  // Code size        4 (0x4)
  .maxstack  2
  .locals init (C V_0,
                bool V_1,
                string V_2, //s
                string V_3)
  IL_0000:  ldarg.0
  IL_0001:  ldc.i4.0
  IL_0002:  ldelem.i4
  IL_0003:  ret
}");
            });
        }

        [Fact]
        public void EvaluateThis()
        {
            var source =
@"class A
{
    internal virtual object F() { return null; }
    internal object G;
    internal virtual object P { get { return null; } }
}
class B : A
{
    internal override object F() { return null; }
    internal new object G;
    internal override object P { get { return null; } }
    static object F(System.Func<object> f) { return null; }
    void M()
    {
    }
}";
            var compilation0 = CreateCompilation(source, options: TestOptions.DebugDll);
            WithRuntimeInstance(compilation0, runtime =>
            {
                var context = CreateMethodContext(runtime, "B.M");
                string error;
                var testData = new CompilationTestData();
                var result = context.CompileExpression("this.F() ?? this.G ?? this.P", out error, testData);
                testData.GetMethodData("<>x.<>m0").VerifyIL(
    @"{
  // Code size       27 (0x1b)
  .maxstack  2
  IL_0000:  ldarg.0
  IL_0001:  callvirt   ""object B.F()""
  IL_0006:  dup
  IL_0007:  brtrue.s   IL_001a
  IL_0009:  pop
  IL_000a:  ldarg.0
  IL_000b:  ldfld      ""object B.G""
  IL_0010:  dup
  IL_0011:  brtrue.s   IL_001a
  IL_0013:  pop
  IL_0014:  ldarg.0
  IL_0015:  callvirt   ""object B.P.get""
  IL_001a:  ret
}");
                testData = new CompilationTestData();
                result = context.CompileExpression("F(this.F)", out error, testData);
                testData.GetMethodData("<>x.<>m0").VerifyIL(
    @"{
  // Code size       19 (0x13)
  .maxstack  2
  IL_0000:  ldarg.0
  IL_0001:  dup
  IL_0002:  ldvirtftn  ""object B.F()""
  IL_0008:  newobj     ""System.Func<object>..ctor(object, System.IntPtr)""
  IL_000d:  call       ""object B.F(System.Func<object>)""
  IL_0012:  ret
}");
                testData = new CompilationTestData();
                result = context.CompileExpression("F(new System.Func<object>(this.F))", out error, testData);
                testData.GetMethodData("<>x.<>m0").VerifyIL(
    @"{
  // Code size       19 (0x13)
  .maxstack  2
  IL_0000:  ldarg.0
  IL_0001:  dup
  IL_0002:  ldvirtftn  ""object B.F()""
  IL_0008:  newobj     ""System.Func<object>..ctor(object, System.IntPtr)""
  IL_000d:  call       ""object B.F(System.Func<object>)""
  IL_0012:  ret
}");
            });
        }

        [Fact]
        public void EvaluateBase()
        {
            var source =
@"class A
{
    internal virtual object F() { return null; }
    internal object G;
    internal virtual object P { get { return null; } }
}
class B : A
{
    internal override object F() { return null; }
    internal new object G;
    internal override object P { get { return null; } }
    static object F(System.Func<object> f) { return null; }
    void M()
    {
    }
}";
            var compilation0 = CreateCompilation(source, options: TestOptions.DebugDll);

            WithRuntimeInstance(compilation0, runtime =>
            {
                var context = CreateMethodContext(runtime, "B.M");
                string error;
                var testData = new CompilationTestData();
                var result = context.CompileExpression("base.F() ?? base.G ?? base.P", out error, testData);
                testData.GetMethodData("<>x.<>m0").VerifyIL(
    @"{
  // Code size       27 (0x1b)
  .maxstack  2
  IL_0000:  ldarg.0
  IL_0001:  call       ""object A.F()""
  IL_0006:  dup
  IL_0007:  brtrue.s   IL_001a
  IL_0009:  pop
  IL_000a:  ldarg.0
  IL_000b:  ldfld      ""object A.G""
  IL_0010:  dup
  IL_0011:  brtrue.s   IL_001a
  IL_0013:  pop
  IL_0014:  ldarg.0
  IL_0015:  call       ""object A.P.get""
  IL_001a:  ret
}");
                testData = new CompilationTestData();
                result = context.CompileExpression("F(base.F)", out error, testData);
                testData.GetMethodData("<>x.<>m0").VerifyIL(
    @"{
  // Code size       18 (0x12)
  .maxstack  2
  IL_0000:  ldarg.0
  IL_0001:  ldftn      ""object A.F()""
  IL_0007:  newobj     ""System.Func<object>..ctor(object, System.IntPtr)""
  IL_000c:  call       ""object B.F(System.Func<object>)""
  IL_0011:  ret
}");
                testData = new CompilationTestData();
                result = context.CompileExpression("F(new System.Func<object>(base.F))", out error, testData);
                testData.GetMethodData("<>x.<>m0").VerifyIL(
    @"{
  // Code size       18 (0x12)
  .maxstack  2
  IL_0000:  ldarg.0
  IL_0001:  ldftn      ""object A.F()""
  IL_0007:  newobj     ""System.Func<object>..ctor(object, System.IntPtr)""
  IL_000c:  call       ""object B.F(System.Func<object>)""
  IL_0011:  ret
}");
            });
        }

        /// <summary>
        /// If "this" is a struct, the generated parameter
        /// should be passed by reference.
        /// </summary>
        [Fact]
        public void EvaluateStructThis()
        {
            var source =
@"struct S
{
    static object F(object x, object y)
    {
        return null;
    }
    object x;
    void M()
    {
    }
}";
            var testData = Evaluate(
                source,
                OutputKind.DynamicallyLinkedLibrary,
                methodName: "S.M",
                expr: "F(this, this.x)");
            var methodData = testData.GetMethodData("<>x.<>m0(ref S)");
            var parameter = ((MethodSymbol)methodData.Method).Parameters[0];
            Assert.Equal(RefKind.Ref, parameter.RefKind);
            methodData.VerifyIL(
@"{
  // Code size       23 (0x17)
  .maxstack  2
  IL_0000:  ldarg.0
  IL_0001:  ldobj      ""S""
  IL_0006:  box        ""S""
  IL_000b:  ldarg.0
  IL_000c:  ldfld      ""object S.x""
  IL_0011:  call       ""object S.F(object, object)""
  IL_0016:  ret
}");
        }

        [Fact]
        public void EvaluateStaticMethodParameters()
        {
            var source =
@"class C
{
    static object F(int x, int y)
    {
        return x + y;
    }
    static void M(int x, int y)
    {
    }
}";
            var testData = Evaluate(
                source,
                OutputKind.DynamicallyLinkedLibrary,
                methodName: "C.M",
                expr: "F(y, x)");
            testData.GetMethodData("<>x.<>m0").VerifyIL(
@"{
  // Code size        8 (0x8)
  .maxstack  2
  IL_0000:  ldarg.1
  IL_0001:  ldarg.0
  IL_0002:  call       ""object C.F(int, int)""
  IL_0007:  ret
}");
        }

        [Fact]
        public void EvaluateInstanceMethodParametersAndLocals()
        {
            var source =
@"class C
{
    object F(int x)
    {
        return x;
    }
    void M(int x)
    {
#line 999
        int y = 1;
    }
}";
            var testData = Evaluate(
                source,
                OutputKind.DynamicallyLinkedLibrary,
                methodName: "C.M",
                atLineNumber: 999,
                expr: "F(x + y)");
            testData.GetMethodData("<>x.<>m0").VerifyIL(
@"{
  // Code size       10 (0xa)
  .maxstack  3
  .locals init (int V_0) //y
  IL_0000:  ldarg.0
  IL_0001:  ldarg.1
  IL_0002:  ldloc.0
  IL_0003:  add
  IL_0004:  callvirt   ""object C.F(int)""
  IL_0009:  ret
}");
        }

        [Fact]
        public void EvaluateLocals()
        {
            var source =
@"class C
{
    static void M()
    {
        int x = 1;
        if (x < 0)
        {
            int y = 2;
        }
        else
        {
#line 999
            int z = 3;
        }
    }
}";
            var testData = Evaluate(
                source,
                OutputKind.DynamicallyLinkedLibrary,
                methodName: "C.M",
                atLineNumber: 999,
                expr: "x + z");

            testData.GetMethodData("<>x.<>m0").VerifyIL(
@"{
  // Code size        4 (0x4)
  .maxstack  2
  .locals init (int V_0, //x
                bool V_1,
                int V_2,
                int V_3) //z
  IL_0000:  ldloc.0
  IL_0001:  ldloc.3
  IL_0002:  add
  IL_0003:  ret
}");
        }

        [Fact]
        public void EvaluateForEachLocal()
        {
            var source =
@"class C
{
    static bool F(object[] args)
    {
        if (args == null)
        {
            return true;
        }
        foreach (var o in args)
        {
#line 999
        }
        return false;
    }
}";
            var testData = Evaluate(
                source,
                OutputKind.DynamicallyLinkedLibrary,
                methodName: "C.F",
                atLineNumber: 999,
                expr: "o");
            testData.GetMethodData("<>x.<>m0").VerifyIL(
@"{
  // Code size        3 (0x3)
  .maxstack  1
  .locals init (bool V_0,
  bool V_1,
  object[] V_2,
  int V_3,
  object V_4) //o
  IL_0000:  ldloc.s    V_4
  IL_0002:  ret
}");
        }

        /// <summary>
        /// Generated "this" parameter should not
        /// conflict with existing "@this" parameter.
        /// </summary>
        [Fact]
        public void ParameterNamedThis()
        {
            var source =
@"class C
{
    object M(C @this)
    {
        return null;
    }
}";
            var testData = Evaluate(
                source,
                OutputKind.DynamicallyLinkedLibrary,
                methodName: "C.M",
                expr: "@this.M(this)");
            testData.GetMethodData("<>x.<>m0").VerifyIL(
@"{
  // Code size        8 (0x8)
  .maxstack  2
  .locals init (object V_0)
  IL_0000:  ldarg.1
  IL_0001:  ldarg.0
  IL_0002:  callvirt   ""object C.M(C)""
  IL_0007:  ret
}");
        }

        /// <summary>
        /// Generated "this" parameter should not
        /// conflict with existing "@this" local.
        /// </summary>
        [Fact]
        public void LocalNamedThis()
        {
            var source =
@"class C
{
    object M(object o)
    {
        var @this = this;
        return null;
    }
}";
            var testData = Evaluate(
                source,
                OutputKind.DynamicallyLinkedLibrary,
                methodName: "C.M",
                expr: "@this.M(this)");
            testData.GetMethodData("<>x.<>m0").VerifyIL(
@"{
  // Code size        8 (0x8)
  .maxstack  2
  .locals init (C V_0, //this
                object V_1)
  IL_0000:  ldloc.0
  IL_0001:  ldarg.0
  IL_0002:  callvirt   ""object C.M(object)""
  IL_0007:  ret
}");
        }

        [Fact]
        public void ByRefParameter()
        {
            var source =
@"class C
{
    static object M(out object x)
    {
        object y;
        x = null;
        return null;
    }
}";
            var testData = Evaluate(
                source,
                OutputKind.DynamicallyLinkedLibrary,
                methodName: "C.M",
                expr: "M(out y)");
            var methodData = testData.GetMethodData("<>x.<>m0(out object)");
            var parameter = ((MethodSymbol)methodData.Method).Parameters[0];
            Assert.Equal(RefKind.Out, parameter.RefKind);
            methodData.VerifyIL(
@"{
  // Code size        8 (0x8)
  .maxstack  1
  .locals init (object V_0, //y
                object V_1)
  IL_0000:  ldloca.s   V_0
  IL_0002:  call       ""object C.M(out object)""
  IL_0007:  ret
}");
        }

        /// <summary>
        /// Method defined in IL where PDB does not
        /// contain C# custom metadata.
        /// </summary>
        [Fact]
        public void LocalType_FromIL()
        {
            var source =
@".class public C
{
  .method public specialname rtspecialname instance void .ctor()
  {
    ret
  }
  .field public object F;
  .method public static void M()
  {
    .locals init ([0] class C c)
    ret
  }
}";
            var module = ExpressionCompilerTestHelpers.GetModuleInstanceForIL(source);
            var runtime = CreateRuntimeInstance(module, new[] { MscorlibRef });
            var context = CreateMethodContext(runtime, methodName: "C.M");

            string error;
            var testData = new CompilationTestData();
            context.CompileExpression("c.F", out error, testData);
            testData.GetMethodData("<>x.<>m0").VerifyIL(
@"{
  // Code size        7 (0x7)
  .maxstack  1
  .locals init (C V_0) //c
  IL_0000:  ldloc.0
  IL_0001:  ldfld      ""object C.F""
  IL_0006:  ret
}");
        }

        /// <summary>
        /// Allow locals with optional custom modifiers. 
        /// </summary>
        /// <remarks>
        /// The custom modifiers are not copied to the corresponding
        /// local in the generated method since there is no need.
        /// </remarks>
        [Fact, WorkItem(884627, "http://vstfdevdiv:8080/DevDiv2/DevDiv/_workitems/edit/884627")]
        public void LocalType_CustomModifiers()
        {
            var source =
@".class public C
{
  .method public specialname rtspecialname instance void .ctor()
  {
    ret
  }
  .field public object F;
  .method public static void M()
  {
    .locals init ([0] class C modopt(int32) modopt(object) c)
    ret
  }
}";
            var module = ExpressionCompilerTestHelpers.GetModuleInstanceForIL(source);
            var runtime = CreateRuntimeInstance(module, new[] { MscorlibRef });
            var context = CreateMethodContext(runtime, "C.M");

            string error;
            var testData = new CompilationTestData();
            context.CompileExpression("c.F", out error, testData);
            var methodData = testData.GetMethodData("<>x.<>m0");
            var locals = methodData.ILBuilder.LocalSlotManager.LocalsInOrder();
            var local = locals[0];
            Assert.Equal("C", local.Type.ToString());
            Assert.Equal(0, local.CustomModifiers.Length); // Custom modifiers are not copied.
            methodData.VerifyIL(
@"{
  // Code size        7 (0x7)
  .maxstack  1
  .locals init (C V_0) //c
  IL_0000:  ldloc.0
  IL_0001:  ldfld      ""object C.F""
  IL_0006:  ret
}");
        }

        [Fact, WorkItem(1012956, "http://vstfdevdiv:8080/DevDiv2/DevDiv/_workitems/edit/1012956")]
        public void LocalType_ByRefOrPinned()
        {
            var source = @"
.class private auto ansi beforefieldinit C
       extends [mscorlib]System.Object
{
  .method private hidebysig static void  M(string s, int32[] a) cil managed
  {
    // Code size       73 (0x49)
    .maxstack  2
    .locals init ([0] string pinned s,
                  [1] int32& pinned f,
                  [2] int32& i)
    ret
  }
}
";
            var module = ExpressionCompilerTestHelpers.GetModuleInstanceForIL(source);
            var runtime = CreateRuntimeInstance(module, new[] { MscorlibRef });
            var context = CreateMethodContext(runtime, "C.M");

            string error;
            var testData = new CompilationTestData();
            context.CompileExpression("s", out error, testData);
            testData.GetMethodData("<>x.<>m0").VerifyIL(
@"
{
  // Code size        2 (0x2)
  .maxstack  1
  .locals init (pinned string V_0, //s
                pinned int& V_1, //f
                int& V_2) //i
  IL_0000:  ldloc.0
  IL_0001:  ret
}");
            testData = new CompilationTestData();
            context.CompileAssignment("s", "\"hello\"", out error, testData);
            testData.GetMethodData("<>x.<>m0").VerifyIL(
@"{
  // Code size        7 (0x7)
  .maxstack  1
  .locals init (pinned string V_0, //s
                pinned int& V_1, //f
                int& V_2) //i
  IL_0000:  ldstr      ""hello""
  IL_0005:  stloc.0
  IL_0006:  ret
}");
            testData = new CompilationTestData();
            context.CompileExpression("f", out error, testData);
            testData.GetMethodData("<>x.<>m0").VerifyIL(
@"
{
  // Code size        2 (0x2)
  .maxstack  1
  .locals init (pinned string V_0, //s
                pinned int& V_1, //f
                int& V_2) //i
  IL_0000:  ldloc.1
  IL_0001:  ret
}");
            testData = new CompilationTestData();
            context.CompileAssignment("f", "1", out error, testData);
            Assert.Equal("error CS1656: Cannot assign to 'f' because it is a 'fixed variable'", error);

            testData = new CompilationTestData();
            context.CompileExpression("i", out error, testData);
            testData.GetMethodData("<>x.<>m0").VerifyIL(
@"{
  // Code size        3 (0x3)
  .maxstack  1
  .locals init (pinned string V_0, //s
                pinned int& V_1, //f
                int& V_2) //i
  IL_0000:  ldloc.2
  IL_0001:  ldind.i4
  IL_0002:  ret
}");
            testData = new CompilationTestData();
            context.CompileAssignment("i", "1", out error, testData);
            Assert.Null(error);
            testData.GetMethodData("<>x.<>m0").VerifyIL(
@"{
  // Code size        4 (0x4)
  .maxstack  2
  .locals init (pinned string V_0, //s
                pinned int& V_1, //f
                int& V_2) //i
  IL_0000:  ldloc.2
  IL_0001:  ldc.i4.1
  IL_0002:  stind.i4
  IL_0003:  ret
}");
        }

        [Fact]
        public void LocalType_FixedVariable()
        {
            var source =
@"class C
{
    static int x;
    static unsafe void M(string s, int[] a)
    {
        fixed (char* p1 = s)
        {
            fixed (int* p2 = &x)
            {
                fixed (void* p3 = a)
                {
#line 999
                    int y = x + 1;
                }
            }
        }
    }
}";
            var compilation0 = CreateCompilation(source, options: TestOptions.UnsafeDebugDll);
            WithRuntimeInstance(compilation0, runtime =>
            {
                var context = CreateMethodContext(runtime, "C.M", atLineNumber: 999);

                string error;
                var testData = new CompilationTestData();
                context.CompileExpression("(int)p1[0] + p2[0] + ((int*)p3)[0]", out error, testData);

                testData.GetMethodData("<>x.<>m0").VerifyIL(
    @"{
  // Code size       10 (0xa)
  .maxstack  2
  .locals init (char* V_0, //p1
                pinned string V_1,
                int* V_2, //p2
                pinned int& V_3,
                void* V_4, //p3
                pinned int[] V_5,
                int V_6) //y
  IL_0000:  ldloc.0
  IL_0001:  ldind.u2
  IL_0002:  ldloc.2
  IL_0003:  ldind.i4
  IL_0004:  add
  IL_0005:  ldloc.s    V_4
  IL_0007:  ldind.i4
  IL_0008:  add
  IL_0009:  ret
}");
            });
        }

        [Fact, WorkItem(1034549, "http://vstfdevdiv:8080/DevDiv2/DevDiv/_workitems/edit/1034549")]
        public void AssignLocal()
        {
            var source =
@"class C
{
    static void M()
    {
        int x = 0;
    }
}";
            var compilation0 = CreateCompilation(source, options: TestOptions.DebugDll);
            WithRuntimeInstance(compilation0, runtime =>
            {
                var context = CreateMethodContext(runtime, "C.M");
                string error;
                var testData = new CompilationTestData();
                context.CompileAssignment(
                    target: "x",
                    expr: "1",
                    error: out error,
                    testData: testData);
                testData.GetMethodData("<>x.<>m0").VerifyIL(
    @"{
  // Code size        3 (0x3)
  .maxstack  1
  .locals init (int V_0) //x
  IL_0000:  ldc.i4.1
  IL_0001:  stloc.0
  IL_0002:  ret
}");
                // Assign to a local, as above, but in an expression.
                testData = new CompilationTestData();
                context.CompileExpression(
                    expr: "x = 1",
                    error: out error,
                    testData: testData);
                testData.GetMethodData("<>x.<>m0").VerifyIL(
    @"{
  // Code size        4 (0x4)
  .maxstack  2
  .locals init (int V_0) //x
  IL_0000:  ldc.i4.1
  IL_0001:  dup
  IL_0002:  stloc.0
  IL_0003:  ret
}");
            });
        }

        [Fact]
        public void AssignInstanceMethodParametersAndLocals()
        {
            var source =
@"class C
{
    object[] a;
    static int F(int x)
    {
        return x;
    }
    void M(int x)
    {
        int y;
    }
}";
            var compilation0 = CreateCompilation(source, options: TestOptions.DebugDll);
            WithRuntimeInstance(compilation0, runtime =>
            {
                var context = CreateMethodContext(runtime, "C.M");
                string error;
                var testData = new CompilationTestData();
                context.CompileAssignment(
                    target: "this.a[F(x)]",
                    expr: "this.a[y]",
                    error: out error,
                    testData: testData);
                testData.GetMethodData("<>x.<>m0").VerifyIL(
    @"{
  // Code size       22 (0x16)
  .maxstack  4
  .locals init (int V_0) //y
  IL_0000:  ldarg.0
  IL_0001:  ldfld      ""object[] C.a""
  IL_0006:  ldarg.1
  IL_0007:  call       ""int C.F(int)""
  IL_000c:  ldarg.0
  IL_000d:  ldfld      ""object[] C.a""
  IL_0012:  ldloc.0
  IL_0013:  ldelem.ref
  IL_0014:  stelem.ref
  IL_0015:  ret
}");
            });
        }

        [Fact]
        public void EvaluateNull()
        {
            var source =
@"class C
{
    static void M()
    {
    }
}";
            string error;
            ResultProperties resultProperties;
            var testData = Evaluate(
                source,
                OutputKind.DynamicallyLinkedLibrary,
                methodName: "C.M",
                expr: "null",
                resultProperties: out resultProperties,
                error: out error);
            Assert.Equal(DkmClrCompilationResultFlags.ReadOnlyResult, resultProperties.Flags);
            var methodData = testData.GetMethodData("<>x.<>m0");
            var method = (MethodSymbol)methodData.Method;
            Assert.Equal(SpecialType.System_Object, method.ReturnType.SpecialType);
            Assert.False(method.ReturnsVoid);
            methodData.VerifyIL(
@"{
  // Code size        2 (0x2)
  .maxstack  1
  IL_0000:  ldnull
  IL_0001:  ret
}");
        }

        [Fact]
        public void MayHaveSideEffects()
        {
            var source =
@"using System;
using System.Diagnostics.Contracts;
class C
{
    object F()
    {
        return 1;
    }
    [Pure]
    object G()
    {
        return 2;
    }
    object P { get; set; }
    static object H()
    {
        return 3;
    }
    static void M(C o, int i)
    {
        ((dynamic)o).G();
    }
}";
            var compilation0 = CreateCompilation(
                source,
                options: TestOptions.DebugDll,
                references: new[] { CSharpRef });

            WithRuntimeInstance(compilation0, runtime =>
            {
                var context = CreateMethodContext(
                    runtime,
                    methodName: "C.M");
                CheckResultFlags(context, "o.F()", DkmClrCompilationResultFlags.PotentialSideEffect | DkmClrCompilationResultFlags.ReadOnlyResult);
                // Calls to methods are reported as having side effects, even if
                // the method is marked [Pure]. This matches the native EE.
                CheckResultFlags(context, "o.G()", DkmClrCompilationResultFlags.PotentialSideEffect | DkmClrCompilationResultFlags.ReadOnlyResult);
                CheckResultFlags(context, "o.P", DkmClrCompilationResultFlags.None);
                CheckResultFlags(context, "o.P = 2", DkmClrCompilationResultFlags.PotentialSideEffect | DkmClrCompilationResultFlags.ReadOnlyResult);
                CheckResultFlags(context, "((dynamic)o).G()", DkmClrCompilationResultFlags.PotentialSideEffect | DkmClrCompilationResultFlags.ReadOnlyResult);
                CheckResultFlags(context, "(Action)(() => { })", DkmClrCompilationResultFlags.ReadOnlyResult);
                CheckResultFlags(context, "++i", DkmClrCompilationResultFlags.PotentialSideEffect | DkmClrCompilationResultFlags.ReadOnlyResult);
                CheckResultFlags(context, "--i", DkmClrCompilationResultFlags.PotentialSideEffect | DkmClrCompilationResultFlags.ReadOnlyResult);
                CheckResultFlags(context, "i++", DkmClrCompilationResultFlags.PotentialSideEffect | DkmClrCompilationResultFlags.ReadOnlyResult);
                CheckResultFlags(context, "i--", DkmClrCompilationResultFlags.PotentialSideEffect | DkmClrCompilationResultFlags.ReadOnlyResult);
                CheckResultFlags(context, "i += 2", DkmClrCompilationResultFlags.PotentialSideEffect | DkmClrCompilationResultFlags.ReadOnlyResult);
                CheckResultFlags(context, "i *= 3", DkmClrCompilationResultFlags.PotentialSideEffect | DkmClrCompilationResultFlags.ReadOnlyResult);
                CheckResultFlags(context, "new C() { P = 1 }", DkmClrCompilationResultFlags.ReadOnlyResult);
                CheckResultFlags(context, "new C() { P = H() }", DkmClrCompilationResultFlags.PotentialSideEffect | DkmClrCompilationResultFlags.ReadOnlyResult);
            });
        }

        [Fact]
        public void IsAssignable()
        {
            var source = @"
using System;
class C
{
    int F;
    readonly int RF;
    const int CF = 1;
    
    event System.Action E;
    event System.Action CE { add { } remove { } }

    int RP { get { return 0; } }
    int WP { set { } }
    int RWP { get; set; }

    int this[int x] { get { return 0; } }
    int this[int x, int y] { set { } }
    int this[int x, int y, int z] { get { return 0; } set { } }

    int M1() { return 0; }
    int M2() { return 0; }
    int M2(int i) { return i; }
}
";
            var compilation0 = CreateCompilation(
                source,
                options: TestOptions.DebugDll,
                references: new[] { CSharpRef });

            WithRuntimeInstance(compilation0, runtime =>
            {
                var context = CreateMethodContext(runtime, "C.M1");

                CheckResultFlags(context, "F", DkmClrCompilationResultFlags.None);
                CheckResultFlags(context, "RF", DkmClrCompilationResultFlags.ReadOnlyResult);
                CheckResultFlags(context, "CF", DkmClrCompilationResultFlags.ReadOnlyResult);

                // Note: flags are always None in error cases.
                // CheckResultFlags(context, "E", DkmClrCompilationResultFlags.None); // TODO: DevDiv #1055825
                CheckResultFlags(context, "CE", DkmClrCompilationResultFlags.None, "error CS0079: The event 'C.CE' can only appear on the left hand side of += or -=");

                CheckResultFlags(context, "RP", DkmClrCompilationResultFlags.ReadOnlyResult);
                CheckResultFlags(context, "WP", DkmClrCompilationResultFlags.None, "error CS0154: The property or indexer 'C.WP' cannot be used in this context because it lacks the get accessor");
                CheckResultFlags(context, "RWP", DkmClrCompilationResultFlags.None);

                CheckResultFlags(context, "this[1]", DkmClrCompilationResultFlags.ReadOnlyResult);
                CheckResultFlags(context, "this[1, 2]", DkmClrCompilationResultFlags.None, "error CS0154: The property or indexer 'C.this[int, int]' cannot be used in this context because it lacks the get accessor");
                CheckResultFlags(context, "this[1, 2, 3]", DkmClrCompilationResultFlags.None);

                CheckResultFlags(context, "M1()", DkmClrCompilationResultFlags.PotentialSideEffect | DkmClrCompilationResultFlags.ReadOnlyResult);

                CheckResultFlags(context, "null", DkmClrCompilationResultFlags.ReadOnlyResult);
                CheckResultFlags(context, "1", DkmClrCompilationResultFlags.ReadOnlyResult);
                CheckResultFlags(context, "M1", DkmClrCompilationResultFlags.ReadOnlyResult);
                CheckResultFlags(context, "M2", DkmClrCompilationResultFlags.None, "error CS8917: The delegate type could not be inferred.");
                CheckResultFlags(context, "typeof(C)", DkmClrCompilationResultFlags.ReadOnlyResult);
                CheckResultFlags(context, "new C()", DkmClrCompilationResultFlags.ReadOnlyResult);
            });
        }

        [Fact]
        public void IsAssignable_Array()
        {
            var source = @"
using System;
class C
{
    readonly int[] RF = new int[1];

    int[] rp = new int[2];
    int[] RP { get { return rp; } }

    int[] m = new int[3];
    int[] M() { return m; }
}
";
            var compilation0 = CreateCompilation(
                source,
                options: TestOptions.DebugDll,
                references: new[] { CSharpRef });

            WithRuntimeInstance(compilation0, runtime =>
            {
                var context = CreateMethodContext(runtime, "C.M");

                CheckResultFlags(context, "RF", DkmClrCompilationResultFlags.ReadOnlyResult);
                CheckResultFlags(context, "RF[0]", DkmClrCompilationResultFlags.None);

                CheckResultFlags(context, "RP", DkmClrCompilationResultFlags.ReadOnlyResult);
                CheckResultFlags(context, "RP[0]", DkmClrCompilationResultFlags.None);

                CheckResultFlags(context, "M()", DkmClrCompilationResultFlags.PotentialSideEffect | DkmClrCompilationResultFlags.ReadOnlyResult);
                CheckResultFlags(context, "M()[0]", DkmClrCompilationResultFlags.PotentialSideEffect);
            });
        }

        private static void CheckResultFlags(EvaluationContext context, string expr, DkmClrCompilationResultFlags expectedFlags, string expectedError = null)
        {
            ResultProperties resultProperties;
            string error;
            var testData = new CompilationTestData();
            var result = context.CompileExpression(expr, out resultProperties, out error, testData);
            Assert.Equal(expectedError, error);
            Assert.NotEqual(expectedError == null, result == null);
            Assert.Equal(expectedFlags, resultProperties.Flags);
        }

        /// <summary>
        /// Set BooleanResult for bool expressions.
        /// </summary>
        [Fact]
        public void EvaluateBooleanExpression()
        {
            var source =
@"class C
{
    static bool F()
    {
        return false;
    }
    static void M(bool x, bool? y)
    {
    }
}";
            var compilation0 = CreateCompilation(source, options: TestOptions.DebugDll);
            WithRuntimeInstance(compilation0, runtime =>
            {
                var context = CreateMethodContext(runtime, "C.M");
                ResultProperties resultProperties;
                string error;
                context.CompileExpression("x", out resultProperties, out error);
                Assert.Equal(DkmClrCompilationResultFlags.BoolResult, resultProperties.Flags);
                context.CompileExpression("y", out resultProperties, out error);
                Assert.Equal(DkmClrCompilationResultFlags.None, resultProperties.Flags);
                context.CompileExpression("(bool)y", out resultProperties, out error);
                Assert.Equal(DkmClrCompilationResultFlags.BoolResult | DkmClrCompilationResultFlags.ReadOnlyResult, resultProperties.Flags);
                context.CompileExpression("!y", out resultProperties, out error);
                Assert.Equal(DkmClrCompilationResultFlags.ReadOnlyResult, resultProperties.Flags);
                context.CompileExpression("false", out resultProperties, out error);
                Assert.Equal(DkmClrCompilationResultFlags.BoolResult | DkmClrCompilationResultFlags.ReadOnlyResult, resultProperties.Flags);
                context.CompileExpression("F()", out resultProperties, out error);
                Assert.Equal(DkmClrCompilationResultFlags.BoolResult | DkmClrCompilationResultFlags.ReadOnlyResult | DkmClrCompilationResultFlags.PotentialSideEffect, resultProperties.Flags);
            });
        }

        /// <summary>
        /// Expression that is not an rvalue.
        /// </summary>
        [Fact]
        public void EvaluateNonRValueExpression()
        {
            var source =
@"class C
{
    object P { set { } }
    void M()
    {
    }
}";
            ResultProperties resultProperties;
            string error;
            var testData = Evaluate(
                source,
                OutputKind.DynamicallyLinkedLibrary,
                methodName: "C.M",
                expr: "P",
                resultProperties: out resultProperties,
                error: out error);
            Assert.Equal("error CS0154: The property or indexer 'C.P' cannot be used in this context because it lacks the get accessor", error);
        }

        /// <summary>
        /// Expression that does not return a value.
        /// </summary>
        [Fact]
        public void EvaluateVoidExpression()
        {
            var source =
@"class C
{
    void M()
    {
    }
}";
            string error;
            ResultProperties resultProperties;
            var testData = Evaluate(
                source,
                OutputKind.DynamicallyLinkedLibrary,
                methodName: "C.M",
                expr: "this.M()",
                resultProperties: out resultProperties,
                error: out error);
            Assert.Equal(DkmClrCompilationResultFlags.PotentialSideEffect | DkmClrCompilationResultFlags.ReadOnlyResult, resultProperties.Flags);
            var methodData = testData.GetMethodData("<>x.<>m0");
            var method = (MethodSymbol)methodData.Method;
            Assert.Equal(SpecialType.System_Void, method.ReturnType.SpecialType);
            Assert.True(method.ReturnsVoid);

            methodData.VerifyIL(
@"{
  // Code size        7 (0x7)
  .maxstack  1
  IL_0000:  ldarg.0
  IL_0001:  callvirt   ""void C.M()""
  IL_0006:  ret
}");
        }

        [Fact]
        public void EvaluateMethodGroup()
        {
            var source =
@"class C
{
    void M1()
    {
    }
    void M2() { }
    void M2(int i) { }
}";
            ResultProperties resultProperties;
            string error;
            var testData = Evaluate(
                source,
                OutputKind.DynamicallyLinkedLibrary,
                methodName: "C.M1",
                expr: "this.M2",
                resultProperties: out resultProperties,
                error: out error);
            Assert.Equal("error CS8917: The delegate type could not be inferred.", error);

            testData = Evaluate(
                source,
                OutputKind.DynamicallyLinkedLibrary,
                methodName: "C.M1",
                expr: "this.M1",
                resultProperties: out resultProperties,
                error: out error);
            Assert.Equal(DkmClrCompilationResultFlags.ReadOnlyResult, resultProperties.Flags);
            var methodData = testData.GetMethodData("<>x.<>m0");
            var method = (MethodSymbol)methodData.Method;
            Assert.Equal(SpecialType.System_Object, method.ReturnType.SpecialType);
            methodData.VerifyIL(
@"{
  // Code size       13 (0xd)
  .maxstack  2
  IL_0000:  ldarg.0
  IL_0001:  ldftn      ""void C.M1()""
  IL_0007:  newobj     ""System.Action..ctor(object, System.IntPtr)""
  IL_000c:  ret
}");
        }

        [Fact(Skip = "https://github.com/dotnet/roslyn/issues/58449")]
        public void AssignMethodGroup()
        {
            var source =
@"class C
{
    static void M1()
    {
        object o;
    }
    static void M2() { }
    static void M2(int i) { }
}";
            var compilation0 = CreateCompilation(source, parseOptions: TestOptions.Regular10, options: TestOptions.DebugDll);
            WithRuntimeInstance(compilation0, runtime =>
            {
                var context = CreateMethodContext(
                    runtime,
                    methodName: "C.M1");
                string error;
                var testData = new CompilationTestData();
                var result = context.CompileAssignment(
                    target: "o",
                    expr: "M2",
                    error: out error,
                    testData: testData);
                Assert.Equal("error CS8917: The delegate type could not be inferred.", error);

                testData = new CompilationTestData();

                // If you see this failing, please fix https://github.com/dotnet/roslyn/issues/58449
                Assert.Equal(compilation0.LanguageVersion, context.Compilation.LanguageVersion);

                context.CompileAssignment(
                    target: "o",
                    expr: "M1",
                    error: out error,
                    testData: testData);
                testData.GetMethodData("<>x.<>m0").VerifyIL(
@"{
  // Code size       14 (0xe)
  .maxstack  2
  .locals init (object V_0) //o
  IL_0000:  ldnull
  IL_0001:  ldftn      ""void C.M1()""
  IL_0007:  newobj     ""System.Action..ctor(object, System.IntPtr)""
  IL_000c:  stloc.0
  IL_000d:  ret
}");
            });
        }

        [Fact]
        public void EvaluateConstant()
        {
            var source =
@"class C
{
    static void M()
    {
        const string x = ""str"";
        const int y = 2;
    }
}";
            var compilation0 = CreateCompilation(source, options: TestOptions.DebugDll);
            WithRuntimeInstance(compilation0, runtime =>
            {
                var context = CreateMethodContext(runtime, "C.M");
                string error;
                var testData = new CompilationTestData();
                var result = context.CompileExpression("x[y]", out error, testData);
                testData.GetMethodData("<>x.<>m0").VerifyIL(
    @"{
  // Code size       12 (0xc)
  .maxstack  2
  IL_0000:  ldstr      ""str""
  IL_0005:  ldc.i4.2
  IL_0006:  call       ""char string.this[int].get""
  IL_000b:  ret
}");
            });
        }

        [Fact]
        public void AssignToConstant()
        {
            var source =
@"class C
{
    static void M()
    {
        const int x = 1;
    }
}";
            var compilation0 = CreateCompilation(source, options: TestOptions.DebugDll);
            WithRuntimeInstance(compilation0, runtime =>
            {
                var context = CreateMethodContext(
                    runtime,
                    methodName: "C.M");
                string error;
                var testData = new CompilationTestData();
                var result = context.CompileAssignment(
                    target: "x",
                    expr: "2",
                    error: out error,
                    testData: testData);
                Assert.Equal("error CS0131: The left-hand side of an assignment must be a variable, property or indexer", error);
            });
        }

        [Fact]
        public void EvaluateUtf8StringLiteral_01()
        {
            var source =
@"class C
{
    static void F()
    {
    }
}";
            var testData = Evaluate(
                source,
                OutputKind.DynamicallyLinkedLibrary,
                methodName: "C.F",
                expr: @"""hello""u8",
                targetFramework: TargetFramework.NetCoreApp);
            testData.GetMethodData("<>x.<>m0").VerifyIL(
@"
{
  // Code size       12 (0xc)
  .maxstack  2
  IL_0000:  ldsflda    ""<PrivateImplementationDetails>.__StaticArrayInitTypeSize=6 <PrivateImplementationDetails>.F3AEFE62965A91903610F0E23CC8A69D5B87CEA6D28E75489B0D2CA02ED7993C""
  IL_0005:  ldc.i4.5
  IL_0006:  newobj     ""System.ReadOnlySpan<byte>..ctor(void*, int)""
  IL_000b:  ret
}
");
        }

        [Fact]
        public void AssignOutParameter()
        {
            var source =
@"class C
{
    static void F<T>(System.Func<T> f)
    {
    }
    static void M1(out int x)
    {
        x = 1;
    }
    static void M2<T>(ref T y)
    {
        y = default(T);
    }
}";
            var compilation0 = CreateCompilation(source, options: TestOptions.DebugDll);
            WithRuntimeInstance(compilation0, runtime =>
            {
                var context = CreateMethodContext(
                    runtime,
                    methodName: "C.M1");
                string error;
                var testData = new CompilationTestData();
                context.CompileAssignment(
                    target: "x",
                    expr: "2",
                    error: out error,
                    testData: testData);
                testData.GetMethodData("<>x.<>m0").VerifyIL(
    @"{
  // Code size        4 (0x4)
  .maxstack  2
  IL_0000:  ldarg.0
  IL_0001:  ldc.i4.2
  IL_0002:  stind.i4
  IL_0003:  ret
}");
                context = CreateMethodContext(
                    runtime,
                    methodName: "C.M2");
                testData = new CompilationTestData();
                context.CompileAssignment(
                    target: "y",
                    expr: "default(T)",
                    error: out error,
                    testData: testData);
                testData.GetMethodData("<>x.<>m0<T>").VerifyIL(
    @"{
  // Code size        8 (0x8)
  .maxstack  1
  IL_0000:  ldarg.0
  IL_0001:  initobj    ""T""
  IL_0007:  ret
}");
                testData = new CompilationTestData();
                context.CompileExpression(
                    expr: "F(() => y)",
                    error: out error,
                    testData: testData);
                Assert.Equal("error CS1628: Cannot use ref, out, or in parameter 'y' inside an anonymous method, lambda expression, query expression, or local function", error);
            });
        }

        [Fact]
        public void EvaluateNamespace()
        {
            var source =
@"namespace N
{
    class C
    {
        static void M()
        {
        }
    }
}";
            ResultProperties resultProperties;
            string error;
            var testData = Evaluate(
                source,
                OutputKind.DynamicallyLinkedLibrary,
                methodName: "N.C.M",
                expr: "N",
                resultProperties: out resultProperties,
                error: out error);
            // Note: The native EE reports "CS0119: 'N' is a namespace, which is not valid in the given context"
            Assert.Equal("error CS0118: 'N' is a namespace but is used like a variable", error);
        }

        [Fact]
        public void EvaluateType()
        {
            var source =
@"class C
{
    static void M()
    {
    }
}";
            ResultProperties resultProperties;
            string error;
            var testData = Evaluate(
                source,
                OutputKind.DynamicallyLinkedLibrary,
                methodName: "C.M",
                expr: "C",
                resultProperties: out resultProperties,
                error: out error);
            // The native EE returns a representation of the type (but not System.Type)
            // that the user can expand to see the base type. To enable similar
            // behavior, the expression compiler would probably return something
            // other than IL. Instead, we disallow this scenario.
            Assert.Equal("error CS0119: 'C' is a type, which is not valid in the given context", error);
        }

        [Fact]
        public void EvaluateObjectAddress()
        {
            var source =
@"class C
{
    static void M()
    {
    }
}";
            var compilation0 = CreateCompilation(source, options: TestOptions.DebugDll);
            WithRuntimeInstance(compilation0, runtime =>
            {
                var context = CreateMethodContext(runtime, "C.M");
                string error;
                var testData = new CompilationTestData();
                context.CompileExpression(
                    "@0x123 ?? @0xa1b2c3 ?? (object)$exception ?? @0XA1B2C3.GetHashCode()",
                    DkmEvaluationFlags.TreatAsExpression,
                    ImmutableArray.Create(ExceptionAlias()),
                    out error,
                    testData);
                Assert.Null(error);
                Assert.Equal(1, testData.GetExplicitlyDeclaredMethods().Length);
                testData.GetMethodData("<>x.<>m0").VerifyIL(
    @"{
  // Code size       61 (0x3d)
  .maxstack  2
  IL_0000:  ldc.i4     0x123
  IL_0005:  conv.i8
  IL_0006:  call       ""object Microsoft.VisualStudio.Debugger.Clr.IntrinsicMethods.GetObjectAtAddress(ulong)""
  IL_000b:  dup
  IL_000c:  brtrue.s   IL_003c
  IL_000e:  pop
  IL_000f:  ldc.i4     0xa1b2c3
  IL_0014:  conv.i8
  IL_0015:  call       ""object Microsoft.VisualStudio.Debugger.Clr.IntrinsicMethods.GetObjectAtAddress(ulong)""
  IL_001a:  dup
  IL_001b:  brtrue.s   IL_003c
  IL_001d:  pop
  IL_001e:  call       ""System.Exception Microsoft.VisualStudio.Debugger.Clr.IntrinsicMethods.GetException()""
  IL_0023:  dup
  IL_0024:  brtrue.s   IL_003c
  IL_0026:  pop
  IL_0027:  ldc.i4     0xa1b2c3
  IL_002c:  conv.i8
  IL_002d:  call       ""object Microsoft.VisualStudio.Debugger.Clr.IntrinsicMethods.GetObjectAtAddress(ulong)""
  IL_0032:  callvirt   ""int object.GetHashCode()""
  IL_0037:  box        ""int""
  IL_003c:  ret
}");
                testData = new CompilationTestData();
                // Report overflow, even though native EE does not.
                context.CompileExpression(
                    "@0xffff0000ffff0000ffff0000",
                    out error, testData);
                Assert.Equal("error CS1021: Integral constant is too large", error);
            });
        }

        [Fact, WorkItem(986227, "http://vstfdevdiv:8080/DevDiv2/DevDiv/_workitems/edit/986227")]
        public void RewriteCatchLocal()
        {
            var source =
@"using System;
class E<T> : Exception { }
class C<T>
{
    static void M()
    {
    }
}";
            var compilation0 = CreateCompilation(source, options: TestOptions.DebugDll);
            WithRuntimeInstance(compilation0, runtime =>
            {
                var context = CreateMethodContext(runtime, "C.M");

                string error;
                var testData = new CompilationTestData();
                context.CompileExpression(
                    expr:
    @"((Func<E<T>>)(() =>
{
    E<T> e1 = null;
    try
    {
        string.Empty.ToString();
    }
    catch (E<T> e2)
    {
        e1 = e2;
    }
    catch
    {
    }
    return e1;
}))()",
                    error: out error,
                    testData: testData);

                var methodData = testData.GetMethodData("<>x<T>.<>c.<<>m0>b__0_0");
                var method = (MethodSymbol)methodData.Method;
                var containingType = method.ContainingType;
                var returnType = (NamedTypeSymbol)method.ReturnType;
                // Return type E<T> with type argument T from <>c<T>.
                Assert.Equal(returnType.TypeArguments()[0].ContainingSymbol, containingType.ContainingType);
                var locals = methodData.ILBuilder.LocalSlotManager.LocalsInOrder();
                Assert.Equal(1, locals.Length);
                // All locals of type E<T> with type argument T from <>c<T>.
                foreach (var local in locals)
                {
                    var localType = (NamedTypeSymbol)local.Type.GetInternalSymbol();
                    var typeArg = localType.TypeArguments()[0];
                    Assert.Equal(typeArg.ContainingSymbol, containingType.ContainingType);
                }

                methodData.VerifyIL(
@"{
  // Code size       23 (0x17)
  .maxstack  1
  .locals init (E<T> V_0) //e1
  IL_0000:  ldnull
  IL_0001:  stloc.0
  .try
  {
    IL_0002:  ldsfld     ""string string.Empty""
    IL_0007:  callvirt   ""string object.ToString()""
    IL_000c:  pop
    IL_000d:  leave.s    IL_0015
  }
  catch E<T>
  {
    IL_000f:  stloc.0
    IL_0010:  leave.s    IL_0015
  }
  catch object
  {
    IL_0012:  pop
    IL_0013:  leave.s    IL_0015
  }
  IL_0015:  ldloc.0
  IL_0016:  ret
}");
            });
        }

        [Fact, WorkItem(986227, "http://vstfdevdiv:8080/DevDiv2/DevDiv/_workitems/edit/986227")]
        public void RewriteSequenceTemps()
        {
            var source =
@"class C
{
    object F;
    static void M<T>() where T : C, new()
    {
        T t;
    }
}";
            var compilation0 = CreateCompilation(source, options: TestOptions.DebugDll);
            WithRuntimeInstance(compilation0, runtime =>
            {
                var context = CreateMethodContext(runtime, "C.M");
                string error;
                var testData = new CompilationTestData();
                context.CompileExpression(
                    expr: "new T() { F = 1 }",
                    error: out error,
                    testData: testData);

                var methodData = testData.GetMethodData("<>x.<>m0<T>()");
                var method = (MethodSymbol)methodData.Method;
                var returnType = method.ReturnTypeWithAnnotations;
                Assert.Equal(TypeKind.TypeParameter, returnType.TypeKind);
                Assert.Equal(returnType.Type.ContainingSymbol, method);

                var locals = methodData.ILBuilder.LocalSlotManager.LocalsInOrder();
                // The original local of type T from <>m0<T>.
                Assert.Equal(1, locals.Length);
                foreach (var local in locals)
                {
                    var localType = (TypeSymbol)local.Type.GetInternalSymbol();
                    Assert.Equal(localType.ContainingSymbol, method);
                }

                methodData.VerifyIL(
    @"{
  // Code size       23 (0x17)
  .maxstack  3
  .locals init (T V_0) //t
  IL_0000:  call       ""T System.Activator.CreateInstance<T>()""
  IL_0005:  dup
  IL_0006:  box        ""T""
  IL_000b:  ldc.i4.1
  IL_000c:  box        ""int""
  IL_0011:  stfld      ""object C.F""
  IL_0016:  ret
}");
            });
        }

        [Fact]
        public void GenericWithInterfaceConstraint()
        {
            var source =
@"public interface I
{
    string Key { get; set; }
}

class C
{
    public static void M<T>(T t) where T : I
    {
    }
}";
            var compilation0 = CreateCompilation(source, options: TestOptions.DebugDll);
            WithRuntimeInstance(compilation0, runtime =>
            {
                var context = CreateMethodContext(runtime, "C.M");
                string error;
                var testData = new CompilationTestData();
                context.CompileExpression(
                    expr: "t.Key",
                    error: out error,
                    testData: testData);

                var methodData = testData.GetMethodData("<>x.<>m0<T>(T)");
                var method = (MethodSymbol)methodData.Method;
                Assert.Equal(1, method.Parameters.Length);
                var eeTypeParameterSymbol = (EETypeParameterSymbol)method.Parameters[0].Type;
                Assert.Equal(1, eeTypeParameterSymbol.AllEffectiveInterfacesNoUseSiteDiagnostics.Length);
                Assert.Equal("I", eeTypeParameterSymbol.AllEffectiveInterfacesNoUseSiteDiagnostics[0].Name);

                methodData.VerifyIL(
@"{
  // Code size       14 (0xe)
  .maxstack  1
  IL_0000:  ldarga.s   V_0
  IL_0002:  constrained. ""T""
  IL_0008:  callvirt   ""string I.Key.get""
  IL_000d:  ret
}");
            });
        }

        [Fact]
        public void AssignEmitError()
        {
            var longName = new string('P', 1100);
            var source =
@"class C
{
    static void M(object o)
    {
    }
}";
            var compilation0 = CreateCompilation(source, options: TestOptions.DebugDll);
            WithRuntimeInstance(compilation0, runtime =>
            {
                var context = CreateMethodContext(runtime, "C.M");
                string error;
                var testData = new CompilationTestData();
                var result = context.CompileAssignment(
                    target: "o",
                    expr: string.Format("new {{ {0} = 1 }}", longName),
                    error: out error,
                    testData: testData);
                Assert.Equal(error, string.Format("error CS7013: Name '<{0}>i__Field' exceeds the maximum length allowed in metadata.", longName));
            });
        }

        /// <summary>
        /// Attempt to assign where the rvalue is not an rvalue.
        /// </summary>
        [Fact]
        public void AssignVoidExpression()
        {
            var source =
@"class C
{
    static void M()
    {
        object o;
    }
}";
            var compilation0 = CreateCompilation(source, options: TestOptions.DebugDll);
            WithRuntimeInstance(compilation0, runtime =>
            {
                var context = CreateMethodContext(runtime, "C.M");
                string error;
                var testData = new CompilationTestData();
                var result = context.CompileAssignment(
                    target: "o",
                    expr: "M()",
                    error: out error,
                    testData: testData);
                Assert.Equal("error CS0029: Cannot implicitly convert type 'void' to 'object'", error);
            });
        }

        [Fact]
        public void AssignUnsafeExpression()
        {
            var source =
@"class C
{
    static unsafe void M(int *p)
    {
    }
}";
            var compilation0 = CreateCompilation(source, options: TestOptions.UnsafeDebugDll);
            WithRuntimeInstance(compilation0, runtime =>
            {
                var context = CreateMethodContext(runtime, "C.M");
                string error;
                var testData = new CompilationTestData();
                context.CompileAssignment(
                    target: "p[1]",
                    expr: "p[0] + 1",
                    error: out error,
                    testData: testData);
                testData.GetMethodData("<>x.<>m0").VerifyIL(
    @"{
  // Code size        9 (0x9)
  .maxstack  3
  IL_0000:  ldarg.0
  IL_0001:  ldc.i4.4
  IL_0002:  add
  IL_0003:  ldarg.0
  IL_0004:  ldind.i4
  IL_0005:  ldc.i4.1
  IL_0006:  add
  IL_0007:  stind.i4
  IL_0008:  ret
}");
            });
        }

        /// <remarks>
        /// This is interesting because we're always in an unsafe context in
        /// the expression compiler and so an await expression would not
        /// normally be allowed.
        /// </remarks>
        [Fact, WorkItem(1075258, "http://vstfdevdiv:8080/DevDiv2/DevDiv/_workitems/edit/1075258")]
        public void Await()
        {
            var source = @"
using System;
using System.Threading.Tasks;

class C
{
    static async Task<object> F()
    {
        return null;
    }
    static void G(Func<Task<object>> f)
    {
    }
    static void Main()
    {
    }
}
";
            var comp = CreateCompilationWithMscorlib45(source, options: TestOptions.UnsafeDebugDll);
            WithRuntimeInstance(comp, runtime =>
            {
                var context = CreateMethodContext(runtime, "C.Main");
                string error;
                var testData = new CompilationTestData();
                context.CompileExpression("G(async() => await F())", out error, testData);
                Assert.Null(error);
            });
        }

        /// <remarks>
        /// This would be illegal in any non-debugger context.
        /// </remarks>
        [Fact, WorkItem(1075258, "http://vstfdevdiv:8080/DevDiv2/DevDiv/_workitems/edit/1075258")]
        public void AwaitInUnsafeContext()
        {
            var source = @"
using System;
using System.Threading.Tasks;

class C
{
    static async Task<object> F()
    {
        return null;
    }
    static void G(Func<Task<object>> f)
    {
    }
    static void Main()
    {
    }
}
";
            var comp = CreateCompilationWithMscorlib45(source, options: TestOptions.UnsafeDebugDll);
            WithRuntimeInstance(comp, runtime =>
            {
                var context = CreateMethodContext(runtime, "C.Main");
                string error;
                var testData = new CompilationTestData();
                context.CompileExpression(@"G(async() => 
{
    unsafe 
    {
        return await F();
    }
})", out error, testData);
                Assert.Null(error);
            });
        }

        /// <summary>
        /// Flow analysis should catch definite assignment errors
        /// for variables declared within the expression.
        /// </summary>
        [Fact(Skip = "https://github.com/dotnet/roslyn/issues/549")]
        [WorkItem(549, "https://github.com/dotnet/roslyn/issues/549")]
        public void FlowAnalysis()
        {
            var source =
@"class C
{
    static void M(bool b)
    {
    }
}";
            ResultProperties resultProperties;
            string error;
            var testData = Evaluate(
                source,
                OutputKind.DynamicallyLinkedLibrary,
                methodName: "C.M",
                expr:
@"((System.Func<object>)(() =>
{
    object o;
    if (b) o = 1;
    return o;
}))()",
                resultProperties: out resultProperties,
                error: out error);
            Assert.Equal("error CS0165: Use of unassigned local variable 'o'", error);
        }

        /// <summary>
        /// Should be possible to evaluate an expression
        /// of a type that the compiler does not normally
        /// support as a return value.
        /// </summary>
        [Fact]
        public void EvaluateRestrictedTypeExpression()
        {
            var source =
@"class C
{
    static void M()
    {
    }
}";
            var testData = Evaluate(
                source,
                OutputKind.DynamicallyLinkedLibrary,
                methodName: "C.M",
                expr: "new System.RuntimeArgumentHandle()");
            testData.GetMethodData("<>x.<>m0").VerifyIL(
@"{
  // Code size       10 (0xa)
  .maxstack  1
  .locals init (System.RuntimeArgumentHandle V_0)
  IL_0000:  ldloca.s   V_0
  IL_0002:  initobj    ""System.RuntimeArgumentHandle""
  IL_0008:  ldloc.0
  IL_0009:  ret
}");
        }

        [Fact]
        public void NestedNamespacesAndTypes()
        {
            var source =
@"namespace N
{
    namespace M
    {
        class A
        {
            class B
            {
                static object F() { return null; }
            }
        }
    }
}";
            var testData = Evaluate(
                source,
                OutputKind.DynamicallyLinkedLibrary,
                methodName: "N.M.A.B.F",
                expr: "F()");
            testData.GetMethodData("<>x.<>m0").VerifyIL(
@"{
  // Code size        6 (0x6)
  .maxstack  1
  .locals init (object V_0)
  IL_0000:  call       ""object N.M.A.B.F()""
  IL_0005:  ret
}");
        }

        [Fact]
        public void GenericMethod()
        {
            var source =
@"class A<T>
{
    class B<U, V> where V : U
    {
        static void M1<W, X>() where X : A<W>.B<object, U[]>
        {
            var t = default(T);
            var w = default(W);
        }
        static void M2()
        {
            var t = default(T);
        }
    }
}";
            var compilation0 = CreateCompilation(source, options: TestOptions.DebugDll);
            WithRuntimeInstance(compilation0, runtime =>
            {
                var context = CreateMethodContext(runtime, "A.B.M1");
                string error;
                var testData = new CompilationTestData();
                var result = context.CompileExpression("(object)t ?? (object)w ?? typeof(V) ?? typeof(X)", out error, testData);
                var methodData = testData.GetMethodData("<>x<T, U, V>.<>m0<W, X>");
                methodData.VerifyIL(
    @"{
  // Code size       45 (0x2d)
  .maxstack  2
  .locals init (T V_0, //t
                W V_1) //w
  IL_0000:  ldloc.0
  IL_0001:  box        ""T""
  IL_0006:  dup
  IL_0007:  brtrue.s   IL_002c
  IL_0009:  pop
  IL_000a:  ldloc.1
  IL_000b:  box        ""W""
  IL_0010:  dup
  IL_0011:  brtrue.s   IL_002c
  IL_0013:  pop
  IL_0014:  ldtoken    ""V""
  IL_0019:  call       ""System.Type System.Type.GetTypeFromHandle(System.RuntimeTypeHandle)""
  IL_001e:  dup
  IL_001f:  brtrue.s   IL_002c
  IL_0021:  pop
  IL_0022:  ldtoken    ""X""
  IL_0027:  call       ""System.Type System.Type.GetTypeFromHandle(System.RuntimeTypeHandle)""
  IL_002c:  ret
}");
                // Verify generated type and method are generic.
                Assert.Equal(Cci.CallingConvention.Generic, ((Cci.IMethodDefinition)methodData.Method.GetCciAdapter()).CallingConvention);
                var metadata = ModuleMetadata.CreateFromImage(ImmutableArray.CreateRange(result.Assembly));
                var reader = metadata.MetadataReader;
                var typeDef = reader.GetTypeDef(result.TypeName);
                reader.CheckTypeParameters(typeDef.GetGenericParameters(), "T", "U", "V");
                var methodDef = reader.GetMethodDef(typeDef, result.MethodName);
                reader.CheckTypeParameters(methodDef.GetGenericParameters(), "W", "X");

                context = CreateMethodContext(
                    runtime,
                    methodName: "A.B.M2");
                testData = new CompilationTestData();
                context.CompileExpression("(object)t ?? typeof(T) ?? typeof(U)", out error, testData);
                methodData = testData.GetMethodData("<>x<T, U, V>.<>m0");
                Assert.Equal(Cci.CallingConvention.Default, ((Cci.IMethodDefinition)methodData.Method.GetCciAdapter()).CallingConvention);
            });
        }

        [Fact]
        public void GenericClosureClass()
        {
            var source =
@"using System;
class C<T>
{
    static U F<U>(Func<U> f)
    {
        return f();
    }
    U M<U>(U u)
    {
        return u;
    }
}";
            var compilation0 = CreateCompilation(source, options: TestOptions.DebugDll);
            WithRuntimeInstance(compilation0, runtime =>
            {
                var context = CreateMethodContext(runtime, "C.M");
                string error;
                var testData = new CompilationTestData();
                context.CompileExpression("F(() => this.M(u))", out error, testData);
                var methodData = testData.GetMethodData("<>x<T>.<>m0<U>");
                methodData.VerifyIL(@"
{
  // Code size       36 (0x24)
  .maxstack  3
  .locals init (U V_0)
  IL_0000:  newobj     ""<>x<T>.<>c__DisplayClass0_0<U>..ctor()""
  IL_0005:  dup
  IL_0006:  ldarg.0
  IL_0007:  stfld      ""C<T> <>x<T>.<>c__DisplayClass0_0<U>.<>4__this""
  IL_000c:  dup
  IL_000d:  ldarg.1
  IL_000e:  stfld      ""U <>x<T>.<>c__DisplayClass0_0<U>.u""
  IL_0013:  ldftn      ""U <>x<T>.<>c__DisplayClass0_0<U>.<<>m0>b__0()""
  IL_0019:  newobj     ""System.Func<U>..ctor(object, System.IntPtr)""
  IL_001e:  call       ""U C<T>.F<U>(System.Func<U>)""
  IL_0023:  ret
}");
                Assert.Equal(Cci.CallingConvention.Generic, ((Cci.IMethodDefinition)methodData.Method.GetCciAdapter()).CallingConvention);
            });
        }

        [Fact, WorkItem(976847, "http://vstfdevdiv:8080/DevDiv2/DevDiv/_workitems/edit/976847")]
        public void VarArgMethod()
        {
            var source =
@"class C
{
    static void M(object o, __arglist)
    {
    }
}";
            var compilation0 = CreateCompilation(source, options: TestOptions.DebugDll);
            WithRuntimeInstance(compilation0, runtime =>
            {
                var context = CreateMethodContext(runtime, "C.M");
                string error;
                var testData = new CompilationTestData();
                var result = context.CompileExpression("new System.ArgIterator(__arglist)", out error, testData);
                var methodData = testData.GetMethodData("<>x.<>m0");
                methodData.VerifyIL(
    @"{
  // Code size        8 (0x8)
  .maxstack  1
  IL_0000:  arglist
  IL_0002:  newobj     ""System.ArgIterator..ctor(System.RuntimeArgumentHandle)""
  IL_0007:  ret
}");
                Assert.Equal(Cci.CallingConvention.ExtraArguments, ((Cci.IMethodDefinition)methodData.Method.GetCciAdapter()).CallingConvention);
            });
        }

        [Fact]
        public void EvaluateLambdaWithParameters()
        {
            var source =
@"class C
{
    static void M(object x, object y)
    {
    }
}";
            var testData = Evaluate(
                source,
                OutputKind.DynamicallyLinkedLibrary,
                methodName: "C.M",
                expr: "((System.Func<object, object, object>)((a, b) => a ?? b))(x, y)");
            testData.GetMethodData("<>x.<>m0").VerifyIL(@"
{
  // Code size       39 (0x27)
  .maxstack  3
  IL_0000:  ldsfld     ""System.Func<object, object, object> <>x.<>c.<>9__0_0""
  IL_0005:  dup
  IL_0006:  brtrue.s   IL_001f
  IL_0008:  pop
  IL_0009:  ldsfld     ""<>x.<>c <>x.<>c.<>9""
  IL_000e:  ldftn      ""object <>x.<>c.<<>m0>b__0_0(object, object)""
  IL_0014:  newobj     ""System.Func<object, object, object>..ctor(object, System.IntPtr)""
  IL_0019:  dup
  IL_001a:  stsfld     ""System.Func<object, object, object> <>x.<>c.<>9__0_0""
  IL_001f:  ldarg.0
  IL_0020:  ldarg.1
  IL_0021:  callvirt   ""object System.Func<object, object, object>.Invoke(object, object)""
  IL_0026:  ret
}");
        }

        [Fact]
        public void EvaluateLambdaWithLocals()
        {
            var source =
@"class C
{
    static void M()
    {
    }
}";
            var testData = Evaluate(
                source,
                OutputKind.DynamicallyLinkedLibrary,
                methodName: "C.M",
                expr:
@"((System.Func<object>)(() =>
{
    int x = 1;
    if (x < 0)
    {
        int y = 2;
        return y;
    }
    else
    {
        int z = 3;
        return z;
    }
}))()");
        }

        /// <summary>
        /// Lambda expression containing names
        /// that shadow names outside expression.
        /// </summary>
        [Fact]
        public void EvaluateLambdaWithNameShadowing()
        {
            var source =
@"class C
{
    static void M(object x)
    {
        object y;
    }
}";
            ResultProperties resultProperties;
            string error;
            var testData = Evaluate(
                source,
                OutputKind.DynamicallyLinkedLibrary,
                methodName: "C.M",
                expr:
@"((System.Func<object, object>)(y =>
{
    object x = y;
    return y;
}))(x, y)",
                resultProperties: out resultProperties,
                error: out error);
            // Currently generating errors but this seems unnecessary and
            // an extra burden for the user. Consider allowing names
            // inside the expression that shadow names outside.
            Assert.Equal("error CS0136: A local or parameter named 'y' cannot be declared in this scope because that name is used in an enclosing local scope to define a local or parameter", error);
        }

        [Fact]
        public void EvaluateNestedLambdaClosedOverLocal()
        {
            var source =
@"delegate object D(C c);
class C
{
    object F(D d)
    {
        return d(this);
    }
    static void Main(string[] args)
    {
        int x = 1;
        C y = new C();
    }
}";
            var testData = Evaluate(
                source,
                OutputKind.ConsoleApplication,
                methodName: "C.Main",
                expr: "y.F(a => y.F(b => x))");
            // Verify display class was included.
            testData.GetMethodData("<>x.<>c__DisplayClass0_0..ctor").VerifyIL(
@"{
  // Code size        7 (0x7)
  .maxstack  1
  IL_0000:  ldarg.0
  IL_0001:  call       ""object..ctor()""
  IL_0006:  ret
}");
            // Verify evaluation method.
            testData.GetMethodData("<>x.<>m0").VerifyIL(
@"{
  // Code size       44 (0x2c)
  .maxstack  3
  .locals init (int V_0, //x
                C V_1, //y
                <>x.<>c__DisplayClass0_0 V_2) //CS$<>8__locals0
  IL_0000:  newobj     ""<>x.<>c__DisplayClass0_0..ctor()""
  IL_0005:  stloc.2
  IL_0006:  ldloc.2
  IL_0007:  ldloc.1
  IL_0008:  stfld      ""C <>x.<>c__DisplayClass0_0.y""
  IL_000d:  ldloc.2
  IL_000e:  ldloc.0
  IL_000f:  stfld      ""int <>x.<>c__DisplayClass0_0.x""
  IL_0014:  ldloc.2
  IL_0015:  ldfld      ""C <>x.<>c__DisplayClass0_0.y""
  IL_001a:  ldloc.2
  IL_001b:  ldftn      ""object <>x.<>c__DisplayClass0_0.<<>m0>b__0(C)""
  IL_0021:  newobj     ""D..ctor(object, System.IntPtr)""
  IL_0026:  callvirt   ""object C.F(D)""
  IL_002b:  ret
}");
        }

        [Fact]
        public void EvaluateLambdaClosedOverThis()
        {
            var source =
@"class A
{
    internal virtual object F() { return null; }
    internal object G;
    internal virtual object P { get { return null; } }
}
class B : A
{
    internal override object F() { return null; }
    internal new object G;
    internal override object P { get { return null; } }
    static object F(System.Func<object> f1, System.Func<object> f2, object g) { return null; }
    void M()
    {
    }
}";
            ResultProperties resultProperties;
            string error;
            var testData = Evaluate(
                source,
                OutputKind.DynamicallyLinkedLibrary,
                methodName: "B.M",
                expr: "((System.Func<object>)(() => this.G))()",
                resultProperties: out resultProperties,
                error: out error);
            Assert.Equal(DkmClrCompilationResultFlags.PotentialSideEffect | DkmClrCompilationResultFlags.ReadOnlyResult, resultProperties.Flags);
            testData.GetMethodData("<>x.<>c__DisplayClass0_0.<<>m0>b__0()").VerifyIL(
@"{
  // Code size       12 (0xc)
  .maxstack  1
  IL_0000:  ldarg.0
  IL_0001:  ldfld      ""B <>x.<>c__DisplayClass0_0.<>4__this""
  IL_0006:  ldfld      ""object B.G""
  IL_000b:  ret
}");
            testData = Evaluate(
                source,
                OutputKind.DynamicallyLinkedLibrary,
                methodName: "B.M",
                expr: "((System.Func<object>)(() => this.F() ?? this.P))()",
                resultProperties: out resultProperties,
                error: out error);
            Assert.Equal(DkmClrCompilationResultFlags.PotentialSideEffect | DkmClrCompilationResultFlags.ReadOnlyResult, resultProperties.Flags);
            testData.GetMethodData("<>x.<>c__DisplayClass0_0.<<>m0>b__0()").VerifyIL(
@"{
  // Code size       27 (0x1b)
  .maxstack  2
  IL_0000:  ldarg.0
  IL_0001:  ldfld      ""B <>x.<>c__DisplayClass0_0.<>4__this""
  IL_0006:  callvirt   ""object B.F()""
  IL_000b:  dup
  IL_000c:  brtrue.s   IL_001a
  IL_000e:  pop
  IL_000f:  ldarg.0
  IL_0010:  ldfld      ""B <>x.<>c__DisplayClass0_0.<>4__this""
  IL_0015:  callvirt   ""object B.P.get""
  IL_001a:  ret
}");
            testData = Evaluate(
                source,
                OutputKind.DynamicallyLinkedLibrary,
                methodName: "B.M",
                expr: "((System.Func<object>)(() => F(new System.Func<object>(this.F), this.F, this.G)))()");
            testData.GetMethodData("<>x.<>c__DisplayClass0_0.<<>m0>b__0()").VerifyIL(
@"{
  // Code size       53 (0x35)
  .maxstack  3
  IL_0000:  ldarg.0
  IL_0001:  ldfld      ""B <>x.<>c__DisplayClass0_0.<>4__this""
  IL_0006:  dup
  IL_0007:  ldvirtftn  ""object B.F()""
  IL_000d:  newobj     ""System.Func<object>..ctor(object, System.IntPtr)""
  IL_0012:  ldarg.0
  IL_0013:  ldfld      ""B <>x.<>c__DisplayClass0_0.<>4__this""
  IL_0018:  dup
  IL_0019:  ldvirtftn  ""object B.F()""
  IL_001f:  newobj     ""System.Func<object>..ctor(object, System.IntPtr)""
  IL_0024:  ldarg.0
  IL_0025:  ldfld      ""B <>x.<>c__DisplayClass0_0.<>4__this""
  IL_002a:  ldfld      ""object B.G""
  IL_002f:  call       ""object B.F(System.Func<object>, System.Func<object>, object)""
  IL_0034:  ret
}");
        }

        [Fact, WorkItem(905986, "http://vstfdevdiv:8080/DevDiv2/DevDiv/_workitems/edit/905986")]
        public void EvaluateLambdaClosedOverBase()
        {
            var source =
@"class A
{
    internal virtual object F() { return null; }
    internal object G;
    internal virtual object P { get { return null; } }
}
class B : A
{
    internal override object F() { return null; }
    internal new object G;
    internal override object P { get { return null; } }
    static object F(System.Func<object> f1, System.Func<object> f2, object g) { return null; }
    void M()
    {
    }
}";
            var testData = Evaluate(
                source,
                OutputKind.DynamicallyLinkedLibrary,
                methodName: "B.M",
                expr: "((System.Func<object>)(() => base.F() ?? base.P))()");
            testData.GetMethodData("<>x.<>c__DisplayClass0_0.<<>m0>b__0()").VerifyIL(
@"{
  // Code size       27 (0x1b)
  .maxstack  2
  IL_0000:  ldarg.0
  IL_0001:  ldfld      ""B <>x.<>c__DisplayClass0_0.<>4__this""
  IL_0006:  call       ""object A.F()""
  IL_000b:  dup
  IL_000c:  brtrue.s   IL_001a
  IL_000e:  pop
  IL_000f:  ldarg.0
  IL_0010:  ldfld      ""B <>x.<>c__DisplayClass0_0.<>4__this""
  IL_0015:  call       ""object A.P.get""
  IL_001a:  ret
}");
            testData = Evaluate(
                source,
                OutputKind.DynamicallyLinkedLibrary,
                methodName: "B.M",
                expr: "((System.Func<object>)(() => F(new System.Func<object>(base.F), base.F, base.G)))()");
            testData.GetMethodData("<>x.<>c__DisplayClass0_0.<<>m0>b__0()").VerifyIL(
@"{
  // Code size       51 (0x33)
  .maxstack  3
  IL_0000:  ldarg.0
  IL_0001:  ldfld      ""B <>x.<>c__DisplayClass0_0.<>4__this""
  IL_0006:  ldftn      ""object A.F()""
  IL_000c:  newobj     ""System.Func<object>..ctor(object, System.IntPtr)""
  IL_0011:  ldarg.0
  IL_0012:  ldfld      ""B <>x.<>c__DisplayClass0_0.<>4__this""
  IL_0017:  ldftn      ""object A.F()""
  IL_001d:  newobj     ""System.Func<object>..ctor(object, System.IntPtr)""
  IL_0022:  ldarg.0
  IL_0023:  ldfld      ""B <>x.<>c__DisplayClass0_0.<>4__this""
  IL_0028:  ldfld      ""object A.G""
  IL_002d:  call       ""object B.F(System.Func<object>, System.Func<object>, object)""
  IL_0032:  ret
}");
        }

        [Fact]
        public void EvaluateCapturedLocalsAlreadyCaptured()
        {
            var source =
@"class A
{
    internal virtual object F(object o)
    {
        return 1;
    }
}
class B : A
{
    internal override object F(object o)
    {
        return 2;
    }
    static void F(System.Func<object> f)
    {
        f();
    }
    void M(object x)
    {
        object y = 1;
        F(() => this.F(x));
        F(() => base.F(y));
    }
}";
            var compilation0 = CreateCompilation(source, options: TestOptions.DebugDll);
            WithRuntimeInstance(compilation0, runtime =>
            {
                var context = CreateMethodContext(
                    runtime,
                    methodName: "B.M");
                string error;
                var testData = new CompilationTestData();
                context.CompileExpression("F(() => this.F(x))", out error, testData);

                // Note there are duplicate local names (one from the original
                // display class, the other from the new display class in each case).
                // That is expected since we do not rename old locals nor do we
                // offset numbering of new locals. Having duplicate local names
                // in the PDB should be harmless though.
                testData.GetMethodData("<>x.<>m0").VerifyIL(
    @"{
  // Code size       29 (0x1d)
  .maxstack  3
  .locals init (B.<>c__DisplayClass2_0 V_0) //CS$<>8__locals0
  IL_0000:  newobj     ""<>x.<>c__DisplayClass0_0..ctor()""
  IL_0005:  dup
  IL_0006:  ldloc.0
  IL_0007:  stfld      ""B.<>c__DisplayClass2_0 <>x.<>c__DisplayClass0_0.CS$<>8__locals0""
  IL_000c:  ldftn      ""object <>x.<>c__DisplayClass0_0.<<>m0>b__0()""
  IL_0012:  newobj     ""System.Func<object>..ctor(object, System.IntPtr)""
  IL_0017:  call       ""void B.F(System.Func<object>)""
  IL_001c:  ret
}");
                testData.GetMethodData("<>x.<>c__DisplayClass0_0.<<>m0>b__0").VerifyIL(
    @"{
  // Code size       28 (0x1c)
  .maxstack  2
  IL_0000:  ldarg.0
  IL_0001:  ldfld      ""B.<>c__DisplayClass2_0 <>x.<>c__DisplayClass0_0.CS$<>8__locals0""
  IL_0006:  ldfld      ""B B.<>c__DisplayClass2_0.<>4__this""
  IL_000b:  ldarg.0
  IL_000c:  ldfld      ""B.<>c__DisplayClass2_0 <>x.<>c__DisplayClass0_0.CS$<>8__locals0""
  IL_0011:  ldfld      ""object B.<>c__DisplayClass2_0.x""
  IL_0016:  callvirt   ""object B.F(object)""
  IL_001b:  ret
}");
                testData = new CompilationTestData();
                context.CompileExpression("F(() => base.F(y))", out error, testData);
                testData.GetMethodData("<>x.<>m0").VerifyIL(
    @"{
  // Code size       29 (0x1d)
  .maxstack  3
  .locals init (B.<>c__DisplayClass2_0 V_0) //CS$<>8__locals0
  IL_0000:  newobj     ""<>x.<>c__DisplayClass0_0..ctor()""
  IL_0005:  dup
  IL_0006:  ldloc.0
  IL_0007:  stfld      ""B.<>c__DisplayClass2_0 <>x.<>c__DisplayClass0_0.CS$<>8__locals0""
  IL_000c:  ldftn      ""object <>x.<>c__DisplayClass0_0.<<>m0>b__0()""
  IL_0012:  newobj     ""System.Func<object>..ctor(object, System.IntPtr)""
  IL_0017:  call       ""void B.F(System.Func<object>)""
  IL_001c:  ret
}");
                testData.GetMethodData("<>x.<>c__DisplayClass0_0.<<>m0>b__0").VerifyIL(
    @"{
  // Code size       28 (0x1c)
  .maxstack  2
  IL_0000:  ldarg.0
  IL_0001:  ldfld      ""B.<>c__DisplayClass2_0 <>x.<>c__DisplayClass0_0.CS$<>8__locals0""
  IL_0006:  ldfld      ""B B.<>c__DisplayClass2_0.<>4__this""
  IL_000b:  ldarg.0
  IL_000c:  ldfld      ""B.<>c__DisplayClass2_0 <>x.<>c__DisplayClass0_0.CS$<>8__locals0""
  IL_0011:  ldfld      ""object B.<>c__DisplayClass2_0.y""
  IL_0016:  call       ""object A.F(object)""
  IL_001b:  ret
}");
            });
        }

        [Fact, WorkItem(994485, "http://vstfdevdiv:8080/DevDiv2/DevDiv/_workitems/edit/994485")]
        public void Repro994485()
        {
            var source = @"
using System;

enum E
{
    A
}

class C
{
    Action M(E? e)
    {
        Action a = () => e.ToString();
        E ee = e.Value;
        return a;
    }
}
";
            var compilation0 = CreateCompilation(source, options: TestOptions.DebugDll);
            WithRuntimeInstance(compilation0, runtime =>
            {
                var context = CreateMethodContext(runtime, "C.M");
                string error;
                var testData = new CompilationTestData();
                context.CompileExpression("e.HasValue", out error, testData);
                testData.GetMethodData("<>x.<>m0").VerifyIL(@"
{
  // Code size       12 (0xc)
  .maxstack  1
  .locals init (C.<>c__DisplayClass0_0 V_0, //CS$<>8__locals0
                System.Action V_1, //a
                E V_2, //ee
                System.Action V_3)
  IL_0000:  ldloc.0
  IL_0001:  ldflda     ""E? C.<>c__DisplayClass0_0.e""
  IL_0006:  call       ""bool E?.HasValue.get""
  IL_000b:  ret
}");
            });
        }

        [Theory]
        [MemberData(nameof(NonNullTypesTrueAndFalseDebugDll))]
        public void EvaluateCapturedLocalsOutsideLambda(CSharpCompilationOptions options)
        {
            var source =
@"class A
{
    internal virtual object F(object o)
    {
        return 1;
    }
}
class B : A
{
    internal override object F(object o)
    {
        return 2;
    }
    static void F(System.Func<object> f)
    {
        f();
    }
    void M<T>(object x) where T : A, new()
    {
        F(() => this.F(x));
        if (x != null)
        {
#line 999
            var y = new T();
            var z = 1;
            F(() => base.F(y));
        }
        else
        {
            var w = 2;
            F(() => w);
        }
    }
}";
            var compilation0 = CreateCompilation(source, options: options);

            WithRuntimeInstance(compilation0, runtime =>
            {
                var context = CreateMethodContext(runtime, methodName: "B.M", atLineNumber: 999);

                string error;
                var testData = new CompilationTestData();
                context.CompileExpression("this.F(y)", out error, testData);

                testData.GetMethodData("<>x.<>m0<T>").VerifyIL(@"
{
  // Code size       23 (0x17)
  .maxstack  2
  .locals init (B.<>c__DisplayClass2_0<T> V_0, //CS$<>8__locals0
                bool V_1,
                B.<>c__DisplayClass2_1<T> V_2, //CS$<>8__locals1
                int V_3, //z
                B.<>c__DisplayClass2_2<T> V_4)
  IL_0000:  ldloc.0
  IL_0001:  ldfld      ""B B.<>c__DisplayClass2_0<T>.<>4__this""
  IL_0006:  ldloc.2
  IL_0007:  ldfld      ""T B.<>c__DisplayClass2_1<T>.y""
  IL_000c:  box        ""T""
  IL_0011:  callvirt   ""object B.F(object)""
  IL_0016:  ret
}");
                testData = new CompilationTestData();
                context.CompileExpression("base.F(x)", out error, testData);

                testData.GetMethodData("<>x.<>m0<T>").VerifyIL(
    @"{
  // Code size       18 (0x12)
  .maxstack  2
  .locals init (B.<>c__DisplayClass2_0<T> V_0, //CS$<>8__locals0
                bool V_1,
                B.<>c__DisplayClass2_1<T> V_2, //CS$<>8__locals1
                int V_3, //z
                B.<>c__DisplayClass2_2<T> V_4)
  IL_0000:  ldloc.0
  IL_0001:  ldfld      ""B B.<>c__DisplayClass2_0<T>.<>4__this""
  IL_0006:  ldloc.0
  IL_0007:  ldfld      ""object B.<>c__DisplayClass2_0<T>.x""
  IL_000c:  call       ""object A.F(object)""
  IL_0011:  ret
}");
            });
        }

        [Fact(Skip = "https://github.com/dotnet/roslyn/issues/30767")]
        [WorkItem(30767, "https://github.com/dotnet/roslyn/issues/30767")]
        public void EvaluateCapturedLocalsOutsideLambda_PlusNullable()
        {
            var source =
@"class A
{
    internal virtual object F(object o)
    {
        return 1;
    }
}
class B : A
{
    internal override object F(object o)
    {
        return 2;
    }
    static void F(System.Func<object> f)
    {
        f();
    }
    void M<T>(object x) where T : A, new()
    {
        F(() => this.F(x));
        if (x != null)
        {
#line 999
            var y = new T();
            var z = 1;
            F(() => base.F(y));
        }
        else
        {
            var w = 2;
            F(() => w);
        }
    }
}";
            var compilation0 = CreateCompilation(source, options: WithNullableEnable(TestOptions.DebugDll));

            WithRuntimeInstance(compilation0, runtime =>
            {
                var context = CreateMethodContext(runtime, methodName: "B.M", atLineNumber: 999);

                string error;
                var testData = new CompilationTestData();
                context.CompileExpression("this.F(y)", out error, testData);

                testData.GetMethodData("<>x.<>m0<T>").VerifyIL(@"
{
  // Code size       23 (0x17)
  .maxstack  2
  .locals init (B.<>c__DisplayClass2_0<T> V_0, //CS$<>8__locals0
                bool V_1,
                B.<>c__DisplayClass2_1<T> V_2, //CS$<>8__locals1
                int V_3, //z
                B.<>c__DisplayClass2_2<T> V_4)
  IL_0000:  ldloc.0
  IL_0001:  ldfld      ""B B.<>c__DisplayClass2_0<T>.<>4__this""
  IL_0006:  ldloc.2
  IL_0007:  ldfld      ""T B.<>c__DisplayClass2_1<T>.y""
  IL_000c:  box        ""T""
  IL_0011:  callvirt   ""object B.F(object)""
  IL_0016:  ret
}");
                testData = new CompilationTestData();
                context.CompileExpression("base.F(x)", out error, testData);

                testData.GetMethodData("<>x.<>m0<T>").VerifyIL(
    @"{
  // Code size       18 (0x12)
  .maxstack  2
  .locals init (B.<>c__DisplayClass2_0<T> V_0, //CS$<>8__locals0
                bool V_1,
                B.<>c__DisplayClass2_1<T> V_2, //CS$<>8__locals1
                int V_3, //z
                B.<>c__DisplayClass2_2<T> V_4)
  IL_0000:  ldloc.0
  IL_0001:  ldfld      ""B B.<>c__DisplayClass2_0<T>.<>4__this""
  IL_0006:  ldloc.0
  IL_0007:  ldfld      ""object B.<>c__DisplayClass2_0<T>.x""
  IL_000c:  call       ""object A.F(object)""
  IL_0011:  ret
}");
            });
        }

        [Fact]
        public void EvaluateCapturedLocalsInsideLambda()
        {
            var source =
@"class C
{
    static void F(System.Func<object> f)
    {
        f();
    }
    void M(C x)
    {
        F(() => x ?? this);
        if (x != null)
        {
            var y = new C();
            F(() =>
            {
                var z = 1;
                return y ?? this;
            });
        }
    }
}";
            var testData = Evaluate(
                source,
                OutputKind.DynamicallyLinkedLibrary,
                methodName: "C.<>c__DisplayClass1_1.<M>b__1",
                expr: "y ?? this ?? (object)z");

            testData.GetMethodData("<>x.<>m0").VerifyIL(
@"{
  // Code size       32 (0x20)
  .maxstack  2
  .locals init (int V_0, //z
                object V_1)
  IL_0000:  ldarg.0
  IL_0001:  ldfld      ""C C.<>c__DisplayClass1_1.y""
  IL_0006:  dup
  IL_0007:  brtrue.s   IL_001f
  IL_0009:  pop
  IL_000a:  ldarg.0
  IL_000b:  ldfld      ""C.<>c__DisplayClass1_0 C.<>c__DisplayClass1_1.CS$<>8__locals1""
  IL_0010:  ldfld      ""C C.<>c__DisplayClass1_0.<>4__this""
  IL_0015:  dup
  IL_0016:  brtrue.s   IL_001f
  IL_0018:  pop
  IL_0019:  ldloc.0
  IL_001a:  box        ""int""
  IL_001f:  ret
}");
        }

        /// <summary>
        /// Values of existing locals must be copied to new display
        /// classes generated in the compiled expression.
        /// </summary>
        [Fact]
        public void CopyLocalsToDisplayClass()
        {
            var source =
@"class C
{
    static void F(System.Func<object> f)
    {
        f();
    }
    void M(int p, int q)
    {
        int x = 1;
        if (p > 0)
        {
#line 999
            int y = 2;
            F(() => x + q);
        }
    }
}";
            var testData = Evaluate(
                source,
                OutputKind.DynamicallyLinkedLibrary,
                methodName: "C.M",
                atLineNumber: 999,
                expr: "F(() => x + y + p + q)");
            testData.GetMethodData("<>x.<>m0").VerifyIL(
@"{
  // Code size       43 (0x2b)
  .maxstack  3
  .locals init (C.<>c__DisplayClass1_0 V_0, //CS$<>8__locals0
                bool V_1,
                int V_2) //y
  IL_0000:  newobj     ""<>x.<>c__DisplayClass0_0..ctor()""
  IL_0005:  dup
  IL_0006:  ldloc.0
  IL_0007:  stfld      ""C.<>c__DisplayClass1_0 <>x.<>c__DisplayClass0_0.CS$<>8__locals0""
  IL_000c:  dup
  IL_000d:  ldloc.2
  IL_000e:  stfld      ""int <>x.<>c__DisplayClass0_0.y""
  IL_0013:  dup
  IL_0014:  ldarg.1
  IL_0015:  stfld      ""int <>x.<>c__DisplayClass0_0.p""
  IL_001a:  ldftn      ""object <>x.<>c__DisplayClass0_0.<<>m0>b__0()""
  IL_0020:  newobj     ""System.Func<object>..ctor(object, System.IntPtr)""
  IL_0025:  call       ""void C.F(System.Func<object>)""
  IL_002a:  ret
}");
        }

        [Fact]
        public void EvaluateNewAnonymousType()
        {
            var source =
@"class C
{
    static void M()
    {
    }
}";
            var testData = Evaluate(
                source,
                OutputKind.DynamicallyLinkedLibrary,
                methodName: "C.M",
                expr: "new { A = 1, B = 2 }");

            // Verify anonymous type was generated (find an
            // accessor of one of the generated properties).
            testData.GetMethodData("<>f__AnonymousType0<<A>j__TPar, <B>j__TPar>.A.get").VerifyIL(
@"{
  // Code size        7 (0x7)
  .maxstack  1
  IL_0000:  ldarg.0
  IL_0001:  ldfld      ""<A>j__TPar <>f__AnonymousType0<<A>j__TPar, <B>j__TPar>.<A>i__Field""
  IL_0006:  ret
}");

            // Verify evaluation method.
            testData.GetMethodData("<>x.<>m0").VerifyIL(
@"{
  // Code size        8 (0x8)
  .maxstack  2
  IL_0000:  ldc.i4.1
  IL_0001:  ldc.i4.2
  IL_0002:  newobj     ""<>f__AnonymousType0<int, int>..ctor(int, int)""
  IL_0007:  ret
}");
        }

        [Fact]
        public void EvaluateExistingAnonymousType()
        {
            var source =
@"class C
{
    static object F()
    {
        return new { A = new { }, B = 2 };
    }
}";
            var testData = Evaluate(
                source,
                OutputKind.DynamicallyLinkedLibrary,
                methodName: "C.F",
                expr: "new { A = 1, B = new { } }");
            // Verify anonymous types were generated. (There
            // shouldn't be any reuse of existing anonymous types
            // since the existing types were from metadata.)
            var methods = testData.GetMethodsByName();
            Assert.True(methods.ContainsKey("<>f__AnonymousType0<<A>j__TPar, <B>j__TPar>..ctor(<A>j__TPar, <B>j__TPar)"));
            Assert.True(methods.ContainsKey("<>f__AnonymousType1..ctor()"));

            // Verify evaluation method.
            testData.GetMethodData("<>x.<>m0").VerifyIL(@"
{
  // Code size       12 (0xc)
  .maxstack  2
  .locals init (object V_0)
  IL_0000:  ldc.i4.1
  IL_0001:  newobj     ""<>f__AnonymousType1..ctor()""
  IL_0006:  newobj     ""<>f__AnonymousType0<int, <empty anonymous type>>..ctor(int, <empty anonymous type>)""
  IL_000b:  ret
}");
        }

        /// <summary>
        /// Should re-use anonymous types from the module
        /// containing the current frame, so new instances can
        /// be used interchangeably with existing instances.
        /// </summary>
        [Fact(Skip = "https://github.com/dotnet/roslyn/issues/3188")]
        [WorkItem(3188, "https://github.com/dotnet/roslyn/issues/3188")]
        public void EvaluateExistingAnonymousType_2()
        {
            var source =
@"class C
{
    static void M()
    {
        var o = new { P = 1 };
    }
}";
            var testData = Evaluate(
                source,
                OutputKind.DynamicallyLinkedLibrary,
                methodName: "C.M",
                expr: "o == new { P = 2 }");
            testData.GetMethodData("<>x.<>m0").VerifyIL(
@"{
...
}");
        }

        /// <summary>
        /// Generate PrivateImplementationDetails class
        /// for initializer expressions.
        /// </summary>
        [Fact]
        public void EvaluateInitializerExpression()
        {
            var source =
@"class C
{
    static void M()
    {
    }
}";
            var compilation0 = CreateCompilation(source, options: TestOptions.DebugDll.WithModuleName("MODULE"));
            WithRuntimeInstance(compilation0, runtime =>
            {
                var context = CreateMethodContext(runtime, "C.M");
                string error;
                var testData = new CompilationTestData();
                context.CompileExpression("new [] { 1, 2, 3, 4, 5 }", out error, testData);
                var methodData = testData.GetMethodData("<>x.<>m0");
                Assert.Equal("int[]", ((MethodSymbol)methodData.Method).ReturnType.ToDisplayString());
                methodData.VerifyIL(
    @"{
  // Code size       18 (0x12)
  .maxstack  3
  IL_0000:  ldc.i4.5
  IL_0001:  newarr     ""int""
  IL_0006:  dup
  IL_0007:  ldtoken    ""<PrivateImplementationDetails>.__StaticArrayInitTypeSize=20 <PrivateImplementationDetails>.4F6ADDC9659D6FB90FE94B6688A79F2A1FA8D36EC43F8F3E1D9B6528C448A384""
  IL_000c:  call       ""void System.Runtime.CompilerServices.RuntimeHelpers.InitializeArray(System.Array, System.RuntimeFieldHandle)""
  IL_0011:  ret
}");
            });
        }

        // Scenario from the lambda / anonymous type milestone.
        [Fact]
        public void EvaluateLINQExpression()
        {
            var source =
@"using System.Collections.Generic;
using System.Linq;
class Employee
{
    internal string Name;
    internal int Salary;
    internal List<Employee> Reports;
}
class Program
{
    static void F(Employee mgr)
    {
        var o = mgr.Reports.Where(e => e.Salary < 100).Select(e => new { e.Name, e.Salary }).First();
    }
}";
            var compilation0 = CreateCompilationWithMscorlib40AndSystemCore(source, options: TestOptions.DebugDll);
            WithRuntimeInstance(compilation0, runtime =>
            {
                var context = CreateMethodContext(runtime, "Program.F");
                string error;
                var testData = new CompilationTestData();
                context.CompileExpression("mgr.Reports.Where(e => e.Salary < 100).Select(e => new { e.Name, e.Salary }).First()", out error, testData);
                testData.GetMethodData("<>x.<>m0").VerifyIL(@"
{
  // Code size       84 (0x54)
  .maxstack  3
  .locals init (<>f__AnonymousType0<string, int> V_0) //o
  IL_0000:  ldarg.0
  IL_0001:  ldfld      ""System.Collections.Generic.List<Employee> Employee.Reports""
  IL_0006:  ldsfld     ""System.Func<Employee, bool> <>x.<>c.<>9__0_0""
  IL_000b:  dup
  IL_000c:  brtrue.s   IL_0025
  IL_000e:  pop
  IL_000f:  ldsfld     ""<>x.<>c <>x.<>c.<>9""
  IL_0014:  ldftn      ""bool <>x.<>c.<<>m0>b__0_0(Employee)""
  IL_001a:  newobj     ""System.Func<Employee, bool>..ctor(object, System.IntPtr)""
  IL_001f:  dup
  IL_0020:  stsfld     ""System.Func<Employee, bool> <>x.<>c.<>9__0_0""
  IL_0025:  call       ""System.Collections.Generic.IEnumerable<Employee> System.Linq.Enumerable.Where<Employee>(System.Collections.Generic.IEnumerable<Employee>, System.Func<Employee, bool>)""
  IL_002a:  ldsfld     ""System.Func<Employee, <anonymous type: string Name, int Salary>> <>x.<>c.<>9__0_1""
  IL_002f:  dup
  IL_0030:  brtrue.s   IL_0049
  IL_0032:  pop
  IL_0033:  ldsfld     ""<>x.<>c <>x.<>c.<>9""
  IL_0038:  ldftn      ""<anonymous type: string Name, int Salary> <>x.<>c.<<>m0>b__0_1(Employee)""
  IL_003e:  newobj     ""System.Func<Employee, <anonymous type: string Name, int Salary>>..ctor(object, System.IntPtr)""
  IL_0043:  dup
  IL_0044:  stsfld     ""System.Func<Employee, <anonymous type: string Name, int Salary>> <>x.<>c.<>9__0_1""
  IL_0049:  call       ""System.Collections.Generic.IEnumerable<<anonymous type: string Name, int Salary>> System.Linq.Enumerable.Select<Employee, <anonymous type: string Name, int Salary>>(System.Collections.Generic.IEnumerable<Employee>, System.Func<Employee, <anonymous type: string Name, int Salary>>)""
  IL_004e:  call       ""<anonymous type: string Name, int Salary> System.Linq.Enumerable.First<<anonymous type: string Name, int Salary>>(System.Collections.Generic.IEnumerable<<anonymous type: string Name, int Salary>>)""
  IL_0053:  ret
}");
            });
        }

        [Fact]
        public void ExpressionTree()
        {
            var source =
@"using System;
using System.Linq.Expressions;
class C
{
    static object F(Expression<Func<object>> e)
    {
        var f = e.Compile();
        return f();
    }
    static void M(int o)
    {
    }
}";
            var compilation0 = CreateCompilationWithMscorlib40AndSystemCore(source, options: TestOptions.DebugDll);
            WithRuntimeInstance(compilation0, runtime =>
            {
                var context = CreateMethodContext(runtime, "C.M");
                string error;
                var testData = new CompilationTestData();
                context.CompileExpression("F(() => o + 1)", out error, testData);
                testData.GetMethodData("<>x.<>m0").VerifyIL(
    @"{
  // Code size      100 (0x64)
  .maxstack  3
  IL_0000:  newobj     ""<>x.<>c__DisplayClass0_0..ctor()""
  IL_0005:  dup
  IL_0006:  ldarg.0
  IL_0007:  stfld      ""int <>x.<>c__DisplayClass0_0.o""
  IL_000c:  ldtoken    ""<>x.<>c__DisplayClass0_0""
  IL_0011:  call       ""System.Type System.Type.GetTypeFromHandle(System.RuntimeTypeHandle)""
  IL_0016:  call       ""System.Linq.Expressions.ConstantExpression System.Linq.Expressions.Expression.Constant(object, System.Type)""
  IL_001b:  ldtoken    ""int <>x.<>c__DisplayClass0_0.o""
  IL_0020:  call       ""System.Reflection.FieldInfo System.Reflection.FieldInfo.GetFieldFromHandle(System.RuntimeFieldHandle)""
  IL_0025:  call       ""System.Linq.Expressions.MemberExpression System.Linq.Expressions.Expression.Field(System.Linq.Expressions.Expression, System.Reflection.FieldInfo)""
  IL_002a:  ldc.i4.1
  IL_002b:  box        ""int""
  IL_0030:  ldtoken    ""int""
  IL_0035:  call       ""System.Type System.Type.GetTypeFromHandle(System.RuntimeTypeHandle)""
  IL_003a:  call       ""System.Linq.Expressions.ConstantExpression System.Linq.Expressions.Expression.Constant(object, System.Type)""
  IL_003f:  call       ""System.Linq.Expressions.BinaryExpression System.Linq.Expressions.Expression.Add(System.Linq.Expressions.Expression, System.Linq.Expressions.Expression)""
  IL_0044:  ldtoken    ""object""
  IL_0049:  call       ""System.Type System.Type.GetTypeFromHandle(System.RuntimeTypeHandle)""
  IL_004e:  call       ""System.Linq.Expressions.UnaryExpression System.Linq.Expressions.Expression.Convert(System.Linq.Expressions.Expression, System.Type)""
  IL_0053:  ldc.i4.0
  IL_0054:  newarr     ""System.Linq.Expressions.ParameterExpression""
  IL_0059:  call       ""System.Linq.Expressions.Expression<System.Func<object>> System.Linq.Expressions.Expression.Lambda<System.Func<object>>(System.Linq.Expressions.Expression, params System.Linq.Expressions.ParameterExpression[])""
  IL_005e:  call       ""object C.F(System.Linq.Expressions.Expression<System.Func<object>>)""
  IL_0063:  ret
}");
            });
        }

        /// <summary>
        /// DiagnosticsPass must be run on evaluation method.
        /// </summary>
        [Fact, WorkItem(530404, "http://vstfdevdiv:8080/DevDiv2/DevDiv/_workitems/edit/530404")]
        public void DiagnosticsPass()
        {
            var source =
@"using System;
using System.Linq.Expressions;
class C
{
    static object F(Expression<Func<object>> e)
    {
        var f = e.Compile();
        return f();
    }
    static void M()
    {
    }
}";
            var compilation0 = CreateCompilationWithMscorlib40AndSystemCore(source, options: TestOptions.DebugDll);
            WithRuntimeInstance(compilation0, runtime =>
            {
                var context = CreateMethodContext(runtime, "C.M");
                string error;
                var testData = new CompilationTestData();
                context.CompileExpression("F(() => null ?? new object())", out error, testData);
                Assert.Equal("error CS0845: An expression tree lambda may not contain a coalescing operator with a null or default literal left-hand side", error);
            });
        }

        [Fact, WorkItem(935651, "http://vstfdevdiv:8080/DevDiv2/DevDiv/_workitems/edit/935651")]
        public void EvaluatePropertySet()
        {
            var source =
@"class C
{
    object P { get; set; }
    void M()
    {
    }
}";
            var testData = Evaluate(
                source,
                OutputKind.DynamicallyLinkedLibrary,
                methodName: "C.M",
                expr: "this.P = null");

            testData.GetMethodData("<>x.<>m0").VerifyIL(
@"{
  // Code size       11 (0xb)
  .maxstack  3
  .locals init (object V_0)
  IL_0000:  ldarg.0
  IL_0001:  ldnull
  IL_0002:  dup
  IL_0003:  stloc.0
  IL_0004:  callvirt   ""void C.P.set""
  IL_0009:  ldloc.0
  IL_000a:  ret
}");
        }

        /// <summary>
        /// Evaluating an expression where the imported namespace
        /// is valid but the required reference is missing.
        /// </summary>
        [Fact]
        public void EvaluateExpression_MissingReferenceImportedNamespace()
        {
            // System.Linq namespace is available but System.Core is
            // missing since the reference was not needed in compilation.
            var source =
@"using System.Linq;
class C
{
    static void M(object []o)
    {
    }
}";
            var compilation0 = CreateCompilationWithMscorlib40AndSystemCore(source, options: TestOptions.DebugDll);
            WithRuntimeInstance(compilation0, runtime =>
            {
                var context = CreateMethodContext(runtime, "C.M");

                ResultProperties resultProperties;
                string error;
                ImmutableArray<AssemblyIdentity> missingAssemblyIdentities;
                var result = context.CompileExpression(
                    "o.First()",
                    DkmEvaluationFlags.TreatAsExpression,
                    NoAliases,
                    DebuggerDiagnosticFormatter.Instance,
                    out resultProperties,
                    out error,
                    out missingAssemblyIdentities,
                    EnsureEnglishUICulture.PreferredOrNull,
                    testData: null);
                Assert.Equal("error CS1061: 'object[]' does not contain a definition for 'First' and no accessible extension method 'First' accepting a first argument of type 'object[]' could be found (are you missing a using directive or an assembly reference?)", error);
                AssertEx.SetEqual(missingAssemblyIdentities, EvaluationContextBase.SystemCoreIdentity);
            });
        }

        [Fact]
        public void EvaluateExpression_UnusedImportedType()
        {
            var source =
@"using E=System.Linq.Enumerable;
class C
{
    static void M(object []o)
    {
    }
}";
            var compilation0 = CreateCompilationWithMscorlib40AndSystemCore(source, options: TestOptions.DebugDll);
            WithRuntimeInstance(compilation0, runtime =>
            {
                var context = CreateMethodContext(runtime, "C.M");
                string error;

                var testData = new CompilationTestData();
                var result = context.CompileExpression("E.First(o)", out error, testData);
                Assert.Null(error);

                testData.GetMethodData("<>x.<>m0").VerifyIL(@"
{
  // Code size        7 (0x7)
  .maxstack  1
  IL_0000:  ldarg.0
  IL_0001:  call       ""object System.Linq.Enumerable.First<object>(System.Collections.Generic.IEnumerable<object>)""
  IL_0006:  ret
}");
            });
        }

        [Fact]
        public void NetModuleReference()
        {
            var sourceNetModule =
@"class A
{
}";
            var source1 =
@"class B : A
{
    void M()
    {
    }
}";
            var netModuleRef = CreateCompilation(sourceNetModule, options: TestOptions.DebugModule).EmitToImageReference();
            var compilation1 = CreateCompilation(source1, options: TestOptions.DebugDll, references: new[] { netModuleRef });

            WithRuntimeInstance(compilation1, runtime =>
            {
                var context = CreateMethodContext(runtime, "B.M");
                string error;
                var testData = new CompilationTestData();
                context.CompileExpression("this", out error, testData);
                testData.GetMethodData("<>x.<>m0").VerifyIL(@"
{
  // Code size        2 (0x2)
  .maxstack  1
  IL_0000:  ldarg.0
  IL_0001:  ret
}");
            });
        }

        /// <summary>
        /// Netmodules with same name.
        /// </summary>
        [Fact, WorkItem(30031, "https://github.com/dotnet/roslyn/issues/30031")]
        public void NetModuleDuplicateReferences()
        {
            // Netmodule 0
            var sourceN0 =
@"public class A0
{
    public int F0;
}";
            // Netmodule 1
            var sourceN1 =
@"public class A1
{
    public int F1;
}";
            // Netmodule 2
            var sourceN2 =
@"public class A2
{
    public int F2;
}";
            // DLL 0 + netmodule 0
            var sourceD0 =
@"public class B0 : A0
{
}";
            // DLL 1 + netmodule 0
            var sourceD1 =
@"public class B1 : A0
{
}";
            // DLL 2 + netmodule 1 + netmodule 2
            var source =
@"class C
{
    static B0 x;
    static B1 y;
    static A1 z;
    static A2 w;
    static void M()
    {
    }
}";
            var assemblyName = ExpressionCompilerUtilities.GenerateUniqueName();
            var compilationN0 = CreateCompilation(
                sourceN0,
                options: TestOptions.DebugModule,
                assemblyName: assemblyName + "_N0");
            var referenceN0 = ModuleMetadata.CreateFromImage(compilationN0.EmitToArray()).GetReference(display: assemblyName + "_N0");
            var compilationN1 = CreateCompilation(
                sourceN1,
                options: TestOptions.DebugModule,
                assemblyName: assemblyName + "_N0"); // Note: "_N0" not "_N1"
            var referenceN1 = ModuleMetadata.CreateFromImage(compilationN1.EmitToArray()).GetReference(display: assemblyName + "_N0");
            var compilationN2 = CreateCompilation(
                sourceN2,
                options: TestOptions.DebugModule,
                assemblyName: assemblyName + "_N2");
            var referenceN2 = ModuleMetadata.CreateFromImage(compilationN2.EmitToArray()).GetReference(display: assemblyName + "_N2");
            var compilationD0 = CreateCompilation(
                sourceD0,
                options: TestOptions.DebugDll,
                assemblyName: assemblyName + "_D0",
                references: new MetadataReference[] { referenceN0 });
            var referenceD0 = AssemblyMetadata.CreateFromImage(compilationD0.EmitToArray()).GetReference(display: assemblyName + "_D0");
            var compilationD1 = CreateCompilation(
                sourceD1,
                options: TestOptions.DebugDll,
                assemblyName: assemblyName + "_D1",
                references: new MetadataReference[] { referenceN0 });
            var referenceD1 = AssemblyMetadata.CreateFromImage(compilationD1.EmitToArray()).GetReference(display: assemblyName + "_D1");
            var compilation = CreateCompilation(
                source,
                options: TestOptions.DebugDll,
                assemblyName: assemblyName,
                references: new MetadataReference[] { referenceN1, referenceN2, referenceD0, referenceD1 });

            Assert.Equal(((ModuleMetadata)referenceN0.GetMetadataNoCopy()).Name, ((ModuleMetadata)referenceN1.GetMetadataNoCopy()).Name); // different netmodule, same name

            var references = new[]
                {
                    MscorlibRef,
                    referenceD0,
                    referenceN0, // From D0
                    referenceD1,
                    referenceN0, // From D1
                    referenceN1, // From D2
                referenceN2, // From D2
            };

            WithRuntimeInstance(compilation, references, runtime =>
            {
                var context = CreateMethodContext(runtime, "C.M");

                // Expression references ambiguous modules.
                ResultProperties resultProperties;
                string error;
                ImmutableArray<AssemblyIdentity> missingAssemblyIdentities;
                context.CompileExpression(
                    "x.F0 + y.F0",
                    DkmEvaluationFlags.TreatAsExpression,
                    NoAliases,
                    DebuggerDiagnosticFormatter.Instance,
                    out resultProperties,
                    out error,
                    out missingAssemblyIdentities,
                    EnsureEnglishUICulture.PreferredOrNull,
                    testData: null);
                AssertEx.SetEqual(missingAssemblyIdentities, EvaluationContextBase.SystemCoreIdentity);
                Assert.Equal("error CS7079: The type 'A0' is defined in a module that has not been added. You must add the module '" + assemblyName + "_N0.netmodule'.", error);

                context.CompileExpression(
                    "y.F0",
                    DkmEvaluationFlags.TreatAsExpression,
                    NoAliases,
                    DebuggerDiagnosticFormatter.Instance,
                    out resultProperties,
                    out error,
                    out missingAssemblyIdentities,
                    EnsureEnglishUICulture.PreferredOrNull,
                    testData: null);
                AssertEx.SetEqual(missingAssemblyIdentities, EvaluationContextBase.SystemCoreIdentity);
                Assert.Equal("error CS7079: The type 'A0' is defined in a module that has not been added. You must add the module '" + assemblyName + "_N0.netmodule'.", error);

                context.CompileExpression(
                    "z.F1",
                    DkmEvaluationFlags.TreatAsExpression,
                    NoAliases,
                    DebuggerDiagnosticFormatter.Instance,
                    out resultProperties,
                    out error,
                    out missingAssemblyIdentities,
                    EnsureEnglishUICulture.PreferredOrNull,
                    testData: null);
                Assert.Empty(missingAssemblyIdentities);
                Assert.Equal("error CS7079: The type 'A1' is defined in a module that has not been added. You must add the module '" + assemblyName + "_N0.netmodule'.", error);

                // Expression does not reference ambiguous modules.
                var testData = new CompilationTestData();
                context.CompileExpression("w.F2", out error, testData);
                testData.GetMethodData("<>x.<>m0").VerifyIL(
    @"{
  // Code size       11 (0xb)
  .maxstack  1
  IL_0000:  ldsfld     ""A2 C.w""
  IL_0005:  ldfld      ""int A2.F2""
  IL_000a:  ret
}");
            });
        }

        [Fact]
        public void SizeOfReferenceType()
        {
            var source =
@"class C
{
    static void M()
    {
    }
}";
            ResultProperties resultProperties;
            string error;
            var testData = Evaluate(
                source,
                OutputKind.DynamicallyLinkedLibrary,
                methodName: "C.M",
                expr: "sizeof(C)",
                resultProperties: out resultProperties,
                error: out error);
            Assert.Null(error);
            testData.GetMethodData("<>x.<>m0").VerifyIL(@"
{
  // Code size        7 (0x7)
  .maxstack  1
  IL_0000:  sizeof     ""C""
  IL_0006:  ret
}
");
        }

        [Fact]
        public void SizeOfValueType()
        {
            var source =
@"struct S
{
}
class C
{
    static void M()
    {
    }
}";
            var testData = Evaluate(
                source,
                OutputKind.DynamicallyLinkedLibrary,
                methodName: "C.M",
                expr: "sizeof(S)");
            testData.GetMethodData("<>x.<>m0").VerifyIL(
@"{
  // Code size        7 (0x7)
  .maxstack  1
  IL_0000:  sizeof     ""S""
  IL_0006:  ret
}");
        }

        /// <summary>
        /// Unnamed temporaries at the end of the local
        /// signature should be preserved.
        /// </summary>
        [Fact]
        public void TrailingUnnamedTemporaries()
        {
            var source =
@"class C
{
    object F;
    static bool M(object[] c)
    {
        foreach (var o in c)
        {
            if (o != null) return true;
        }
        return false;
    }
}";
            string error;
            ResultProperties resultProperties;
            var testData = Evaluate(
                source,
                OutputKind.DynamicallyLinkedLibrary,
                methodName: "C.M",
                expr: "new C() { F = 1 }",
                resultProperties: out resultProperties,
                error: out error);

            testData.GetMethodData("<>x.<>m0").VerifyIL(
@"{
  // Code size       18 (0x12)
  .maxstack  3
  .locals init (object[] V_0,
  int V_1,
  object V_2,
  bool V_3,
  bool V_4)
  IL_0000:  newobj     ""C..ctor()""
  IL_0005:  dup
  IL_0006:  ldc.i4.1
  IL_0007:  box        ""int""
  IL_000c:  stfld      ""object C.F""
  IL_0011:  ret
}");
        }

        [Fact, WorkItem(958448, "http://vstfdevdiv:8080/DevDiv2/DevDiv/_workitems/edit/958448")]
        public void ConditionalAttribute()
        {
            var source =
@"using System.Diagnostics;
class C
{
    static void M(int x)
    {
    }
    [Conditional(""D"")]
    static void F(object o)
    {
    }
}";
            var testData = Evaluate(
                source,
                OutputKind.DynamicallyLinkedLibrary,
                methodName: "C.M",
                expr: "F(x + 1)");

            testData.GetMethodData("<>x.<>m0").VerifyIL(
@"{
  // Code size       14 (0xe)
  .maxstack  2
  IL_0000:  ldarg.0
  IL_0001:  ldc.i4.1
  IL_0002:  add
  IL_0003:  box        ""int""
  IL_0008:  call       ""void C.F(object)""
  IL_000d:  ret
}");
        }

        [Fact, WorkItem(958448, "http://vstfdevdiv:8080/DevDiv2/DevDiv/_workitems/edit/958448")]
        public void ConditionalAttribute_CollectionInitializer()
        {
            var source =
@"using System.Collections;
using System.Collections.Generic;
using System.Diagnostics;
class C : IEnumerable
{
    private List<object> c = new List<object>();
    [Conditional(""D"")]
    void Add(object o)
    {
        this.c.Add(o);
    }
    IEnumerator IEnumerable.GetEnumerator()
    {
        return this.c.GetEnumerator();
    }
    static void M()
    {
    }
}";
            var testData = Evaluate(
                source,
                OutputKind.DynamicallyLinkedLibrary,
                methodName: "C.M",
                expr: "new C() { 1, 2 }");

            testData.GetMethodData("<>x.<>m0").VerifyIL(
@"{
  // Code size       30 (0x1e)
  .maxstack  3
  IL_0000:  newobj     ""C..ctor()""
  IL_0005:  dup
  IL_0006:  ldc.i4.1
  IL_0007:  box        ""int""
  IL_000c:  callvirt   ""void C.Add(object)""
  IL_0011:  dup
  IL_0012:  ldc.i4.2
  IL_0013:  box        ""int""
  IL_0018:  callvirt   ""void C.Add(object)""
  IL_001d:  ret
}");
        }

        [Fact]
        public void ConditionalAttribute_Delegate()
        {
            var source =
@"using System.Diagnostics;
delegate void D();
class C
{
    [Conditional(""D"")]
    static void F()
    {
    }
    static void G(D d)
    {
    }
    static void M()
    {
    }
}";
            ResultProperties resultProperties;
            string error;
            var testData = Evaluate(
                source,
                OutputKind.DynamicallyLinkedLibrary,
                methodName: "C.M",
                expr: "G(F)",
                resultProperties: out resultProperties,
                error: out error);
            // Should delegates to [Conditional] methods be supported?
            Assert.Equal("error CS1618: Cannot create delegate with 'C.F()' because it or a method it overrides has a Conditional attribute", error);
        }

        [Fact(Skip = "https://github.com/dotnet/roslyn/issues/58449")]
        public void StaticDelegate()
        {
            var source =
@"delegate void D();
class C
{
    static void F()
    {
    }
    static void G(D d)
    {
    }
    static void M()
    {
    }
}";
            var compilation = CreateCompilation(source, parseOptions: TestOptions.Regular10, options: TestOptions.DebugDll);
            WithRuntimeInstance(compilation, runtime =>
            {
                var context = CreateMethodContext(
                    runtime,
                    methodName: "C.M");
                var testData = new CompilationTestData();
                var result = context.CompileExpression("G(F)", out var error, testData);

                // If you see this failing, please fix https://github.com/dotnet/roslyn/issues/58449
                Assert.Equal(compilation.LanguageVersion, context.Compilation.LanguageVersion);

                testData.GetMethodData("<>x.<>m0").VerifyIL(@"
{
  // Code size       18 (0x12)
  .maxstack  2
  IL_0000:  ldnull
  IL_0001:  ldftn      ""void C.F()""
  IL_0007:  newobj     ""D..ctor(object, System.IntPtr)""
  IL_000c:  call       ""void C.G(D)""
  IL_0011:  ret
}
");
            });
        }

        [Fact]
        public void StaticLambda()
        {
            var source = @"
delegate int D(int x);

class C
{
    void M()
    {
    }
}
";
            var testData = Evaluate(
                source,
                OutputKind.DynamicallyLinkedLibrary,
                methodName: "C.M",
                expr: "((D)(x => x + x))(1)");

            testData.GetMethodData("<>x.<>m0").VerifyIL(
@"
{
  // Code size       38 (0x26)
  .maxstack  2
  IL_0000:  ldsfld     ""D <>x.<>c.<>9__0_0""
  IL_0005:  dup
  IL_0006:  brtrue.s   IL_001f
  IL_0008:  pop
  IL_0009:  ldsfld     ""<>x.<>c <>x.<>c.<>9""
  IL_000e:  ldftn      ""int <>x.<>c.<<>m0>b__0_0(int)""
  IL_0014:  newobj     ""D..ctor(object, System.IntPtr)""
  IL_0019:  dup
  IL_001a:  stsfld     ""D <>x.<>c.<>9__0_0""
  IL_001f:  ldc.i4.1
  IL_0020:  callvirt   ""int D.Invoke(int)""
  IL_0025:  ret
}");
        }

        [Fact, WorkItem(984509, "http://vstfdevdiv:8080/DevDiv2/DevDiv/_workitems/edit/984509")]
        public void LambdaContainingIncrementOperator()
        {
            var source =
@"class C
{
    static void M(int i)
    {
    }
}";
            string error;
            ResultProperties resultProperties;
            var testData = Evaluate(
                source,
                OutputKind.DynamicallyLinkedLibrary,
                methodName: "C.M",
                expr: "(System.Action)(() => i++)",
                resultProperties: out resultProperties,
                error: out error);

            Assert.Equal(DkmClrCompilationResultFlags.PotentialSideEffect | DkmClrCompilationResultFlags.ReadOnlyResult, resultProperties.Flags);
            testData.GetMethodData("<>x.<>c__DisplayClass0_0.<<>m0>b__0").VerifyIL(
@"{
  // Code size       17 (0x11)
  .maxstack  3
  .locals init (int V_0)
  IL_0000:  ldarg.0
  IL_0001:  ldfld      ""int <>x.<>c__DisplayClass0_0.i""
  IL_0006:  stloc.0
  IL_0007:  ldarg.0
  IL_0008:  ldloc.0
  IL_0009:  ldc.i4.1
  IL_000a:  add
  IL_000b:  stfld      ""int <>x.<>c__DisplayClass0_0.i""
  IL_0010:  ret
}");
        }

        [Fact]
        public void NestedGenericTypes()
        {
            var source = @"
class C<T>
{
    class D<U>
    {
        void M(U u, T t, System.Type type1, System.Type type2)
        {
        }
    }
}
";
            string error;
            ResultProperties resultProperties;
            var testData = Evaluate(
                source,
                OutputKind.DynamicallyLinkedLibrary,
                methodName: "C.D.M",
                expr: "M(u, t, typeof(U), typeof(T))",
                resultProperties: out resultProperties,
                error: out error);
            Assert.Null(error);
            Assert.Equal(DkmClrCompilationResultFlags.PotentialSideEffect | DkmClrCompilationResultFlags.ReadOnlyResult, resultProperties.Flags);
            testData.GetMethodData("<>x<T, U>.<>m0").VerifyIL(
@"{
  // Code size       29 (0x1d)
  .maxstack  5
  IL_0000:  ldarg.0
  IL_0001:  ldarg.1
  IL_0002:  ldarg.2
  IL_0003:  ldtoken    ""U""
  IL_0008:  call       ""System.Type System.Type.GetTypeFromHandle(System.RuntimeTypeHandle)""
  IL_000d:  ldtoken    ""T""
  IL_0012:  call       ""System.Type System.Type.GetTypeFromHandle(System.RuntimeTypeHandle)""
  IL_0017:  callvirt   ""void C<T>.D<U>.M(U, T, System.Type, System.Type)""
  IL_001c:  ret
}");
        }

        [Fact]
        public void NestedGenericTypes_GenericMethod()
        {
            var source = @"
class C<T>
{
    class D<U>
    {
        void M<V>(V v, U u, T t, System.Type type1, System.Type type2, System.Type type3)
        {
        }
    }
}
";
            string error;
            ResultProperties resultProperties;
            var testData = Evaluate(
                source,
                OutputKind.DynamicallyLinkedLibrary,
                methodName: "C.D.M",
                expr: "M(v, u, t, typeof(V), typeof(U), typeof(T))",
                resultProperties: out resultProperties,
                error: out error);

            Assert.Null(error);
            Assert.Equal(DkmClrCompilationResultFlags.PotentialSideEffect | DkmClrCompilationResultFlags.ReadOnlyResult, resultProperties.Flags);

            testData.GetMethodData("<>x<T, U>.<>m0<V>").VerifyIL(
@"{
  // Code size       40 (0x28)
  .maxstack  7
  IL_0000:  ldarg.0
  IL_0001:  ldarg.1
  IL_0002:  ldarg.2
  IL_0003:  ldarg.3
  IL_0004:  ldtoken    ""V""
  IL_0009:  call       ""System.Type System.Type.GetTypeFromHandle(System.RuntimeTypeHandle)""
  IL_000e:  ldtoken    ""U""
  IL_0013:  call       ""System.Type System.Type.GetTypeFromHandle(System.RuntimeTypeHandle)""
  IL_0018:  ldtoken    ""T""
  IL_001d:  call       ""System.Type System.Type.GetTypeFromHandle(System.RuntimeTypeHandle)""
  IL_0022:  callvirt   ""void C<T>.D<U>.M<V>(V, U, T, System.Type, System.Type, System.Type)""
  IL_0027:  ret
}");
        }

        [Fact, WorkItem(1000946, "http://vstfdevdiv:8080/DevDiv2/DevDiv/_workitems/edit/1000946")]
        public void BaseExpression()
        {
            var source = @"
class Base
{
}

class Derived : Base
{
    void M() { }
}
";
            string error;
            ResultProperties resultProperties;
            var testData = Evaluate(
                source,
                OutputKind.DynamicallyLinkedLibrary,
                methodName: "Derived.M",
                expr: "base",
                resultProperties: out resultProperties,
                error: out error);

            Assert.Equal("error CS0175: Use of keyword 'base' is not valid in this context", error);
        }

        [Fact]
        public void StructBaseCall()
        {
            var source = @"
struct S
{
    public void M()
    {
    }
}
";
            string error;
            ResultProperties resultProperties;
            var testData = Evaluate(
                source,
                OutputKind.DynamicallyLinkedLibrary,
                methodName: "S.M",
                expr: "base.ToString()",
                resultProperties: out resultProperties,
                error: out error);
            Assert.Null(error);
            testData.GetMethodData("<>x.<>m0").VerifyIL(
@"{
  // Code size       17 (0x11)
  .maxstack  1
  IL_0000:  ldarg.0
  IL_0001:  ldobj      ""S""
  IL_0006:  box        ""S""
  IL_000b:  call       ""string System.ValueType.ToString()""
  IL_0010:  ret
}");
        }

        [Fact, WorkItem(1010922, "http://vstfdevdiv:8080/DevDiv2/DevDiv/_workitems/edit/1010922")]
        public void IntOverflow()
        {
            var source = @"
class C
{
    public void M()
    {
    }
}
";
            var comp = CreateCompilation(source, options: TestOptions.DebugDll);
            WithRuntimeInstance(comp, runtime =>
            {
                var context = CreateMethodContext(runtime, "C.M");

                string error;
                var testData = new CompilationTestData();
                context.CompileExpression("checked(2147483647 + 1)", out error, testData);
                Assert.Equal("error CS0220: The operation overflows at compile time in checked mode", error);

                testData = new CompilationTestData();
                context.CompileExpression("unchecked(2147483647 + 1)", out error, testData);
                Assert.Null(error);

                testData.GetMethodData("<>x.<>m0").VerifyIL(
    @"{
  // Code size        6 (0x6)
  .maxstack  1
  IL_0000:  ldc.i4     0x80000000
  IL_0005:  ret
}");

                testData = new CompilationTestData();
                context.CompileExpression("2147483647 + 1", out error, testData);
                Assert.Null(error);

                testData.GetMethodData("<>x.<>m0").VerifyIL(
    @"{
  // Code size        6 (0x6)
  .maxstack  1
  IL_0000:  ldc.i4     0x80000000
  IL_0005:  ret
}");
            });
        }

        [Fact, WorkItem(1012956, "http://vstfdevdiv:8080/DevDiv2/DevDiv/_workitems/edit/1012956")]
        public void AssignmentConversion()
        {
            var source = @"
class C
{
    public void M(uint u)
    {
    }
}
";
            var comp = CreateCompilation(source, options: TestOptions.DebugDll);
            WithRuntimeInstance(comp, runtime =>
            {
                var context = CreateMethodContext(runtime, "C.M");

                string error;
                var testData = new CompilationTestData();
                context.CompileExpression("u = 2147483647 + 1", out error, testData);
                Assert.Equal("error CS0031: Constant value '-2147483648' cannot be converted to a 'uint'", error);

                testData = new CompilationTestData();
                context.CompileAssignment("u", "2147483647 + 1", out error, testData);
                Assert.Equal("error CS0031: Constant value '-2147483648' cannot be converted to a 'uint'", error);

                testData = new CompilationTestData();
                context.CompileExpression("u = 2147483647 + 1u", out error, testData);
                Assert.Null(error);
                testData.GetMethodData("<>x.<>m0").VerifyIL(
    @"{
  // Code size        9 (0x9)
  .maxstack  2
  IL_0000:  ldc.i4     0x80000000
  IL_0005:  dup
  IL_0006:  starg.s    V_1
  IL_0008:  ret
}");

                testData = new CompilationTestData();
                context.CompileAssignment("u", "2147483647 + 1u", out error, testData);
                Assert.Null(error);
                testData.GetMethodData("<>x.<>m0").VerifyIL(
    @"{
  // Code size        8 (0x8)
  .maxstack  1
  IL_0000:  ldc.i4     0x80000000
  IL_0005:  starg.s    V_1
  IL_0007:  ret
}");
            });
        }

        [Fact, WorkItem(1016530, "http://vstfdevdiv:8080/DevDiv2/DevDiv/_workitems/edit/1016530")]
        public void EvaluateStatement()
        {
            var source = @"
class C
{
    void M() { }
}
";
            string error;
            ResultProperties resultProperties;
            var testData = Evaluate(
                source,
                OutputKind.DynamicallyLinkedLibrary,
                methodName: "C.M",
                expr: "throw new System.Exception()",
                resultProperties: out resultProperties,
                error: out error);
            Assert.Equal("error CS8115: A throw expression is not allowed in this context.", error);
        }

        [Fact, WorkItem(1016555, "http://vstfdevdiv:8080/DevDiv2/DevDiv/_workitems/edit/1016555")]
        public void UnmatchedCloseAndOpenParens()
        {
            var source =
@"class C
{
    static void M()
    {
        object o = 1;
    }
}";
            var compilation0 = CreateCompilation(source, options: TestOptions.DebugDll);
            WithRuntimeInstance(compilation0, runtime =>
            {
                var context = CreateMethodContext(runtime, "C.M");
                string error;
                var testData = new CompilationTestData();
                var result = context.CompileAssignment(
                    target: "o",
                    expr: "(System.Func<object>)(() => 2))(",
                    error: out error,
                    testData: testData);
                Assert.Equal("error CS1073: Unexpected token ')'", error);
            });
        }

        [Fact, WorkItem(1015887, "http://vstfdevdiv:8080/DevDiv2/DevDiv/_workitems/edit/1015887")]
        public void DateTimeFieldConstant()
        {
            var source =
@".class public C
{
  .field public static initonly valuetype [mscorlib]System.DateTime D
  .custom instance void [mscorlib]System.Runtime.CompilerServices.DateTimeConstantAttribute::.ctor(int64)
           = {int64(633979872000000000)}

  .method public specialname rtspecialname instance void .ctor()
  {
    ret
  }

  .method public static void M()
  {
    ret
  }
}";
            var module = ExpressionCompilerTestHelpers.GetModuleInstanceForIL(source);
            var runtime = CreateRuntimeInstance(module, new[] { MscorlibRef });
            var context = CreateMethodContext(runtime, methodName: "C.M");

            string error;
            var testData = new CompilationTestData();
            context.CompileExpression("D", out error, testData);
            testData.GetMethodData("<>x.<>m0").VerifyIL(
@"{
  // Code size        6 (0x6)
  .maxstack  1
  IL_0000:  ldsfld     ""System.DateTime C.D""
  IL_0005:  ret
}");
        }

        [Fact, WorkItem(1015887, "http://vstfdevdiv:8080/DevDiv2/DevDiv/_workitems/edit/1015887")]
        public void DecimalFieldConstant()
        {
            var source = @"
struct S
{
    public const decimal D = 3.14M;

    public void M()
    {
        System.Console.WriteLine();
    }
}
";
            string error;
            ResultProperties resultProperties;
            var testData = Evaluate(
                source,
                OutputKind.DynamicallyLinkedLibrary,
                methodName: "S.M",
                expr: "D",
                resultProperties: out resultProperties,
                error: out error);
            Assert.Null(error);
            testData.GetMethodData("<>x.<>m0").VerifyIL(
@"{
  // Code size       15 (0xf)
  .maxstack  5
  IL_0000:  ldc.i4     0x13a
  IL_0005:  ldc.i4.0
  IL_0006:  ldc.i4.0
  IL_0007:  ldc.i4.0
  IL_0008:  ldc.i4.2
  IL_0009:  newobj     ""decimal..ctor(int, int, int, bool, byte)""
  IL_000e:  ret
}");
        }

        [Fact, WorkItem(1024137, "http://vstfdevdiv:8080/DevDiv2/DevDiv/_workitems/edit/1024137")]
        public void IteratorParameter()
        {
            var source =
@"class C
{
    System.Collections.IEnumerable F(int x)
    {
        yield return x;
        yield return this; // Until iterators always capture 'this', do it explicitly.
    }
}";
            var compilation0 = CreateCompilation(source, options: TestOptions.DebugDll);
            WithRuntimeInstance(compilation0, runtime =>
            {
                var context = CreateMethodContext(runtime, "C.<F>d__0.MoveNext");
                string error;
                var testData = new CompilationTestData();
                context.CompileExpression("x", out error, testData);
                var methodData = testData.GetMethodData("<>x.<>m0");
                Assert.Equal(SpecialType.System_Int32, ((MethodSymbol)methodData.Method).ReturnType.SpecialType);
                methodData.VerifyIL(@"
{
  // Code size        7 (0x7)
  .maxstack  1
  .locals init (int V_0)
  IL_0000:  ldarg.0
  IL_0001:  ldfld      ""int C.<F>d__0.x""
  IL_0006:  ret
}
");
            });
        }

        [Fact, WorkItem(1024137, "http://vstfdevdiv:8080/DevDiv2/DevDiv/_workitems/edit/1024137")]
        public void IteratorGenericLocal()
        {
            var source =
@"class C<T>
{
    System.Collections.IEnumerable F(int x)
    {
        T t = default(T);
        yield return t;
        t.ToString();
        yield return this; // Until iterators always capture 'this', do it explicitly.
    }
}";
            var compilation0 = CreateCompilation(source, options: TestOptions.DebugDll);
            WithRuntimeInstance(compilation0, runtime =>
            {
                var context = CreateMethodContext(runtime, "C.<F>d__0.MoveNext");
                string error;
                var testData = new CompilationTestData();
                context.CompileExpression("t", out error, testData);
                var methodData = testData.GetMethodData("<>x<T>.<>m0");
                Assert.Equal("T", ((MethodSymbol)methodData.Method).ReturnType.Name);
                methodData.VerifyIL(@"
{
  // Code size        7 (0x7)
  .maxstack  1
  .locals init (int V_0)
  IL_0000:  ldarg.0
  IL_0001:  ldfld      ""T C<T>.<F>d__0.<t>5__1""
  IL_0006:  ret
}
");
            });
        }

        [Fact, WorkItem(1028808, "http://vstfdevdiv:8080/DevDiv2/DevDiv/_workitems/edit/1028808")]
        public void StaticLambdaInDisplayClass()
        {
            var source =
@".class private auto ansi beforefieldinit C
       extends [mscorlib]System.Object
{
  .class auto ansi sealed nested private beforefieldinit '<>c__DisplayClass2'
         extends [mscorlib]System.Object
  {
    .custom instance void [mscorlib]System.Runtime.CompilerServices.CompilerGeneratedAttribute::.ctor() = ( 01 00 00 00 ) 
    .field public class C c
    .field private static class [mscorlib]System.Action`1<int32> 'CS$<>9__CachedAnonymousMethodDelegate4'
    .method public hidebysig specialname rtspecialname 
            instance void  .ctor() cil managed
    {
      ret
    }

    .method private hidebysig static void 
            '<Test>b__1'(int32 x) cil managed
    {
      ret
    }
  }

  // Need some static method 'Test' with 'x' in scope.
  .method private hidebysig static void 
          Test(int32 x) cil managed
  {
    ret
  }

  .method public hidebysig specialname rtspecialname 
          instance void  .ctor() cil managed
  {
    ret
  }
}";
            var module = ExpressionCompilerTestHelpers.GetModuleInstanceForIL(source);
            var runtime = CreateRuntimeInstance(module, new[] { MscorlibRef });
            var context = CreateMethodContext(runtime, methodName: "C.<>c__DisplayClass2.<Test>b__1");

            string error;
            var testData = new CompilationTestData();
            context.CompileExpression("x", out error, testData);
            Assert.Null(error);
            testData.GetMethodData("<>x.<>m0").VerifyIL(
@"{
  // Code size        2 (0x2)
  .maxstack  1
  IL_0000:  ldarg.0
  IL_0001:  ret
}");
        }

        [Fact]
        public void ConditionalAccessExpressionType()
        {
            var source =
@"class C
{
    int F()
    {
        return 0;
    }
    C G()
    {
        return null;
    }
    void M()
    {
    }
}";
            var compilation0 = CreateCompilation(source, options: TestOptions.DebugDll);
            WithRuntimeInstance(compilation0, runtime =>
            {
                var context = CreateMethodContext(runtime, "C.M");
                string error;
                var testData = new CompilationTestData();
                var result = context.CompileExpression("this?.F()", out error, testData);
                var methodData = testData.GetMethodData("<>x.<>m0");
                Assert.Equal("int?", ((MethodSymbol)methodData.Method).ReturnTypeWithAnnotations.ToDisplayString());
                methodData.VerifyIL(
    @"{
  // Code size       25 (0x19)
  .maxstack  1
  .locals init (int? V_0)
  IL_0000:  ldarg.0
  IL_0001:  brtrue.s   IL_000d
  IL_0003:  ldloca.s   V_0
  IL_0005:  initobj    ""int?""
  IL_000b:  ldloc.0
  IL_000c:  ret
  IL_000d:  ldarg.0
  IL_000e:  call       ""int C.F()""
  IL_0013:  newobj     ""int?..ctor(int)""
  IL_0018:  ret
}");

                testData = new CompilationTestData();
                result = context.CompileExpression("(new C())?.G()?.F()", out error, testData);
                methodData = testData.GetMethodData("<>x.<>m0");
                Assert.Equal("int?", ((MethodSymbol)methodData.Method).ReturnTypeWithAnnotations.ToDisplayString());

                testData = new CompilationTestData();
                result = context.CompileExpression("G()?.M()", out error, testData);
                methodData = testData.GetMethodData("<>x.<>m0");
                Assert.True(((MethodSymbol)methodData.Method).ReturnsVoid);
                methodData.VerifyIL(
    @"{
  // Code size       17 (0x11)
  .maxstack  2
  IL_0000:  ldarg.0
  IL_0001:  callvirt   ""C C.G()""
  IL_0006:  dup
  IL_0007:  brtrue.s   IL_000b
  IL_0009:  pop
  IL_000a:  ret
  IL_000b:  call       ""void C.M()""
  IL_0010:  ret
}");
            });
        }

        [Fact]
        public void CallerInfoAttributes()
        {
            var source =
@"using System.Runtime.CompilerServices;
class C
{
    static object F(
        [CallerFilePath]string path = null,
        [CallerMemberName]string member = null,
        [CallerLineNumber]int line = 0)
    {
        return string.Format(""[{0}] [{1}] [{2}]"", path, member, line);
    }
    static void Main()
    {
    }
}";
            var compilation0 = CreateCompilationWithMscorlib45(source, options: TestOptions.DebugDll);
            WithRuntimeInstance(compilation0, runtime =>
            {
                var context = CreateMethodContext(runtime, "C.Main");
                string error;
                var testData = new CompilationTestData();
                var result = context.CompileExpression("F()", out error, testData);
                testData.GetMethodData("<>x.<>m0").VerifyIL(
    @"{
  // Code size       17 (0x11)
  .maxstack  3
  IL_0000:  ldstr      """"
  IL_0005:  ldstr      ""Main""
  IL_000a:  ldc.i4.1
  IL_000b:  call       ""object C.F(string, string, int)""
  IL_0010:  ret
}");
            });
        }

        [Fact]
        public void ExternAlias()
        {
            var source = @"
extern alias X;
using SXL = X::System.Xml.Linq;
using LO = X::System.Xml.Linq.LoadOptions;
using X::System.Xml.Linq;

class C
{
    int M()
    {
        X::System.Xml.Linq.LoadOptions.None.ToString();
        return 1;
    }
}
";
            var expectedIL = @"
{
  // Code size       16 (0x10)
  .maxstack  1
  .locals init (System.Xml.Linq.LoadOptions V_0,
                System.Xml.Linq.LoadOptions V_1)
  IL_0000:  ldc.i4.0
  IL_0001:  stloc.1
  IL_0002:  ldloca.s   V_1
  IL_0004:  constrained. ""System.Xml.Linq.LoadOptions""
  IL_000a:  callvirt   ""string object.ToString()""
  IL_000f:  ret
}
";

            var comp = CreateCompilation(source, new[] { SystemXmlLinqRef.WithAliases(ImmutableArray.Create("X")) });
            WithRuntimeInstance(comp, runtime =>
            {
                var context = CreateMethodContext(runtime, "C.M");

                string error;
                var testData = new CompilationTestData();
                var result = context.CompileExpression("SXL.LoadOptions.None.ToString()", out error, testData);
                Assert.Null(error);
                testData.GetMethodData("<>x.<>m0").VerifyIL(expectedIL);

                testData = new CompilationTestData();
                result = context.CompileExpression("LO.None.ToString()", out error, testData);
                Assert.Null(error);
                testData.GetMethodData("<>x.<>m0").VerifyIL(expectedIL);

                testData = new CompilationTestData();
                result = context.CompileExpression("LoadOptions.None.ToString()", out error, testData);
                Assert.Null(error);
                testData.GetMethodData("<>x.<>m0").VerifyIL(expectedIL);

                testData = new CompilationTestData();
                result = context.CompileExpression("X.System.Xml.Linq.LoadOptions.None.ToString()", out error, testData);
                Assert.Null(error);
                testData.GetMethodData("<>x.<>m0").VerifyIL(expectedIL);

                testData = new CompilationTestData();
                result = context.CompileExpression("X::System.Xml.Linq.LoadOptions.None.ToString()", out error, testData);
                Assert.Null(error);
                testData.GetMethodData("<>x.<>m0").VerifyIL(expectedIL);
            });
        }

        [Fact]
        public void ExternAliasAndGlobal()
        {
            var source = @"
extern alias X;
using A = X::System.Xml.Linq;
using B = global::System.Xml.Linq;

class C
{
    int M()
    {
        A.LoadOptions.None.ToString();
        B.LoadOptions.None.ToString();
        return 1;
    }
}
";
            var expectedIL = @"
{
  // Code size       16 (0x10)
  .maxstack  1
  .locals init (System.Xml.Linq.LoadOptions V_0,
                System.Xml.Linq.LoadOptions V_1)
  IL_0000:  ldc.i4.0
  IL_0001:  stloc.1
  IL_0002:  ldloca.s   V_1
  IL_0004:  constrained. ""System.Xml.Linq.LoadOptions""
  IL_000a:  callvirt   ""string object.ToString()""
  IL_000f:  ret
}
";

            var comp = CreateCompilation(source, new[] { SystemXmlLinqRef.WithAliases(ImmutableArray.Create("global", "X")) });
            WithRuntimeInstance(comp, runtime =>
            {
                var context = CreateMethodContext(runtime, "C.M");

                string error;
                var testData = new CompilationTestData();
                var result = context.CompileExpression("A.LoadOptions.None.ToString()", out error, testData);
                Assert.Null(error);
                testData.GetMethodData("<>x.<>m0").VerifyIL(expectedIL);

                testData = new CompilationTestData();
                result = context.CompileExpression("B.LoadOptions.None.ToString()", out error, testData);
                Assert.Null(error);
                testData.GetMethodData("<>x.<>m0").VerifyIL(expectedIL);
            });
        }

        [Fact]
        public void ExternAliasForMultipleAssemblies()
        {
            var source = @"
extern alias X;

class C
{
    int M()
    {
        X::System.Xml.Linq.LoadOptions.None.ToString();
        var d = new X::System.Xml.XmlDocument();
        return 1;
    }
}
";

            var comp = CreateCompilation(
                source,
                new[]
                {
                    SystemXmlLinqRef.WithAliases(ImmutableArray.Create("X")),
                    SystemXmlRef.WithAliases(ImmutableArray.Create("X"))
                });

            WithRuntimeInstance(comp, runtime =>
            {
                var context = CreateMethodContext(runtime, "C.M");

                string error;
                var testData = new CompilationTestData();
                var result = context.CompileExpression("new X::System.Xml.XmlDocument()", out error, testData);
                Assert.Null(error);
                testData.GetMethodData("<>x.<>m0").VerifyIL(@"
{
  // Code size        6 (0x6)
  .maxstack  1
  .locals init (System.Xml.Linq.LoadOptions V_0)
  IL_0000:  newobj     ""System.Xml.XmlDocument..ctor()""
  IL_0005:  ret
}
");

                testData = new CompilationTestData();
                result = context.CompileExpression("X::System.Xml.Linq.LoadOptions.None", out error, testData);
                Assert.Null(error);
                testData.GetMethodData("<>x.<>m0").VerifyIL(@"
{
  // Code size        2 (0x2)
  .maxstack  1
  .locals init (System.Xml.Linq.LoadOptions V_0)
  IL_0000:  ldc.i4.0
  IL_0001:  ret
}
");
            });
        }

        [Fact, WorkItem(1055825, "http://vstfdevdiv:8080/DevDiv2/DevDiv/_workitems/edit/1055825")]
        public void FieldLikeEvent()
        {
            var source = @"
class C
{
    event System.Action E;

    void M()
    {
    }
}
";
            var comp = CreateCompilation(source);
            WithRuntimeInstance(comp, runtime =>
            {
                var context = CreateMethodContext(runtime, "C.M");

                var actionType = context.Compilation.GetWellKnownType(WellKnownType.System_Action);

                ResultProperties resultProperties;
                string error;
                CompilationTestData testData;
                CompileResult result;
                CompilationTestData.MethodData methodData;

                // Inspect the value.
                testData = new CompilationTestData();
                result = context.CompileExpression("E", out resultProperties, out error, testData);
                Assert.Null(error);
                Assert.Equal(DkmClrCompilationResultFlags.None, resultProperties.Flags);
                methodData = testData.GetMethodData("<>x.<>m0");
                Assert.Equal(actionType, ((MethodSymbol)methodData.Method).ReturnType);
                methodData.VerifyIL(@"
{
  // Code size        7 (0x7)
  .maxstack  1
  IL_0000:  ldarg.0
  IL_0001:  ldfld      ""System.Action C.E""
  IL_0006:  ret
}
");

                // Invoke the delegate.
                testData = new CompilationTestData();
                result = context.CompileExpression("E()", out resultProperties, out error, testData);
                Assert.Null(error);
                Assert.Equal(DkmClrCompilationResultFlags.PotentialSideEffect | DkmClrCompilationResultFlags.ReadOnlyResult, resultProperties.Flags);
                methodData = testData.GetMethodData("<>x.<>m0");
                Assert.True(((MethodSymbol)methodData.Method).ReturnsVoid);
                methodData.VerifyIL(@"
{
  // Code size       12 (0xc)
  .maxstack  1
  IL_0000:  ldarg.0
  IL_0001:  ldfld      ""System.Action C.E""
  IL_0006:  callvirt   ""void System.Action.Invoke()""
  IL_000b:  ret
}
");

                // Assign to the event.
                testData = new CompilationTestData();
                result = context.CompileExpression("E = null", out resultProperties, out error, testData);
                Assert.Null(error);
                Assert.Equal(DkmClrCompilationResultFlags.PotentialSideEffect | DkmClrCompilationResultFlags.ReadOnlyResult, resultProperties.Flags);
                methodData = testData.GetMethodData("<>x.<>m0");
                Assert.Equal(actionType, ((MethodSymbol)methodData.Method).ReturnType);
                methodData.VerifyIL(@"
{
  // Code size       11 (0xb)
  .maxstack  3
  .locals init (System.Action V_0)
  IL_0000:  ldarg.0
  IL_0001:  ldnull
  IL_0002:  dup
  IL_0003:  stloc.0
  IL_0004:  stfld      ""System.Action C.E""
  IL_0009:  ldloc.0
  IL_000a:  ret
}
");

                // Event (compound) assignment.
                testData = new CompilationTestData();
                result = context.CompileExpression("E += null", out resultProperties, out error, testData);
                Assert.Null(error);
                Assert.Equal(DkmClrCompilationResultFlags.PotentialSideEffect | DkmClrCompilationResultFlags.ReadOnlyResult, resultProperties.Flags);
                methodData = testData.GetMethodData("<>x.<>m0");
                Assert.True(((MethodSymbol)methodData.Method).ReturnsVoid);
                methodData.VerifyIL(@"
{
  // Code size        8 (0x8)
  .maxstack  2
  IL_0000:  ldarg.0
  IL_0001:  ldnull
  IL_0002:  callvirt   ""void C.E.add""
  IL_0007:  ret
}
");
            });
        }

        [Fact, WorkItem(1055825, "http://vstfdevdiv:8080/DevDiv2/DevDiv/_workitems/edit/1055825")]
        public void FieldLikeEvent_WinRT()
        {
            var ilSource = @"
.class public auto ansi beforefieldinit C
       extends [mscorlib]System.Object
{
  .field private class [mscorlib]System.Runtime.InteropServices.WindowsRuntime.EventRegistrationTokenTable`1<class [mscorlib]System.Action> E

  .method public hidebysig specialname instance valuetype [mscorlib]System.Runtime.InteropServices.WindowsRuntime.EventRegistrationToken 
          add_E(class [mscorlib]System.Action 'value') cil managed
  {
    ldnull
    throw
  }

  .method public hidebysig specialname instance void 
          remove_E(valuetype [mscorlib]System.Runtime.InteropServices.WindowsRuntime.EventRegistrationToken 'value') cil managed
  {
    ldnull
    throw
  }

  .method public hidebysig specialname rtspecialname 
          instance void  .ctor() cil managed
  {
    ldarg.0
    call       instance void [mscorlib]System.Object::.ctor()
    ret
  }

  .event [mscorlib]System.Action E
  {
    .addon instance valuetype [mscorlib]System.Runtime.InteropServices.WindowsRuntime.EventRegistrationToken C::add_E(class [mscorlib]System.Action)
    .removeon instance void C::remove_E(valuetype [mscorlib]System.Runtime.InteropServices.WindowsRuntime.EventRegistrationToken)
  } // end of event C::E

  .method public hidebysig instance void 
          M() cil managed
  {
    ret
  }
} // end of class C
";
            var module = ExpressionCompilerTestHelpers.GetModuleInstanceForIL(ilSource);
            var runtime = CreateRuntimeInstance(module, WinRtRefs);
            var context = CreateMethodContext(runtime, "C.M");

            var actionType = context.Compilation.GetWellKnownType(WellKnownType.System_Action);

            ResultProperties resultProperties;
            string error;
            CompilationTestData testData;
            CompileResult result;
            CompilationTestData.MethodData methodData;

            // Inspect the value.
            testData = new CompilationTestData();
            result = context.CompileExpression("E", out resultProperties, out error, testData);
            Assert.Null(error);
            Assert.Equal(DkmClrCompilationResultFlags.None, resultProperties.Flags);
            methodData = testData.GetMethodData("<>x.<>m0");
            Assert.Equal(actionType, ((MethodSymbol)methodData.Method).ReturnType);
            methodData.VerifyIL(@"
{
  // Code size       17 (0x11)
  .maxstack  1
  IL_0000:  ldarg.0
  IL_0001:  ldflda     ""System.Runtime.InteropServices.WindowsRuntime.EventRegistrationTokenTable<System.Action> C.E""
  IL_0006:  call       ""System.Runtime.InteropServices.WindowsRuntime.EventRegistrationTokenTable<System.Action> System.Runtime.InteropServices.WindowsRuntime.EventRegistrationTokenTable<System.Action>.GetOrCreateEventRegistrationTokenTable(ref System.Runtime.InteropServices.WindowsRuntime.EventRegistrationTokenTable<System.Action>)""
  IL_000b:  callvirt   ""System.Action System.Runtime.InteropServices.WindowsRuntime.EventRegistrationTokenTable<System.Action>.InvocationList.get""
  IL_0010:  ret
}
");

            // Invoke the delegate.
            testData = new CompilationTestData();
            result = context.CompileExpression("E()", out resultProperties, out error, testData);
            Assert.Null(error);
            Assert.Equal(DkmClrCompilationResultFlags.PotentialSideEffect | DkmClrCompilationResultFlags.ReadOnlyResult, resultProperties.Flags);
            methodData = testData.GetMethodData("<>x.<>m0");
            Assert.True(((MethodSymbol)methodData.Method).ReturnsVoid);
            methodData.VerifyIL(@"
{
  // Code size       22 (0x16)
  .maxstack  1
  IL_0000:  ldarg.0
  IL_0001:  ldflda     ""System.Runtime.InteropServices.WindowsRuntime.EventRegistrationTokenTable<System.Action> C.E""
  IL_0006:  call       ""System.Runtime.InteropServices.WindowsRuntime.EventRegistrationTokenTable<System.Action> System.Runtime.InteropServices.WindowsRuntime.EventRegistrationTokenTable<System.Action>.GetOrCreateEventRegistrationTokenTable(ref System.Runtime.InteropServices.WindowsRuntime.EventRegistrationTokenTable<System.Action>)""
  IL_000b:  callvirt   ""System.Action System.Runtime.InteropServices.WindowsRuntime.EventRegistrationTokenTable<System.Action>.InvocationList.get""
  IL_0010:  callvirt   ""void System.Action.Invoke()""
  IL_0015:  ret
}
");

            // Assign to the event.
            testData = new CompilationTestData();
            result = context.CompileExpression("E = null", out resultProperties, out error, testData);
            Assert.Equal(DkmClrCompilationResultFlags.PotentialSideEffect | DkmClrCompilationResultFlags.ReadOnlyResult, resultProperties.Flags);
            methodData = testData.GetMethodData("<>x.<>m0");
            Assert.True(((MethodSymbol)methodData.Method).ReturnsVoid);
            methodData.VerifyIL(@"
{
  // Code size       48 (0x30)
  .maxstack  3
  IL_0000:  ldarg.0
  IL_0001:  ldftn      ""void C.E.remove""
  IL_0007:  newobj     ""System.Action<System.Runtime.InteropServices.WindowsRuntime.EventRegistrationToken>..ctor(object, System.IntPtr)""
  IL_000c:  call       ""void System.Runtime.InteropServices.WindowsRuntime.WindowsRuntimeMarshal.RemoveAllEventHandlers(System.Action<System.Runtime.InteropServices.WindowsRuntime.EventRegistrationToken>)""
  IL_0011:  ldarg.0
  IL_0012:  ldftn      ""System.Runtime.InteropServices.WindowsRuntime.EventRegistrationToken C.E.add""
  IL_0018:  newobj     ""System.Func<System.Action, System.Runtime.InteropServices.WindowsRuntime.EventRegistrationToken>..ctor(object, System.IntPtr)""
  IL_001d:  ldarg.0
  IL_001e:  ldftn      ""void C.E.remove""
  IL_0024:  newobj     ""System.Action<System.Runtime.InteropServices.WindowsRuntime.EventRegistrationToken>..ctor(object, System.IntPtr)""
  IL_0029:  ldnull
  IL_002a:  call       ""void System.Runtime.InteropServices.WindowsRuntime.WindowsRuntimeMarshal.AddEventHandler<System.Action>(System.Func<System.Action, System.Runtime.InteropServices.WindowsRuntime.EventRegistrationToken>, System.Action<System.Runtime.InteropServices.WindowsRuntime.EventRegistrationToken>, System.Action)""
  IL_002f:  ret
}
");

            // Event (compound) assignment.
            testData = new CompilationTestData();
            result = context.CompileExpression("E += null", out resultProperties, out error, testData);
            Assert.Null(error);
            Assert.Equal(DkmClrCompilationResultFlags.PotentialSideEffect | DkmClrCompilationResultFlags.ReadOnlyResult, resultProperties.Flags);
            methodData = testData.GetMethodData("<>x.<>m0");
            Assert.True(((MethodSymbol)methodData.Method).ReturnsVoid);
            methodData.VerifyIL(@"
{
  // Code size       31 (0x1f)
  .maxstack  3
  IL_0000:  ldarg.0
  IL_0001:  ldftn      ""System.Runtime.InteropServices.WindowsRuntime.EventRegistrationToken C.E.add""
  IL_0007:  newobj     ""System.Func<System.Action, System.Runtime.InteropServices.WindowsRuntime.EventRegistrationToken>..ctor(object, System.IntPtr)""
  IL_000c:  ldarg.0
  IL_000d:  ldftn      ""void C.E.remove""
  IL_0013:  newobj     ""System.Action<System.Runtime.InteropServices.WindowsRuntime.EventRegistrationToken>..ctor(object, System.IntPtr)""
  IL_0018:  ldnull
  IL_0019:  call       ""void System.Runtime.InteropServices.WindowsRuntime.WindowsRuntimeMarshal.AddEventHandler<System.Action>(System.Func<System.Action, System.Runtime.InteropServices.WindowsRuntime.EventRegistrationToken>, System.Action<System.Runtime.InteropServices.WindowsRuntime.EventRegistrationToken>, System.Action)""
  IL_001e:  ret
}
");
        }

        [Fact, WorkItem(1079749, "http://vstfdevdiv:8080/DevDiv2/DevDiv/_workitems/edit/1079749")]
        public void RangeVariableError()
        {
            var source =
@"class C
{
    static void M()
    {
    }
}";

            var comp = CreateCompilation(source, options: TestOptions.DebugDll);
            WithRuntimeInstance(comp, runtime =>
            {
                var context = CreateMethodContext(runtime, "C.M");
                var testData = new CompilationTestData();
                ResultProperties resultProperties;
                string error;
                ImmutableArray<AssemblyIdentity> missingAssemblyIdentities;
                context.CompileExpression(
                    "from c in \"ABC\" select c",
                    DkmEvaluationFlags.TreatAsExpression,
                    NoAliases,
                    DebuggerDiagnosticFormatter.Instance,
                    out resultProperties,
                    out error,
                    out missingAssemblyIdentities,
                    EnsureEnglishUICulture.PreferredOrNull,
                    testData);
                Assert.Equal(new AssemblyIdentity("System.Core"), missingAssemblyIdentities.Single());
                Assert.Equal("error CS1935: Could not find an implementation of the query pattern for source type 'string'.  'Select' not found.  Are you missing required assembly references or a using directive for 'System.Linq'?", error);
            });
        }

        [Fact, WorkItem(1079762, "http://vstfdevdiv:8080/DevDiv2/DevDiv/_workitems/edit/1079762")]
        public void Bug1079762()
        {
            var source =
@"class C
{
    static void F(System.Func<object, bool> f, object o)
    {
        f(o);
    }
    static void M(object x, object y)
    {
        F(z => z != null && x != null, 3);
    }
}";
            var compilation0 = CreateCompilation(source, options: TestOptions.DebugDll);
            WithRuntimeInstance(compilation0, runtime =>
            {
                var context = CreateMethodContext(runtime, "C.<>c__DisplayClass1_0.<M>b__0");
                string error;
                var testData = new CompilationTestData();
                context.CompileExpression("z", out error, testData);
                Assert.Null(error);
                testData.GetMethodData("<>x.<>m0").VerifyIL(
    @"{
  // Code size        2 (0x2)
  .maxstack  1
  IL_0000:  ldarg.1
  IL_0001:  ret
}");
                testData = new CompilationTestData();
                context.CompileExpression("y", out error, testData);
                Assert.Equal("error CS0103: The name 'y' does not exist in the current context", error);
            });
        }

        [Fact, WorkItem(1079762, "http://vstfdevdiv:8080/DevDiv2/DevDiv/_workitems/edit/1079762")]
        public void LambdaParameter()
        {
            var source =
@"class C
{
    static void M()
    {
        System.Func<object, bool> f = z => z != null;
    }
}";
            var compilation0 = CreateCompilation(source, options: TestOptions.DebugDll);
            WithRuntimeInstance(compilation0, runtime =>
            {
                var context = CreateMethodContext(runtime, "C.<>c.<M>b__0_0");
                ResultProperties resultProperties;
                string error;
                var testData = new CompilationTestData();
                context.CompileExpression("z", out resultProperties, out error, testData);
                Assert.Null(error);
                Assert.Equal(DkmClrCompilationResultFlags.None, resultProperties.Flags);
                testData.GetMethodData("<>x.<>m0").VerifyIL(
    @"{
  // Code size        2 (0x2)
  .maxstack  1
  IL_0000:  ldarg.1
  IL_0001:  ret
}");
            });
        }

        [Fact, WorkItem(1084059, "http://vstfdevdiv:8080/DevDiv2/DevDiv/_workitems/edit/1084059")]
        public void StaticTypeImport()
        {
            var source = @"
using static System.Math;

class C
{
    static void M()
    {
        Max(1, 2);
    }
}";
            var compilation0 = CreateCompilation(source, options: TestOptions.DebugDll);
            WithRuntimeInstance(compilation0, runtime =>
            {
                var context = CreateMethodContext(runtime, "C.M");
                ResultProperties resultProperties;
                string error;
                var testData = new CompilationTestData();
                context.CompileExpression("Min(1, 2)", out resultProperties, out error, testData);
                Assert.Null(error);
                Assert.Equal(DkmClrCompilationResultFlags.PotentialSideEffect | DkmClrCompilationResultFlags.ReadOnlyResult, resultProperties.Flags);
                testData.GetMethodData("<>x.<>m0").VerifyIL(
    @"{
  // Code size        8 (0x8)
  .maxstack  2
  IL_0000:  ldc.i4.1
  IL_0001:  ldc.i4.2
  IL_0002:  call       ""int System.Math.Min(int, int)""
  IL_0007:  ret
}");
            });
        }

        [Fact, WorkItem(1014763, "http://vstfdevdiv:8080/DevDiv2/DevDiv/_workitems/edit/1014763")]
        public void NonStateMachineTypeParameter()
        {
            var source = @"
using System.Collections.Generic;

class C
{
    static IEnumerable<T> I<T>(T[] tt)
    {
        return tt;
    }
}";
            var compilation0 = CreateCompilation(source, options: TestOptions.DebugDll);
            WithRuntimeInstance(compilation0, runtime =>
            {
                var context = CreateMethodContext(runtime, "C.I");
                string error;
                var testData = new CompilationTestData();
                context.CompileExpression("typeof(T)", out error, testData);
                Assert.Null(error);
                testData.GetMethodData("<>x.<>m0<T>").VerifyIL(@"
{
  // Code size       11 (0xb)
  .maxstack  1
  .locals init (System.Collections.Generic.IEnumerable<T> V_0)
  IL_0000:  ldtoken    ""T""
  IL_0005:  call       ""System.Type System.Type.GetTypeFromHandle(System.RuntimeTypeHandle)""
  IL_000a:  ret
}");
            });
        }

        [Fact, WorkItem(1014763, "http://vstfdevdiv:8080/DevDiv2/DevDiv/_workitems/edit/1014763")]
        public void StateMachineTypeParameter()
        {
            var source = @"
using System.Collections.Generic;

class C
{
    static IEnumerable<T> I<T>(T[] tt)
    {
        foreach (T t in tt)
        {
            yield return t;
        }
    }
}";
            var compilation0 = CreateCompilation(source, options: TestOptions.DebugDll);
            WithRuntimeInstance(compilation0, runtime =>
            {
                var context = CreateMethodContext(runtime, "C.<I>d__0.MoveNext");
                string error;
                var testData = new CompilationTestData();
                context.CompileExpression("typeof(T)", out error, testData);
                Assert.Null(error);
                testData.GetMethodData("<>x<T>.<>m0").VerifyIL(@"
{
  // Code size       11 (0xb)
  .maxstack  1
  .locals init (int V_0)
  IL_0000:  ldtoken    ""T""
  IL_0005:  call       ""System.Type System.Type.GetTypeFromHandle(System.RuntimeTypeHandle)""
  IL_000a:  ret
}");
            });
        }

        [Fact, WorkItem(1085642, "http://vstfdevdiv:8080/DevDiv2/DevDiv/_workitems/edit/1085642")]
        public void ModuleWithBadImageFormat()
        {
            var source = @"
class C
{
    int F = 1;
    static void M()
    {
    }
}";
            var comp = CreateCompilation(source, options: TestOptions.DebugDll);

            using (var pinnedMetadata = new PinnedBlob(TestResources.ExpressionCompiler.NoValidTables))
            {
                var corruptMetadata = ModuleInstance.Create(pinnedMetadata.Pointer, pinnedMetadata.Size, default(Guid));

                var runtime = RuntimeInstance.Create(new[] { corruptMetadata, comp.ToModuleInstance(), MscorlibRef.ToModuleInstance() });
                var context = CreateMethodContext(runtime, "C.M");
                ResultProperties resultProperties;
                string error;
                var testData = new CompilationTestData();
                // Verify that we can still evaluate expressions for modules that are not corrupt.
                context.CompileExpression("(new C()).F", out resultProperties, out error, testData);
                Assert.Null(error);
                Assert.Equal(DkmClrCompilationResultFlags.None, resultProperties.Flags);
                testData.GetMethodData("<>x.<>m0").VerifyIL(@"
{
  // Code size       11 (0xb)
  .maxstack  1
  IL_0000:  newobj     ""C..ctor()""
  IL_0005:  ldfld      ""int C.F""
  IL_000a:  ret
}");
            }
        }

        [Fact, WorkItem(1089688, "http://vstfdevdiv:8080/DevDiv2/DevDiv/_workitems/edit/1089688")]
        public void MissingType()
        {
            var libSource = @"
public class Missing { }
";

            var source = @"
public class C
{
    Missing field;    

    public void M(Missing parameter)
    {
        Missing local;
    }
}
";
            var libRef = CreateCompilation(libSource, assemblyName: "Lib").EmitToImageReference();
            var comp = CreateCompilation(source, new[] { libRef }, TestOptions.DebugDll);

            WithRuntimeInstance(comp, new[] { MscorlibRef }, runtime =>
            {
                var context = CreateMethodContext(runtime, "C.M");

                var expectedError = "error CS0012: The type 'Missing' is defined in an assembly that is not referenced. You must add a reference to assembly 'Lib, Version=0.0.0.0, Culture=neutral, PublicKeyToken=null'.";
                var expectedMissingAssemblyIdentity = new AssemblyIdentity("Lib");

                ResultProperties resultProperties;
                string actualError;
                ImmutableArray<AssemblyIdentity> actualMissingAssemblyIdentities;

                void verify(string expr)
                {
                    context.CompileExpression(
                        expr,
                        DkmEvaluationFlags.TreatAsExpression,
                        NoAliases,
                        DebuggerDiagnosticFormatter.Instance,
                        out resultProperties,
                        out actualError,
                        out actualMissingAssemblyIdentities,
                        EnsureEnglishUICulture.PreferredOrNull,
                        testData: null);
                    Assert.Equal(expectedError, actualError);
                    Assert.Equal(expectedMissingAssemblyIdentity, actualMissingAssemblyIdentities.Single());
                }

                verify("M(null)");
                verify("field");
                verify("field.Method");
                verify("parameter");
                verify("parameter.Method");
                verify("local");
                verify("local.Method");

                // Note that even expressions that don't require the missing type will fail because
                // the method we synthesize refers to the original locals and parameters.
                verify("0");
            });
        }

        [Fact, WorkItem(1089688, "http://vstfdevdiv:8080/DevDiv2/DevDiv/_workitems/edit/1089688")]
        public void UseSiteWarning()
        {
            var signedDllOptions = TestOptions.SigningReleaseDll.
                WithCryptoKeyFile(SigningTestHelpers.KeyPairFile);

            var libBTemplate = @"
[assembly: System.Reflection.AssemblyVersion(""{0}.0.0.0"")]
public class B {{ }}
";

            var libBv1Ref = CreateCompilation(string.Format(libBTemplate, "1"), assemblyName: "B", options: signedDllOptions).EmitToImageReference();
            var libBv2Ref = CreateCompilation(string.Format(libBTemplate, "2"), assemblyName: "B", options: signedDllOptions).EmitToImageReference();

            var libASource = @"
[assembly: System.Reflection.AssemblyVersion(""1.0.0.0"")]

public class A : B
{
}
";

            var libAv1Ref = CreateCompilation(libASource, new[] { libBv1Ref }, assemblyName: "A", options: signedDllOptions).EmitToImageReference();

            var source = @"
public class Source
{
    public void Test()
    {
        object o = new A();
    }
}
";

            var comp = CreateCompilation(source, new[] { libAv1Ref, libBv2Ref }, TestOptions.DebugDll);
            comp.VerifyDiagnostics(
                // warning CS1701: Assuming assembly reference 'B, Version=1.0.0.0, Culture=neutral, PublicKeyToken=ce65828c82a341f2' used by 'A' matches identity 'B, Version=2.0.0.0, Culture=neutral, PublicKeyToken=ce65828c82a341f2' of 'B', you may need to supply runtime policy
                Diagnostic(ErrorCode.WRN_UnifyReferenceMajMin).WithArguments("B, Version=1.0.0.0, Culture=neutral, PublicKeyToken=ce65828c82a341f2", "A", "B, Version=2.0.0.0, Culture=neutral, PublicKeyToken=ce65828c82a341f2", "B").WithLocation(1, 1));

            WithRuntimeInstance(comp, new[] { MscorlibRef, libAv1Ref, libBv2Ref }, runtime =>
            {
                var context = CreateMethodContext(runtime, "Source.Test");

                string error;
                var testData = new CompilationTestData();
                context.CompileExpression("new A()", out error, testData);
                Assert.Null(error);
                var methodData = testData.GetMethodData("<>x.<>m0");

                // Even though the method's return type has a use-site warning, we are able to evaluate the expression.
                Assert.Equal(ErrorCode.WRN_UnifyReferenceMajMin, (ErrorCode)((MethodSymbol)methodData.Method).ReturnType.GetUseSiteDiagnostic().Code);
                methodData.VerifyIL(@"
{
  // Code size        6 (0x6)
  .maxstack  1
  .locals init (object V_0) //o
  IL_0000:  newobj     ""A..ctor()""
  IL_0005:  ret
}");
            });
        }

        [Fact, WorkItem(1090458, "http://vstfdevdiv:8080/DevDiv2/DevDiv/_workitems/edit/1090458")]
        public void ObsoleteAttribute()
        {
            var source = @"
using System;
using System.Diagnostics;
　
class C
{
    static void Main()
    {
        C c = new C();
    }

    [Obsolete(""Hello"", true)]
    int P { get; set; }
}
";
            var comp = CreateCompilation(source, options: TestOptions.DebugDll);
            WithRuntimeInstance(comp, runtime =>
            {
                var context = CreateMethodContext(runtime, "C.Main");
                ResultProperties resultProperties;
                string error;
                context.CompileExpression("c.P", out resultProperties, out error);
                Assert.Null(error);
            });
        }

        [Fact, WorkItem(1090458, "http://vstfdevdiv:8080/DevDiv2/DevDiv/_workitems/edit/1090458")]
        public void DeprecatedAttribute()
        {
            var source = @"
using System;
using Windows.Foundation.Metadata;
　
class C
{
    static void Main()
    {
        C c = new C();
    }

    [Deprecated(""Hello"", DeprecationType.Remove, 1)]
    int P { get; set; }
}

namespace Windows.Foundation.Metadata
{
    [AttributeUsage(
        AttributeTargets.Class | 
        AttributeTargets.Struct | 
        AttributeTargets.Enum | 
        AttributeTargets.Constructor | 
        AttributeTargets.Method | 
        AttributeTargets.Property | 
        AttributeTargets.Field | 
        AttributeTargets.Event | 
        AttributeTargets.Interface | 
        AttributeTargets.Delegate, AllowMultiple = true)]
    public sealed class DeprecatedAttribute : Attribute
    {
        public DeprecatedAttribute(string message, DeprecationType type, uint version)
        {
        }

        public DeprecatedAttribute(string message, DeprecationType type, uint version, Type contract)
        {
        }
    }

    public enum DeprecationType
    {
        Deprecate = 0,
        Remove = 1
    }
}
";
            var comp = CreateCompilation(source, options: TestOptions.DebugDll);
            WithRuntimeInstance(comp, runtime =>
            {
                var context = CreateMethodContext(runtime, "C.Main");
                ResultProperties resultProperties;
                string error;
                context.CompileExpression("c.P", out resultProperties, out error);
                Assert.Null(error);
            });
        }

        [Fact, WorkItem(1089591, "http://vstfdevdiv:8080/DevDiv2/DevDiv/_workitems/edit/1089591")]
        public void BadPdb_MissingMethod()
        {
            var source = @"
public class C
{
    public static void Main()
    {
    }
}
";
            var comp = CreateCompilation(source);
            var peImage = comp.EmitToArray();
            var symReader = new MockSymUnmanagedReader(ImmutableDictionary<int, MethodDebugInfoBytes>.Empty);
            var module = ModuleInstance.Create(peImage, symReader);

            var runtime = CreateRuntimeInstance(module, new[] { MscorlibRef });
            var evalContext = CreateMethodContext(runtime, "C.Main");
            string error;
            var testData = new CompilationTestData();
            evalContext.CompileExpression("1", out error, testData);
            Assert.Null(error);
            testData.GetMethodData("<>x.<>m0").VerifyIL(@"
{
  // Code size        2 (0x2)
  .maxstack  1
  IL_0000:  ldc.i4.1
  IL_0001:  ret
}
");
        }

        [Fact, WorkItem(1108133, "http://vstfdevdiv:8080/DevDiv2/DevDiv/_workitems/edit/1108133")]
        public void SymUnmanagedReaderNotImplemented()
        {
            var source = @"
public class C
{
    public static void Main()
    {
    }
}
";
            var comp = CreateCompilation(source);
            var peImage = comp.EmitToArray();
            var module = ModuleInstance.Create(peImage, NotImplementedSymUnmanagedReader.Instance);
            var runtime = CreateRuntimeInstance(module, new[] { MscorlibRef });
            var evalContext = CreateMethodContext(runtime, "C.Main");

            string error;
            var testData = new CompilationTestData();
            evalContext.CompileExpression("1", out error, testData);
            Assert.Null(error);
            testData.GetMethodData("<>x.<>m0").VerifyIL(@"
{
  // Code size        2 (0x2)
  .maxstack  1
  IL_0000:  ldc.i4.1
  IL_0001:  ret
}
");
        }

        [Fact, WorkItem(1115543, "http://vstfdevdiv:8080/DevDiv2/DevDiv/_workitems/edit/1115543")]
        public void MethodTypeParameterInLambda()
        {
            var source = @"
using System;

public class C<T>
{
    public void M<U>()
    {
        Func<U, int> getInt = u =>
        {
            return u.GetHashCode();
        };

        var result = getInt(default(U));
    }
}
";
            var comp = CreateCompilationWithMscorlib45(source);
            WithRuntimeInstance(comp, runtime =>
            {
                var context = CreateMethodContext(runtime, "C.<>c__0.<M>b__0_0");

                string error;
                var testData = new CompilationTestData();
                context.CompileExpression("typeof(U)", out error, testData);
                Assert.Null(error);
                testData.GetMethodData("<>x<T, U>.<>m0").VerifyIL(@"
{
  // Code size       11 (0xb)
  .maxstack  1
  IL_0000:  ldtoken    ""U""
  IL_0005:  call       ""System.Type System.Type.GetTypeFromHandle(System.RuntimeTypeHandle)""
  IL_000a:  ret
}
");
            });
        }

        [Fact, WorkItem(1136085, "http://vstfdevdiv:8080/DevDiv2/DevDiv/_workitems/edit/1136085")]
        public void TypeofOpenGenericType()
        {
            var source = @"
using System;

public class C
{
    public void M()
    {
    }
}";
            var compilation = CreateCompilationWithMscorlib45(source);
            WithRuntimeInstance(compilation, runtime =>
            {
                var context = CreateMethodContext(runtime, "C.M");

                string error;
                var expectedIL = @"
{
  // Code size       11 (0xb)
  .maxstack  1
  IL_0000:  ldtoken    ""System.Action<T>""
  IL_0005:  call       ""System.Type System.Type.GetTypeFromHandle(System.RuntimeTypeHandle)""
  IL_000a:  ret
}";

                var testData = new CompilationTestData();
                context.CompileExpression("typeof(Action<>)", out error, testData);
                Assert.Null(error);
                testData.GetMethodData("<>x.<>m0").VerifyIL(expectedIL);

                testData = new CompilationTestData();
                context.CompileExpression("typeof(Action<>  )", out error, testData);
                Assert.Null(error);
                testData.GetMethodData("<>x.<>m0").VerifyIL(expectedIL);

                context.CompileExpression("typeof(Action<Action<>>)", out error, testData);
                Assert.Equal("error CS7003: Unexpected use of an unbound generic name", error);

                context.CompileExpression("typeof(Action<Action< > > )", out error);
                Assert.Equal("error CS7003: Unexpected use of an unbound generic name", error);

                context.CompileExpression("typeof(Action<>a)", out error);
                Assert.Equal("error CS1026: ) expected", error);
            });
        }

        [Fact, WorkItem(1068138, "DevDiv")]
        public void GetSymAttributeByVersion()
        {
            var source1 = @"
public class C
{
    public static void M()
    {
        int x = 1;
    }
}";

            var source2 = @"
public class C
{
    public static void M()
    {
        int x = 1;
        string y = ""a"";
    }
}";
            var comp1 = CreateCompilation(source1, options: TestOptions.DebugDll);
            var comp2 = CreateCompilation(source2, options: TestOptions.DebugDll);

            using (MemoryStream
                peStream1Unused = new MemoryStream(),
                peStream2 = new MemoryStream(),
                pdbStream1 = new MemoryStream(),
                pdbStream2 = new MemoryStream())
            {
                Assert.True(comp1.Emit(peStream1Unused, pdbStream1).Success);
                Assert.True(comp2.Emit(peStream2, pdbStream2).Success);

                pdbStream1.Position = 0;
                pdbStream2.Position = 0;
                peStream2.Position = 0;

                var symReader = SymReaderFactory.CreateReader(pdbStream1);
                symReader.UpdateSymbolStore(pdbStream2);

                var module = ModuleInstance.Create(peStream2.ToImmutable(), symReader);
                var runtime = CreateRuntimeInstance(module, new[] { MscorlibRef, ExpressionCompilerTestHelpers.IntrinsicAssemblyReference });

                ImmutableArray<MetadataBlock> blocks;
                Guid moduleVersionId;
                ISymUnmanagedReader symReader2;
                int methodToken;
                int localSignatureToken;
                GetContextState(runtime, "C.M", out blocks, out moduleVersionId, out symReader2, out methodToken, out localSignatureToken);

                Assert.Same(symReader, symReader2);

                AssertEx.SetEqual(symReader.GetLocalNames(methodToken, methodVersion: 1), "x");
                AssertEx.SetEqual(symReader.GetLocalNames(methodToken, methodVersion: 2), "x", "y");

                var context1 = CreateMethodContext(
                    new AppDomain(),
                    blocks,
                    symReader,
                    moduleVersionId,
                    methodToken: methodToken,
                    methodVersion: 1,
                    ilOffset: 0,
                    localSignatureToken: localSignatureToken,
                    kind: MakeAssemblyReferencesKind.AllAssemblies);

                var locals = ArrayBuilder<LocalAndMethod>.GetInstance();
                string typeName;
                context1.CompileGetLocals(
                    locals,
                    argumentsOnly: false,
                    typeName: out typeName,
                    testData: null);
                AssertEx.SetEqual(locals.Select(l => l.LocalName), "x");

                var context2 = CreateMethodContext(
                    new AppDomain(),
                    blocks,
                    symReader,
                    moduleVersionId,
                    methodToken: methodToken,
                    methodVersion: 2,
                    ilOffset: 0,
                    localSignatureToken: localSignatureToken,
                    kind: MakeAssemblyReferencesKind.AllAssemblies);

                locals.Clear();
                context2.CompileGetLocals(
                    locals,
                    argumentsOnly: false,
                    typeName: out typeName,
                    testData: null);
                AssertEx.SetEqual(locals.Select(l => l.LocalName), "x", "y");
            }
        }

        /// <summary>
        /// Ignore accessibility in lambda rewriter.
        /// </summary>
        [Fact, WorkItem(1618, "https://github.com/dotnet/roslyn/issues/1618")]
        public void LambdaRewriterIgnoreAccessibility()
        {
            var source =
@"using System.Linq;
class C
{
    static void M()
    {
        var q = new[] { new C() }.AsQueryable();
    }
}";
            var compilation0 = CreateCompilationWithMscorlib40AndSystemCore(source, options: TestOptions.DebugDll);
            WithRuntimeInstance(compilation0, runtime =>
            {
                var context = CreateMethodContext(runtime, methodName: "C.M");
                var testData = new CompilationTestData();
                string error;
                context.CompileExpression("q.Where(c => true)", out error, testData);
                testData.GetMethodData("<>x.<>m0").VerifyIL(
    @"{
  // Code size       64 (0x40)
  .maxstack  6
  .locals init (System.Linq.IQueryable<C> V_0, //q
                System.Linq.Expressions.ParameterExpression V_1)
  IL_0000:  ldloc.0
  IL_0001:  ldtoken    ""C""
  IL_0006:  call       ""System.Type System.Type.GetTypeFromHandle(System.RuntimeTypeHandle)""
  IL_000b:  ldstr      ""c""
  IL_0010:  call       ""System.Linq.Expressions.ParameterExpression System.Linq.Expressions.Expression.Parameter(System.Type, string)""
  IL_0015:  stloc.1
  IL_0016:  ldc.i4.1
  IL_0017:  box        ""bool""
  IL_001c:  ldtoken    ""bool""
  IL_0021:  call       ""System.Type System.Type.GetTypeFromHandle(System.RuntimeTypeHandle)""
  IL_0026:  call       ""System.Linq.Expressions.ConstantExpression System.Linq.Expressions.Expression.Constant(object, System.Type)""
  IL_002b:  ldc.i4.1
  IL_002c:  newarr     ""System.Linq.Expressions.ParameterExpression""
  IL_0031:  dup
  IL_0032:  ldc.i4.0
  IL_0033:  ldloc.1
  IL_0034:  stelem.ref
  IL_0035:  call       ""System.Linq.Expressions.Expression<System.Func<C, bool>> System.Linq.Expressions.Expression.Lambda<System.Func<C, bool>>(System.Linq.Expressions.Expression, params System.Linq.Expressions.ParameterExpression[])""
  IL_003a:  call       ""System.Linq.IQueryable<C> System.Linq.Queryable.Where<C>(System.Linq.IQueryable<C>, System.Linq.Expressions.Expression<System.Func<C, bool>>)""
  IL_003f:  ret
}");
            });
        }

        /// <summary>
        /// Ignore accessibility in async rewriter.
        /// </summary>
        [Fact]
        public void AsyncRewriterIgnoreAccessibility()
        {
            var source =
@"using System;
using System.Threading.Tasks;
class C
{
    static void F<T>(Func<Task<T>> f)
    {
    }
    static void M()
    {
    }
}";
            var compilation0 = CreateCompilationWithMscorlib45(source, options: TestOptions.DebugDll);
            WithRuntimeInstance(compilation0, runtime =>
            {
                var context = CreateMethodContext(runtime, methodName: "C.M");
                var testData = new CompilationTestData();
                string error;
                context.CompileExpression("F(async () => new C())", out error, testData);
                testData.GetMethodData("<>x.<>m0").VerifyIL(
    @"{
  // Code size       37 (0x25)
  .maxstack  2
  IL_0000:  ldsfld     ""System.Func<System.Threading.Tasks.Task<C>> <>x.<>c.<>9__0_0""
  IL_0005:  dup
  IL_0006:  brtrue.s   IL_001f
  IL_0008:  pop
  IL_0009:  ldsfld     ""<>x.<>c <>x.<>c.<>9""
  IL_000e:  ldftn      ""System.Threading.Tasks.Task<C> <>x.<>c.<<>m0>b__0_0()""
  IL_0014:  newobj     ""System.Func<System.Threading.Tasks.Task<C>>..ctor(object, System.IntPtr)""
  IL_0019:  dup
  IL_001a:  stsfld     ""System.Func<System.Threading.Tasks.Task<C>> <>x.<>c.<>9__0_0""
  IL_001f:  call       ""void C.F<C>(System.Func<System.Threading.Tasks.Task<C>>)""
  IL_0024:  ret
}");
            });
        }

        [Fact]
        public void CapturedLocalInLambda()
        {
            var source = @"
using System;
class C
{
    void M(Func<int> f)
    {
        int x = 42;
        M(() => x);
    }
}";
            var comp = CreateCompilationWithMscorlib45(source);
            WithRuntimeInstance(comp, runtime =>
            {
                var context = CreateMethodContext(runtime, "C.M");

                string error;
                var testData = new CompilationTestData();
                context.CompileExpression("M(() => x)", out error, testData);
                Assert.Null(error);
                testData.GetMethodData("<>x.<>m0").VerifyIL(@"
{
  // Code size       32 (0x20)
  .maxstack  3
  .locals init (C.<>c__DisplayClass0_0 V_0, //CS$<>8__locals0
                <>x.<>c__DisplayClass0_0 V_1) //CS$<>8__locals0
  IL_0000:  newobj     ""<>x.<>c__DisplayClass0_0..ctor()""
  IL_0005:  stloc.1
  IL_0006:  ldloc.1
  IL_0007:  ldloc.0
  IL_0008:  stfld      ""C.<>c__DisplayClass0_0 <>x.<>c__DisplayClass0_0.CS$<>8__locals0""
  IL_000d:  ldarg.0
  IL_000e:  ldloc.1
  IL_000f:  ldftn      ""int <>x.<>c__DisplayClass0_0.<<>m0>b__0()""
  IL_0015:  newobj     ""System.Func<int>..ctor(object, System.IntPtr)""
  IL_001a:  callvirt   ""void C.M(System.Func<int>)""
  IL_001f:  ret
}");
            });
        }

        [Fact, WorkItem(3309, "https://github.com/dotnet/roslyn/issues/3309")]
        public void NullAnonymousTypeInstance()
        {
            var source =
@"class C
{
    static void Main()
    {
    }
}";
            var testData = Evaluate(source, OutputKind.ConsoleApplication, "C.Main", "false ? new { P = 1 } : null");
            var methodData = testData.GetMethodData("<>x.<>m0");
            var returnType = (NamedTypeSymbol)((MethodSymbol)methodData.Method).ReturnType;
            Assert.True(returnType.IsAnonymousType);
            methodData.VerifyIL(
@"{
  // Code size        2 (0x2)
  .maxstack  1
  IL_0000:  ldnull
  IL_0001:  ret
}");
        }

        /// <summary>
        /// DkmClrInstructionAddress.ILOffset is set to uint.MaxValue
        /// if the instruction does not map to an IL offset.
        /// </summary>
        [Fact, WorkItem(1185315, "http://vstfdevdiv:8080/DevDiv2/DevDiv/_workitems/edit/1185315")]
        public void NoILOffset()
        {
            var source =
@"class C
{
    static void M(int x)
    {
        int y;
    }
}";
            var compilation0 = CreateCompilation(source, options: TestOptions.DebugDll);
            WithRuntimeInstance(compilation0, runtime =>
            {
                ImmutableArray<MetadataBlock> blocks;
                Guid moduleVersionId;
                ISymUnmanagedReader symReader;
                int methodToken;
                int localSignatureToken;
                GetContextState(runtime, "C.M", out blocks, out moduleVersionId, out symReader, out methodToken, out localSignatureToken);

                var appDomain = new AppDomain();
                var context = CreateMethodContext(
                    appDomain,
                    blocks,
                    symReader,
                    moduleVersionId,
                    methodToken: methodToken,
                    methodVersion: 1,
                    ilOffset: ExpressionCompilerTestHelpers.NoILOffset,
                    localSignatureToken: localSignatureToken);

                string error;
                var testData = new CompilationTestData();
                var result = context.CompileExpression("x + y", out error, testData);
                testData.GetMethodData("<>x.<>m0").VerifyIL(
    @"{
  // Code size        4 (0x4)
  .maxstack  2
  .locals init (int V_0) //y
  IL_0000:  ldarg.0
  IL_0001:  ldloc.0
  IL_0002:  add
  IL_0003:  ret
}");

                // Verify the context is re-used for ILOffset == 0.
                var previous = appDomain.GetMetadataContext();
                context = CreateMethodContext(
                    appDomain,
                    blocks,
                    symReader,
                    moduleVersionId,
                    methodToken: methodToken,
                    methodVersion: 1,
                    ilOffset: 0,
                    localSignatureToken: localSignatureToken);
                Assert.Same(GetMetadataContext(previous).EvaluationContext, context);

                // Verify the context is re-used for NoILOffset.
                previous = appDomain.GetMetadataContext();
                context = CreateMethodContext(
                    appDomain,
                    blocks,
                    symReader,
                    moduleVersionId,
                    methodToken: methodToken,
                    methodVersion: 1,
                    ilOffset: ExpressionCompilerTestHelpers.NoILOffset,
                    localSignatureToken: localSignatureToken);
                Assert.Same(GetMetadataContext(previous).EvaluationContext, context);
            });
        }

        [Fact, WorkItem(4098, "https://github.com/dotnet/roslyn/issues/4098")]
        public void SelectAnonymousType()
        {
            var source =
@"using System.Collections.Generic;
using System.Linq;

class C
{
    static void M(List<int> list)
    {
        var useLinq = list.Last();
    }
}";
            var compilation0 = CreateCompilationWithMscorlib40AndSystemCore(source, options: TestOptions.DebugDll);
            WithRuntimeInstance(compilation0, runtime =>
            {
                var context = CreateMethodContext(runtime, "C.M");
                string error;
                var testData = new CompilationTestData();
                context.CompileExpression("from x in list from y in list where x > 0 select new { x, y };", out error, testData);
                Assert.Null(error);
                testData.GetMethodData("<>x.<>m0").VerifyIL(
    @"{
  // Code size      140 (0x8c)
  .maxstack  4
  .locals init (int V_0, //useLinq
                <>x.<>c__DisplayClass0_0 V_1) //CS$<>8__locals0
  IL_0000:  newobj     ""<>x.<>c__DisplayClass0_0..ctor()""
  IL_0005:  stloc.1
  IL_0006:  ldloc.1
  IL_0007:  ldarg.0
  IL_0008:  stfld      ""System.Collections.Generic.List<int> <>x.<>c__DisplayClass0_0.list""
  IL_000d:  ldloc.1
  IL_000e:  ldfld      ""System.Collections.Generic.List<int> <>x.<>c__DisplayClass0_0.list""
  IL_0013:  ldloc.1
  IL_0014:  ldftn      ""System.Collections.Generic.IEnumerable<int> <>x.<>c__DisplayClass0_0.<<>m0>b__0(int)""
  IL_001a:  newobj     ""System.Func<int, System.Collections.Generic.IEnumerable<int>>..ctor(object, System.IntPtr)""
  IL_001f:  ldsfld     ""System.Func<int, int, <anonymous type: int x, int y>> <>x.<>c.<>9__0_1""
  IL_0024:  dup
  IL_0025:  brtrue.s   IL_003e
  IL_0027:  pop
  IL_0028:  ldsfld     ""<>x.<>c <>x.<>c.<>9""
  IL_002d:  ldftn      ""<anonymous type: int x, int y> <>x.<>c.<<>m0>b__0_1(int, int)""
  IL_0033:  newobj     ""System.Func<int, int, <anonymous type: int x, int y>>..ctor(object, System.IntPtr)""
  IL_0038:  dup
  IL_0039:  stsfld     ""System.Func<int, int, <anonymous type: int x, int y>> <>x.<>c.<>9__0_1""
  IL_003e:  call       ""System.Collections.Generic.IEnumerable<<anonymous type: int x, int y>> System.Linq.Enumerable.SelectMany<int, int, <anonymous type: int x, int y>>(System.Collections.Generic.IEnumerable<int>, System.Func<int, System.Collections.Generic.IEnumerable<int>>, System.Func<int, int, <anonymous type: int x, int y>>)""
  IL_0043:  ldsfld     ""System.Func<<anonymous type: int x, int y>, bool> <>x.<>c.<>9__0_2""
  IL_0048:  dup
  IL_0049:  brtrue.s   IL_0062
  IL_004b:  pop
  IL_004c:  ldsfld     ""<>x.<>c <>x.<>c.<>9""
  IL_0051:  ldftn      ""bool <>x.<>c.<<>m0>b__0_2(<anonymous type: int x, int y>)""
  IL_0057:  newobj     ""System.Func<<anonymous type: int x, int y>, bool>..ctor(object, System.IntPtr)""
  IL_005c:  dup
  IL_005d:  stsfld     ""System.Func<<anonymous type: int x, int y>, bool> <>x.<>c.<>9__0_2""
  IL_0062:  call       ""System.Collections.Generic.IEnumerable<<anonymous type: int x, int y>> System.Linq.Enumerable.Where<<anonymous type: int x, int y>>(System.Collections.Generic.IEnumerable<<anonymous type: int x, int y>>, System.Func<<anonymous type: int x, int y>, bool>)""
  IL_0067:  ldsfld     ""System.Func<<anonymous type: int x, int y>, <anonymous type: int x, int y>> <>x.<>c.<>9__0_3""
  IL_006c:  dup
  IL_006d:  brtrue.s   IL_0086
  IL_006f:  pop
  IL_0070:  ldsfld     ""<>x.<>c <>x.<>c.<>9""
  IL_0075:  ldftn      ""<anonymous type: int x, int y> <>x.<>c.<<>m0>b__0_3(<anonymous type: int x, int y>)""
  IL_007b:  newobj     ""System.Func<<anonymous type: int x, int y>, <anonymous type: int x, int y>>..ctor(object, System.IntPtr)""
  IL_0080:  dup
  IL_0081:  stsfld     ""System.Func<<anonymous type: int x, int y>, <anonymous type: int x, int y>> <>x.<>c.<>9__0_3""
  IL_0086:  call       ""System.Collections.Generic.IEnumerable<<anonymous type: int x, int y>> System.Linq.Enumerable.Select<<anonymous type: int x, int y>, <anonymous type: int x, int y>>(System.Collections.Generic.IEnumerable<<anonymous type: int x, int y>>, System.Func<<anonymous type: int x, int y>, <anonymous type: int x, int y>>)""
  IL_008b:  ret
}");
            });
        }

        [Fact, WorkItem(2501, "https://github.com/dotnet/roslyn/issues/2501")]
        public void ImportsInAsyncLambda()
        {
            var source =
@"namespace N
{
    using System.Linq;
    class C
    {
        static void M()
        {
            System.Action f = async () =>
            {
                var c = new[] { 1, 2, 3 };
                c.Select(i => i);
            };
        }
    }
}";
            var compilation0 = CreateCompilationWithMscorlib45(
                source,
                options: TestOptions.DebugDll,
                references: new[] { SystemCoreRef });

            WithRuntimeInstance(compilation0, runtime =>
            {
                var context = CreateMethodContext(runtime, "N.C.<>c.<<M>b__0_0>d.MoveNext");
                string error;
                var testData = new CompilationTestData();
                context.CompileExpression("c.Where(n => n > 0)", out error, testData);
                Assert.Null(error);
                testData.GetMethodData("<>x.<>m0").VerifyIL(
    @"{
  // Code size       43 (0x2b)
  .maxstack  3
  .locals init (int V_0,
                System.Exception V_1)
  IL_0000:  ldarg.0
  IL_0001:  ldfld      ""int[] N.C.<>c.<<M>b__0_0>d.<c>5__1""
  IL_0006:  ldsfld     ""System.Func<int, bool> <>x.<>c.<>9__0_0""
  IL_000b:  dup
  IL_000c:  brtrue.s   IL_0025
  IL_000e:  pop
  IL_000f:  ldsfld     ""<>x.<>c <>x.<>c.<>9""
  IL_0014:  ldftn      ""bool <>x.<>c.<<>m0>b__0_0(int)""
  IL_001a:  newobj     ""System.Func<int, bool>..ctor(object, System.IntPtr)""
  IL_001f:  dup
  IL_0020:  stsfld     ""System.Func<int, bool> <>x.<>c.<>9__0_0""
  IL_0025:  call       ""System.Collections.Generic.IEnumerable<int> System.Linq.Enumerable.Where<int>(System.Collections.Generic.IEnumerable<int>, System.Func<int, bool>)""
  IL_002a:  ret
}");
            });
        }

        [ConditionalFact(typeof(IsRelease), Reason = "https://github.com/dotnet/roslyn/issues/25702")]
        public void AssignDefaultToLocal()
        {
            var source = @"
class C
{
    void Test()
    {
        int a = 1;
    }
}
";
            var comp = CreateCompilation(source, options: TestOptions.DebugDll, parseOptions: TestOptions.Regular);
            WithRuntimeInstance(comp, runtime =>
            {
                var context = CreateMethodContext(runtime, methodName: "C.Test");

                ResultProperties resultProperties;
                string error;
                var testData = new CompilationTestData();
                ImmutableArray<AssemblyIdentity> missingAssemblyIdentities;
                context.CompileAssignment("a", "default", NoAliases, DebuggerDiagnosticFormatter.Instance, out resultProperties, out error, out missingAssemblyIdentities, EnsureEnglishUICulture.PreferredOrNull, testData);
                Assert.Null(error);
                Assert.Empty(missingAssemblyIdentities);

                Assert.Equal(DkmClrCompilationResultFlags.PotentialSideEffect, resultProperties.Flags);
                Assert.Equal(default(DkmEvaluationResultCategory), resultProperties.Category); // Not Data
                Assert.Equal(default(DkmEvaluationResultAccessType), resultProperties.AccessType); // Not Public
                Assert.Equal(default(DkmEvaluationResultStorageType), resultProperties.StorageType);
                Assert.Equal(default(DkmEvaluationResultTypeModifierFlags), resultProperties.ModifierFlags); // Not Virtual
                testData.GetMethodData("<>x.<>m0").VerifyIL(@"
{
  // Code size        3 (0x3)
  .maxstack  1
  .locals init (int V_0) //a
  IL_0000:  ldc.i4.0
  IL_0001:  stloc.0
  IL_0002:  ret
}");

                testData = new CompilationTestData();
                context.CompileExpression("a = default;", DkmEvaluationFlags.None, ImmutableArray<Alias>.Empty, out error, testData);
                Assert.Null(error);
                testData.GetMethodData("<>x.<>m0").VerifyIL(@"
{
  // Code size        4 (0x4)
  .maxstack  2
  .locals init (int V_0) //a
  IL_0000:  ldc.i4.0
  IL_0001:  dup
  IL_0002:  stloc.0
  IL_0003:  ret
}");
                testData = new CompilationTestData();
                context.CompileExpression("int b = default;", DkmEvaluationFlags.None, ImmutableArray<Alias>.Empty, out error, testData);
                Assert.Null(error);
                testData.GetMethodData("<>x.<>m0").VerifyIL(@"
{
  // Code size       43 (0x2b)
  .maxstack  4
  .locals init (int V_0, //a
                System.Guid V_1)
  IL_0000:  ldtoken    ""int""
  IL_0005:  call       ""System.Type System.Type.GetTypeFromHandle(System.RuntimeTypeHandle)""
  IL_000a:  ldstr      ""b""
  IL_000f:  ldloca.s   V_1
  IL_0011:  initobj    ""System.Guid""
  IL_0017:  ldloc.1
  IL_0018:  ldnull
  IL_0019:  call       ""void Microsoft.VisualStudio.Debugger.Clr.IntrinsicMethods.CreateVariable(System.Type, string, System.Guid, byte[])""
  IL_001e:  ldstr      ""b""
  IL_0023:  call       ""int Microsoft.VisualStudio.Debugger.Clr.IntrinsicMethods.GetVariableAddress<int>(string)""
  IL_0028:  ldc.i4.0
  IL_0029:  stind.i4
  IL_002a:  ret
}");

                testData = new CompilationTestData();
                context.CompileExpression("default", DkmEvaluationFlags.None, ImmutableArray<Alias>.Empty, out error, testData);
                Assert.Equal("error CS8716: There is no target type for the default literal.", error);

                testData = new CompilationTestData();
                context.CompileExpression("null", DkmEvaluationFlags.None, ImmutableArray<Alias>.Empty, out error, testData);
                Assert.Null(error);
                testData.GetMethodData("<>x.<>m0").VerifyIL(@"
{
  // Code size        2 (0x2)
  .maxstack  1
  .locals init (int V_0) //a
  IL_0000:  ldnull
  IL_0001:  ret
}");
            });
        }

        [Fact]
        public void InLambdasEvaluationWillSynthesizeRequiredAttributes_Parameters()
        {
            var parseOptions = TestOptions.Regular.WithNoRefSafetyRulesAttribute();
            var reference = CreateCompilation(@"
public delegate void D(in int p);", parseOptions: parseOptions);

            CompileAndVerify(reference, symbolValidator: module =>
            {
                Assert.NotNull(module.ContainingAssembly.GetTypeByMetadataName(AttributeDescription.CodeAnalysisEmbeddedAttribute.FullName));
                Assert.NotNull(module.ContainingAssembly.GetTypeByMetadataName(AttributeDescription.IsReadOnlyAttribute.FullName));
            });

            var comp = CreateCompilation(@"
public class Test
{
    void M(D lambda)
    {
    }
}", references: new[] { reference.EmitToImageReference() }, parseOptions: parseOptions);

            CompileAndVerify(comp, symbolValidator: module =>
            {
                Assert.Null(module.ContainingAssembly.GetTypeByMetadataName(AttributeDescription.CodeAnalysisEmbeddedAttribute.FullName));
                Assert.Null(module.ContainingAssembly.GetTypeByMetadataName(AttributeDescription.IsReadOnlyAttribute.FullName));
            });

            var testData = Evaluate(
                comp,
                methodName: "Test.M",
                expr: "M((in int p) => {})");

            var methodsGenerated = testData.GetMethodsByName().Keys;
            Assert.Contains(AttributeDescription.CodeAnalysisEmbeddedAttribute.FullName + "..ctor()", methodsGenerated);
            Assert.Contains(AttributeDescription.IsReadOnlyAttribute.FullName + "..ctor()", methodsGenerated);
        }

        [Fact]
        public void RefReadOnlyLambdasEvaluationWillSynthesizeRequiredAttributes_ReturnTypes()
        {
            var parseOptions = TestOptions.Regular.WithNoRefSafetyRulesAttribute();
            var reference = CreateCompilation(@"
public delegate ref readonly int D();", parseOptions: parseOptions);

            CompileAndVerify(reference, symbolValidator: module =>
            {
                Assert.NotNull(module.ContainingAssembly.GetTypeByMetadataName(AttributeDescription.CodeAnalysisEmbeddedAttribute.FullName));
                Assert.NotNull(module.ContainingAssembly.GetTypeByMetadataName(AttributeDescription.IsReadOnlyAttribute.FullName));
            });

            var comp = CreateCompilation(@"
public class Test
{
    private int x = 0;
    void M(D lambda)
    {
    }
}", references: new[] { reference.EmitToImageReference() }, parseOptions: parseOptions);

            CompileAndVerify(comp, symbolValidator: module =>
            {
                Assert.Null(module.ContainingAssembly.GetTypeByMetadataName(AttributeDescription.CodeAnalysisEmbeddedAttribute.FullName));
                Assert.Null(module.ContainingAssembly.GetTypeByMetadataName(AttributeDescription.IsReadOnlyAttribute.FullName));
            });

            var testData = Evaluate(
                comp,
                methodName: "Test.M",
                expr: "M(() => ref x)");

            var methodsGenerated = testData.GetMethodsByName().Keys;
            Assert.Contains(AttributeDescription.CodeAnalysisEmbeddedAttribute.FullName + "..ctor()", methodsGenerated);
            Assert.Contains(AttributeDescription.IsReadOnlyAttribute.FullName + "..ctor()", methodsGenerated);
        }

        // https://github.com/dotnet/roslyn/issues/30033: EnsureNullableAttributeExists is not called.
        [Fact(Skip = "https://github.com/dotnet/roslyn/issues/30033")]
        [WorkItem(30033, "https://github.com/dotnet/roslyn/issues/30033")]
        public void EmitNullableAttribute_ExpressionType()
        {
            var source =
@"class C
{
    static void Main()
    {
    }
}";
            var comp = CreateCompilation(source, options: TestOptions.DebugDll);
            WithRuntimeInstance(comp, runtime =>
            {
                var context = CreateMethodContext(runtime, "C.Main");
                string error;
                var testData = new CompilationTestData();
                var result = context.CompileExpression("new object?[0]", out error, testData);
                Assert.Null(error);
                var methodData = testData.GetMethodData("<>x.<>m0");
                methodData.VerifyIL(
 @"{
  // Code size        7 (0x7)
  .maxstack  1
  IL_0000:  ldc.i4.0
  IL_0001:  newarr     ""object""
  IL_0006:  ret
}");
                // Verify NullableAttribute is emitted.
                using (var metadata = ModuleMetadata.CreateFromImage(ImmutableArray.CreateRange(result.Assembly)))
                {
                    var reader = metadata.MetadataReader;
                    var typeDef = reader.GetTypeDef(result.TypeName);
                    var methodHandle = reader.GetMethodDefHandle(typeDef, result.MethodName);
                    var attributeHandle = reader.GetCustomAttributes(methodHandle).Single();
                    var attribute = reader.GetCustomAttribute(attributeHandle);
                    var attributeConstructor = reader.GetMethodDefinition((System.Reflection.Metadata.MethodDefinitionHandle)attribute.Constructor);
                    var attributeTypeName = reader.GetString(reader.GetName(attributeConstructor.GetDeclaringType()));
                    Assert.Equal("NullableAttribute", attributeTypeName);
                }
            });
        }

        // https://github.com/dotnet/roslyn/issues/30034: Expression below currently reports
        // "CS0453: The type 'object' must be a non-nullable value type ... 'Nullable<T>'"
        // because CSharpCompilationExtensions.IsFeatureEnabled() fails when there
        // the Compilation contains no syntax trees.
        [Fact(Skip = "https://github.com/dotnet/roslyn/issues/30034")]
        [WorkItem(30034, "https://github.com/dotnet/roslyn/issues/30034")]
        public void EmitNullableAttribute_LambdaParameters()
        {
            var source =
@"delegate T D<T>(T t);
class C
{
    static T F<T>(D<T> d, T t) => d(t);
    static void G()
    {
    }
}";
            var comp = CreateCompilation(source);
            WithRuntimeInstance(comp, runtime =>
            {
                var context = CreateMethodContext(runtime, "C.G");
                string error;
                var testData = new CompilationTestData();
                context.CompileExpression("F((object? o) => o, null)", out error, testData);
                Assert.Null(error);
                testData.GetMethodData("<>x.<>m0").VerifyIL(
 @"{
  // Code size       38 (0x26)
  .maxstack  2
  IL_0000:  ldsfld     ""D<object?> <>x.<>c.<>9__0_0""
  IL_0005:  dup
  IL_0006:  brtrue.s   IL_001f
  IL_0008:  pop
  IL_0009:  ldsfld     ""<>x.<>c <>x.<>c.<>9""
  IL_000e:  ldftn      ""object? <>x.<>c.<<>m0>b__0_0(object?)""
  IL_0014:  newobj     ""D<object?>..ctor(object, System.IntPtr)""
  IL_0019:  dup
  IL_001a:  stsfld     ""D<object?> <>x.<>c.<>9__0_0""
  IL_001f:  ldnull
  IL_0020:  call       ""object? C.F<object?>(D<object?>, object?)""
  IL_0025:  ret
}");
                var methodsGenerated = testData.GetMethodsByName().Keys;
                Assert.Contains(AttributeDescription.CodeAnalysisEmbeddedAttribute.FullName + "..ctor()", methodsGenerated);
                Assert.Contains(AttributeDescription.NullableAttribute.FullName + "..ctor()", methodsGenerated);
            });
        }

        [Fact, WorkItem(22206, "https://github.com/dotnet/roslyn/issues/22206")]
        public void RefReturnNonRefLocal()
        {
            var source = @"
delegate ref int D();
class C
{
    static void Main()
    {
        int local = 0;
    }
    static ref int M(D d)
    {
        return ref d();
    }
}";
            var comp = CreateCompilation(source, options: TestOptions.DebugExe);
            WithRuntimeInstance(comp, runtime =>
            {
                var context = CreateMethodContext(runtime, "C.Main");
                var testData = new CompilationTestData();
                context.CompileExpression("M(() => ref local)", out var error, testData);
                Assert.Null(error);
                testData.GetMethodData("<>x.<>m0").VerifyIL(
@"{
  // Code size       30 (0x1e)
  .maxstack  3
  .locals init (int V_0) //local
  IL_0000:  newobj     ""<>x.<>c__DisplayClass0_0..ctor()""
  IL_0005:  dup
  IL_0006:  ldloc.0
  IL_0007:  stfld      ""int <>x.<>c__DisplayClass0_0.local""
  IL_000c:  ldftn      ""ref int <>x.<>c__DisplayClass0_0.<<>m0>b__0()""
  IL_0012:  newobj     ""D..ctor(object, System.IntPtr)""
  IL_0017:  call       ""ref int C.M(D)""
  IL_001c:  ldind.i4
  IL_001d:  ret
}");
            });
        }

        [ConditionalFact(typeof(IsRelease), Reason = "https://github.com/dotnet/roslyn/issues/25702")]
        public void OutVarInExpression()
        {
            var source =
@"class C
{
    static void Main()
    {
    }

    static object Test(out int x)
    {
        x = 1;
        return x;
    }
}";
            var testData = Evaluate(source, OutputKind.ConsoleApplication, "C.Main", "Test(out var z)");
            var methodData = testData.GetMethodData("<>x.<>m0");
            methodData.VerifyIL(
@"{
  // Code size       46 (0x2e)
  .maxstack  4
  .locals init (System.Guid V_0)
  IL_0000:  ldtoken    ""int""
  IL_0005:  call       ""System.Type System.Type.GetTypeFromHandle(System.RuntimeTypeHandle)""
  IL_000a:  ldstr      ""z""
  IL_000f:  ldloca.s   V_0
  IL_0011:  initobj    ""System.Guid""
  IL_0017:  ldloc.0
  IL_0018:  ldnull
  IL_0019:  call       ""void Microsoft.VisualStudio.Debugger.Clr.IntrinsicMethods.CreateVariable(System.Type, string, System.Guid, byte[])""
  IL_001e:  ldstr      ""z""
  IL_0023:  call       ""int Microsoft.VisualStudio.Debugger.Clr.IntrinsicMethods.GetVariableAddress<int>(string)""
  IL_0028:  call       ""object C.Test(out int)""
  IL_002d:  ret
}");
        }

        [Fact]
        public void IndexExpression()
        {
            var source = TestSources.Index + @"
class C
{
    static void Main()
    {
        var x = ^1;
    }
}";
            Evaluate(source, OutputKind.ConsoleApplication, "C.Main", "x").GetMethodData("<>x.<>m0").VerifyIL(
@"{
  // Code size        2 (0x2)
  .maxstack  1
  .locals init (System.Index V_0) //x
  IL_0000:  ldloc.0
  IL_0001:  ret
}");

            Evaluate(source, OutputKind.ConsoleApplication, "C.Main", "x.Value").GetMethodData("<>x.<>m0").VerifyIL(
@"{
  // Code size        8 (0x8)
  .maxstack  1
  .locals init (System.Index V_0) //x
  IL_0000:  ldloca.s   V_0
  IL_0002:  call       ""int System.Index.Value.get""
  IL_0007:  ret
}");

            Evaluate(source, OutputKind.ConsoleApplication, "C.Main", "^2").GetMethodData("<>x.<>m0").VerifyIL(
@"{
  // Code size        8 (0x8)
  .maxstack  2
  .locals init (System.Index V_0) //x
  IL_0000:  ldc.i4.2
  IL_0001:  ldc.i4.1
  IL_0002:  newobj     ""System.Index..ctor(int, bool)""
  IL_0007:  ret
}");
        }

        [Fact]
        public void RangeExpression_None()
        {
            var source = TestSources.Index + TestSources.Range + @"
class C
{
    static void Main()
    {
        var x = ..;
    }
}";
            Evaluate(source, OutputKind.ConsoleApplication, "C.Main", "x").GetMethodData("<>x.<>m0").VerifyIL(
@"{
  // Code size        2 (0x2)
  .maxstack  1
  .locals init (System.Range V_0) //x
  IL_0000:  ldloc.0
  IL_0001:  ret
}");

            Evaluate(source, OutputKind.ConsoleApplication, "C.Main", "x.Start.Value").GetMethodData("<>x.<>m0").VerifyIL(
@"{
  // Code size       16 (0x10)
  .maxstack  1
  .locals init (System.Range V_0, //x
                System.Index V_1)
  IL_0000:  ldloca.s   V_0
  IL_0002:  call       ""System.Index System.Range.Start.get""
  IL_0007:  stloc.1
  IL_0008:  ldloca.s   V_1
  IL_000a:  call       ""int System.Index.Value.get""
  IL_000f:  ret
}");

            Evaluate(source, OutputKind.ConsoleApplication, "C.Main", "..").GetMethodData("<>x.<>m0").VerifyIL(
@"{
  // Code size        6 (0x6)
  .maxstack  1
  .locals init (System.Range V_0) //x
  IL_0000:  call       ""System.Range System.Range.All.get""
  IL_0005:  ret
}");
        }

        [Fact]
        public void RangeExpression_Left()
        {
            var source = TestSources.Index + TestSources.Range + @"
class C
{
    static void Main()
    {
        var x = 1..;
    }
}";
            Evaluate(source, OutputKind.ConsoleApplication, "C.Main", "x").GetMethodData("<>x.<>m0").VerifyIL(
@"{
  // Code size        2 (0x2)
  .maxstack  1
  .locals init (System.Range V_0) //x
  IL_0000:  ldloc.0
  IL_0001:  ret
}");

            Evaluate(source, OutputKind.ConsoleApplication, "C.Main", "x.Start.Value").GetMethodData("<>x.<>m0").VerifyIL(
@"{
  // Code size       16 (0x10)
  .maxstack  1
  .locals init (System.Range V_0, //x
                System.Index V_1)
  IL_0000:  ldloca.s   V_0
  IL_0002:  call       ""System.Index System.Range.Start.get""
  IL_0007:  stloc.1
  IL_0008:  ldloca.s   V_1
  IL_000a:  call       ""int System.Index.Value.get""
  IL_000f:  ret
}");

            Evaluate(source, OutputKind.ConsoleApplication, "C.Main", "2..").GetMethodData("<>x.<>m0").VerifyIL(
@"{
  // Code size       12 (0xc)
  .maxstack  1
  .locals init (System.Range V_0) //x
  IL_0000:  ldc.i4.2
  IL_0001:  call       ""System.Index System.Index.op_Implicit(int)""
  IL_0006:  call       ""System.Range System.Range.StartAt(System.Index)""
  IL_000b:  ret
}");
        }

        [Fact]
        public void RangeExpression_Right()
        {
            var source = TestSources.Index + TestSources.Range + @"
class C
{
    static void Main()
    {
        var x = ..1;
    }
}";
            Evaluate(source, OutputKind.ConsoleApplication, "C.Main", "x").GetMethodData("<>x.<>m0").VerifyIL(
@"{
  // Code size        2 (0x2)
  .maxstack  1
  .locals init (System.Range V_0) //x
  IL_0000:  ldloc.0
  IL_0001:  ret
}");

            Evaluate(source, OutputKind.ConsoleApplication, "C.Main", "x.Start.Value").GetMethodData("<>x.<>m0").VerifyIL(
@"{
  // Code size       16 (0x10)
  .maxstack  1
  .locals init (System.Range V_0, //x
                System.Index V_1)
  IL_0000:  ldloca.s   V_0
  IL_0002:  call       ""System.Index System.Range.Start.get""
  IL_0007:  stloc.1
  IL_0008:  ldloca.s   V_1
  IL_000a:  call       ""int System.Index.Value.get""
  IL_000f:  ret
}");

            Evaluate(source, OutputKind.ConsoleApplication, "C.Main", "..2").GetMethodData("<>x.<>m0").VerifyIL(
@"{
  // Code size       12 (0xc)
  .maxstack  1
  .locals init (System.Range V_0) //x
  IL_0000:  ldc.i4.2
  IL_0001:  call       ""System.Index System.Index.op_Implicit(int)""
  IL_0006:  call       ""System.Range System.Range.EndAt(System.Index)""
  IL_000b:  ret
}");
        }

        [Fact]
        public void RangeExpression_Both()
        {
            var source = TestSources.Index + TestSources.Range + @"
class C
{
    static void Main()
    {
        var x = 1..2;
    }
}";
            Evaluate(source, OutputKind.ConsoleApplication, "C.Main", "x").GetMethodData("<>x.<>m0").VerifyIL(
@"{
  // Code size        2 (0x2)
  .maxstack  1
  .locals init (System.Range V_0) //x
  IL_0000:  ldloc.0
  IL_0001:  ret
}");

            Evaluate(source, OutputKind.ConsoleApplication, "C.Main", "x.Start.Value").GetMethodData("<>x.<>m0").VerifyIL(
@"{
  // Code size       16 (0x10)
  .maxstack  1
  .locals init (System.Range V_0, //x
                System.Index V_1)
  IL_0000:  ldloca.s   V_0
  IL_0002:  call       ""System.Index System.Range.Start.get""
  IL_0007:  stloc.1
  IL_0008:  ldloca.s   V_1
  IL_000a:  call       ""int System.Index.Value.get""
  IL_000f:  ret
}");

            Evaluate(source, OutputKind.ConsoleApplication, "C.Main", "3..4").GetMethodData("<>x.<>m0").VerifyIL(
@"{
  // Code size       18 (0x12)
  .maxstack  2
  .locals init (System.Range V_0) //x
  IL_0000:  ldc.i4.3
  IL_0001:  call       ""System.Index System.Index.op_Implicit(int)""
  IL_0006:  ldc.i4.4
  IL_0007:  call       ""System.Index System.Index.op_Implicit(int)""
  IL_000c:  newobj     ""System.Range..ctor(System.Index, System.Index)""
  IL_0011:  ret
}");
        }

<<<<<<< HEAD
        [Fact]
        public void EvaluateField_PropertyUsesField()
        {
            var source =
@"class C
{
    public int P
    {
        get
        {
            field = 10;
            return field;
        }
        set => field = value;
    }
}";
            var compilation = CreateCompilation(source, options: TestOptions.DebugDll);
            compilation.VerifyDiagnostics();
            WithRuntimeInstance(compilation, runtime =>
            {
                var context = CreateMethodContext(runtime, "C.get_P");
                var testData = new CompilationTestData();
                var result = context.CompileExpression("field", out var error, testData);

                // PROTOTYPE(semi-auto-props): Likely incorrect behavior.
                Assert.Equal("error CS0103: The name 'field' does not exist in the current context", error);
            });
        }

        [Fact]
        public void FieldLocalInProperty()
        {
            var source =
@"class C
{
    public int P
    {
        get
        {
            int field = 10;
            return field;
        }
        set => field = value;
    }
}";
            var compilation = CreateCompilation(source, options: TestOptions.DebugDll);
            compilation.VerifyDiagnostics();
            WithRuntimeInstance(compilation, runtime =>
            {
                var context = CreateMethodContext(runtime, "C.get_P");
                var testData = new CompilationTestData();
                var result = context.CompileExpression("field", out var error, testData);

                Assert.Null(error);
                testData.GetMethodData("<>x.<>m0").VerifyIL(@"{
  // Code size        2 (0x2)
  .maxstack  1
  .locals init (int V_0, //field
                int V_1)
  IL_0000:  ldloc.0
  IL_0001:  ret
 }");
            });
        }

        [Fact]
        public void EvaluateExpressionContainingField_PropertyUsesField()
        {
            var source =
@"class C
{
    public int P
    {
        get
        {
            field = 10;
            return field;
        }
        set => field = value;
    }
}";
            var compilation = CreateCompilation(source, options: TestOptions.DebugDll);
            compilation.VerifyDiagnostics();
            WithRuntimeInstance(compilation, runtime =>
            {
                var context = CreateMethodContext(runtime, "C.get_P");
                var testData = new CompilationTestData();
                var result = context.CompileExpression("field + 1", out var error, testData);

                // PROTOTYPE(semi-auto-props): Likely incorrect behavior.
                Assert.Equal("error CS0103: The name 'field' does not exist in the current context", error);
            });
        }

        [Fact]
        public void EvaluateField_PropertyDoesNotUseField()
        {
            var source =
@"class C
{
    public int P { get => 0; set => _ = value; }
}";
            var compilation = CreateCompilation(source, options: TestOptions.DebugDll);
            compilation.VerifyDiagnostics();
            WithRuntimeInstance(compilation, runtime =>
            {
                var context = CreateMethodContext(runtime, "C.get_P");
                var testData = new CompilationTestData();
                var result = context.CompileExpression("field", out var error, testData);

                Assert.Equal("error CS0103: The name 'field' does not exist in the current context", error);
            });
        }

        [Fact]
        public void EvaluateField_LocalInScope()
        {
            var source =
@"public class C
{
    public int P
    {
        get
        {
            if (GetBoolValue())
            {
                int field = 10;
#line 999
                return field;
            }

            return field;
        }
    }

    public bool GetBoolValue() => true;
}
";
            var compilation = CreateCompilation(source, options: TestOptions.DebugDll);
            compilation.VerifyDiagnostics();
            var testData = Evaluate(
                source,
                OutputKind.DynamicallyLinkedLibrary,
                methodName: "C.get_P",
                atLineNumber: 999,
                expr: "field",
                resultProperties: out var resultProperties,
                error: out var error);
            Assert.Null(error);
            testData.GetMethodData("<>x.<>m0").VerifyIL(
@"{
  // Code size        2 (0x2)
  .maxstack  1
  .locals init (bool V_0,
                int V_1, //field
                int V_2)
  IL_0000:  ldloc.1
  IL_0001:  ret
}");
        }

        [Fact]
        public void EvaluateField_LocalNotInScope()
        {
            var source =
@"public class C
{
    public int P
    {
        get
        {
            if (GetBoolValue())
            {
                int field = 10;
                return field;
            }

#line 999
            return field;
        }
    }

    public bool GetBoolValue() => true;
}
";
            var compilation = CreateCompilation(source, options: TestOptions.DebugDll);
            compilation.VerifyDiagnostics();
            var testData = Evaluate(
                source,
                OutputKind.DynamicallyLinkedLibrary,
                methodName: "C.get_P",
                atLineNumber: 999,
                expr: "field",
                resultProperties: out var resultProperties,
                error: out var error);
            // PROTOTYPE(semi-auto-props): Feels unexpected.
            Assert.Equal("error CS0103: The name 'field' does not exist in the current context", error);
        }

        [Fact]
        public void EvaluateField_RegularProperty_LocalInScope()
        {
            var source =
@"public class C
{
    public int P
    {
        get
        {
            if (GetBoolValue())
            {
                int field = 10;
#line 999
                return field;
            }

            return 0;
        }
    }

    public bool GetBoolValue() => true;
}
";
            var compilation = CreateCompilation(source, options: TestOptions.DebugDll);
            compilation.VerifyDiagnostics();
            var testData = Evaluate(
                source,
                OutputKind.DynamicallyLinkedLibrary,
                methodName: "C.get_P",
                atLineNumber: 999,
                expr: "field",
                resultProperties: out var resultProperties,
                error: out var error);
            Assert.Null(error);
            testData.GetMethodData("<>x.<>m0").VerifyIL(
@"{
  // Code size        2 (0x2)
  .maxstack  1
  .locals init (bool V_0,
                int V_1, //field
                int V_2)
  IL_0000:  ldloc.1
  IL_0001:  ret
}");
        }

        [Fact]
        public void EvaluateField_RegularProperty_LocalNotInScope()
        {
            var source =
@"public class C
{
    public int P
    {
        get
        {
            if (GetBoolValue())
            {
                int field = 10;
                return field;
            }

#line 999
            return 0;
        }
    }

    public bool GetBoolValue() => true;
}
";
            var compilation = CreateCompilation(source, options: TestOptions.DebugDll);
            compilation.VerifyDiagnostics();
            var testData = Evaluate(
                source,
                OutputKind.DynamicallyLinkedLibrary,
                methodName: "C.get_P",
                atLineNumber: 999,
                expr: "field",
                resultProperties: out var resultProperties,
                error: out var error);
            Assert.Equal("error CS0103: The name 'field' does not exist in the current context", error);
        }

        [Fact]
=======
        [Fact(Skip = "https://github.com/dotnet/roslyn/issues/61463")]
>>>>>>> f36ea16f
        public void RefField()
        {
            var source =
@"ref struct S<T>
{
    public ref T F;
    public S(ref T t) { F = ref t; }
}
class Program
{
    static void Main()
    {
        int i = 1;
        var s = new S<int>(ref i);
    }
}";
            Evaluate(source, OutputKind.ConsoleApplication, "Program.Main", "s.F = 2").GetMethodData("<>x.<>m0").VerifyIL(
@"{
  // Code size       10 (0xa)
  .maxstack  3
  .locals init (int V_0, //i
                S<int> V_1) //s
  IL_0000:  ldloc.1
  IL_0001:  ldfld      ""ref int S<int>.F""
  IL_0006:  ldc.i4.2
  IL_0007:  dup
  IL_0008:  stind.i4
  IL_0009:  ret
}");
        }
    }
}<|MERGE_RESOLUTION|>--- conflicted
+++ resolved
@@ -6955,7 +6955,6 @@
 }");
         }
 
-<<<<<<< HEAD
         [Fact]
         public void EvaluateField_PropertyUsesField()
         {
@@ -7239,10 +7238,7 @@
             Assert.Equal("error CS0103: The name 'field' does not exist in the current context", error);
         }
 
-        [Fact]
-=======
         [Fact(Skip = "https://github.com/dotnet/roslyn/issues/61463")]
->>>>>>> f36ea16f
         public void RefField()
         {
             var source =
