--- conflicted
+++ resolved
@@ -420,13 +420,8 @@
       />
 
     <Error 
-<<<<<<< HEAD
-      Text="The $(ShortSdkVersion) SDK is required to build this repo. It can be installed here: https://dotnetcli.blob.core.windows.net/dotnet/Sdk/2.2.0-preview1-007622/dotnet-sdk-2.2.0-preview1-007622-win-x64.exe"
-      Condition="'$(UsingMicrosoftNETSdk)' == ''" />
-=======
       Text="The $(dotnetSdkVersion) SDK is required to build this repo but found $(NETCoreSdkVersion) instead. The correct SDK can be install here https://dotnetcli.blob.core.windows.net/dotnet/Sdk/$(dotnetSdkVersion)/dotnet-sdk-$(dotnetSdkVersion)-win-x64.exe"
       Condition="'$(NETCoreSdkVersion)' != '$(dotnetSdkVersion)'" />
->>>>>>> a4359c45
   </Target> 
 
   <!-- 
